--- conflicted
+++ resolved
@@ -22,11 +22,8 @@
 endif()
 
 list(APPEND REALM_TESTS
-<<<<<<< HEAD
   comp_queue_test.cc
-=======
   ucx_mpool_test.cc
->>>>>>> 0b2e4f31
   barrier_test.cc
   event_test.cc
   path_cache_test.cc
