#------------------------------------------------------------------------------#
# Copyright 2024 Stanford University
#
# Licensed under the Apache License, Version 2.0 (the "License");
# you may not use this file except in compliance with the License.
# You may obtain a copy of the License at
#
# http://www.apache.org/licenses/LICENSE-2.0
#
# Unless required by applicable law or agreed to in writing, software
# distributed under the License is distributed on an "AS IS" BASIS,
# WITHOUT WARRANTIES OR CONDITIONS OF ANY KIND, either express or implied.
# See the License for the specific language governing permissions and
# limitations under the License.
#------------------------------------------------------------------------------#

cmake_minimum_required(VERSION 3.16 FATAL_ERROR)
project(LegionTest_realm_unittest)

if(NOT Legion_SOURCE_DIR)
  find_package(Legion REQUIRED)
endif()

list(APPEND REALM_TESTS
<<<<<<< HEAD
  addrsplit_channel_test.cc
=======
  memcpy_channel_test.cc
>>>>>>> e5043588
  indirect_iterator_test.cc
  comp_queue_test.cc
  ucx_mpool_test.cc
  indexspace_iterator_test.cc
  barrier_test.cc
  event_test.cc
  path_cache_test.cc
  transfer_utils_test.cc
  address_list_test.cc
  cmdline_parser_test.cc
  sequence_assembler_test.cc
  dynamic_table_test.cc
  range_allocator_test.cc
  pri_queue_test.cc
  intrusive_list_test.cc
  point_test.cc
  repl_heap_test.cc
  nodeset_test.cc
  transfer_iterator_test.cc
  lowlevel_dma_test.cc
  circ_queue_test.cc
  gather_scatter_test.cc
  rectlist_test.cc
  sparsity_map_test.cc
  ucx_mpool_test.cc
  topology_test.cc
 )

list(APPEND UCX_SOURCES
   ${Legion_SOURCE_DIR}/runtime/realm/ucx/mpool.h
   ${Legion_SOURCE_DIR}/runtime/realm/ucx/mpool.cc
)

if(NOT WIN32)
list(APPEND REALM_TESTS
  backtrace_test.cc
)
endif()

include(FetchContent)
FetchContent_Declare(
  googletest
  URL https://github.com/google/googletest/archive/refs/tags/v1.14.0.zip
)

FetchContent_MakeAvailable(googletest)

enable_testing()
add_executable(realm_tests ${REALM_TESTS})

target_sources(realm_tests PRIVATE ${UCX_SOURCES})

list(APPEND REALM_UNIT_TESTS_LIST
  realm_tests
)

foreach(ITEM IN LISTS REALM_UNIT_TESTS_LIST)
  if(REALM_LIMIT_SYMBOL_VISIBILITY)
    set_target_properties(${ITEM} PROPERTIES CXX_VISIBILITY_PRESET hidden)
    set_target_properties(${ITEM} PROPERTIES VISIBILITY_INLINES_HIDDEN 1)
  endif()
  target_link_libraries(${ITEM} Legion::RealmTests GTest::gmock_main ${CMAKE_DL_LIBS})
  target_compile_options(${ITEM} PRIVATE $<$<COMPILE_LANGUAGE:CXX>:${CXX_BUILD_WARNING_FLAGS}>)
  include(GoogleTest)
  gtest_discover_tests(${ITEM})
  if(Legion_ENABLE_TESTING)
    add_test(NAME ${ITEM} COMMAND $<TARGET_FILE:${ITEM}> ${Legion_TEST_ARGS} ${TESTARGS_${ITEM}})
  endif()
endforeach()<|MERGE_RESOLUTION|>--- conflicted
+++ resolved
@@ -22,11 +22,8 @@
 endif()
 
 list(APPEND REALM_TESTS
-<<<<<<< HEAD
   addrsplit_channel_test.cc
-=======
   memcpy_channel_test.cc
->>>>>>> e5043588
   indirect_iterator_test.cc
   comp_queue_test.cc
   ucx_mpool_test.cc
