#------------------------------------------------------------------------------#
# Copyright 2024 Stanford University
#
# Licensed under the Apache License, Version 2.0 (the "License");
# you may not use this file except in compliance with the License.
# You may obtain a copy of the License at
#
# http://www.apache.org/licenses/LICENSE-2.0
#
# Unless required by applicable law or agreed to in writing, software
# distributed under the License is distributed on an "AS IS" BASIS,
# WITHOUT WARRANTIES OR CONDITIONS OF ANY KIND, either express or implied.
# See the License for the specific language governing permissions and
# limitations under the License.
#------------------------------------------------------------------------------#

cmake_minimum_required(VERSION 3.16 FATAL_ERROR)
project(LegionTest_realm_unittest)

if(NOT Legion_SOURCE_DIR)
  find_package(Legion REQUIRED)
endif()

list(APPEND REALM_TESTS
<<<<<<< HEAD
  barrier_test.cc
=======
  event_test.cc
>>>>>>> a22028b5
  path_cache_test.cc
  transfer_utils_test.cc
  address_list_test.cc
  cmdline_parser_test.cc
  sequence_assembler_test.cc
  dynamic_table_test.cc
  range_allocator_test.cc
  pri_queue_test.cc
  intrusive_list_test.cc
  repl_heap_test.cc
  nodeset_test.cc
  transfer_iterator_test.cc
  lowlevel_dma_test.cc
  circ_queue_test.cc
  gather_scatter_test.cc
 )

include(FetchContent)
FetchContent_Declare(
  googletest
  URL https://github.com/google/googletest/archive/refs/tags/v1.14.0.zip
)

FetchContent_MakeAvailable(googletest)

enable_testing()
add_executable(realm_tests ${REALM_TESTS})

list(APPEND REALM_UNIT_TESTS_LIST
  realm_tests
)

foreach(ITEM IN LISTS REALM_UNIT_TESTS_LIST)
  if(REALM_LIMIT_SYMBOL_VISIBILITY)
    set_target_properties(${ITEM} PROPERTIES CXX_VISIBILITY_PRESET hidden)
    set_target_properties(${ITEM} PROPERTIES VISIBILITY_INLINES_HIDDEN 1)
  endif()
  target_link_libraries(${ITEM} Legion::RealmTests GTest::gmock_main ${CMAKE_DL_LIBS})
  target_compile_options(${ITEM} PRIVATE $<$<COMPILE_LANGUAGE:CXX>:${CXX_BUILD_WARNING_FLAGS}>)
  include(GoogleTest)
  gtest_discover_tests(${ITEM})
  if(Legion_ENABLE_TESTING)
    add_test(NAME ${ITEM} COMMAND $<TARGET_FILE:${ITEM}> ${Legion_TEST_ARGS} ${TESTARGS_${ITEM}})
  endif()
endforeach()<|MERGE_RESOLUTION|>--- conflicted
+++ resolved
@@ -22,11 +22,8 @@
 endif()
 
 list(APPEND REALM_TESTS
-<<<<<<< HEAD
   barrier_test.cc
-=======
   event_test.cc
->>>>>>> a22028b5
   path_cache_test.cc
   transfer_utils_test.cc
   address_list_test.cc
