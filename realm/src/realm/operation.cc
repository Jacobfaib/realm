/*
 * Copyright 2025 Stanford University, NVIDIA Corporation
 * SPDX-License-Identifier: Apache-2.0
 *
 * Licensed under the Apache License, Version 2.0 (the "License");
 * you may not use this file except in compliance with the License.
 * You may obtain a copy of the License at
 *
 *     http://www.apache.org/licenses/LICENSE-2.0
 *
 * Unless required by applicable law or agreed to in writing, software
 * distributed under the License is distributed on an "AS IS" BASIS,
 * WITHOUT WARRANTIES OR CONDITIONS OF ANY KIND, either express or implied.
 * See the License for the specific language governing permissions and
 * limitations under the License.
 */

#include "realm/operation.h"

#include "realm/faults.h"
#include "realm/runtime_impl.h"

namespace Realm {

  Logger log_optable("optable");

  ////////////////////////////////////////////////////////////////////////
  //
  // class Operation
  //

  Operation::Operation(GenEventImpl *_finish_event, EventImpl::gen_t _finish_gen,
                       const ProfilingRequestSet &_requests)
    : finish_event(_finish_event)
    , finish_gen(_finish_gen)
    , refcount(1)
    , state(ProfilingMeasurements::OperationStatus::WAITING)
    , requests(_requests)
    , all_work_items(0)
    , pending_work_items(1 /* i.e. the main work item */)
    , failed_work_items(0 /* hopefully it stays that way*/)
  {
    status.error_code = 0;
    measurements.import_requests(requests);
    wants_timeline =
        measurements.wants_measurement<ProfilingMeasurements::OperationTimeline>();
    wants_gpu_timeline =
        measurements.wants_measurement<ProfilingMeasurements::OperationTimelineGPU>();
    wants_event_waits =
        measurements.wants_measurement<ProfilingMeasurements::OperationEventWaits>();
    if(wants_timeline)
      timeline.record_create_time();
    finish_event->set_trigger_op(finish_gen, this);
    finish_event->merger.prepare_merger(finish_event->make_event(finish_gen),
                                        false /*ignore faults*/);
  }

  Operation::~Operation(void)
  {
    // delete all of the async work items we were given to track
    AsyncWorkItem *awi_head = all_work_items.load();
    while(awi_head != 0) {
      AsyncWorkItem *next = awi_head->next_item;
      delete awi_head;
      awi_head = next;
    }
  }

  bool Operation::mark_ready(void)
  {
    // attempt to switch from WAITING -> READY
    Status::Result prev = Status::WAITING;

    if(state.compare_exchange(prev, Status::READY)) {
      // normal behavior
      if(wants_timeline)
        timeline.record_ready_time();
      return true;
    } else {
      switch(prev) {
      case Status::CANCELLED:
      {
        // lost the race to a cancellation request
        return false;
      }

      default:
      {
        assert(0 && "mark_ready called when not WAITING or CANCELLED");
      }
      }
    }
    return false;
  }

  bool Operation::mark_started(void)
  {
    // attempt to switch from READY -> RUNNING
    Status::Result prev = Status::READY;
    if(state.compare_exchange(prev, Status::RUNNING)) {
      // normal behavior
      if(wants_timeline)
        timeline.record_start_time();
      return true;
    } else {
      switch(prev) {
      case Status::CANCELLED:
      {
        // lost the race to a cancellation request
        return false;
      }

      default:
      {
        assert(0 && "mark_started called when not READY or CANCELLED");
      }
      }
    }
    return false;
  }

  void Operation::mark_finished(bool successful)
  {
    if(wants_timeline)
      timeline.record_end_time();

    // update this count first
    if(!successful)
      failed_work_items.fetch_add(1);

    // do an atomic decrement of the work counter to see if we're also complete
    int remaining = pending_work_items.fetch_sub_acqrel(1) - 1;

    if(remaining == 0)
      mark_completed();
  }

  void Operation::mark_terminated(int error_code, const ByteArray &details)
  {
    // attempt to switch from RUNNING -> TERMINATED_EARLY
    Status::Result prev = Status::RUNNING;
    if(state.compare_exchange(prev, Status::TERMINATED_EARLY)) {
      status.result = Status::TERMINATED_EARLY;
      status.error_code = error_code;
      status.error_details = details;
    } else {
      // if that didn't work, try going from INTERRUPT_REQUESTED -> TERMINATED_EARLY
      if(prev == Status::INTERRUPT_REQUESTED) {
        if(state.compare_exchange(prev, Status::TERMINATED_EARLY)) {
          status.result = Status::TERMINATED_EARLY;
          // don't update error_code/details - that was already provided in the interrupt
          // request
        } else {
          assert(0);
        }
      } else {
        assert(0);
      }
    }

    if(wants_timeline)
      timeline.record_complete_time();

    failed_work_items.fetch_add(1);

    // if this operation has async work items, try to cancel them
    AsyncWorkItem *awi_head = all_work_items.load();
    while(awi_head != 0) {
      AsyncWorkItem *next = awi_head->next_item;
      awi_head->request_cancellation();
      awi_head = next;
    }

    // can't trigger the finish event immediately if async work items are pending
    int remaining = pending_work_items.fetch_sub_acqrel(1) - 1;

    if(remaining == 0)
      mark_completed();
  }

  void Operation::mark_completed(void)
  {
    bool had_failures = failed_work_items.load() != 0;

    // don't overwrite a TERMINATED_EARLY or CANCELLED status
    Status::Result newresult =
        (had_failures ? Status::COMPLETED_WITH_ERRORS : Status::COMPLETED_SUCCESSFULLY);
    Status::Result prev = Status::RUNNING;
    if(state.compare_exchange(prev, newresult)) {
      status.result = newresult;
    } else {
      assert((prev == Status::TERMINATED_EARLY) || (prev == Status::CANCELLED));
    }

    if(wants_timeline) {
      timeline.record_complete_time();
    }
    send_profiling_data();

    // trigger the finish event last - the OperationTable will delete us shortly after we
    // do poison if there were any failed work items
    trigger_finish_event(had_failures);
  }

  void Operation::mark_gpu_work_start()
  {
    if(wants_gpu_timeline) {
      add_gpu_work_start(Clock::current_time_in_nanoseconds());
    }
  }

  void Operation::add_gpu_work_start(uint64_t timestamp)
  {
    using timestamp_t = ProfilingMeasurements::OperationTimelineGPU::timestamp_t;
    const timestamp_t INVALID_TIMESTAMP =
        ProfilingMeasurements::OperationTimelineGPU::INVALID_TIMESTAMP;

    timeline_gpu.start_time =
        std::min<timestamp_t>(timestamp, timeline_gpu.start_time == INVALID_TIMESTAMP
                                             ? timestamp
                                             : timeline_gpu.start_time);
  }
  void Operation::add_gpu_work_end(uint64_t timestamp)
  {
    using timestamp_t = ProfilingMeasurements::OperationTimelineGPU::timestamp_t;

    timeline_gpu.end_time = std::max<timestamp_t>(timestamp, timeline_gpu.end_time);
  }

  bool Operation::attempt_cancellation(int error_code, const void *reason_data,
                                       size_t reason_size)
  {
    // all we know how to do here is convert from WAITING or READY to CANCELLED
    // there's no mutex, so we'll attempt to update the status with a sequence of
    //  compare_and_swap's, making sure to follow the normal progression of status updates
    Status::Result prev = Status::WAITING;
    bool cancelled = false;
    if(state.compare_exchange(prev, Status::CANCELLED)) {
      cancelled = true;
    } else {
      if(prev == Status::READY)
        cancelled = state.compare_exchange(prev, Status::CANCELLED);
    }
    if(cancelled) {
      status.result = Status::CANCELLED;
      status.error_code = error_code;
      status.error_details.set(reason_data, reason_size);

      // we can't call mark_finished here, because we don't know if the caller owns the
      //  reference that will be released by that call, so let the caller do that (or
      //  the owner can do it when they call mark_ready/started and get a failure code)

      return true;
    }

    // if the task is in a terminal state, no subclass will be able to do anything either
    if((prev == Status::COMPLETED_SUCCESSFULLY) ||
       (prev == Status::COMPLETED_WITH_ERRORS) || (prev == Status::TERMINATED_EARLY) ||
       (prev == Status::CANCELLED))
      return true;

    // otherwise we return false - a subclass might override and add additional ways to
    //  cancel an already-running operation
    return false;
  }

  void Operation::set_priority(int new_priority)
  {
    // ignored
  }

  // a common reason for cancellation is a poisoned precondition - this helper takes care
  //  of recording the error code and marking the operation as (unsuccessfully) finished
  void Operation::handle_poisoned_precondition(Event pre)
  {
    // there should be no race conditions for this - state should be WAITING because we
    //  know there's a precondition that didn't successfully trigger
    if(attempt_cancellation(Faults::ERROR_POISONED_PRECONDITION, &pre, sizeof(pre))) {
      mark_finished(false /*unsuccessful*/);
    } else {
      assert(0);
    }
  }

  void Operation::send_profiling_data(void)
  {
    if(requests.request_count() > 0) {
      if(measurements.wants_measurement<ProfilingMeasurements::OperationStatus>())
        measurements.add_measurement(status);

      if(measurements
             .wants_measurement<ProfilingMeasurements::OperationAbnormalStatus>() &&
         (status.result !=
          ProfilingMeasurements::OperationStatus::COMPLETED_SUCCESSFULLY))
        measurements.add_measurement(
            reinterpret_cast<ProfilingMeasurements::OperationAbnormalStatus &>(status));

      if(measurements.wants_measurement<ProfilingMeasurements::OperationTimeline>())
        measurements.add_measurement(timeline);

      if(measurements.wants_measurement<ProfilingMeasurements::OperationEventWaits>())
        measurements.add_measurement(waits);

      ProfilingMeasurements::OperationFinishEvent fevent;
      if(measurements.wants_measurement<ProfilingMeasurements::OperationFinishEvent>()) {
        fevent.finish_event = get_finish_event();
        measurements.add_measurement(fevent);
      }

      if(measurements.wants_measurement<ProfilingMeasurements::OperationTimelineGPU>())
        measurements.add_measurement(timeline_gpu);

      measurements.send_responses(requests);
    }
  }

  void Operation::add_finish_event_precondition(Event precondition)
  {
    finish_event->merger.add_precondition(precondition);
  }

  void Operation::trigger_finish_event(bool poisoned)
  {
<<<<<<< HEAD
    if(poisoned) {
      // Pull a reference on to the stack because the poisoning could
      // cause "this" to be deleted right away
      EventMerger &merger = finish_event->merger;
      merger.get_next_precondition()->event_triggered(poisoned, TimeLimit::responsive());
      merger.arm_merger();
    } else {
      finish_event->merger.arm_merger();
=======
    if(finish_event) {
      // don't spend a long time here triggering events
      finish_event->trigger(finish_gen, Network::my_node_id, poisoned,
                            TimeLimit::responsive());
>>>>>>> 87485dc4
    }
#ifndef REALM_USE_OPERATION_TABLE
    // no operation table to decrement the refcount, so do it ourselves
    // SJT: should this always be done for operations without finish events?
    remove_reference();
#endif
  }

  void Operation::clear_profiling(void)
  {
    requests.clear();
    measurements.clear();
  }

  void Operation::reconstruct_measurements()
  {
    measurements.import_requests(requests);
    wants_timeline =
        measurements.wants_measurement<ProfilingMeasurements::OperationTimeline>();
    wants_gpu_timeline =
        measurements.wants_measurement<ProfilingMeasurements::OperationTimelineGPU>();
    wants_event_waits =
        measurements.wants_measurement<ProfilingMeasurements::OperationEventWaits>();
    if(wants_timeline)
      timeline.record_create_time();
  }

  Operation::Status::Result Operation::get_state(void) { return state.load(); }

  std::ostream &operator<<(std::ostream &os, Operation *op)
  {
    op->print(os);
    os << " status=" << op->get_state() << "(" << op->timeline.ready_time << ","
       << op->timeline.start_time << ") work=" << op->pending_work_items.load();
    Operation::AsyncWorkItem *awi_head = op->all_work_items.load();
    if(awi_head != 0) {
      os << " { ";
      do {
        awi_head->print(os);
        awi_head = awi_head->next_item;
        if(awi_head != 0)
          os << ", ";
      } while(awi_head != 0);
      os << " }\n";
    }
    return os;
  }

  ////////////////////////////////////////////////////////////////////////
  //
  // class OperationTable::TableEntry
  //

#if 0
  OperationTable::TableEntry::TableEntry(Event _finish_event)
    : finish_event(_finish_event)
    , local_op(0)
    , remote_node(-1)
    , pending_cancellation(false)
  {}
#endif

  void OperationTable::TableEntry::event_triggered(bool poisoned, TimeLimit work_until)
  {
    table->event_triggered(finish_event);
  }

  void OperationTable::TableEntry::print(std::ostream &os) const
  {
    os << "operation table entry (table=" << table << ")";
  }

  Event OperationTable::TableEntry::get_finish_event(void) const { return finish_event; }

#if 0
  ////////////////////////////////////////////////////////////////////////
  //
  // class OperationTable::TableCleaner
  //

  OperationTable::TableCleaner::TableCleaner(OperationTable *_table)
    : table(_table)
  {}

  bool OperationTable::TableCleaner::event_triggered(Event e, bool poisoned)
  {
    table->event_triggered(e);
    return false;  // never delete us
  }

  void OperationTable::TableCleaner::print(std::ostream& os) const
  {
    os << "operation table cleaner (table=" << table << ")";
  }

  Event OperationTable::TableCleaner::get_finish_event(void) const
  {
    return Event::NO_EVENT;
  }
#endif

  ////////////////////////////////////////////////////////////////////////
  //
  // class OperationTable
  //

  OperationTable::OperationTable(void)
#ifdef REALM_USE_OPERATION_TABLE
#if 0
    : cleaner(this)
#endif
#endif
  {}

  OperationTable::~OperationTable(void) {}

  // Operations are 'owned' by the table - the table will free them once it
  //  gets the completion event for it
  void OperationTable::add_local_operation(Event finish_event, Operation *local_op)
  {
#ifdef REALM_USE_OPERATION_TABLE
    // cast local_op to void * to avoid pretty-printing
    log_optable.info() << "event " << finish_event
                       << " added: local_op=" << (void *)local_op;

    // "hash" the id to figure out which subtable to use
    int subtable = finish_event.id % NUM_TABLES;
    Mutex &mutex = mutexes[subtable];
    Table &table = tables[subtable];

    bool cancel_immediately = false;
    void *reason_data = 0;
    size_t reason_size = 0;
    TableEntry *entry = 0;
    {
      AutoLock<> al(mutex);

      // see if we have any info for this event?
      Table::iterator it = table.find(finish_event);
      if(it == table.end()) {
        // new entry - create one and it inherits the refcount
        TableEntry &e = table[finish_event];
        e.local_op = local_op;
        e.remote_node = -1;
        e.pending_cancellation = false;
        e.reason_data = 0;
        e.reason_size = 0;
        e.table = this;
        e.finish_event = finish_event;
        entry = &e;
      } else {
        // existing entry should only occur if there's a pending cancellation
        TableEntry &e = it->second;
        assert(e.local_op == 0);
        assert(e.remote_node == -1);
        assert(e.pending_cancellation);
        assert(e.table == this);
        assert(e.finish_event == finish_event);

        // put the operation in the table in case anybody else comes along while we're
        // trying to
        //  cancel it - add a reference since we're keeping one
        e.local_op = local_op;
        entry = &e;
        local_op->add_reference();
        cancel_immediately = true;
        reason_data = e.reason_data;
        reason_size = e.reason_size;
      }
    }

    // either way there's an entry in the table for this now, so make sure our cleaner
    // knows
    //  to clean it up
    EventImpl::add_waiter(finish_event, entry /*&cleaner*/);

    // and finally, perform a delayed cancellation if requested
    if(cancel_immediately) {
      bool did_cancel = local_op->attempt_cancellation(Realm::Faults::ERROR_CANCELLED,
                                                       reason_data, reason_size);
      if(reason_data)
        free(reason_data);
      log_optable.info() << "event " << finish_event << " - operation "
                         << (void *)local_op << " cancelled=" << did_cancel;
      local_op->remove_reference();
    }
#endif
  }

  void OperationTable::add_remote_operation(Event finish_event, int remote_node)
  {
#ifdef REALM_USE_OPERATION_TABLE
    log_optable.info() << "event " << finish_event
                       << " added: remote_node=" << remote_node;

    // "hash" the id to figure out which subtable to use
    int subtable = finish_event.id % NUM_TABLES;
    Mutex &mutex = mutexes[subtable];
    Table &table = tables[subtable];
    TableEntry *entry = 0;

    {
      AutoLock<> al(mutex);

      // no duplicates allowed here - a local cancellation request cannot occur until we
      //  return
      assert(table.find(finish_event) == table.end());

      TableEntry &e = table[finish_event];
      e.local_op = 0;
      e.remote_node = remote_node;
      e.pending_cancellation = false;
      e.reason_data = 0;
      e.reason_size = 0;
      e.table = this;
      e.finish_event = finish_event;
      entry = &e;
    }

    // we can remove this entry once we know the operation is complete
    EventImpl::add_waiter(finish_event, entry /*&cleaner*/);
#endif
  }

  void OperationTable::event_triggered(Event finish_event)
  {
#ifdef REALM_USE_OPERATION_TABLE
    // "hash" the id to figure out which subtable to use
    int subtable = finish_event.id % NUM_TABLES;
    Mutex &mutex = mutexes[subtable];
    Table &table = tables[subtable];

    Operation *local_op = 0;
    {
      AutoLock<> al(mutex);

      // get the entry - it must exist
      Table::iterator it = table.find(finish_event);
      assert(it != table.end());

      // if there was a local op, remember it so we can remove the reference outside of
      // this mutex
      local_op = it->second.local_op;

      table.erase(it);
    }

    log_optable.info() << "event " << finish_event
                       << " cleaned: local_op=" << (void *)local_op;

    if(local_op)
      local_op->remove_reference();
#else
    assert(0);
#endif
  }

  void OperationTable::request_cancellation(Event finish_event, const void *reason_data,
                                            size_t reason_size)
  {
#ifdef REALM_USE_OPERATION_TABLE
    // "hash" the id to figure out which subtable to use
    int subtable = finish_event.id % NUM_TABLES;
    Mutex &mutex = mutexes[subtable];
    Table &table = tables[subtable];

    bool found = false;
    Operation *local_op = 0;
    int remote_node = -1;
    {
      AutoLock<> al(mutex);

      Table::iterator it = table.find(finish_event);

      if(it != table.end()) {
        found = true;

        // if there's a local op, we need to take a reference in case it completes
        // successfully
        //  before we get to it below
        if(it->second.local_op) {
          local_op = it->second.local_op;
          local_op->add_reference();
        }
        remote_node = it->second.remote_node;
        assert(!it->second.pending_cancellation);
      }
    }

    if(!found) {
      // not found - who owns this event?
      int owner = ID(finish_event).event_creator_node();

      if(owner == Network::my_node_id) {
        // if we're the owner, it's probably for an event that already completed
        // successfully,
        //  so ignore the request
        log_optable.info() << "event " << finish_event
                           << " cancellation ignored - not in table";
      } else {
        // let the owner of the event deal with it
        remote_node = owner;
      }
    }

    if(remote_node != -1) {
      log_optable.info() << "event " << finish_event
                         << " - requesting remote cancellation on node " << remote_node;
      ActiveMessage<CancelOperationMessage> amsg(remote_node, reason_size);
      amsg->finish_event = finish_event;
      amsg.add_payload(reason_data, reason_size);
      amsg.commit();
    }

    if(local_op) {
      bool did_cancel = local_op->attempt_cancellation(Realm::Faults::ERROR_CANCELLED,
                                                       reason_data, reason_size);
      log_optable.info() << "event " << finish_event << " - operation "
                         << (void *)local_op << " cancelled=" << did_cancel;
      local_op->remove_reference();
    }
#else
    assert(0);
#endif
  }

  void OperationTable::set_priority(Event finish_event, int new_priority)
  {
#ifdef REALM_USE_OPERATION_TABLE
    // "hash" the id to figure out which subtable to use
    int subtable = finish_event.id % NUM_TABLES;
    Mutex &mutex = mutexes[subtable];
    Table &table = tables[subtable];

    bool found = false;
    Operation *local_op = 0;
    int remote_node = -1;
    {
      AutoLock<> al(mutex);

      Table::iterator it = table.find(finish_event);

      if(it != table.end()) {
        found = true;

        // if there's a local op, we need to take a reference in case it completes
        // successfully
        //  before we get to it below
        if(it->second.local_op) {
          local_op = it->second.local_op;
          local_op->add_reference();
        }
        remote_node = it->second.remote_node;
      }
    }

    if(!found) {
      // not found - who owns this event?
      int owner = ID(finish_event).event_creator_node();

      if(owner == Network::my_node_id) {
        // if we're the owner, it's probably for an event that already completed
        // successfully,
        //  so ignore the request
        log_optable.info() << "event " << finish_event
                           << " priority change ignored - not in table";
      } else {
        // let the owner of the event deal with it
        remote_node = owner;
      }
    }

    if(remote_node != -1) {
      // TODO: active message
      assert(false);
    }

    if(local_op) {
      local_op->set_priority(new_priority);
      log_optable.info() << "event " << finish_event << " - operation "
                         << (void *)local_op << " priority=" << new_priority;
      local_op->remove_reference();
    }
#else
    assert(0);
#endif
  }

  /*static*/ void OperationTable::register_handlers(void) {}

  void OperationTable::print_operations(std::ostream &os)
  {
#ifdef REALM_USE_OPERATION_TABLE
    os << "OperationTable(node=" << Network::my_node_id << ") {\n";

    for(int subtable = 0; subtable < NUM_TABLES; subtable++) {
      Mutex &mutex = mutexes[subtable];
      Table &table = tables[subtable];

      // taking the lock on the subtable also guarantees that none of the
      //  operations in the subtable will be deleted during our iteration
      AutoLock<> al(mutex);

      for(Table::const_iterator it = table.begin(); it != table.end(); ++it) {
        if(it->second.local_op) {
          os << "  " << it->first << ": " << it->second.local_op << "\n";
        } else {
          os << "  " << it->first << ": remote - node=" << it->second.remote_node << "\n";
        }
      }
    }

    os << "}\n";
#endif
  }

  void OperationTable::shutdown_check(void)
  {
#ifdef REALM_USE_OPERATION_TABLE
    std::vector<Event> remote_completions;
    int errors = 0;

    for(int subtable = 0; subtable < NUM_TABLES; subtable++) {
      Mutex &mutex = mutexes[subtable];
      Table &table = tables[subtable];

      // taking the lock on the subtable also guarantees that none of the
      //  operations in the subtable will be deleted during our iteration
      AutoLock<> al(mutex);

      if(!table.empty())
        for(Table::const_iterator it = table.begin(); it != table.end(); ++it) {
          // tolerate races between shutdown and table cleaners - this is
          //  safe because we won't destroy the operation table until all the
          //  threads running cleaners are stopped
          if(it->second.finish_event.has_triggered())
            continue;

          if(it->second.local_op) {
            log_optable.error() << "operation pending during shutdown: " << it->first
                                << " = " << it->second.local_op;
            errors++;
          } else {
            log_optable.info() << "awaiting remote op completion during shutdown: node="
                               << it->second.remote_node
                               << " event=" << it->second.finish_event;
            remote_completions.push_back(it->second.finish_event);
            it->second.finish_event.subscribe();
          }
        }
    }

    if(errors > 0) {
      log_optable.fatal() << "shutdown with " << errors
                          << " operations pending - aborting";
      abort();
    }

    if(!remote_completions.empty()) {
      long long deadline = (Clock::current_time_in_nanoseconds() +
                            5000000000LL); // 5 seconds before we assume a hang
      for(std::vector<Event>::const_iterator it = remote_completions.begin();
          it != remote_completions.end(); ++it) {
        bool poison_dontcare = false;
        long long max_ns = (deadline - Clock::current_time_in_nanoseconds());
        bool ok = (*it).external_timedwait_faultaware(poison_dontcare, max_ns);
        if(!ok) {
          log_optable.fatal() << "remote completion timeout: event=" << *it;
          abort();
        }
      }
    }
#endif
  }

  ////////////////////////////////////////////////////////////////////////
  //
  // struct CancelOperationMessage
  //

  /*static*/ void CancelOperationMessage::handle_message(
      NodeID sender, const CancelOperationMessage &args, const void *data, size_t datalen)
  {
    args.finish_event.cancel_operation(data, datalen);
  }

  ActiveMessageHandlerReg<CancelOperationMessage> cancel_operation_message_handler;

}; // namespace Realm<|MERGE_RESOLUTION|>--- conflicted
+++ resolved
@@ -321,7 +321,6 @@
 
   void Operation::trigger_finish_event(bool poisoned)
   {
-<<<<<<< HEAD
     if(poisoned) {
       // Pull a reference on to the stack because the poisoning could
       // cause "this" to be deleted right away
@@ -330,12 +329,6 @@
       merger.arm_merger();
     } else {
       finish_event->merger.arm_merger();
-=======
-    if(finish_event) {
-      // don't spend a long time here triggering events
-      finish_event->trigger(finish_gen, Network::my_node_id, poisoned,
-                            TimeLimit::responsive());
->>>>>>> 87485dc4
     }
 #ifndef REALM_USE_OPERATION_TABLE
     // no operation table to decrement the refcount, so do it ourselves
