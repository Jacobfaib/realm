--- conflicted
+++ resolved
@@ -127,28 +127,20 @@
     return op->get_finish_event();
   }
 
-<<<<<<< HEAD
-    /*static*/ realm_status_t Processor::add_finish_event_precondition(Event precondition)
-    {
-      Operation *op = Thread::self()->get_operation();
-      if(op == nullptr)
-        return REALM_PROCESSOR_ERROR_OUTSIDE_TASK;
-      op->add_finish_event_precondition(precondition);
-      return REALM_SUCCESS;
-    }
-
-    AddressSpace Processor::address_space(void) const
-    {
-      ID id(*this);
-      return id.proc_owner_node();
-    }
-=======
+  /*static*/ realm_status_t Processor::add_finish_event_precondition(Event precondition)
+  {
+    Operation *op = Thread::self()->get_operation();
+    if(op == nullptr)
+      return REALM_PROCESSOR_ERROR_OUTSIDE_TASK;
+    op->add_finish_event_precondition(precondition);
+    return REALM_SUCCESS;
+  }
+
   AddressSpace Processor::address_space(void) const
   {
     ID id(*this);
     return id.proc_owner_node();
   }
->>>>>>> 87485dc4
 
   Event Processor::register_task(TaskFuncID func_id, const CodeDescriptor &codedesc,
                                  const ProfilingRequestSet &prs,
