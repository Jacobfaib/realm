--- conflicted
+++ resolved
@@ -21,14 +21,16 @@
 endif()
 
 # enable build warnings for all tutorials/examples/tests/etc.
-<<<<<<< HEAD
 list(JOIN "${CMAKE_CXX_FLAGS};${CXX_BUILD_WARNING_FLAGS}" " " CMAKE_CXX_FLAGS)
-=======
-add_compile_options(${CXX_BUILD_WARNING_FLAGS})
-if (CMAKE_CXX_STANDARD)
-  set(CUDA_NVCC_FLAGS ${CUDA_NVCC_FLAGS} -std=c++${CMAKE_CXX_STANDARD})
+
+if(CMAKE_CXX_STANDARD AND NOT CMAKE_CUDA_STANDARD)
+  if(CMAKE_VERSION VERSION_GREATER_EQUAL "3.18")
+    set(CMAKE_CUDA_STANDARD ${CMAKE_CXX_STANDARD})
+  elseif(NOT "${CMAKE_CUDA_FLAGS}" MATCHES ".*-std=.*")
+    # CMake < 3.18 doesn't recognize >=17 as a CUDA standard, so set it manually
+    string(APPEND CMAKE_CUDA_FLAGS " -std=c++${CMAKE_CXX_STANDARD}")
+  endif()
 endif()
->>>>>>> b2220445
 
 add_subdirectory(00_hello_world)
 add_subdirectory(01_tasks_and_futures)
