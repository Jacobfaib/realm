-- Copyright 2016 Stanford University
--
-- Licensed under the Apache License, Version 2.0 (the "License");
-- you may not use this file except in compliance with the License.
-- You may obtain a copy of the License at
--
--     http://www.apache.org/licenses/LICENSE-2.0
--
-- Unless required by applicable law or agreed to in writing, software
-- distributed under the License is distributed on an "AS IS" BASIS,
-- WITHOUT WARRANTIES OR CONDITIONS OF ANY KIND, either express or implied.
-- See the License for the specific language governing permissions and
-- limitations under the License.

import "regent"

local c = terralib.includec("stdio.h")

<<<<<<< HEAD
task double(i : int, x : int)
  c.printf("Hello world from task %lld!\n", i)
=======
-- Return types may be inferred. The following task returns an int.
task double_of(i : int, x : int)
  c.printf("Hello world from task %d!\n", i)
>>>>>>> 46ac0993
  return 2*x
end

task main()
  var num_points = 4

  -- Regent automatically converts loops of task calls into index
  -- space launches. The __demand annotation is **NOT** required, but
  -- ensures that the compiler will throw an error if the optimization
  -- fails.
  var total = 0
  __demand(__parallel)
  for i = 0, num_points do
    total += double_of(i, i + 10)
  end
  regentlib.assert(total == 92, "check failed")
end
regentlib.start(main)<|MERGE_RESOLUTION|>--- conflicted
+++ resolved
@@ -16,14 +16,9 @@
 
 local c = terralib.includec("stdio.h")
 
-<<<<<<< HEAD
-task double(i : int, x : int)
-  c.printf("Hello world from task %lld!\n", i)
-=======
 -- Return types may be inferred. The following task returns an int.
 task double_of(i : int, x : int)
   c.printf("Hello world from task %d!\n", i)
->>>>>>> 46ac0993
   return 2*x
 end
 
