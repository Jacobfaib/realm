--- conflicted
+++ resolved
@@ -9944,11 +9944,9 @@
                 slice_ = self.slice_slice[slice_]
             assert slice_ in self.slice_index
             self.slice_index[slice_].add_point_task(point)
-<<<<<<< HEAD
         # Hook up any replicated tasks
         for replicant in self.replicants.itervalues():
             replicant.update_shards()
-=======
         # Add implicit dependencies between point and index operations
         index_owners = set()
         for op in self.ops.itervalues():
@@ -9964,7 +9962,6 @@
         for op in index_owners:
             op.finish_event.incoming_ops.remove(op)
             op.finish_event = None
->>>>>>> cf5641ae
         # Check for any interfering index space launches
         for op in self.ops.itervalues():
             if op.kind == INDEX_TASK_KIND and op.is_interfering_index_space_launch():
