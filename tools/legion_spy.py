--- conflicted
+++ resolved
@@ -7022,21 +7022,15 @@
             def initialize_requirement(task, idx, req):
                 # Skip any no access requirements
                 if req.is_no_access() or len(req.fields) == 0:
-<<<<<<< HEAD
                     return
                 assert idx in task.op.mappings
                 mappings = task.op.mappings[idx]
-=======
-                    continue
-                assert idx in self.op.mappings
-                mappings = self.op.mappings[idx]
                 # If we are doing restricted analysis then add any restrictions
                 add_restrictions = need_restrict_analysis and \
                         (req.priv == READ_WRITE or req.priv == READ_ONLY) and \
                         req.coher == SIMULTANEOUS
                 if add_restrictions and not self.restrictions:
                     self.restrictions = list()
->>>>>>> d40752e7
                 for field in req.fields:
                     assert field.fid in mappings
                     inst = mappings[field.fid]
@@ -7044,7 +7038,9 @@
                         assert not add_restrictions # Better not be virtual if restricted
                         continue
                     req.logical_node.initialize_verification_state(depth, field, inst)
-<<<<<<< HEAD
+                    if add_restrictions:
+                        self.restrictions.append(
+                                Restriction(req.logical_node, field, inst))
             if self.replicants:
                 # Control replicated path
                 for shard in self.replicants.shards.itervalues():
@@ -7067,7 +7063,7 @@
             for idx in range(num_ops):
                 for shard in self.replicants.shards.itervalues():
                     op = shard.operations[idx]
-                    if not op.perform_op_physical_verification(perform_checks):
+                    if not op.perform_op_physical_verification(perform_checks, need_restrict_analysis):
                         success = False
                         break
                 if not success:
@@ -7075,20 +7071,9 @@
         else:
             # Normal path
             for op in self.operations:
-                if not op.perform_op_physical_verification(perform_checks):
+                if not op.perform_op_physical_verification(perform_checks, need_restrict_analysis):
                     success = False
                     break
-=======
-                    if add_restrictions:
-                        self.restrictions.append(
-                                Restriction(req.logical_node, field, inst))
-        success = True
-        for op in self.operations:
-            if not op.perform_op_physical_verification(perform_checks, 
-                                                       need_restrict_analysis):
-                success = False
-                break
->>>>>>> d40752e7
         # Reset any physical user lists at our depth
         for inst,fid in self.used_instances:
             inst.reset_verification_users(depth)
