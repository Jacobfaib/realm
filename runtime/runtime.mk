--- conflicted
+++ resolved
@@ -19,13 +19,10 @@
 ifeq ($(shell uname -s),Darwin)
 DARWIN = 1
 CC_FLAGS += -DDARWIN
-<<<<<<< HEAD
 FC_FLAGS += -DDARWIN
-=======
 ifeq ($(strip $(USE_OPENMP)),1)
 $(warning "Some versions of Clang on Mac OSX do not support OpenMP")
 endif
->>>>>>> d61785f3
 else
 #use disk unless on DARWIN 
 CC_FLAGS += -DUSE_DISK 
@@ -134,10 +131,11 @@
   # instead of -march. Unclear if this is true in general for PPC.
   ifeq ($(findstring ppc64le,$(shell uname -p)),ppc64le)
     CC_FLAGS += -mcpu=${MARCH} -maltivec -mabi=altivec -mvsx
+    FC_FLAGS += -mcpu=${MARCH} -maltivec -mabi=altivec -mvsx
   else
     CC_FLAGS += -march=${MARCH}
-  endif
-  FC_FLAGS += -march=${MARCH}
+    FC_FLAGS += -march=${MARCH}
+  endif
 endif
 
 INC_FLAGS	+= -I$(DEFINE_HEADERS_DIR) -I$(LG_RT_DIR) -I$(LG_RT_DIR)/mappers
@@ -155,12 +153,14 @@
 USE_HALF ?= 0
 ifeq ($(strip $(USE_HALF)),1)
   CC_FLAGS += -DLEGION_REDOP_HALF
+  FC_FLAGS += -DLEGION_REDOP_HALF
   NVCC_FLAGS += -DLEGION_REDOP_HALF
 endif
 
 USE_COMPLEX ?= 0
 ifeq ($(strip $(USE_COMPLEX)),1)
   CC_FLAGS += -DLEGION_REDOP_COMPLEX
+  FC_FLAGS += -DLEGION_REDOP_COMPLEX
   NVCC_FLAGS += -DLEGION_REDOP_COMPLEX
 endif
 
@@ -169,7 +169,7 @@
     $(error HWLOC variable is not defined, aborting build)
   endif
   CC_FLAGS        += -DREALM_USE_HWLOC
-	FC_FLAGS        += -DREALM_USE_HWLOC
+  FC_FLAGS        += -DREALM_USE_HWLOC
   INC_FLAGS   += -I$(HWLOC)/include
   LEGION_LD_FLAGS += -L$(HWLOC)/lib -lhwloc
 endif
@@ -183,7 +183,7 @@
     endif
   endif
   CC_FLAGS        += -DREALM_USE_PAPI
-	FC_FLAGS        += -DREALM_USE_PAPI
+  FC_FLAGS        += -DREALM_USE_PAPI
   INC_FLAGS   += -I$(PAPI_ROOT)/include
   LEGION_LD_FLAGS += -L$(PAPI_ROOT)/lib -lpapi
 endif
@@ -191,6 +191,7 @@
 USE_LIBDL ?= 1
 ifeq ($(strip $(USE_LIBDL)),1)
 REALM_CC_FLAGS += -DUSE_LIBDL
+REALM_FC_FLAGS += -DUSE_LIBDL
 ifneq ($(shell uname -s),Darwin)
 #CC_FLAGS += -rdynamic
 # FreeBSD doesn't actually have a separate libdl
@@ -211,12 +212,8 @@
     $(error cannot find llvm-config-* - set with LLVM_CONFIG if not in path)
   endif
   LLVM_VERSION_NUMBER := $(shell $(LLVM_CONFIG) --version | cut -c1,3)
-<<<<<<< HEAD
-  CC_FLAGS += -DREALM_USE_LLVM -DREALM_LLVM_VERSION=$(LLVM_VERSION_NUMBER)
-  FC_FLAGS += -DREALM_USE_LLVM -DREALM_LLVM_VERSION=$(LLVM_VERSION_NUMBER)
-=======
   REALM_CC_FLAGS += -DREALM_USE_LLVM -DREALM_LLVM_VERSION=$(LLVM_VERSION_NUMBER)
->>>>>>> d61785f3
+  REALM_FC_FLAGS += -DREALM_USE_LLVM -DREALM_LLVM_VERSION=$(LLVM_VERSION_NUMBER)
   # NOTE: do not use these for all source files - just the ones that include llvm include files
   LLVM_CXXFLAGS ?= -std=c++11 -I$(shell $(LLVM_CONFIG) --includedir)
   ifeq ($(LLVM_VERSION_NUMBER),35)
@@ -233,20 +230,8 @@
 
 OMP_FLAGS ?=
 ifeq ($(strip $(USE_OPENMP)),1)
-<<<<<<< HEAD
-  CC_FLAGS += -DREALM_USE_OPENMP
-	FC_FLAGS += -DREALM_USE_OPENMP
-  REALM_OPENMP_GOMP_SUPPORT ?= 1
-  ifeq ($(strip $(REALM_OPENMP_GOMP_SUPPORT)),1)
-    CC_FLAGS += -DREALM_OPENMP_GOMP_SUPPORT
-		FC_FLAGS += -DREALM_OPENMP_GOMP_SUPPORT
-  endif
-  REALM_OPENMP_KMP_SUPPORT ?= 1	
-  ifeq ($(strip $(REALM_OPENMP_KMP_SUPPORT)),1)
-    CC_FLAGS += -DREALM_OPENMP_KMP_SUPPORT
-		FC_FLAGS += -DREALM_OPENMP_GOMP_SUPPORT
-=======
   REALM_CC_FLAGS += -DREALM_USE_OPENMP
+  REALM_FC_FLAGS += -DREALM_USE_OPENMP
   # Add the -fopenmp flag for Linux, but not for Mac as clang doesn't need it
   #ifneq ($(strip $(DARWIN)),1)
   OMP_FLAGS += -fopenmp 
@@ -254,11 +239,12 @@
   REALM_OPENMP_GOMP_SUPPORT ?= 1
   ifeq ($(strip $(REALM_OPENMP_GOMP_SUPPORT)),1)
     REALM_CC_FLAGS += -DREALM_OPENMP_GOMP_SUPPORT
+    REALM_FC_FLAGS += -DREALM_OPENMP_GOMP_SUPPORT
   endif
   REALM_OPENMP_KMP_SUPPORT ?= 1	
   ifeq ($(strip $(REALM_OPENMP_KMP_SUPPORT)),1)
     REALM_CC_FLAGS += -DREALM_OPENMP_KMP_SUPPORT
->>>>>>> d61785f3
+    REALM_FC_FLAGS += -DREALM_OPENMP_KMP_SUPPORT
   endif
 endif
 
@@ -311,9 +297,11 @@
         $(error cannot find libpython$(PYTHON_VERSION_MAJOR).$(PYTHON_VERSION_MINOR).$(PYTHON_EXT) - PYTHON_LIB set but file does not exist)
       else
         CC_FLAGS += -DREALM_PYTHON_LIB="\"$(PYTHON_LIB)\""
+        FC_FLAGS += -DREALM_PYTHON_LIB="\"$(PYTHON_LIB)\""
       endif
     else
       CC_FLAGS += -DREALM_PYTHON_LIB="\"$(PYTHON_LIB)\""
+      FC_FLAGS += -DREALM_PYTHON_LIB="\"$(PYTHON_LIB)\""
     endif
   endif
 
@@ -321,9 +309,11 @@
     $(error cannot auto-detect Python version - please set PYTHON_VERSION_MAJOR)
   else
     REALM_CC_FLAGS += -DREALM_PYTHON_VERSION_MAJOR=$(PYTHON_VERSION_MAJOR)
+    REALM_FC_FLAGS += -DREALM_PYTHON_VERSION_MAJOR=$(PYTHON_VERSION_MAJOR)
   endif
 
   REALM_CC_FLAGS += -DREALM_USE_PYTHON
+  REALM_FC_FLAGS += -DREALM_USE_PYTHON
 endif
 
 USE_DLMOPEN ?= 0
@@ -333,6 +323,7 @@
   endif
 
   CC_FLAGS += -DREALM_USE_DLMOPEN
+  FC_FLAGS += -DREALM_USE_DLMOPEN
 endif
 
 # Flags for Realm
@@ -355,16 +346,12 @@
 
 # General CUDA variables
 ifeq ($(strip $(USE_CUDA)),1)
-<<<<<<< HEAD
-CC_FLAGS        += -DUSE_CUDA
-FC_FLAGS        += -DUSE_CUDA
-NVCC_FLAGS      += -DUSE_CUDA
-=======
 NVCC	        ?= $(CUDA)/bin/nvcc
 # Latter is preferred, former is for backwards compatability
 REALM_CC_FLAGS        += -DUSE_CUDA -DREALM_USE_CUDA
 LEGION_CC_FLAGS       += -DLEGION_USE_CUDA
->>>>>>> d61785f3
+REALM_FC_FLAGS        += -DUSE_CUDA -DREALM_USE_CUDA
+LEGION_FC_FLAGS       += -DLEGION_USE_CUDA
 INC_FLAGS	+= -I$(CUDA)/include -I$(LG_RT_DIR)/realm/transfer
 ifeq ($(strip $(DEBUG)),1)
 NVCC_FLAGS	+= -g -O0
@@ -459,86 +446,56 @@
   else
     LEGION_LD_FLAGS	+= -L$(GASNET)/lib -lrt -lm
   endif
-<<<<<<< HEAD
-  CC_FLAGS	+= -DUSE_GASNET
-	FC_FLAGS	+= -DUSE_GASNET
-  # newer versions of gasnet seem to need this
-  CC_FLAGS	+= -DGASNETI_BUG1389_WORKAROUND=1
-	FC_FLAGS	+= -DGASNETI_BUG1389_WORKAROUND=1
-=======
   REALM_CC_FLAGS	+= -DUSE_GASNET
+  REALM_FC_FLAGS	+= -DUSE_GASNET
   # newer versions of gasnet seem to need this
   REALM_CC_FLAGS	+= -DGASNETI_BUG1389_WORKAROUND=1
->>>>>>> d61785f3
+  REALM_FC_FLAGS	+= -DGASNETI_BUG1389_WORKAROUND=1
 
   # GASNET conduit variables
   ifeq ($(strip $(CONDUIT)),ibv)
     INC_FLAGS 	+= -I$(GASNET)/include/ibv-conduit
-<<<<<<< HEAD
-    CC_FLAGS	+= -DGASNET_CONDUIT_IBV
-		FC_FLAGS	+= -DGASNET_CONDUIT_IBV
-=======
     REALM_CC_FLAGS	+= -DGASNET_CONDUIT_IBV
->>>>>>> d61785f3
+    REALM_FC_FLAGS	+= -DGASNET_CONDUIT_IBV
     LEGION_LD_FLAGS	+= -lgasnet-ibv-par -libverbs
     # GASNet needs MPI for interop support
     USE_MPI	= 1
   endif
   ifeq ($(strip $(CONDUIT)),gemini)
     INC_FLAGS	+= -I$(GASNET)/include/gemini-conduit
-<<<<<<< HEAD
-    CC_FLAGS	+= -DGASNET_CONDUIT_GEMINI
-    FC_FLAGS    += -DGASNET_CONDUIT_GEMINI
-=======
     REALM_CC_FLAGS	+= -DGASNET_CONDUIT_GEMINI
->>>>>>> d61785f3
+    REALM_FC_FLAGS	+= -DGASNET_CONDUIT_GEMINI
     LEGION_LD_FLAGS	+= -lgasnet-gemini-par -lugni -ludreg -lpmi -lhugetlbfs
     # GASNet needs MPI for interop support
     USE_MPI	= 1
   endif
   ifeq ($(strip $(CONDUIT)),aries)
     INC_FLAGS   += -I$(GASNET)/include/aries-conduit
-<<<<<<< HEAD
-    CC_FLAGS    += -DGASNET_CONDUIT_ARIES
-    FC_FLAGS    += -DGASNET_CONDUIT_ARIES
-=======
     REALM_CC_FLAGS    += -DGASNET_CONDUIT_ARIES
->>>>>>> d61785f3
+    REALM_FC_FLAGS    += -DGASNET_CONDUIT_ARIES
     LEGION_LD_FLAGS    += -lgasnet-aries-par -lugni -ludreg -lpmi -lhugetlbfs
     # GASNet needs MPI for interop support
     USE_MPI	= 1
   endif
   ifeq ($(strip $(CONDUIT)),psm)
     INC_FLAGS 	+= -I$(GASNET)/include/psm-conduit
-<<<<<<< HEAD
-    CC_FLAGS	+= -DGASNET_CONDUIT_PSM
-    FC_FLAGS	+= -DGASNET_CONDUIT_PSM
-=======
     REALM_CC_FLAGS	+= -DGASNET_CONDUIT_PSM
->>>>>>> d61785f3
+    REALM_FC_FLAGS	+= -DGASNET_CONDUIT_PSM
     LEGION_LD_FLAGS	+= -lgasnet-psm-par -lpsm2 -lpmi2 # PMI2 is required for OpenMPI
     # GASNet needs MPI for interop support
     USE_MPI	= 1
   endif
   ifeq ($(strip $(CONDUIT)),mpi)
     INC_FLAGS	+= -I$(GASNET)/include/mpi-conduit
-<<<<<<< HEAD
-    CC_FLAGS	+= -DGASNET_CONDUIT_MPI
-    FC_FLAGS	+= -DGASNET_CONDUIT_MPI
-=======
     REALM_CC_FLAGS	+= -DGASNET_CONDUIT_MPI
->>>>>>> d61785f3
+    REALM_FC_FLAGS	+= -DGASNET_CONDUIT_MPI
     LEGION_LD_FLAGS	+= -lgasnet-mpi-par -lammpi -lmpi
     USE_MPI	= 1
   endif
   ifeq ($(strip $(CONDUIT)),udp)
     INC_FLAGS	+= -I$(GASNET)/include/udp-conduit
-<<<<<<< HEAD
-    CC_FLAGS	+= -DGASNET_CONDUIT_UDP
-    FC_FLAGS	+= -DGASNET_CONDUIT_UDP
-=======
     REALM_CC_FLAGS	+= -DGASNET_CONDUIT_UDP
->>>>>>> d61785f3
+    REALM_FC_FLAGS	+= -DGASNET_CONDUIT_UDP
     LEGION_LD_FLAGS	+= -lgasnet-udp-par -lamudp
   endif
 
@@ -548,12 +505,8 @@
 USE_HDF ?= 0
 HDF_LIBNAME ?= hdf5
 ifeq ($(strip $(USE_HDF)), 1)
-<<<<<<< HEAD
-  CC_FLAGS      += -DUSE_HDF
-	FC_FLAGS      += -DUSE_HDF
-=======
   REALM_CC_FLAGS      += -DUSE_HDF
->>>>>>> d61785f3
+  REALM_FC_FLAGS      += -DUSE_HDF
   LEGION_LD_FLAGS      += -l$(HDF_LIBNAME)
   ifdef HDF_ROOT
        CC_FLAGS    += -I$(HDF_ROOT)/include
@@ -572,7 +525,7 @@
   ifeq ($(filter-out $(SKIP_MACHINES),$(shell uname -n)),$(shell uname -n))
     CC		:= mpicc
     CXX		:= mpicxx
-    F90         := mpif90
+    F90   := mpif90
     # Summit/Summitdev are strange and link this automatically (but still uses mpicxx).
     # FIXME: Unfortunately you can't match against the Summit hostname right now...
     ifneq ($(findstring ppc64le,$(shell uname -p)),ppc64le)
@@ -594,14 +547,12 @@
 
 
 ifeq ($(strip $(DEBUG)),1)
-<<<<<<< HEAD
-CC_FLAGS	+= -DDEBUG_REALM -DDEBUG_LEGION -O0 -ggdb #-ggdb -Wall
-FC_FLAGS	+= -DDEBUG_REALM -DDEBUG_LEGION -O0 -ggdb #-ggdb -Wall
-=======
 CC_FLAGS	+= -O0 -ggdb #-ggdb -Wall
 REALM_CC_FLAGS	+= -DDEBUG_REALM
 LEGION_CC_FLAGS	+= -DDEBUG_LEGION
->>>>>>> d61785f3
+FC_FLAGS	+= -O0 -ggdb #-ggdb -Wall
+REALM_FC_FLAGS	+= -DDEBUG_REALM
+LEGION_FC_FLAGS	+= -DDEBUG_LEGION
 else
 CC_FLAGS	+= -O2 -fno-strict-aliasing #-ggdb
 FC_FLAGS	+= -O2 -fno-strict-aliasing #-ggdb
@@ -625,12 +576,8 @@
 endif
 
 # Manage the output setting
-<<<<<<< HEAD
-CC_FLAGS	+= -DCOMPILE_TIME_MIN_LEVEL=$(OUTPUT_LEVEL)
-FC_FLAGS	+= -DCOMPILE_TIME_MIN_LEVEL=$(OUTPUT_LEVEL)
-=======
 REALM_CC_FLAGS	+= -DCOMPILE_TIME_MIN_LEVEL=$(OUTPUT_LEVEL)
->>>>>>> d61785f3
+REALM_FC_FLAGS	+= -DCOMPILE_TIME_MIN_LEVEL=$(OUTPUT_LEVEL)
 
 # demand warning-free compilation
 CC_FLAGS        += -Wall -Wno-strict-overflow
@@ -834,11 +781,7 @@
 	$(CXX) -o $(OUTFILE) $(GEN_OBJS) $(GEN_GPU_OBJS) $(LD_FLAGS) $(LEGION_LIBS) $(LEGION_LD_FLAGS) $(GASNET_FLAGS)
 endif
 
-<<<<<<< HEAD
-$(SLIB_LEGION) : $(LEGION_OBJS) $(MAPPER_OBJS) $(LEGION_FORTRAN_API_OBJS)
-=======
-$(SLIB_LEGION) : $(LEGION_OBJS) $(LEGION_INST_OBJS) $(MAPPER_OBJS)
->>>>>>> d61785f3
+$(SLIB_LEGION) : $(LEGION_OBJS) $(LEGION_FORTRAN_API_OBJS) $(LEGION_INST_OBJS) $(MAPPER_OBJS)
 	rm -f $@
 	$(AR) rc $@ $^
 
@@ -846,15 +789,9 @@
 	rm -f $@
 	$(AR) rc $@ $^
 
-<<<<<<< HEAD
-$(GEN_OBJS) : %.cc.o : %.cc
-	$(CXX) -o $@ -c $< $(CC_FLAGS) $(INC_FLAGS)
-	
-=======
 $(GEN_OBJS) : %.cc.o : %.cc $(LEGION_DEFINES_HEADER) $(REALM_DEFINES_HEADER)
 	$(CXX) -o $@ -c $< $(CC_FLAGS) $(INC_FLAGS) $(OMP_FLAGS)
 
->>>>>>> d61785f3
 $(ASM_OBJS) : %.S.o : %.S
 	$(CXX) -o $@ -c $< $(CC_FLAGS) $(INC_FLAGS)
 
@@ -904,13 +841,7 @@
 % : %.o
 
 clean::
-<<<<<<< HEAD
-	$(RM) -f $(OUTFILE) $(SLIB_LEGION) $(SLIB_REALM) $(GEN_OBJS) $(GEN_GPU_OBJS) $(REALM_OBJS) $(LEGION_OBJS) $(GPU_RUNTIME_OBJS) $(MAPPER_OBJS) $(ASM_OBJS) $(LEGION_FORTRAN_API_OBJS) $(LEGION_FORTRAN_API_MODS)
-
-endif
-=======
-	$(RM) -f $(OUTFILE) $(SLIB_LEGION) $(SLIB_REALM) $(GEN_OBJS) $(GEN_GPU_OBJS) $(REALM_OBJS) $(REALM_INST_OBJS) $(LEGION_OBJS) $(LEGION_INST_OBJS) $(GPU_RUNTIME_OBJS) $(MAPPER_OBJS) $(ASM_OBJS) $(LEGION_DEFINES_HEADER) $(REALM_DEFINES_HEADER)
->>>>>>> d61785f3
+	$(RM) -f $(OUTFILE) $(SLIB_LEGION) $(SLIB_REALM) $(GEN_OBJS) $(GEN_GPU_OBJS) $(REALM_OBJS) $(REALM_INST_OBJS) $(LEGION_OBJS) $(LEGION_INST_OBJS) $(GPU_RUNTIME_OBJS) $(MAPPER_OBJS) $(ASM_OBJS) $(LEGION_FORTRAN_API_OBJS) $(LEGION_FORTRAN_API_MODS) $(LEGION_DEFINES_HEADER) $(REALM_DEFINES_HEADER)
 
 ifeq ($(strip $(USE_LLVM)),1)
 llvmjit_internal.cc.o : CC_FLAGS += $(LLVM_CXXFLAGS)
