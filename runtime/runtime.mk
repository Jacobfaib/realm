--- conflicted
+++ resolved
@@ -991,12 +991,9 @@
     $(LG_RT_DIR)/realm/transfer/address_list.cc \
     $(LG_RT_DIR)/realm/transfer/transfer.cc \
     $(LG_RT_DIR)/realm/transfer/channel.cc \
-<<<<<<< HEAD
     $(LG_RT_DIR)/realm/transfer/addrsplit_channel.cc \
-=======
     $(LG_RT_DIR)/realm/transfer/channel_common.cc \
     $(LG_RT_DIR)/realm/transfer/memcpy_channel.cc \
->>>>>>> 316008d6
     $(LG_RT_DIR)/realm/transfer/channel_disk.cc \
     $(LG_RT_DIR)/realm/transfer/lowlevel_dma.cc \
     $(LG_RT_DIR)/realm/transfer/ib_memory.cc \
