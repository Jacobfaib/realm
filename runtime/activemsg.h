--- conflicted
+++ resolved
@@ -74,7 +74,6 @@
       XFERDES_UPDATE_BYTES_READ_MSGID,
       REGISTER_TASK_MSGID,
       REGISTER_TASK_COMPLETE_MSGID,
-<<<<<<< HEAD
       REMOTE_MICROOP_MSGID,
       REMOTE_MICROOP_COMPLETE_MSGID,
       REMOTE_SPARSITY_CONTRIB_MSGID,
@@ -83,11 +82,9 @@
       SET_CONTRIB_COUNT_MSGID,
       REMOTE_ID_REQUEST_MSGID,
       REMOTE_ID_RESPONSE_MSGID,
-=======
       REMOTE_IB_ALLOC_REQUEST_MSGID,
       REMOTE_IB_ALLOC_RESPONSE_MSGID,
       REMOTE_IB_FREE_REQUEST_MSGID,
->>>>>>> fbaeba17
     };
 
 
