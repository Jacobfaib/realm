/* Copyright 2016 Stanford University, NVIDIA Corporation
 *
 * Licensed under the Apache License, Version 2.0 (the "License");
 * you may not use this file except in compliance with the License.
 * You may obtain a copy of the License at
 *
 *     http://www.apache.org/licenses/LICENSE-2.0
 *
 * Unless required by applicable law or agreed to in writing, software
 * distributed under the License is distributed on an "AS IS" BASIS,
 * WITHOUT WARRANTIES OR CONDITIONS OF ANY KIND, either express or implied.
 * See the License for the specific language governing permissions and
 * limitations under the License.
 */

#include "legion.h"
#include "runtime.h"
#include "legion_ops.h"
#include "legion_tasks.h"
#include "region_tree.h"
#include "legion_spy.h"
#include "legion_profiling.h"
#include "legion_instances.h"
#include "legion_views.h"
#include "legion_analysis.h"

namespace Legion {
  namespace Internal {

    LEGION_EXTERN_LOGGER_DECLARATIONS

    /////////////////////////////////////////////////////////////
    // Users and Info 
    /////////////////////////////////////////////////////////////

    //--------------------------------------------------------------------------
    LogicalUser::LogicalUser(void)
      : GenericUser(), op(NULL), idx(0), gen(0), timeout(TIMEOUT)
#ifdef LEGION_SPY
        , uid(0)
#endif
    //--------------------------------------------------------------------------
    {
    }

    //--------------------------------------------------------------------------
    LogicalUser::LogicalUser(Operation *o, unsigned id, const RegionUsage &u,
                             const FieldMask &m)
      : GenericUser(u, m), op(o), idx(id), 
        gen(o->get_generation()), timeout(TIMEOUT)
#ifdef LEGION_SPY
        , uid(o->get_unique_op_id())
#endif
    //--------------------------------------------------------------------------
    {
    }

    //--------------------------------------------------------------------------
    PhysicalUser::PhysicalUser(void)
    //--------------------------------------------------------------------------
    {
    }
    
    //--------------------------------------------------------------------------
    PhysicalUser::PhysicalUser(const RegionUsage &u, const ColorPoint &c,
                               UniqueID id, unsigned idx, bool cp)
      : usage(u), child(c), op_id(id), index(idx), copy(cp)
    //--------------------------------------------------------------------------
    {
    }

    //--------------------------------------------------------------------------
    PhysicalUser::PhysicalUser(const PhysicalUser &rhs)
    //--------------------------------------------------------------------------
    {
      // should never be called
      assert(false);
    }

    //--------------------------------------------------------------------------
    PhysicalUser::~PhysicalUser(void)
    //--------------------------------------------------------------------------
    {
    }

    //--------------------------------------------------------------------------
    PhysicalUser& PhysicalUser::operator=(const PhysicalUser &rhs)
    //--------------------------------------------------------------------------
    {
      // should never be called
      assert(false);
      return *this;
    }

    //--------------------------------------------------------------------------
    void PhysicalUser::pack_user(Serializer &rez)
    //--------------------------------------------------------------------------
    {
      rez.serialize(child);
      rez.serialize(usage.privilege);
      rez.serialize(usage.prop);
      rez.serialize(usage.redop);
      rez.serialize(op_id);
      rez.serialize(index);
      rez.serialize(copy);
    }

    //--------------------------------------------------------------------------
    /*static*/ PhysicalUser* PhysicalUser::unpack_user(Deserializer &derez,
                                                       FieldSpaceNode *node,
                                                       AddressSpaceID source,
                                                       bool add_reference)
    //--------------------------------------------------------------------------
    {
      PhysicalUser *result = legion_new<PhysicalUser>();
      derez.deserialize(result->child);
      derez.deserialize(result->usage.privilege);
      derez.deserialize(result->usage.prop);
      derez.deserialize(result->usage.redop);
      derez.deserialize(result->op_id);
      derez.deserialize(result->index);
      derez.deserialize(result->copy);
#ifdef DEBUG_HIGH_LEVEL
      assert(result != NULL);
#endif
      if (add_reference)
        result->add_reference();
      return result;
    }

    //--------------------------------------------------------------------------
<<<<<<< HEAD
    TraversalInfo::TraversalInfo(ContextID c, Operation *o,
                                 const RegionRequirement &r,
                                 VersionInfo &info, const FieldMask &k)
      : ctx(c), op(o), req(r), version_info(info),
        traversal_mask(k), context_uid(o->get_parent()->get_context_uid())
=======
    MappableInfo::MappableInfo(ContextID c, Operation *o, Processor p,
                               RegionRequirement &r, unsigned idx,
                               VersionInfo &info, const FieldMask &k)
      : ctx(c), op(o), local_proc(p), req(r), index(idx),
        version_info(info), traversal_mask(k)
>>>>>>> df274ceb
    //--------------------------------------------------------------------------
    {
    }

    /////////////////////////////////////////////////////////////
    // FieldVersions 
    /////////////////////////////////////////////////////////////

    //--------------------------------------------------------------------------
    FieldVersions::FieldVersions(void)
    //--------------------------------------------------------------------------
    {
    }

    //--------------------------------------------------------------------------
    FieldVersions::FieldVersions(const FieldVersions &rhs)
    //--------------------------------------------------------------------------
    {
      // should never be called
      assert(false);
    }

    //--------------------------------------------------------------------------
    FieldVersions::~FieldVersions(void)
    //--------------------------------------------------------------------------
    {
    }

    //--------------------------------------------------------------------------
    FieldVersions& FieldVersions::operator=(const FieldVersions &rhs)
    //--------------------------------------------------------------------------
    {
      // should never be called
      assert(false);
      return *this;
    }

    //--------------------------------------------------------------------------
    void FieldVersions::add_field_version(VersionID vid, const FieldMask &mask)
    //--------------------------------------------------------------------------
    {
      LegionMap<VersionID,FieldMask>::aligned::iterator finder = 
        field_versions.find(vid);
      if (finder == field_versions.end())
        field_versions[vid] = mask;
      else
        finder->second |= mask;
    }

    /////////////////////////////////////////////////////////////
    // VersionInfo 
    /////////////////////////////////////////////////////////////

    //--------------------------------------------------------------------------
    VersionInfo::NodeInfo::NodeInfo(const NodeInfo &rhs)
      : physical_state((rhs.physical_state == NULL) ? NULL : 
                        rhs.physical_state->clone(!rhs.needs_capture(),true)),
        field_versions(rhs.field_versions), advance_mask(rhs.advance_mask),
        bit_mask(rhs.bit_mask) 
    //--------------------------------------------------------------------------
    {
      if (field_versions != NULL)
        field_versions->add_reference();
    }

    //--------------------------------------------------------------------------
    VersionInfo::NodeInfo::~NodeInfo(void)
    //--------------------------------------------------------------------------
    {
      if ((field_versions != NULL) && (field_versions->remove_reference()))
        delete field_versions;
      if (physical_state != NULL)
        delete physical_state;
    }

    //--------------------------------------------------------------------------
    VersionInfo::NodeInfo& VersionInfo::NodeInfo::operator=(const NodeInfo &rhs)
    //--------------------------------------------------------------------------
    {
#ifdef DEBUG_HIGH_LEVEL
      assert(physical_state == NULL);
#endif
      if (rhs.physical_state != NULL)
      {
        if (physical_state != NULL)
          delete physical_state;
        physical_state = rhs.physical_state->clone(!rhs.needs_capture(), true);
      }
      if ((field_versions != NULL) && (field_versions->remove_reference()))
        delete field_versions;
      field_versions = rhs.field_versions;
      if (field_versions != NULL)
        field_versions->add_reference();
      advance_mask = rhs.advance_mask;
      bit_mask = rhs.bit_mask;
      return *this;
    }

    //--------------------------------------------------------------------------
    VersionInfo::VersionInfo(void)
      : upper_bound_node(NULL),
        packed(false), packed_buffer(NULL), packed_size(0)
    //--------------------------------------------------------------------------
    {
    }

    //--------------------------------------------------------------------------
    VersionInfo::VersionInfo(const VersionInfo &rhs)
      : node_infos(rhs.node_infos), upper_bound_node(rhs.upper_bound_node), 
        packed(false), packed_buffer(NULL), packed_size(0)
    //--------------------------------------------------------------------------
    {
#ifdef DEBUG_HIGH_LEVEL
      assert(!rhs.packed); // This shouldn't be called when packed
      for (LegionMap<RegionTreeNode*,NodeInfo>::aligned::const_iterator it = 
            node_infos.begin(); it != node_infos.end(); it++)
      {
        assert(it->second.physical_state == NULL);
      }
#endif
    }

    //--------------------------------------------------------------------------
    VersionInfo::~VersionInfo(void)
    //--------------------------------------------------------------------------
    {
#ifdef DEBUG_HIGH_LEVEL
      for (LegionMap<RegionTreeNode*,NodeInfo>::aligned::const_iterator it = 
            node_infos.begin(); it != node_infos.end(); it++)
      {
        assert(it->second.physical_state == NULL);
      }
#endif
      // If we still have a buffer, then free it now
      if (packed_buffer != NULL)
        free(packed_buffer);
    }

    //--------------------------------------------------------------------------
    VersionInfo& VersionInfo::operator=(const VersionInfo &rhs)
    //--------------------------------------------------------------------------
    {
#ifdef DEBUG_HIGH_LEVEL
      for (LegionMap<RegionTreeNode*,NodeInfo>::aligned::const_iterator it = 
            node_infos.begin(); it != node_infos.end(); it++)
      {
        assert(it->second.physical_state == NULL);
      }
      // shouldn't be called when packed
      assert(!packed);
#endif
      node_infos = rhs.node_infos;
      upper_bound_node = rhs.upper_bound_node;
      return *this;
    }

    //--------------------------------------------------------------------------
    void VersionInfo::set_upper_bound_node(RegionTreeNode *node)
    //--------------------------------------------------------------------------
    {
#ifdef DEBUG_HIGH_LEVEL
      assert(upper_bound_node == NULL);
      assert(!packed);
#endif
      upper_bound_node = node;
    }

    //--------------------------------------------------------------------------
    void VersionInfo::merge(const VersionInfo &rhs, const FieldMask &mask)
    //--------------------------------------------------------------------------
    {
#ifdef DEBUG_HIGH_LEVEL
      assert(!packed);
      assert(!rhs.packed);
#endif
      for (LegionMap<RegionTreeNode*,NodeInfo>::aligned::const_iterator vit = 
            rhs.node_infos.begin(); vit != 
            rhs.node_infos.end(); vit++)
      {
        const LegionMap<VersionID,FieldMask>::aligned &rhs_versions = 
          vit->second.field_versions->get_field_versions();
        FieldVersions *&entry = node_infos[vit->first].field_versions;
        for (LegionMap<VersionID,FieldMask>::aligned::const_iterator it = 
              rhs_versions.begin(); it != rhs_versions.end(); it++)
        {
          FieldMask overlap = it->second & mask;
          if (!overlap)
            continue;
          if (entry == NULL)
          {
            entry = new FieldVersions();
            entry->add_reference();
          }
          entry->add_field_version(it->first, it->second);
        }
        if (entry != NULL)
        {
          NodeInfo &next = node_infos[vit->first];
          next.advance_mask |= vit->second.advance_mask;
          next.bit_mask |= vit->second.bit_mask;
          if (vit->second.physical_state != NULL)
            next.physical_state = vit->second.physical_state->clone(mask,
                                          false/*clone state*/, true/*adv*/);
        }
      }
      if (upper_bound_node == NULL)
        upper_bound_node = rhs.upper_bound_node;
      else if (rhs.upper_bound_node != NULL)
      {
        unsigned current_depth = upper_bound_node->get_depth();
        unsigned rhs_depth = rhs.upper_bound_node->get_depth();
        if (current_depth < rhs_depth)
          upper_bound_node = rhs.upper_bound_node;
      }
    }

    //--------------------------------------------------------------------------
    void VersionInfo::apply_mapping(ContextID ctx, AddressSpaceID target,
                                    std::set<Event> &applied_conditions,
				    bool copy_previous/*=false*/)
    //--------------------------------------------------------------------------
    {
#ifdef DEBUG_HIGH_LEVEL
      assert(!packed);
#endif
      for (LegionMap<RegionTreeNode*,NodeInfo>::aligned::iterator it = 
            node_infos.begin(); it != node_infos.end(); it++)
      {
        if (it->second.physical_state == NULL)
          continue;
        if (it->second.close_node())
        {
#ifdef DEBUG_HIGH_LEVEL
          // There should be no leave-open nodes here
          assert(!it->second.leave_open());
#endif
          // Only need to apply state if we are the top node
          if (it->second.close_top())
            it->second.physical_state->filter_and_apply(it->second.advance_mask,
                target, false/*filter masks*/, false/*filter views*/,
                true/*filter children*/, NULL/*closed children*/, 
                applied_conditions);
          // we skip other kinds of close nodes
        }
        // Apply path only differently
        else if (it->second.path_only())
	{
	  // HACK: no support for predicated tasks that opened subtrees - wait
	  //  for the new mapping API
	  if (copy_previous)
	    assert(0);
          it->second.physical_state->apply_path_only_state(
                    it->second.advance_mask, target, applied_conditions);
        } 
        else 
        {
	  if (copy_previous)
	  {
	    // we probably didn't premap, so go fetch state
	    assert(!it->second.close_top());
	    it->second.physical_state->capture_state(false/*!path_only*/,
						     it->second.split_node());
	  }
          // Otherwise we can apply with no filter
          it->second.physical_state->apply_state(it->second.advance_mask,
                                             target, applied_conditions);
	}
        // Don't delete it because we need to hold onto the 
        // version manager references in case this operation
        // fails to complete
      }
    }

    //--------------------------------------------------------------------------
    void VersionInfo::apply_close(ContextID ctx, AddressSpaceID target,
              const LegionMap<ColorPoint,FieldMask>::aligned &closed_children,
                                          std::set<Event> &applied_conditions)
    //--------------------------------------------------------------------------
    {
#ifdef DEBUG_HIGH_LEVEL
      assert(!packed);
#endif
      for (LegionMap<RegionTreeNode*,NodeInfo>::aligned::iterator it = 
            node_infos.begin(); it != node_infos.end(); it++)
      {
        if (it->second.physical_state == NULL)
          continue;
        // We can skip any nodes we never touched
        if (it->second.needs_capture())
          continue;
        if (it->second.path_only())
        {
          it->second.physical_state->apply_path_only_state(
                      it->second.advance_mask, target, applied_conditions);
          continue;
        }
#ifdef DEBUG_HIGH_LEVEL
        assert(it->second.close_node());
#endif
        if (it->second.close_top())
        {
          // If it is the top node we do the full filter and apply
          it->second.physical_state->filter_and_apply(it->second.advance_mask, 
              target, false/*filter masks*/, false/*filter views*/,
              true/*filter children*/, closed_children.empty() ? NULL : 
                &closed_children, applied_conditions);
        }
        else if (it->second.leave_open())
        {
          // Otherwise if this is a node in the close op that has
          // leave open fields, then we have to apply the state
          it->second.physical_state->filter_and_apply(it->second.advance_mask,
              target, true/*filter masks*/, true/*filter views*/,
              true/*filter children*/, NULL, applied_conditions);
        }
      }
    }

    //--------------------------------------------------------------------------
    void VersionInfo::reset(void)
    //--------------------------------------------------------------------------
    {
#ifdef DEBUG_HIGH_LEVEL
      assert(!packed);
#endif
      for (LegionMap<RegionTreeNode*,NodeInfo>::aligned::iterator it =
            node_infos.begin(); it != node_infos.end(); it++)
      {
        if (it->second.physical_state != NULL)
        {
          // First reset the physical state
          it->second.physical_state->reset();
          it->second.set_needs_capture();
        }
      }
    }

    //--------------------------------------------------------------------------
    void VersionInfo::release(void)
    //--------------------------------------------------------------------------
    {
      // Might be called when packed, in which case this is a no-op
      // Now it is safe to go through and delete all the physical states
      // which will free up all the references on all the version managers
      for (LegionMap<RegionTreeNode*,NodeInfo>::aligned::iterator it = 
            node_infos.begin(); it != node_infos.end(); it++)
      {
        if (it->second.physical_state != NULL)
        {
          legion_delete(it->second.physical_state);
          it->second.physical_state = NULL;
        }
      }
    }

    //--------------------------------------------------------------------------
    void VersionInfo::clear(void)
    //--------------------------------------------------------------------------
    {
#ifdef DEBUG_HIGH_LEVEL
      for (LegionMap<RegionTreeNode*,NodeInfo>::aligned::const_iterator it = 
            node_infos.begin(); it != node_infos.end(); it++)
      {
        assert(it->second.physical_state == NULL);
      }
      assert(!packed);
#endif
      node_infos.clear();
      upper_bound_node = NULL;
    }

    //--------------------------------------------------------------------------
    void VersionInfo::recapture_state(void)
    //--------------------------------------------------------------------------
    {
      for (LegionMap<RegionTreeNode*,NodeInfo>::aligned::iterator it = 
            node_infos.begin(); it != node_infos.end(); it++)
      {
        it->second.set_needs_capture();
      }
    }

    //--------------------------------------------------------------------------
    void VersionInfo::sanity_check(RegionTreeNode *node)
    //--------------------------------------------------------------------------
    {
      assert(!packed);
      LegionMap<RegionTreeNode*,NodeInfo>::aligned::const_iterator finder = 
        node_infos.find(node);
      if (finder == node_infos.end())
        return;
      FieldMask previous_fields;
      assert(finder->second.field_versions != NULL);
      const LegionMap<VersionID,FieldMask>::aligned &field_versions = 
        finder->second.field_versions->get_field_versions();
      for (LegionMap<VersionID,FieldMask>::aligned::const_iterator it = 
            field_versions.begin(); it != field_versions.end(); it++)
      {
        assert(previous_fields * it->second);
        previous_fields |= it->second;
      }
    }

    //--------------------------------------------------------------------------
    PhysicalState* VersionInfo::find_physical_state(RegionTreeNode *node,
                                                    bool capture)
    //--------------------------------------------------------------------------
    {
#ifdef DEBUG_HIGH_LEVEL
      assert(!packed);
#endif
      LegionMap<RegionTreeNode*,NodeInfo>::aligned::iterator finder = 
        node_infos.find(node);
#ifdef DEBUG_HIGH_LEVEL
      assert(finder != node_infos.end());
#endif
      // Check to see if we need a reset
      if ((finder->second.physical_state != NULL) && capture &&
           finder->second.needs_capture())
      { 
        // Recapture the state if we had to be reset
        finder->second.physical_state->capture_state(finder->second.path_only(),
                                                   finder->second.split_node());
        finder->second.unset_needs_capture();
      }
      return finder->second.physical_state;
    }

    //--------------------------------------------------------------------------
    FieldVersions* VersionInfo::get_versions(RegionTreeNode *node) const
    //--------------------------------------------------------------------------
    {
      LegionMap<RegionTreeNode*,NodeInfo>::aligned::const_iterator finder = 
        node_infos.find(node);
#ifdef DEBUG_HIGH_LEVEL
      assert(finder != node_infos.end());
#endif
      // It's alright for this to return NULL
      return finder->second.field_versions;
    }

    //--------------------------------------------------------------------------
    void VersionInfo::pack_version_info(Serializer &rez, 
                                        AddressSpaceID local, ContextID ctx)
    //--------------------------------------------------------------------------
    {
      if (packed_buffer != NULL)
      {
        // If we are already packed this is easy
        rez.serialize(packed_size);
        rez.serialize(packed_buffer, packed_size);
      }
      else
      {
        // Otherwise, make our own local serializer so we
        // can record how many bytes we need
        Serializer local_rez;
        pack_buffer(local_rez, local, ctx);
        size_t total_size = local_rez.get_used_bytes();
        rez.serialize(total_size);
        rez.serialize(local_rez.get_buffer(), total_size);
      }
    }

    //--------------------------------------------------------------------------
    void VersionInfo::unpack_version_info(Deserializer &derez)
    //--------------------------------------------------------------------------
    {
#ifdef DEBUG_HIGH_LEVEL
      assert(!packed);
      assert(packed_buffer == NULL);
#endif
      derez.deserialize(packed_size);
      packed_buffer = malloc(packed_size);
      derez.deserialize(packed_buffer, packed_size);
      packed = true;
    }

    //--------------------------------------------------------------------------
    void VersionInfo::make_local(std::set<Event> &preconditions, 
                                 RegionTreeForest *forest, ContextID ctx)
    //--------------------------------------------------------------------------
    {
      if (packed)
        unpack_buffer(forest, ctx);
      // Iterate over all version state infos and build physical states
      // without actually capturing any data
      for (LegionMap<RegionTreeNode*,NodeInfo>::aligned::iterator it = 
            node_infos.begin(); it != node_infos.end(); it++)
      {
        NodeInfo &info = it->second;
        if (info.physical_state == NULL)
        {
          info.physical_state = it->first->get_physical_state(ctx, *this,
                                                       false/*capture*/);
          info.set_needs_capture();
        }
        // Now get the preconditions for the state
        info.physical_state->make_local(preconditions, info.needs_final(),
                                        info.close_top());
      }
    } 

    //--------------------------------------------------------------------------
    void VersionInfo::clone_version_info(RegionTreeForest *context,
                 LogicalRegion handle, const VersionInfo &rhs, bool check_below)
    //--------------------------------------------------------------------------
    {
      // Copy over all the version infos from the logical region up to
      // the upper bound node
      RegionTreeNode *current = context->get_node(handle);
#ifdef DEBUG_HIGH_LEVEL
      assert(current != NULL);
#endif
      LegionMap<RegionTreeNode*,NodeInfo>::aligned::const_iterator 
        current_finder = node_infos.find(current);
      if (check_below && (current_finder == node_infos.end()))
      {
        // See if we have any children we need to clone over
        std::set<ColorPoint> child_colors;
        current->get_row_source()->get_colors(child_colors);
        std::deque<RegionTreeNode*> children; 
        for (std::set<ColorPoint>::const_iterator it = child_colors.begin();
              it != child_colors.end(); it++)
        {
          children.push_back(current->get_tree_child(*it));
        }
        child_colors.clear();
        while (!children.empty())
        {
          // Pop off the next child
          RegionTreeNode *child_node = children.front();
          children.pop_front();
          // See if rhs has an entry for this child
          LegionMap<RegionTreeNode*,NodeInfo>::aligned::const_iterator finder =
            rhs.node_infos.find(child_node);
          if (finder != rhs.node_infos.end())
          {
            // Copy it over, and then find all it's children
            node_infos.insert(*finder);
            child_node->get_row_source()->get_colors(child_colors);
            for (std::set<ColorPoint>::const_iterator it = child_colors.begin();
                  it != child_colors.end(); it++)
            {
              children.push_back(child_node->get_tree_child(*it));
            }
            child_colors.clear();   
          }
          // Otherwise we can keep going
        }
      }
      while (current_finder == node_infos.end())
      {
        LegionMap<RegionTreeNode*,NodeInfo>::aligned::const_iterator finder =
          rhs.node_infos.find(current);
#ifdef DEBUG_HIGH_LEVEL
        assert(finder != rhs.node_infos.end());
#endif
        node_infos.insert(*finder);
        if (current == rhs.upper_bound_node)
        {
          upper_bound_node = current;
          break;
        }
        current = current->get_parent();
#ifdef DEBUG_HIGH_LEVEL
        assert(current != NULL);
#endif
        current_finder = node_infos.find(current);
      }
    }

    //--------------------------------------------------------------------------
    void VersionInfo::clone_from(const VersionInfo &rhs)
    //--------------------------------------------------------------------------
    {
#ifdef DEBUG_HIGH_LEVEL
      assert(!packed);
      assert(!rhs.packed);
#endif
      upper_bound_node = rhs.upper_bound_node;
      for (LegionMap<RegionTreeNode*,NodeInfo>::aligned::const_iterator nit = 
            rhs.node_infos.begin(); nit != rhs.node_infos.end(); nit++)
      {
        const NodeInfo &current = nit->second;
#ifdef DEBUG_HIGH_LEVEL
        assert(current.field_versions != NULL);
#endif
        NodeInfo &next = node_infos[nit->first];
#ifdef DEBUG_HIGH_LEVEL
        assert(next.physical_state == NULL);
#endif
#ifdef DEBUG_HIGH_LEVEL
        assert(next.physical_state == NULL); 
#endif
        // Capture the physical state versions, but not the actual state
        if (current.physical_state != NULL)
          next.physical_state = current.physical_state->clone(
              false/*capture state*/, false/*need advance*/);
        next.advance_mask = current.advance_mask;
        next.field_versions = current.field_versions;
        next.field_versions->add_reference();
        next.bit_mask = current.bit_mask & NodeInfo::BASE_FIELDS_MASK;
        // Needs capture is already set
      }
    }

    //--------------------------------------------------------------------------
    void VersionInfo::clone_from(const VersionInfo &rhs,CompositeCloser &closer)
    //--------------------------------------------------------------------------
    {
#ifdef DEBUG_HIGH_LEVEL
      assert(!packed);
      assert(!rhs.packed);
#endif
      upper_bound_node = rhs.upper_bound_node;
      // Capture all region tree nodes that have not already been
      // captured by the closer
      for (LegionMap<RegionTreeNode*,NodeInfo>::aligned::const_iterator nit = 
            rhs.node_infos.begin(); nit != rhs.node_infos.end(); nit++)
      {
        const NodeInfo &current = nit->second;
#ifdef DEBUG_HIGH_LEVEL
        assert(current.field_versions != NULL);
#endif
        FieldMask clone_mask;         
        const LegionMap<VersionID,FieldMask>::aligned &field_versions = 
          current.field_versions->get_field_versions();
        for (LegionMap<VersionID,FieldMask>::aligned::const_iterator it = 
              field_versions.begin(); it != field_versions.end(); it++) 
        {
          clone_mask |= it->second;
        }
        // Filter this node from the closer
        closer.filter_capture_mask(nit->first, clone_mask);
        if (!clone_mask)
          continue;
        NodeInfo &next = node_infos[nit->first];
#ifdef DEBUG_HIGH_LEVEL
        assert(next.physical_state == NULL); 
#endif
        if (current.physical_state != NULL)
          next.physical_state = current.physical_state->clone(
              clone_mask, false/*capture state*/, false/*need advance*/);
        next.advance_mask = current.advance_mask & clone_mask;
        next.field_versions = current.field_versions;
        next.field_versions->add_reference();
        next.bit_mask = current.bit_mask & NodeInfo::BASE_FIELDS_MASK;
        // Needs capture is already set
      }
#ifdef DEBUG_HIGH_LEVEL
      assert(node_infos.find(upper_bound_node) != node_infos.end());
#endif
    }

    //--------------------------------------------------------------------------
    void VersionInfo::pack_buffer(Serializer &rez, 
                                  AddressSpaceID local_space, ContextID ctx)
    //--------------------------------------------------------------------------
    {
#ifdef DEBUG_HIGH_LEVEL
      assert(!packed);
#endif
      rez.serialize(local_space);
      size_t total_regions = 0;
      for (LegionMap<RegionTreeNode*,NodeInfo>::aligned::const_iterator it = 
            node_infos.begin(); it != node_infos.end(); it++)
      {
        if (it->first->is_region())
          total_regions++;
      }
      rez.serialize(total_regions);
      for (LegionMap<RegionTreeNode*,NodeInfo>::aligned::iterator it = 
            node_infos.begin(); it != node_infos.end(); it++)
      {
        if (it->first->is_region())
        {
          rez.serialize(it->first->as_region_node()->handle);
          pack_node_info(rez, it->second, it->first, ctx);
        }
      }
      size_t total_partitions = node_infos.size() - total_regions;
      rez.serialize(total_partitions);
      for (LegionMap<RegionTreeNode*,NodeInfo>::aligned::iterator it = 
            node_infos.begin(); it != node_infos.end(); it++)
      {
        if (!it->first->is_region())
        {
          rez.serialize(it->first->as_partition_node()->handle);
          pack_node_info(rez, it->second, it->first, ctx);
        }
      }
      if (node_infos.size() > 0)
      {
#ifdef DEBUG_HIGH_LEVEL
        assert(upper_bound_node != NULL);
#endif
        if (upper_bound_node->is_region())
        {
          rez.serialize<bool>(true);
          rez.serialize(upper_bound_node->as_region_node()->handle);
        }
        else
        {
          rez.serialize<bool>(false);
          rez.serialize(upper_bound_node->as_partition_node()->handle);
        }
      }
    }

    //--------------------------------------------------------------------------
    void VersionInfo::unpack_buffer(RegionTreeForest *forest, ContextID ctx)
    //--------------------------------------------------------------------------
    {
#ifdef DEBUG_HIGH_LEVEL
      assert(packed);
      assert(packed_buffer != NULL);
#endif
      Deserializer derez(packed_buffer, packed_size);
      // Unpack the source
      AddressSpaceID source;
      derez.deserialize(source);
      // Unpack the node infos
      size_t num_regions;
      derez.deserialize(num_regions);
      for (unsigned idx = 0; idx < num_regions; idx++)
      {
        LogicalRegion handle;
        derez.deserialize(handle);
        RegionTreeNode *node = forest->get_node(handle);
        unpack_node_info(node, ctx, derez, source);
      }
      size_t num_partitions;
      derez.deserialize(num_partitions);
      for (unsigned idx = 0; idx < num_partitions; idx++)
      {
        LogicalPartition handle;
        derez.deserialize(handle);
        RegionTreeNode *node = forest->get_node(handle);
        unpack_node_info(node, ctx, derez, source);
      }
      if ((num_regions > 0) || (num_partitions > 0))
      {
        // Unpack the upper bound node
        bool is_region;
        derez.deserialize(is_region);
        if (is_region)
        {
          LogicalRegion handle;
          derez.deserialize(handle);
          upper_bound_node = forest->get_node(handle);
        }
        else
        {
          LogicalPartition handle;
          derez.deserialize(handle);
          upper_bound_node = forest->get_node(handle);
        }
      }
      // Keep the buffer around for now in case we need
      // to pack it again later (e.g. for composite views)
      packed = false;
    }

    //--------------------------------------------------------------------------
    void VersionInfo::pack_node_info(Serializer &rez, NodeInfo &info,
                                     RegionTreeNode *node, ContextID ctx)
    //--------------------------------------------------------------------------
    {
      rez.serialize(info.bit_mask);
      if (info.physical_state == NULL)
        info.physical_state = node->get_physical_state(ctx, *this,
                                                       false/*capture*/);
      PhysicalState *state = info.physical_state;
#ifdef DEBUG_HIGH_LEVEL
      if (!info.advance_mask)
        assert(state->advance_states.empty());
#endif
      size_t total_version_states = 0;
      for (LegionMap<VersionID,VersionStateInfo>::aligned::const_iterator it1 = 
            state->version_states.begin(); it1 != 
            state->version_states.end(); it1++)
      {
        const VersionStateInfo &state_info = it1->second;
        total_version_states += state_info.states.size();
      }
      rez.serialize(total_version_states);
      for (LegionMap<VersionID,VersionStateInfo>::aligned::const_iterator it1 = 
            state->version_states.begin(); it1 != 
            state->version_states.end(); it1++)
      {
        const VersionStateInfo &state_info = it1->second;
        for (LegionMap<VersionState*,FieldMask>::aligned::const_iterator it = 
              state_info.states.begin(); it != state_info.states.end(); it++)
        {
          rez.serialize(it1->first);
          rez.serialize(it->first->did);
          rez.serialize(it->first->owner_space);
          rez.serialize(it->second);
        }
      }
      size_t total_advance_states = 0;
      if (!state->advance_states.empty())
      {
        for (LegionMap<VersionID,VersionStateInfo>::aligned::const_iterator 
              it1 = state->advance_states.begin(); it1 != 
              state->advance_states.end(); it1++)
        {
          const VersionStateInfo &state_info = it1->second;
          total_advance_states += state_info.states.size();
        }
        rez.serialize(total_advance_states);
        for (LegionMap<VersionID,VersionStateInfo>::aligned::const_iterator 
              it1 = state->advance_states.begin(); it1 != 
              state->advance_states.end(); it1++)
        {
          const VersionStateInfo &state_info = it1->second;
          for (LegionMap<VersionState*,FieldMask>::aligned::const_iterator it =
                state_info.states.begin(); it != state_info.states.end(); it++)
          {
            rez.serialize(it1->first);
            rez.serialize(it->first->did);
            rez.serialize(it->first->owner_space);
            rez.serialize(it->second);
          }
        }
      }
      else
        rez.serialize(total_advance_states);
    }

    //--------------------------------------------------------------------------
    void VersionInfo::unpack_node_info(RegionTreeNode *node, ContextID ctx,
                                     Deserializer &derez, AddressSpaceID source)
    //--------------------------------------------------------------------------
    {
      NodeInfo &info = node_infos[node];
      CurrentState *manager = node->get_current_state_ptr(ctx);
#ifdef DEBUG_HIGH_LEVEL
      info.physical_state = legion_new<PhysicalState>(manager, node);
#else
      info.physical_state = legion_new<PhysicalState>(manager);
#endif
      // Don't need premap
      derez.deserialize(info.bit_mask);
      // Mark that we definitely need to recapture this node info
      info.set_needs_capture();
      // Unpack the version states
      size_t num_states;
      derez.deserialize(num_states);
      if (num_states > 0)
      {
#ifdef DEBUG_HIGH_LEVEL
        assert(info.field_versions == NULL);
#endif
        info.field_versions = new FieldVersions();
        info.field_versions->add_reference();
      }
      for (unsigned idx = 0; idx < num_states; idx++)
      {
        VersionID vid;
        derez.deserialize(vid);
        DistributedID did;
        derez.deserialize(did);
        AddressSpaceID owner;
        derez.deserialize(owner);
        FieldMask mask;
        derez.deserialize(mask);
        // Transform the field mask
        VersionState *state = node->find_remote_version_state(ctx, vid, 
                                                              did, owner);
        info.physical_state->add_version_state(state, mask);
        // Also add this to the version numbers
        // Only need to do this for the non-advance states
        info.field_versions->add_field_version(vid, mask);
      }
      // Unpack the advance states
      derez.deserialize(num_states);
      for (unsigned idx = 0; idx < num_states; idx++)
      {
        VersionID vid;
        derez.deserialize(vid);
        DistributedID did;
        derez.deserialize(did);
        AddressSpaceID owner;
        derez.deserialize(owner);
        FieldMask mask;
        derez.deserialize(mask);
        // Transform the field mask
        VersionState *state = node->find_remote_version_state(ctx, vid, 
                                                              did, owner);
        // No point in adding this to the version state infos
        // since we already know we just use that to build the PhysicalState
        info.physical_state->add_advance_state(state, mask);
        // Update the advance mask as we go
        info.advance_mask |= mask;
      }
    }
    
    /////////////////////////////////////////////////////////////
    // RestrictInfo 
    /////////////////////////////////////////////////////////////

    //--------------------------------------------------------------------------
    RestrictInfo::RestrictInfo(void)
      : perform_check(false)
    //--------------------------------------------------------------------------
    {
    }

    //--------------------------------------------------------------------------
    RestrictInfo::RestrictInfo(const RestrictInfo &rhs)
      : perform_check(rhs.perform_check), restrictions(rhs.restrictions)
    //--------------------------------------------------------------------------
    {
    }

    //--------------------------------------------------------------------------
    RestrictInfo::~RestrictInfo(void)
    //--------------------------------------------------------------------------
    {
    }

    //--------------------------------------------------------------------------
    RestrictInfo& RestrictInfo::operator=(const RestrictInfo &rhs)
    //--------------------------------------------------------------------------
    {
      // Only need to copy over perform_check and restrictions
      perform_check = rhs.perform_check;
      restrictions = rhs.restrictions;
      return *this;
    }

    //--------------------------------------------------------------------------
    bool RestrictInfo::has_restrictions(LogicalRegion handle, RegionNode *node,
                                        const std::set<FieldID> &fields) const
    //--------------------------------------------------------------------------
    {
      LegionMap<LogicalRegion,FieldMask>::aligned::const_iterator finder = 
        restrictions.find(handle);
      if (finder != restrictions.end())
      {
        FieldMask mask = node->column_source->get_field_mask(fields);
        return (!(mask * finder->second));
      }
      return false;
    }

    //--------------------------------------------------------------------------
    void RestrictInfo::pack_info(Serializer &rez)
    //--------------------------------------------------------------------------
    {
      rez.serialize<size_t>(restrictions.size());
      for (LegionMap<LogicalRegion,FieldMask>::aligned::const_iterator it = 
            restrictions.begin(); it != restrictions.end(); it++)
      {
        rez.serialize(it->first);
        rez.serialize(it->second);
      }
    }

    //--------------------------------------------------------------------------
    void RestrictInfo::unpack_info(Deserializer &derez, AddressSpaceID source,
                                   RegionTreeForest *forest)
    //--------------------------------------------------------------------------
    {
      size_t num_restrictions;
      derez.deserialize(num_restrictions);
      FieldSpaceNode *field_node = NULL;
      for (unsigned idx = 0; idx < num_restrictions; idx++)
      {
        LogicalRegion handle;
        derez.deserialize(handle);
        FieldMask &mask = restrictions[handle];
        derez.deserialize(mask);
        if (field_node == NULL)
          field_node = forest->get_node(handle)->column_source;
      }
    }

    /////////////////////////////////////////////////////////////
    // PathTraverser 
    /////////////////////////////////////////////////////////////

    //--------------------------------------------------------------------------
    PathTraverser::PathTraverser(RegionTreePath &p)
      : path(p)
    //--------------------------------------------------------------------------
    {
    }

    //--------------------------------------------------------------------------
    PathTraverser::PathTraverser(const PathTraverser &rhs)
      : path(rhs.path)
    //--------------------------------------------------------------------------
    {
      // should never be called
      assert(false);
    }

    //--------------------------------------------------------------------------
    PathTraverser::~PathTraverser(void)
    //--------------------------------------------------------------------------
    {
    }

    //--------------------------------------------------------------------------
    PathTraverser& PathTraverser::operator=(const PathTraverser &rhs)
    //--------------------------------------------------------------------------
    {
      // should never be called
      assert(false);
      return *this;
    }

    //--------------------------------------------------------------------------
    bool PathTraverser::traverse(RegionTreeNode *node)
    //--------------------------------------------------------------------------
    {
      // Continue visiting nodes and then finding their children
      // until we have traversed the entire path.
      while (true)
      {
#ifdef DEBUG_HIGH_LEVEL
        assert(node != NULL);
#endif
        depth = node->get_depth();
        has_child = path.has_child(depth);
        if (has_child)
          next_child = path.get_child(depth);
        bool continue_traversal = node->visit_node(this);
        if (!continue_traversal)
          return false;
        if (!has_child)
          break;
        node = node->get_tree_child(next_child);
      }
      return true;
    }

    /////////////////////////////////////////////////////////////
    // LogicalPathRegistrar
    /////////////////////////////////////////////////////////////

    //--------------------------------------------------------------------------
    LogicalPathRegistrar::LogicalPathRegistrar(ContextID c, Operation *o,
                                       const FieldMask &m, RegionTreePath &p)
      : PathTraverser(p), ctx(c), field_mask(m), op(o)
    //--------------------------------------------------------------------------
    {
    }

    //--------------------------------------------------------------------------
    LogicalPathRegistrar::LogicalPathRegistrar(const LogicalPathRegistrar&rhs)
      : PathTraverser(rhs.path), ctx(0), field_mask(FieldMask()), op(NULL)
    //--------------------------------------------------------------------------
    {
      // should never be called
      assert(false);
    }

    //--------------------------------------------------------------------------
    LogicalPathRegistrar::~LogicalPathRegistrar(void)
    //--------------------------------------------------------------------------
    {
    }

    //--------------------------------------------------------------------------
    LogicalPathRegistrar& LogicalPathRegistrar::operator=(
                                                const LogicalPathRegistrar &rhs)
    //--------------------------------------------------------------------------
    {
      // should never be called
      assert(false);
      return *this;
    }

    //--------------------------------------------------------------------------
    bool LogicalPathRegistrar::visit_region(RegionNode *node)
    //--------------------------------------------------------------------------
    {
      node->register_logical_dependences(ctx, op, field_mask,false/*dominate*/);
      if (!has_child)
      {
        // If we're at the bottom, fan out and do all the children
        LogicalRegistrar registrar(ctx, op, field_mask, false);
        return node->visit_node(&registrar);
      }
      return true;
    }

    //--------------------------------------------------------------------------
    bool LogicalPathRegistrar::visit_partition(PartitionNode *node)
    //--------------------------------------------------------------------------
    {
      node->register_logical_dependences(ctx, op, field_mask,false/*dominate*/);
      if (!has_child)
      {
        // If we're at the bottom, fan out and do all the children
        LogicalRegistrar registrar(ctx, op, field_mask, false);
        return node->visit_node(&registrar);
      }
      return true;
    }


    /////////////////////////////////////////////////////////////
    // LogicalRegistrar
    /////////////////////////////////////////////////////////////
    
    //--------------------------------------------------------------------------
    LogicalRegistrar::LogicalRegistrar(ContextID c, Operation *o,
                                       const FieldMask &m, bool dom)
      : ctx(c), field_mask(m), op(o), dominate(dom)
    //--------------------------------------------------------------------------
    {
    }

    //--------------------------------------------------------------------------
    LogicalRegistrar::LogicalRegistrar(const LogicalRegistrar &rhs)
      : ctx(0), field_mask(FieldMask()), op(NULL), dominate(rhs.dominate)
    //--------------------------------------------------------------------------
    {
      // should never be called
      assert(false);
    }

    //--------------------------------------------------------------------------
    LogicalRegistrar::~LogicalRegistrar(void)
    //--------------------------------------------------------------------------
    {
    }

    //--------------------------------------------------------------------------
    LogicalRegistrar& LogicalRegistrar::operator=(const LogicalRegistrar &rhs)
    //--------------------------------------------------------------------------
    {
      // should never be called
      assert(false);
      return *this;
    }

    //--------------------------------------------------------------------------
    bool LogicalRegistrar::visit_only_valid(void) const
    //--------------------------------------------------------------------------
    {
      return false;
    }

    //--------------------------------------------------------------------------
    bool LogicalRegistrar::visit_region(RegionNode *node)
    //--------------------------------------------------------------------------
    {
      node->register_logical_dependences(ctx, op, field_mask, dominate);
      return true;
    }

    //--------------------------------------------------------------------------
    bool LogicalRegistrar::visit_partition(PartitionNode *node)
    //--------------------------------------------------------------------------
    {
      node->register_logical_dependences(ctx, op, field_mask, dominate);
      return true;
    }

    /////////////////////////////////////////////////////////////
    // CurrentInitializer 
    /////////////////////////////////////////////////////////////

    //--------------------------------------------------------------------------
    CurrentInitializer::CurrentInitializer(ContextID c)
      : ctx(c)
    //--------------------------------------------------------------------------
    {
    }

    //--------------------------------------------------------------------------
    CurrentInitializer::CurrentInitializer(const CurrentInitializer &rhs)
      : ctx(0)
    //--------------------------------------------------------------------------
    {
      // should never be called
      assert(false);
    }

    //--------------------------------------------------------------------------
    CurrentInitializer::~CurrentInitializer(void)
    //--------------------------------------------------------------------------
    {
    }

    //--------------------------------------------------------------------------
    CurrentInitializer& CurrentInitializer::operator=(
                                                  const CurrentInitializer &rhs)
    //--------------------------------------------------------------------------
    {
      // should never be called
      assert(false);
      return *this;
    }

    //--------------------------------------------------------------------------
    bool CurrentInitializer::visit_only_valid(void) const
    //--------------------------------------------------------------------------
    {
      return false;
    }

    //--------------------------------------------------------------------------
    bool CurrentInitializer::visit_region(RegionNode *node)
    //--------------------------------------------------------------------------
    {
      node->initialize_current_state(ctx); 
      return true;
    }

    //--------------------------------------------------------------------------
    bool CurrentInitializer::visit_partition(PartitionNode *node)
    //--------------------------------------------------------------------------
    {
      node->initialize_current_state(ctx);
      return true;
    }

    /////////////////////////////////////////////////////////////
    // CurrentInvalidator
    /////////////////////////////////////////////////////////////

    //--------------------------------------------------------------------------
    CurrentInvalidator::CurrentInvalidator(ContextID c, bool logical_only)
      : ctx(c), logical_users_only(logical_only)
    //--------------------------------------------------------------------------
    {
    }

    //--------------------------------------------------------------------------
    CurrentInvalidator::CurrentInvalidator(const CurrentInvalidator &rhs)
      : ctx(0), logical_users_only(false)
    //--------------------------------------------------------------------------
    {
      // should never be called
      assert(false);
    }

    //--------------------------------------------------------------------------
    CurrentInvalidator::~CurrentInvalidator(void)
    //--------------------------------------------------------------------------
    {
    }

    //--------------------------------------------------------------------------
    CurrentInvalidator& CurrentInvalidator::operator=(
                                                  const CurrentInvalidator &rhs)
    //--------------------------------------------------------------------------
    {
      // should never be called
      assert(false);
      return *this;
    }

    //--------------------------------------------------------------------------
    bool CurrentInvalidator::visit_only_valid(void) const
    //--------------------------------------------------------------------------
    {
      return false;
    }

    //--------------------------------------------------------------------------
    bool CurrentInvalidator::visit_region(RegionNode *node)
    //--------------------------------------------------------------------------
    {
      node->invalidate_current_state(ctx, logical_users_only); 
      return true;
    }

    //--------------------------------------------------------------------------
    bool CurrentInvalidator::visit_partition(PartitionNode *node)
    //--------------------------------------------------------------------------
    {
      node->invalidate_current_state(ctx, logical_users_only);
      return true;
    }

    /////////////////////////////////////////////////////////////
    // RestrictionMutator
    /////////////////////////////////////////////////////////////

    //--------------------------------------------------------------------------
    RestrictionMutator::RestrictionMutator(ContextID c, const FieldMask &mask,
                                           bool add)
      : ctx(c), restrict_mask(mask), add_restrict(add)
    //--------------------------------------------------------------------------
    {
    }

    //--------------------------------------------------------------------------
    bool RestrictionMutator::visit_only_valid(void) const
    //--------------------------------------------------------------------------
    {
      return false;
    }

    //--------------------------------------------------------------------------
    bool RestrictionMutator::visit_region(RegionNode *node)
    //--------------------------------------------------------------------------
    {
      if (add_restrict)
        node->add_restriction(ctx, restrict_mask);
      else
        node->release_restriction(ctx, restrict_mask);
      return true;
    }

    //--------------------------------------------------------------------------
    bool RestrictionMutator::visit_partition(PartitionNode *node)
    //--------------------------------------------------------------------------
    {
      if (add_restrict)
        node->add_restriction(ctx, restrict_mask);
      else
        node->release_restriction(ctx, restrict_mask);
      return true;
    } 

    /////////////////////////////////////////////////////////////
    // ReductionCloser 
    /////////////////////////////////////////////////////////////

    //--------------------------------------------------------------------------
    ReductionCloser::ReductionCloser(ContextID c, ReductionView *t,
                                     const FieldMask &m, VersionInfo &info, 
<<<<<<< HEAD
                                     Operation *o)
      : ctx(c), target(t), close_mask(m), version_info(info), op(o)
=======
                                     Processor local, Operation *o, unsigned i)
      : ctx(c), target(t), close_mask(m), version_info(info), 
        local_proc(local), op(o), index(i)
>>>>>>> df274ceb
    //--------------------------------------------------------------------------
    {
    }

    //--------------------------------------------------------------------------
    ReductionCloser::ReductionCloser(const ReductionCloser &rhs)
      : ctx(0), target(NULL), close_mask(FieldMask()), 
<<<<<<< HEAD
        version_info(rhs.version_info), op(NULL)
=======
        version_info(rhs.version_info), 
        local_proc(Processor::NO_PROC), op(NULL), index(0)
>>>>>>> df274ceb
    //--------------------------------------------------------------------------
    {
      // should never be called
      assert(false);
    }

    //--------------------------------------------------------------------------
    ReductionCloser::~ReductionCloser(void)
    //--------------------------------------------------------------------------
    {
    }

    //--------------------------------------------------------------------------
    ReductionCloser& ReductionCloser::operator=(const ReductionCloser &rhs)
    //--------------------------------------------------------------------------
    {
      // should never be called
      assert(false);
      return *this;
    }

    //--------------------------------------------------------------------------
    void ReductionCloser::issue_close_reductions(RegionTreeNode *node,
                                                 PhysicalState *state)
    //--------------------------------------------------------------------------
    {
      LegionMap<ReductionView*,FieldMask>::aligned valid_reductions;
      for (LegionMap<ReductionView*,FieldMask>::aligned::const_iterator it = 
            state->reduction_views.begin(); it != 
            state->reduction_views.end(); it++)
      {
        // Skip our target
        if (it->first == target)
          continue;
        // If we already issued it then we don't need to do it again
        // because reduction views only work from a single level
        if (issued_reductions.find(it->first) != issued_reductions.end())
          continue;
        FieldMask overlap = it->second & close_mask;
        if (!!overlap)
          valid_reductions[it->first] = overlap;
        issued_reductions.insert(it->first);
      }
      if (!valid_reductions.empty())
        node->issue_update_reductions(target, close_mask, version_info,
<<<<<<< HEAD
                                      valid_reductions, op);
=======
                                      local_proc, valid_reductions, op, index);
>>>>>>> df274ceb
    }

    /////////////////////////////////////////////////////////////
    // PhysicalTraverser 
    /////////////////////////////////////////////////////////////

    //--------------------------------------------------------------------------
    PhysicalTraverser::PhysicalTraverser(RegionTreePath &p, 
                                         TraversalInfo *in, InstanceSet *t)
      : PathTraverser(p), info(in), targets(t)
    //--------------------------------------------------------------------------
    {
    }

    //--------------------------------------------------------------------------
    PhysicalTraverser::PhysicalTraverser(const PhysicalTraverser &rhs)
      : PathTraverser(rhs.path), info(NULL), targets(NULL)
    //--------------------------------------------------------------------------
    {
      // should never be called
      assert(false);
    }

    //--------------------------------------------------------------------------
    PhysicalTraverser::~PhysicalTraverser(void)
    //--------------------------------------------------------------------------
    {
    }

    //--------------------------------------------------------------------------
    PhysicalTraverser& PhysicalTraverser::operator=(const PhysicalTraverser &rs)
    //--------------------------------------------------------------------------
    {
      // should never be called
      assert(false);
      return *this;
    }

    //--------------------------------------------------------------------------
    bool PhysicalTraverser::visit_region(RegionNode *node)
    //--------------------------------------------------------------------------
    {
      return traverse_node(node);
    }

    //--------------------------------------------------------------------------
    bool PhysicalTraverser::visit_partition(PartitionNode *node)
    //--------------------------------------------------------------------------
    {
      return traverse_node(node);
    }

    //--------------------------------------------------------------------------
    bool PhysicalTraverser::traverse_node(RegionTreeNode *node)
    //--------------------------------------------------------------------------
    {
      PhysicalState *state = node->get_physical_state(info->ctx, 
                                                      info->version_info); 
      // If we are traversing an intermediary node, we just have to 
      // update the open children
      if (has_child)
      {
<<<<<<< HEAD
        state->children.valid_fields |= info->traversal_mask;
        LegionMap<ColorPoint,FieldMask>::aligned::iterator finder = 
                            state->children.open_children.find(next_child);
        if (finder == state->children.open_children.end())
          state->children.open_children[next_child] = info->traversal_mask;
=======
        // Don't need to record read-only children
        if (!IS_READ_ONLY(info.req))
        {
          state->children.valid_fields |= info.traversal_mask;
          LegionMap<ColorPoint,FieldMask>::aligned::iterator finder = 
                              state->children.open_children.find(next_child);
          if (finder == state->children.open_children.end())
            state->children.open_children[next_child] = info.traversal_mask;
          else
            finder->second |= info.traversal_mask;
        }
      }
      // Finally check to see if we arrived at our destination node
      // in which case we should pull down the valid instance views
      // to our node
      else if (!IS_REDUCE(info.req))
      {
        // If we're not doing a reduction, pull down all the valid views
        // and then record the valid physical instances unless we're
        // doing a reductions in which case it doesn't matter
        node->pull_valid_instance_views(info.ctx, state, info.traversal_mask, 
                                        true/*need space*/, info.version_info);
        // Find the memories for all the instances and report
        // which memories have full instances and which ones
        // only have partial instances
        for (LegionMap<LogicalView*,FieldMask>::aligned::const_iterator it = 
              state->valid_views.begin(); it != state->valid_views.end(); it++)
        {
          if (it->first->is_deferred_view())
            continue;
#ifdef DEBUG_HIGH_LEVEL
          assert(it->first->as_instance_view()->is_materialized_view());
#endif
          MaterializedView *cur_view = 
            it->first->as_instance_view()->as_materialized_view();
          Memory mem = cur_view->get_location();
          std::map<Memory,bool>::iterator finder = 
            info.req.current_instances.find(mem);
          if ((finder == info.req.current_instances.end()) 
              || !finder->second)
          {
            bool full_instance = !(info.traversal_mask - it->second);
            if (finder == info.req.current_instances.end())
              info.req.current_instances[mem] = full_instance;
            else
              finder->second = full_instance;
          }
        }
        // Also set the maximum blocking factor for this region
        Domain node_domain = node->get_domain_blocking();
        if (node_domain.get_dim() == 0)
        {
          const Realm::ElementMask &mask = 
            node_domain.get_index_space().get_valid_mask();
          info.req.max_blocking_factor = mask.get_num_elmts();
        }
        else
          info.req.max_blocking_factor = node_domain.get_volume();
      }
      return true;
    }

    /////////////////////////////////////////////////////////////
    // MappingTraverser 
    /////////////////////////////////////////////////////////////

    //--------------------------------------------------------------------------
    MappingTraverser::MappingTraverser(RegionTreePath &p, 
                                       const MappableInfo &i,
                                       const RegionUsage &u, const FieldMask &m,
                                       Processor proc, unsigned idx, 
                                       InstanceView *view /*= NULL*/)
      : PathTraverser(p), info(i), usage(u), user_mask(m), 
        target_proc(proc), index(idx), target(view)
    //--------------------------------------------------------------------------
    {
    }
    
    //--------------------------------------------------------------------------
    MappingTraverser::MappingTraverser(const MappingTraverser &rhs)
      : PathTraverser(rhs.path), info(rhs.info), usage(RegionUsage()),
        user_mask(FieldMask()), target_proc(rhs.target_proc), index(rhs.index)
    //--------------------------------------------------------------------------
    {
      // should never be called
      assert(false);
    }

    //--------------------------------------------------------------------------
    MappingTraverser::~MappingTraverser(void)
    //--------------------------------------------------------------------------
    {
    }

    //--------------------------------------------------------------------------
    MappingTraverser& MappingTraverser::operator=(const MappingTraverser &rhs)
    //--------------------------------------------------------------------------
    {
      // should never be called
      assert(false);
      return *this;
    }

    //--------------------------------------------------------------------------
    bool MappingTraverser::visit_region(RegionNode *node)
    //--------------------------------------------------------------------------
    {
      if (!has_child)
      {
        // If we already have a target because this is restricted
        // coherence then we know what the answer needs to be
        if (target != NULL)
        {
          // Restricted coherence must already be valid for all fields
          result = MappingRef(target, FieldMask());
          return true;
        }
        // Now we're ready to map this instance
        // Separate paths for reductions and non-reductions
        if (!IS_REDUCE(info.req))
          return map_physical_region(node);
>>>>>>> df274ceb
        else
          finder->second |= info->traversal_mask;
      }
      else if (!IS_REDUCE(info->req))
      {
<<<<<<< HEAD
        // We're at the child node, see if we need to find the valid 
        // instances or not, if not then we are done
        if (targets != NULL)
=======
        // Still not there yet, traverse the node
        traverse_node(node);
        return true;
      } 
    }

    //--------------------------------------------------------------------------
    bool MappingTraverser::visit_partition(PartitionNode *node)
    //--------------------------------------------------------------------------
    {
      // Since we know we're mapping we know we won't ever stop
      // on a partition node
#ifdef DEBUG_HIGH_LEVEL
      assert(has_child);
#endif
      traverse_node(node);
      return true;
    }

    //--------------------------------------------------------------------------
    const MappingRef& MappingTraverser::get_instance_ref(void) const
    //--------------------------------------------------------------------------
    {
      return result;
    }

    //--------------------------------------------------------------------------
    void MappingTraverser::traverse_node(RegionTreeNode *node)
    //--------------------------------------------------------------------------
    {
#ifdef DEBUG_PERF
      PerfTracer tracer(node->context, MAPPING_TRAVERSE_CALL);
#endif
#ifdef DEBUG_HIGH_LEVEL
      assert(has_child);
#endif
      // Don't need to record read-only children
      if (!IS_READ_ONLY(info.req))
      {
        PhysicalState *state = node->get_physical_state(info.ctx,
                                                        info.version_info);
        state->children.valid_fields |= info.traversal_mask;
        LegionMap<ColorPoint,FieldMask>::aligned::iterator finder = 
                                state->children.open_children.find(next_child);
        if (finder == state->children.open_children.end())
          state->children.open_children[next_child] = info.traversal_mask;
        else
          finder->second |= info.traversal_mask;
      }
      // If we have a target node, we need to get the child view
      if (target != NULL)
        target = target->get_subview(next_child);
    }

    //--------------------------------------------------------------------------
    bool MappingTraverser::map_physical_region(RegionNode *node)
    //--------------------------------------------------------------------------
    {
#ifdef DEBUG_PERF
      PerfTracer tracer(node->context, MAP_PHYSICAL_REGION_CALL);
#endif
      std::vector<Memory> &chosen_order = info.req.target_ranking;
      const std::set<FieldID> &additional_fields = info.req.additional_fields;
      // Clamp the selected blocking factor
      const size_t blocking_factor = 
        (info.req.blocking_factor <= info.req.max_blocking_factor) ? 
        info.req.blocking_factor : info.req.max_blocking_factor;
      // Filter out any memories that are not visible from 
      // the target processor if there is a processor that 
      // we're targeting (e.g. never do this for premaps)
      // We can also skip this if region requirement has a NO_ACCESS_FLAG
      if (!chosen_order.empty() && target_proc.exists() &&
          !(info.req.flags & NO_ACCESS_FLAG))
      {
        Machine machine = Machine::get_machine();
        std::set<Memory> visible_memories;
	machine.get_visible_memories(target_proc, visible_memories);
        if (visible_memories.empty() && 
            (target_proc.kind() == Processor::PROC_GROUP))
        {
          log_run.warning("Comment on github that you've encountered "
                          "issue #35");
        }
        else
>>>>>>> df274ceb
        {
          node->pull_valid_instance_views(info->ctx, state, 
              info->traversal_mask, true/*needs space*/, info->version_info);
          // Record the instances and the fields for which they are valid 
          for (LegionMap<LogicalView*,FieldMask>::aligned::const_iterator it =
                state->valid_views.begin(); it != state->valid_views.end();it++)
          {
            // Skip any deferred views, they don't actually count here
            if (it->first->is_deferred_view())
              continue;
#ifdef DEBUG_HIGH_LEVEL
            assert(it->first->as_instance_view()->is_materialized_view());
#endif
            MaterializedView *cur_view = 
              it->first->as_instance_view()->as_materialized_view();
            // Check to see if it has space for any fields, if not we can skip it
            FieldMask containing_fields = 
             cur_view->manager->layout->allocated_fields & info->traversal_mask;
            if (!containing_fields)
              continue;
            // Now see if it has any valid fields already
            FieldMask valid_fields = it->second & info->traversal_mask;
            // Save the reference
            targets->add_instance(InstanceRef(cur_view->manager, valid_fields));
          }
        }
      }
      else
      {
        // See if there are any reduction instances that match locally
        for (LegionMap<ReductionView*,FieldMask>::aligned::const_iterator it =
              state->reduction_views.begin(); it != 
              state->reduction_views.end(); it++)
        {
          FieldMask overlap = it->second & info->traversal_mask;
          if (!overlap)
            continue;
          targets->add_instance(InstanceRef(it->first->manager, overlap));
        }
      }
      return true;
    }

    /////////////////////////////////////////////////////////////
    // CurrentState 
    /////////////////////////////////////////////////////////////
    
    // C++ is dumb
    const VersionID CurrentState::init_version;

    //--------------------------------------------------------------------------
    CurrentState::CurrentState(RegionTreeNode *node, ContextID ctx)
      : owner(node), state_lock(Reservation::create_reservation())
    //--------------------------------------------------------------------------
    {
      // This first time we create the state, we need to pull down
      // any restricted instances from our parent state
      RegionTreeNode *parent = node->get_parent();
      if (parent != NULL)
        parent->set_restricted_fields(ctx, restricted_fields);
    }

    //--------------------------------------------------------------------------
    CurrentState::CurrentState(const CurrentState &rhs)
      : owner(NULL)
    //--------------------------------------------------------------------------
    {
      // should never be called
      assert(false);
    }

    //--------------------------------------------------------------------------
    CurrentState::~CurrentState(void)
    //--------------------------------------------------------------------------
    {
      state_lock.destroy_reservation();
      state_lock = Reservation::NO_RESERVATION;
    }

    //--------------------------------------------------------------------------
    CurrentState& CurrentState::operator=(const CurrentState&rhs)
    //--------------------------------------------------------------------------
    {
      // should never be called
      assert(false);
      return *this;
    }

    //--------------------------------------------------------------------------
    void* CurrentState::operator new(size_t count)
    //--------------------------------------------------------------------------
    {
      return legion_alloc_aligned<CurrentState,true/*bytes*/>(count);
    }

    //--------------------------------------------------------------------------
    void* CurrentState::operator new[](size_t count)
    //--------------------------------------------------------------------------
    {
      return legion_alloc_aligned<CurrentState,true/*bytes*/>(count);
    }

    //--------------------------------------------------------------------------
    void CurrentState::operator delete(void *ptr)
    //--------------------------------------------------------------------------
    {
      free(ptr);
    }

    //--------------------------------------------------------------------------
    void CurrentState::operator delete[](void *ptr)
    //--------------------------------------------------------------------------
    {
      free(ptr);
    }

    //--------------------------------------------------------------------------
    void CurrentState::check_init(void)
    //--------------------------------------------------------------------------
    {
#ifdef DEBUG_HIGH_LEVEL
      assert(field_states.empty());
      assert(curr_epoch_users.empty());
      assert(prev_epoch_users.empty());
      assert(current_version_infos.empty());
      assert(previous_version_infos.empty());
#endif
    }

    //--------------------------------------------------------------------------
    void CurrentState::clear_logical_users(void)
    //--------------------------------------------------------------------------
    {
      if (!curr_epoch_users.empty())
      {
        for (LegionList<LogicalUser,CURR_LOGICAL_ALLOC>::track_aligned::
              const_iterator it = curr_epoch_users.begin(); it != 
              curr_epoch_users.end(); it++)
        {
          it->op->remove_mapping_reference(it->gen); 
        }
        curr_epoch_users.clear();
      }
      if (!prev_epoch_users.empty())
      {
        for (LegionList<LogicalUser,PREV_LOGICAL_ALLOC>::track_aligned::
              const_iterator it = prev_epoch_users.begin(); it != 
              prev_epoch_users.end(); it++)
        {
          it->op->remove_mapping_reference(it->gen); 
        }
        prev_epoch_users.clear();
      }
    }

    //--------------------------------------------------------------------------
    void CurrentState::reset(void)
    //--------------------------------------------------------------------------
    {
      field_states.clear();
      clear_logical_users(); 
      restricted_fields.clear();
      dirty_below.clear();
      partially_closed.clear();
      if (!current_version_infos.empty())
      {
        for (LegionMap<VersionID,VersionStateInfo>::aligned::const_iterator 
              vit = current_version_infos.begin(); vit != 
              current_version_infos.end(); vit++)
        {
          const VersionStateInfo &info = vit->second;
          for (LegionMap<VersionState*,FieldMask>::aligned::const_iterator it = 
                info.states.begin(); it != info.states.end(); it++)
          {
            if (it->first->remove_base_valid_ref(CURRENT_STATE_REF))
              legion_delete(it->first);
          }
        }
        current_version_infos.clear();
      }
      if (!previous_version_infos.empty())
      {
        for (LegionMap<VersionID,VersionStateInfo>::aligned::const_iterator 
              vit = previous_version_infos.begin(); vit != 
              previous_version_infos.end(); vit++)
        {
          const VersionStateInfo &info = vit->second;
          for (LegionMap<VersionState*,FieldMask>::aligned::const_iterator it = 
                info.states.begin(); it != info.states.end(); it++)
          {
            if (it->first->remove_base_valid_ref(CURRENT_STATE_REF))
              legion_delete(it->first);
          }
        }
        previous_version_infos.clear();
      }
      outstanding_reduction_fields.clear();
      outstanding_reductions.clear();
    } 

    //--------------------------------------------------------------------------
    void CurrentState::sanity_check(void)
    //--------------------------------------------------------------------------
    {
      // The partially closed fields should be a subset of the
      // fields that are dirty below
      assert(!(partially_closed - dirty_below));
      // This code is a sanity check that each field appears for at most
      // one version number
      FieldMask current_version_fields;
      for (LegionMap<VersionID,VersionStateInfo>::aligned::const_iterator vit =
            current_version_infos.begin(); vit != 
            current_version_infos.end(); vit++)
      {
        const VersionStateInfo &info = vit->second;
        assert(!!info.valid_fields);
        // Make sure each field appears once in each version state info
        FieldMask local_version_fields;
        for (LegionMap<VersionState*,FieldMask>::aligned::const_iterator it = 
              info.states.begin(); it != info.states.end(); it++)
        {
          assert(!!it->second); // better not be empty
          assert(local_version_fields * it->second); // better not overlap
          local_version_fields |= it->second;
        }
        assert(info.valid_fields == local_version_fields); // beter match
        // Should not overlap with other fields in the current version
        assert(current_version_fields * info.valid_fields);
        current_version_fields |= info.valid_fields;
      }
      FieldMask previous_version_fields;
      for (LegionMap<VersionID,VersionStateInfo>::aligned::const_iterator vit =
            previous_version_infos.begin(); vit != 
            previous_version_infos.end(); vit++)
      {
        const VersionStateInfo &info = vit->second;
        assert(!!info.valid_fields);
        // Make sure each field appears once in each version state info
        FieldMask local_version_fields;
        for (LegionMap<VersionState*,FieldMask>::aligned::const_iterator it = 
              info.states.begin(); it != info.states.end(); it++)
        {
          assert(!!it->second); // better not be empty
          assert(local_version_fields * it->second); // better not overlap
          local_version_fields |= it->second;
        }
        assert(info.valid_fields == local_version_fields); // beter match
        // Should not overlap with other fields in the current version
        assert(previous_version_fields * info.valid_fields);
        previous_version_fields |= info.valid_fields;
      }
    }

    //--------------------------------------------------------------------------
    void CurrentState::initialize_state(Event term_event,
                                        const RegionUsage &usage,
                                        const FieldMask &user_mask,
<<<<<<< HEAD
                                        const InstanceSet &targets,
                                 const std::vector<LogicalView*> &corresponding)
=======
                                        const UniqueID init_op_id,
                                        const unsigned init_index)
>>>>>>> df274ceb
    //--------------------------------------------------------------------------
    {
#ifdef DEBUG_HIGH_LEVEL
      assert(current_version_infos.empty() || 
              (current_version_infos.size() == 1));
      assert(previous_version_infos.empty());
#endif
      // No need to hold the lock when initializing
      if (current_version_infos.empty())
      {
        VersionState *init_state = create_new_version_state(init_version);
        init_state->add_base_valid_ref(VERSION_MANAGER_REF);
<<<<<<< HEAD
        init_state->initialize(term_event, usage, user_mask, 
                               targets, corresponding);
=======
        init_state->initialize(view, term_event, usage, user_mask, 
                               init_op_id, init_index);
>>>>>>> df274ceb
        current_version_infos[init_version].valid_fields = user_mask;
        current_version_infos[init_version].states[init_state] = user_mask;
      }
      else
      {
        LegionMap<VersionID,VersionStateInfo>::aligned::iterator finder = 
          current_version_infos.find(init_version);
#ifdef DEBUG_HIGH_LEVEL
        assert(finder != current_version_infos.end());
#endif
        finder->second.valid_fields |= user_mask;
#ifdef DEBUG_HIGH_LEVEL
        assert(finder->second.states.size() == 1);
#endif
        LegionMap<VersionState*,FieldMask>::aligned::iterator it = 
          finder->second.states.begin();
<<<<<<< HEAD
        it->first->initialize(term_event, usage, user_mask,
                              targets, corresponding);
=======
        it->first->initialize(view, term_event, usage, user_mask, 
                              init_op_id, init_index);
>>>>>>> df274ceb
        it->second |= user_mask;
      }
#ifdef DEBUG_HIGH_LEVEL
      sanity_check();
#endif
    }

    //--------------------------------------------------------------------------
    void CurrentState::record_version_numbers(const FieldMask &mask,
                                              const LogicalUser &user,
                                              VersionInfo &version_info,
                                              bool capture_previous, 
                                              bool path_only, bool needs_final,
                                              bool close_top, bool report,
                                              bool close_node, bool leave_open,
                                              bool split_node)
    //--------------------------------------------------------------------------
    {
#ifdef DEBUG_HIGH_LEVEL
      sanity_check();
      version_info.sanity_check(owner);
      assert(!close_top || !leave_open);
      // only close nodes can be split
      assert(!split_node || close_node);
      // only close nodes can be leave open
      assert(!leave_open || close_node);
      // close top must be a close node
      assert(!close_top || close_node);
#endif
      // Capture the version information for this logical region  
      VersionInfo::NodeInfo &node_info = 
        version_info.find_tree_node_info(owner);
      if (path_only)
        node_info.set_path_only();
      if (needs_final)
        node_info.set_needs_final();
      if (close_top)
        node_info.set_close_top();
      if (close_node)
        node_info.set_close_node();
      if (leave_open)
        node_info.set_leave_open();
      if (split_node)
        node_info.set_split_node();
      if (capture_previous)
        node_info.advance_mask |= mask;
      if (node_info.physical_state == NULL)
      {
#ifdef DEBUG_HIGH_LEVEL
        node_info.physical_state = legion_new<PhysicalState>(this, owner);
#else
        node_info.physical_state = legion_new<PhysicalState>(this);
#endif 
      }
      PhysicalState *state = node_info.physical_state;
      FieldMask unversioned = mask;
      if (capture_previous)
      {
        // Iterate over the previous versions
        for (LegionMap<VersionID,VersionStateInfo>::aligned::const_iterator 
              vit = previous_version_infos.begin(); vit != 
              previous_version_infos.end(); vit++)
        {
          FieldMask overlap = vit->second.valid_fields & mask;
          if (!overlap)
            continue;
          unversioned -= overlap;
          if (node_info.field_versions == NULL)
          {
            node_info.field_versions = new FieldVersions();
            node_info.field_versions->add_reference();
          }
          node_info.field_versions->add_field_version(vit->first, overlap);
          // Now record all the previous and advance version states
          for (LegionMap<VersionState*,FieldMask>::aligned::const_iterator 
                it = vit->second.states.begin(); it != 
                vit->second.states.end(); it++)
          {
            FieldMask state_overlap = it->second & overlap;
            if (!state_overlap)
              continue;
            state->add_version_state(it->first, state_overlap);
          }
          LegionMap<VersionID,VersionStateInfo>::aligned::const_iterator
            finder = current_version_infos.find(vit->first+1);
#ifdef DEBUG_HIGH_LEVEL
          assert(finder != current_version_infos.end());
          assert(!(overlap - finder->second.valid_fields));
#endif
          for (LegionMap<VersionState*,FieldMask>::aligned::const_iterator
                it = finder->second.states.begin(); it != 
                finder->second.states.end(); it++)
          {
            FieldMask state_overlap = it->second & overlap;
            if (!state_overlap)
              continue;
            state->add_advance_state(it->first, state_overlap);
          }
        }
        // If we had any unversioned fields, it is because we don't track
        // version number 0 explicity, so go find version number 1 in the
        // set of current version numbers, it should dominate, if not there
        // is something wrong with our implementation
        if (!!unversioned)
        {
          if (node_info.field_versions == NULL)
          {
            node_info.field_versions = new FieldVersions();
            node_info.field_versions->add_reference();
          }
          node_info.field_versions->add_field_version(init_version,unversioned);
          VersionStateInfo &info = current_version_infos[init_version];
          // See if we have any fields to test
          if (!(info.valid_fields * unversioned))
          {
            for (LegionMap<VersionState*,FieldMask>::aligned::const_iterator 
                  it = info.states.begin(); it != info.states.end(); it++)
            {
              FieldMask state_overlap = it->second & unversioned;
              if (!state_overlap)
                continue;
              state->add_advance_state(it->first, state_overlap);
            }
            unversioned -= info.valid_fields;
          }
          // If we still have unversioned states, we need to make a new state
          if (!!unversioned)
          {
            VersionState *init_state = create_new_version_state(init_version);
            init_state->add_base_valid_ref(CURRENT_STATE_REF);
            info.states[init_state] = unversioned;
            info.valid_fields |= unversioned;
            state->add_advance_state(init_state, unversioned);
          }
        }
      }
      else
      {
        // Iterate over the current versions
        for (LegionMap<VersionID,VersionStateInfo>::aligned::const_iterator
              vit = current_version_infos.begin(); vit !=
              current_version_infos.end(); vit++)
        {
          FieldMask overlap = vit->second.valid_fields & mask;
          if (!overlap)
            continue;
          unversioned -= overlap;
          if (node_info.field_versions == NULL)
          {
            node_info.field_versions = new FieldVersions();
            node_info.field_versions->add_reference();
          }
          node_info.field_versions->add_field_version(vit->first, overlap);
          // Only need to capture the current version infos
          for (LegionMap<VersionState*,FieldMask>::aligned::const_iterator
                it = vit->second.states.begin(); it !=
                vit->second.states.end(); it++)
          {
            FieldMask state_overlap = it->second & overlap;
            if (!state_overlap)
              continue;
            state->add_version_state(it->first, state_overlap);
          }
        }
        if (!!unversioned)
        {
          // For now, we won't report unversioned warnings for 
          // simultaneous or relaxed coherence as the runtime can't
          // actually infer if there are other users that might
          // be writing to the same region.
          if (report && !IS_SIMULT(user.usage) && !IS_RELAXED(user.usage))
            owner->report_uninitialized_usage(user, unversioned);
          // Make version number 1 here for us to use
          if (node_info.field_versions == NULL)
          {
            node_info.field_versions = new FieldVersions();
            node_info.field_versions->add_reference();
          }
          node_info.field_versions->add_field_version(init_version,unversioned);
          VersionStateInfo &info = current_version_infos[init_version];
          VersionState *init_state = create_new_version_state(init_version);
          init_state->add_base_valid_ref(CURRENT_STATE_REF);
          info.states[init_state] = unversioned;
          info.valid_fields |= unversioned;
          state->add_version_state(init_state, unversioned);
        }
      }
#ifdef DEBUG_HIGH_LEVEL
      sanity_check();
#endif
    }

    //--------------------------------------------------------------------------
    void CurrentState::advance_version_numbers(const FieldMask &mask)
    //--------------------------------------------------------------------------
    {
#ifdef DEBUG_HIGH_LEVEL
      sanity_check();
#endif
      // First filter out fields in the previous
      std::vector<VersionID> to_delete_previous;
      FieldMask previous_filter = mask;
      for (LegionMap<VersionID,VersionStateInfo>::aligned::iterator vit =
            previous_version_infos.begin(); vit != 
            previous_version_infos.end(); vit++)
      {
        FieldMask overlap = vit->second.valid_fields & previous_filter;
        if (!overlap)
          continue;
        VersionStateInfo &info = vit->second;
        info.valid_fields -= overlap;
        // See if everyone is going away or just some of them
        if (!info.valid_fields)
        {
          // The whole version number is going away, remove all
          // the valid references on the version state objects
          to_delete_previous.push_back(vit->first);
          for (LegionMap<VersionState*,FieldMask>::aligned::const_iterator 
                it = info.states.begin(); it != info.states.end(); it++)
          {
            if (it->first->remove_base_valid_ref(CURRENT_STATE_REF))
              legion_delete(it->first);
          }
        }
        else
        {
          // Only some of the state are being filtered
          std::vector<VersionState*> to_delete;
          for (LegionMap<VersionState*,FieldMask>::aligned::iterator 
                it = info.states.begin(); it != info.states.end(); it++)
          {
            it->second -= overlap;
            if (!it->second)
            {
              to_delete.push_back(it->first);
              if (it->first->remove_base_valid_ref(CURRENT_STATE_REF))
                legion_delete(it->first);
            }
          }
          if (!to_delete.empty())
          {
            for (std::vector<VersionState*>::const_iterator it = 
                  to_delete.begin(); it != to_delete.end(); it++)
            {
              info.states.erase(*it);
            }
          }
        }
        previous_filter -= overlap;
        if (!previous_filter)
          break;
      }
      if (!to_delete_previous.empty())
      {
        for (std::vector<VersionID>::const_iterator it = 
              to_delete_previous.begin(); it != to_delete_previous.end(); it++)
        {
          previous_version_infos.erase(*it);
        }
        to_delete_previous.clear();
      }
      // Now filter fields from current back to previous
      FieldMask current_filter = mask;
      // Keep a set of version states that have to be added
      LegionMap<VersionState*,FieldMask>::aligned to_add;
      std::set<VersionID> to_delete_current;
      // Do this in reverse order so we can add new states earlier
      for (LegionMap<VersionID,VersionStateInfo>::aligned::reverse_iterator 
            vit = current_version_infos.rbegin(); vit != 
            current_version_infos.rend(); vit++)
      {
        FieldMask overlap = vit->second.valid_fields & current_filter;
        if (!overlap)
          continue;
        VersionStateInfo &info = vit->second;
        info.valid_fields -= overlap;
        if (!info.valid_fields)
        {
          to_delete_current.insert(vit->first);
          // Send back the whole version state info to previous
          // See if we need to merge it or can just copy it
          LegionMap<VersionID,VersionStateInfo>::aligned::iterator prev_finder =
            previous_version_infos.find(vit->first);
          if (prev_finder == previous_version_infos.end())
          {
            // Can just send it back with no merge
            VersionStateInfo &prev_info = previous_version_infos[vit->first];
            prev_info = info;
            prev_info.valid_fields = overlap;
          }
          else
          {
            VersionStateInfo &prev_info = prev_finder->second;
            // Filter back the version states
            for (LegionMap<VersionState*,FieldMask>::aligned::const_iterator 
                  it = info.states.begin(); it != info.states.end(); it++)
            {
              // See if we find it 
              LegionMap<VersionState*,FieldMask>::aligned::iterator finder = 
                prev_info.states.find(it->first);
              if (finder != prev_info.states.end())
              {
                finder->second |= it->second;
                // Remove duplicate reference
                it->first->remove_base_valid_ref(CURRENT_STATE_REF);
              }
              else // didn't find it, just insert it
                prev_info.states.insert(*it);
            }
            prev_info.valid_fields |= overlap;
          }
          // always make sure we clear the states in case we actually
          // make a new version state info later
          info.states.clear();
        }
        else
        {
          // Filter back the only some of the version states
          // See if there is some one to filter back to
          std::vector<VersionState*> to_delete;
          LegionMap<VersionID,VersionStateInfo>::aligned::iterator prev_finder =
            previous_version_infos.find(vit->first);
          if (prev_finder == previous_version_infos.end())
          {
            // Make a new version state info
            VersionStateInfo &prev_info = previous_version_infos[vit->first];
            for (LegionMap<VersionState*,FieldMask>::aligned::iterator
                  it = info.states.begin(); it != info.states.end(); it++)
            {
              FieldMask state_overlap = it->second & overlap;
              if (!state_overlap)
                continue;
              prev_info.states[it->first] = state_overlap;
              it->second -= state_overlap;
              if (!it->second) // Whole state flows back including reference
                to_delete.push_back(it->first);
              else // Partial flow back so add a reference
                it->first->add_base_valid_ref(CURRENT_STATE_REF);
            }
            prev_info.valid_fields = overlap;
          }
          else
          {
            VersionStateInfo &prev_info = prev_finder->second;
            for (LegionMap<VersionState*,FieldMask>::aligned::iterator
                  it = info.states.begin(); it != info.states.end(); it++)
            {
              FieldMask state_overlap = it->second & overlap;
              if (!state_overlap)
                continue;
              it->second -= state_overlap;
              if (!it->second)
              {
                to_delete.push_back(it->first);
                // Whole state flows back
                LegionMap<VersionState*,FieldMask>::aligned::iterator 
                  finder = prev_info.states.find(it->first);
                if (finder != prev_info.states.end())
                {
                  // Already exists, merge it back and remove duplicate ref
                  finder->second |= state_overlap;
                  it->first->remove_base_valid_ref(CURRENT_STATE_REF);
                }
                else // just send it back including reference
                  prev_info.states[it->first] = state_overlap;
              }
              else
              {
                // Partial state flows back  
                LegionMap<VersionState*,FieldMask>::aligned::iterator 
                  finder = prev_info.states.find(it->first);
                if (finder == prev_info.states.end())
                {
                  prev_info.states[it->first] = state_overlap;
                  // Add an extra reference
                  it->first->add_base_valid_ref(CURRENT_STATE_REF);
                }
                else
                  finder->second |= state_overlap;
              }
            }
            prev_info.valid_fields |= overlap;
          }
          if (!to_delete.empty())
          {
            for (std::vector<VersionState*>::const_iterator it =
                  to_delete.begin(); it != to_delete.end(); it++)
            {
              info.states.erase(*it);
            }
          }
        }
        // Make our new version state object and add if we can
        VersionID next_version = vit->first+1;
        // Remove this version number from the delete set
        to_delete_current.erase(next_version);
        VersionState *new_state = create_new_version_state(next_version);
        // Add our reference now
        new_state->add_base_valid_ref(CURRENT_STATE_REF);
        // Kind of dangerous to be getting another iterator to this
        // data structure that we're iterating, but since neither
        // is mutating, we won't invalidate any iterators
        LegionMap<VersionID,VersionStateInfo>::aligned::iterator 
          next_finder = current_version_infos.find(next_version);
        if (next_finder != current_version_infos.end())
        {
          // We know it doesn't exist yet
#ifdef DEBUG_HIGH_LEVEL
          // Just to be completely safe
          assert(next_finder->second.states.find(new_state) ==
                 next_finder->second.states.end());
#endif
          next_finder->second.states[new_state] = overlap; 
          next_finder->second.valid_fields |= overlap;
        }
        else
          to_add[new_state] = overlap;
        current_filter -= overlap;
        if (!current_filter)
          break;
      }
      // See if we have any fields for which there was no prior
      // version number, if there was then these are fields which
      // are being initialized and should be added as version 1
      if (!!current_filter)
      {
        VersionState *new_state = create_new_version_state(init_version);
        new_state->add_base_valid_ref(CURRENT_STATE_REF);
        VersionStateInfo &info = current_version_infos[init_version];
        info.states[new_state] = current_filter;
        info.valid_fields |= current_filter;
      }
      // Remove any old version state infos
      if (!to_delete_current.empty())
      {
        for (std::set<VersionID>::const_iterator it = 
              to_delete_current.begin(); it != to_delete_current.end(); it++)
        {
          current_version_infos.erase(*it);
        }
      }
      // Finally add in our new states
      if (!to_add.empty())
      {
        for (LegionMap<VersionState*,FieldMask>::aligned::const_iterator 
              it = to_add.begin(); it != to_add.end(); it++)
        {
#ifdef DEBUG_HIGH_LEVEL
          assert(current_version_infos.find(it->first->version_number) ==
                 current_version_infos.end());
#endif
          VersionStateInfo &info = 
            current_version_infos[it->first->version_number];
          info.states[it->first] = it->second;
          info.valid_fields = it->second;
        }
      }
#ifdef DEBUG_HIGH_LEVEL
      sanity_check();
#endif
    } 

    //--------------------------------------------------------------------------
    VersionState* CurrentState::create_new_version_state(VersionID vid)
    //--------------------------------------------------------------------------
    {
      DistributedID new_did = 
        owner->context->runtime->get_available_distributed_id(false);
      AddressSpace local_space = owner->context->runtime->address_space;
      return legion_new<VersionState>(vid, owner->context->runtime, 
                        new_did, local_space, local_space, this);
    }

    //--------------------------------------------------------------------------
    VersionState* CurrentState::create_remote_version_state(VersionID vid,
                                  DistributedID did, AddressSpaceID owner_space)
    //--------------------------------------------------------------------------
    {
      AddressSpace local_space = owner->context->runtime->address_space;
#ifdef DEBUG_HIGH_LEVEL
      assert(owner_space != local_space);
#endif
      return legion_new<VersionState>(vid, owner->context->runtime, 
                              did, owner_space, local_space, this);
    }

    //--------------------------------------------------------------------------
    VersionState* CurrentState::find_remote_version_state(VersionID vid,
                                  DistributedID did, AddressSpaceID owner_space)
    //--------------------------------------------------------------------------
    {
      // Use the lock on the version manager to ensure that we don't
      // replicated version states on a node
      VersionState *result = NULL;
      Runtime *runtime = owner->context->runtime;
      {
        AutoLock s_lock(state_lock);
        if (runtime->has_distributed_collectable(did))
        {
          DistributedCollectable *dc = 
            runtime->find_distributed_collectable(did);
#ifdef DEBUG_HIGH_LEVEL
          result = dynamic_cast<VersionState*>(dc);
          assert(result != NULL);
#else
          result = static_cast<VersionState*>(dc);
#endif
        }
        else // Otherwise make it
          result = create_remote_version_state(vid, did, owner_space);
      }
      return result;
    }

    //--------------------------------------------------------------------------
    void CurrentState::print_physical_state(RegionTreeNode *node,
                                            const FieldMask &capture_mask,
                          LegionMap<ColorPoint,FieldMask>::aligned &to_traverse,
                                            TreeStateLogger *logger)
    //--------------------------------------------------------------------------
    {
#ifdef DEBUG_HIGH_LEVEL
      PhysicalState temp_state(this, node);
#else
      PhysicalState temp_state(this);
#endif
      logger->log("Versions:");
      logger->down();
      for (LegionMap<VersionID,VersionStateInfo>::aligned::const_iterator vit = 
            current_version_infos.begin(); vit != 
            current_version_infos.end(); vit++)
      {
        if (capture_mask * vit->second.valid_fields)
          continue;
        FieldMask version_fields;
        for (LegionMap<VersionState*,FieldMask>::aligned::const_iterator it = 
              vit->second.states.begin(); it != vit->second.states.end(); it++)
        {
          FieldMask overlap = capture_mask & it->second;
          if (!overlap)
            continue;
          version_fields |= overlap;
          it->first->update_physical_state(&temp_state, overlap);
        }
        assert(!!version_fields);
        char *version_buffer = version_fields.to_string();
        logger->log("%lld: %s", vit->first, version_buffer);
        free(version_buffer);
      }
      logger->up();
      temp_state.print_physical_state(capture_mask, to_traverse, logger);
    }

    /////////////////////////////////////////////////////////////
    // FieldState 
    /////////////////////////////////////////////////////////////

    //--------------------------------------------------------------------------
    FieldState::FieldState(void)
      : open_state(NOT_OPEN), redop(0), rebuild_timeout(1)
    //--------------------------------------------------------------------------
    {
    }

    //--------------------------------------------------------------------------
    FieldState::FieldState(const GenericUser &user, const FieldMask &m, 
                           const ColorPoint &c)
      : ChildState(m), redop(0), rebuild_timeout(1)
    //--------------------------------------------------------------------------
    {
      if (IS_READ_ONLY(user.usage))
        open_state = OPEN_READ_ONLY;
      else if (IS_WRITE(user.usage))
        open_state = OPEN_READ_WRITE;
      else if (IS_REDUCE(user.usage))
      {
        open_state = OPEN_SINGLE_REDUCE;
        redop = user.usage.redop;
      }
      open_children[c] = m;
    }

    //--------------------------------------------------------------------------
    bool FieldState::overlaps(const FieldState &rhs) const
    //--------------------------------------------------------------------------
    {
      if (redop != rhs.redop)
        return false;
      if (redop == 0)
        return (open_state == rhs.open_state);
      else
      {
#ifdef DEBUG_HIGH_LEVEL
        assert((open_state == OPEN_SINGLE_REDUCE) ||
               (open_state == OPEN_MULTI_REDUCE));
        assert((rhs.open_state == OPEN_SINGLE_REDUCE) ||
               (rhs.open_state == OPEN_MULTI_REDUCE));
#endif
        // Only support merging reduction fields with exactly the
        // same mask which should be single fields for reductions
        return (valid_fields == rhs.valid_fields);
      }
    }

    //--------------------------------------------------------------------------
    void FieldState::merge(const FieldState &rhs, RegionTreeNode *node)
    //--------------------------------------------------------------------------
    {
      valid_fields |= rhs.valid_fields;
      for (LegionMap<ColorPoint,FieldMask>::aligned::const_iterator it = 
            rhs.open_children.begin(); it != rhs.open_children.end(); it++)
      {
        LegionMap<ColorPoint,FieldMask>::aligned::iterator finder = 
                                      open_children.find(it->first);
        if (finder == open_children.end())
          open_children[it->first] = it->second;
        else
          finder->second |= it->second;
      }
#ifdef DEBUG_HIGH_LEVEL
      assert(redop == rhs.redop);
#endif
      if (redop > 0)
      {
#ifdef DEBUG_HIGH_LEVEL
        assert(!open_children.empty());
#endif
        // For the reductions, handle the case where we need to merge
        // reduction modes, if they are all disjoint, we don't need
        // to distinguish between single and multi reduce
        if (node->are_all_children_disjoint())
        {
          open_state = OPEN_READ_WRITE;
          redop = 0;
        }
        else
        {
          if (open_children.size() == 1)
            open_state = OPEN_SINGLE_REDUCE;
          else
            open_state = OPEN_MULTI_REDUCE;
        }
      }
    }

    //--------------------------------------------------------------------------
    void FieldState::print_state(TreeStateLogger *logger,
                                 const FieldMask &capture_mask) const
    //--------------------------------------------------------------------------
    {
      switch (open_state)
      {
        case NOT_OPEN:
          {
            logger->log("Field State: NOT OPEN (%ld)", 
                        open_children.size());
            break;
          }
        case OPEN_READ_WRITE:
          {
            logger->log("Field State: OPEN READ WRITE (%ld)", 
                        open_children.size());
            break;
          }
        case OPEN_READ_ONLY:
          {
            logger->log("Field State: OPEN READ-ONLY (%ld)", 
                        open_children.size());
            break;
          }
        case OPEN_SINGLE_REDUCE:
          {
            logger->log("Field State: OPEN SINGLE REDUCE Mode %d (%ld)", 
                        redop, open_children.size());
            break;
          }
        case OPEN_MULTI_REDUCE:
          {
            logger->log("Field State: OPEN MULTI REDUCE Mode %d (%ld)", 
                        redop, open_children.size());
            break;
          }
        default:
          assert(false);
      }
      logger->down();
      for (LegionMap<ColorPoint,FieldMask>::aligned::const_iterator it = 
            open_children.begin(); it != open_children.end(); it++)
      {
        FieldMask overlap = it->second & capture_mask;
        if (!overlap)
          continue;
        char *mask_buffer = overlap.to_string();
        switch (it->first.get_dim())
        {
          case 0:
            {
              logger->log("Color %d   Mask %s", 
                          it->first.get_index(), mask_buffer);
              break;
            }
          case 1:
            {
              logger->log("Color %d   Mask %s", 
                          it->first[0], mask_buffer);
              break;
            }
          case 2:
            {
              logger->log("Color (%d,%d)   Mask %s", 
                          it->first[0], it->first[1],
                          mask_buffer);
              break;
            }
          case 3:
            {
              logger->log("Color %d   Mask %s", 
                          it->first[0], it->first[1],
                          it->first[2], mask_buffer);
              break;
            }
          default:
            assert(false); // implemenent more dimensions
        }
        free(mask_buffer);
      }
      logger->up();
    }

    /////////////////////////////////////////////////////////////
    // Closers 
    /////////////////////////////////////////////////////////////

    //--------------------------------------------------------------------------
    CopyTracker::CopyTracker(void)
    //--------------------------------------------------------------------------
    {
    }

    //--------------------------------------------------------------------------
    Event CopyTracker::get_termination_event(void) const
    //--------------------------------------------------------------------------
    {
      return Runtime::merge_events<false>(copy_events);
    }

    //--------------------------------------------------------------------------
    LogicalCloser::LogicalCloser(ContextID c, const LogicalUser &u, 
                                 bool val, bool capture)
      : ctx(c), user(u), validates(val), capture_users(capture)
    //--------------------------------------------------------------------------
    {
    }

    //--------------------------------------------------------------------------
    LogicalCloser::LogicalCloser(const LogicalCloser &rhs)
      : user(rhs.user), validates(rhs.validates),
        capture_users(rhs.capture_users)
    //--------------------------------------------------------------------------
    {
      // should never be called
      assert(false);
    }

    //--------------------------------------------------------------------------
    LogicalCloser::~LogicalCloser(void)
    //--------------------------------------------------------------------------
    {
      // Clear out our version infos
      closed_version_info.release();
      closed_version_info.clear();
    }

    //--------------------------------------------------------------------------
    LogicalCloser& LogicalCloser::operator=(const LogicalCloser &rhs)
    //--------------------------------------------------------------------------
    {
      // should never be called
      assert(false);
      return *this;
    }

    //--------------------------------------------------------------------------
    void LogicalCloser::record_closed_child(const ColorPoint &child, 
                                            const FieldMask &mask,
                                            bool leave_open, bool read_only)
    //--------------------------------------------------------------------------
    {
#ifdef DEBUG_HIGH_LEVEL
      // should never be both, but can be neither
      assert(!(leave_open && read_only));
#endif
      closed_mask |= mask;
      // IMPORTANT: Always do this even if we don't have any closed users
      // They could have been pruned out because they finished executing, but
      // we still need to do the close operation.
      if (read_only)
      {
        LegionMap<ColorPoint,ClosingInfo>::aligned::iterator finder = 
                                              read_only_children.find(child);
        if (finder != read_only_children.end())
        {
          finder->second.child_fields |= mask;
          finder->second.child_users.insert(finder->second.child_users.end(),
                                      closed_users.begin(), closed_users.end());
        }
        else
          read_only_children[child] = ClosingInfo(mask, closed_users);
      }
      else
      {
        LegionMap<ColorPoint,ClosingInfo>::aligned::iterator finder = 
                                              closed_children.find(child);
        if (finder != closed_children.end())
        {
          finder->second.child_fields |= mask;
          finder->second.child_users.insert(finder->second.child_users.end(),
                                      closed_users.begin(), closed_users.end());
        }
        else
          closed_children[child] = ClosingInfo(mask, closed_users);
      }
      // Always clean out our list of closed users
      closed_users.clear();
    }

    //--------------------------------------------------------------------------
    void LogicalCloser::record_partial_fields(const FieldMask &skipped_fields)
    //--------------------------------------------------------------------------
    {
      partial_mask |= skipped_fields;
    }

    //--------------------------------------------------------------------------
    void LogicalCloser::record_flush_only_fields(const FieldMask &flush_only)
    //--------------------------------------------------------------------------
    {
#ifdef DEBUG_HIGH_LEVEL
      assert(!flush_only_fields);
#endif
      flush_only_fields = flush_only;
      closed_mask |= flush_only;
    }

    //--------------------------------------------------------------------------
    void LogicalCloser::initialize_close_operations(RegionTreeNode *target, 
                                                   Operation *creator,
                                                   const VersionInfo &ver_info,
                                                   const RestrictInfo &res_info,
                                                   const TraceInfo &trace_info)
    //--------------------------------------------------------------------------
    {
      // First sort the close operations into sets of fields which all
      // close the same sets of children
      if (!closed_children.empty())
      {
        LegionList<ClosingSet>::aligned closes;
        compute_close_sets(closed_children, closes);
        create_normal_close_operations(target, creator, closed_version_info, 
                                       ver_info, res_info, trace_info, closes);
      }
      if (!read_only_children.empty())
      {
        LegionList<ClosingSet>::aligned read_only;
        compute_close_sets(read_only_children, read_only);
        create_read_only_close_operations(target, creator, 
                                          trace_info, read_only);
      }
      // Finally if we have any fields which are flush only
      // make a close operation for them and add it to force close
      if (!!flush_only_fields)
      {
        LegionMap<ColorPoint,FieldMask>::aligned empty_children;
        InterCloseOp *flush_op = target->create_close_op(creator,
                                                         flush_only_fields,
                                                         empty_children,
                                                         closed_version_info,
                                                         ver_info, res_info,
                                                         trace_info);
        normal_closes[flush_op] = LogicalUser(flush_op, 0/*idx*/,
                              RegionUsage(flush_op->get_region_requirement()),
                              flush_only_fields);
      }
    }

    //--------------------------------------------------------------------------
    void LogicalCloser::add_next_child(const ColorPoint &next_child)
    //--------------------------------------------------------------------------
    {
      // Only need to add children to leave open closes
      for (LegionMap<TraceCloseOp*,LogicalUser>::aligned::const_iterator it = 
            normal_closes.begin(); it != normal_closes.end(); it++)
      {
        it->first->add_next_child(next_child);
      }
    }

    //--------------------------------------------------------------------------
    /*static*/ void LogicalCloser::compute_close_sets(
                    const LegionMap<ColorPoint,ClosingInfo>::aligned &children,
                    LegionList<ClosingSet>::aligned &close_sets)
    //--------------------------------------------------------------------------
    {
      for (LegionMap<ColorPoint,ClosingInfo>::aligned::const_iterator 
             cit = children.begin(); cit != children.end(); cit++)
      {
        bool inserted = false;
        FieldMask remaining = cit->second.child_fields;
        FieldMask remaining_leave_open = cit->second.leave_open_mask;
        for (LegionList<ClosingSet>::aligned::iterator it = 
              close_sets.begin(); it != close_sets.end(); it++)
        {
          // Easy case, check for equality
          if (remaining == it->closing_mask)
          {
            // Add the child
            it->add_child(cit->first, remaining_leave_open);
            inserted = true;
            break;
          }
          FieldMask overlap = remaining & it->closing_mask;
          // If they are disjoint keep going
          if (!overlap)
            continue;
          // We are dominated, split into two sets
          // reusing existing set and making a new set
          if (overlap == remaining)
          {
            // Leave the existing set and make it the difference
            it->closing_mask -= overlap;
            close_sets.push_back(ClosingSet(overlap));
            ClosingSet &last = close_sets.back();
            last.children = it->children;
            // Insert the new child
            last.add_child(cit->first, remaining_leave_open);
            inserted = true;
            break;
          }
          // We dominate the existing set
          if (overlap == it->closing_mask)
          {
            // Add ourselves to the existing set and then
            // keep going for the remaining fields
            it->add_child(cit->first, remaining_leave_open & overlap);
            remaining -= overlap;
            remaining_leave_open -= overlap;
            continue;
          }
          // Hard case, neither dominates, compute
          // three distinct sets of fields, keep left
          // one in place and reduce scope, add a new
          // one at the end for overlap, continue
          // iterating for the right one
          it->closing_mask -= overlap;
          const LegionMap<ColorPoint,FieldMask>::aligned &temp_children = 
                                                            it->children;
          it = close_sets.insert(it, ClosingSet(overlap));
          it->children = temp_children;
          it->add_child(cit->first, remaining_leave_open & overlap);
          remaining -= overlap;
          remaining_leave_open -= overlap;
          continue;
        }
        // If we didn't add it yet, add it now
        if (!inserted)
        {
          close_sets.push_back(ClosingSet(remaining));
          ClosingSet &last = close_sets.back();
          last.add_child(cit->first, remaining_leave_open);
        }
      }
    }

    //--------------------------------------------------------------------------
    void LogicalCloser::create_normal_close_operations(RegionTreeNode *target,
                              Operation *creator, const VersionInfo &local_info,
                              const VersionInfo &version_info,
                              const RestrictInfo &restrict_info, 
                              const TraceInfo &trace_info,
                              LegionList<ClosingSet>::aligned &close_sets)
    //--------------------------------------------------------------------------
    {
      for (LegionList<ClosingSet>::aligned::iterator it = 
            close_sets.begin(); it != close_sets.end(); it++)
      {
        // Filter the leave open fields before passing them
        it->filter_children();
        InterCloseOp *close_op = target->create_close_op(creator, 
                                                       it->closing_mask,
                                                       it->children,
                                                       local_info,
                                                       version_info,
                                                       restrict_info, 
                                                       trace_info);
        normal_closes[close_op] = LogicalUser(close_op, 0/*idx*/,
                      RegionUsage(close_op->get_region_requirement()),
                      it->closing_mask);
      }
    }

    //--------------------------------------------------------------------------
    void LogicalCloser::create_read_only_close_operations(
                              RegionTreeNode *target, Operation *creator,
                              const TraceInfo &trace_info,
                              const LegionList<ClosingSet>::aligned &close_sets)
    //--------------------------------------------------------------------------
    {
      for (LegionList<ClosingSet>::aligned::const_iterator it = 
            close_sets.begin(); it != close_sets.end(); it++)
      {
        // No need to filter here since we won't ever use those fields
        ReadCloseOp *close_op = target->create_read_only_close_op(creator,
                                                              it->closing_mask,
                                                              it->children,
                                                              trace_info);
        read_only_closes[close_op] = LogicalUser(close_op, 0/*idx*/,
            RegionUsage(close_op->get_region_requirement()), it->closing_mask);
      }
    }

    //--------------------------------------------------------------------------
    void LogicalCloser::perform_dependence_analysis(const LogicalUser &current,
                                                    const FieldMask &open_below,
              LegionList<LogicalUser,CURR_LOGICAL_ALLOC>::track_aligned &cusers,
              LegionList<LogicalUser,PREV_LOGICAL_ALLOC>::track_aligned &pusers)
    //--------------------------------------------------------------------------
    {
      // We also need to do dependence analysis against all the other operations
      // that this operation recorded dependences on above in the tree so we
      // don't run too early.
      LegionList<LogicalUser,LOGICAL_REC_ALLOC>::track_aligned &above_users = 
                                              current.op->get_logical_records();
      if (!normal_closes.empty())
        register_dependences(current, open_below, normal_closes, 
                             closed_children, above_users, cusers, pusers);
      if (!read_only_closes.empty())
        register_dependences(current, open_below, read_only_closes,
                             read_only_children, above_users, cusers, pusers);
    }

    // If you are looking for LogicalCloser::register_dependences it can 
    // be found in region_tree.cc to make sure that templates are instantiated

    //--------------------------------------------------------------------------
    void LogicalCloser::update_state(CurrentState &state)
    //--------------------------------------------------------------------------
    {
      RegionTreeNode *node = state.owner;
      // Our partial mask is initially an over approximation of
      // the partially closed fields, so intersect it with the
      // fields that were actually closed
      if (!!partial_mask)
        partial_mask &= closed_mask;
      // See if we have any fields that were partially closed
      if (!!partial_mask)
      {
        // Record the partially closed fields
        state.partially_closed |= partial_mask;
        // See if we did have any fully closed fields
        FieldMask fully_closed = closed_mask - partial_mask;
        if (!!fully_closed)
        {
          state.dirty_below -= fully_closed;
          if (!!state.partially_closed)
            state.partially_closed -= fully_closed;
          // We can only filter fields fully closed
          node->filter_prev_epoch_users(state, fully_closed); 
          node->filter_curr_epoch_users(state, fully_closed);
        }
      }
      else
      {
        // All the fields were fully closed, so we can clear dirty below
        state.dirty_below -= closed_mask;
        if (!!state.partially_closed)
          state.partially_closed -= closed_mask;
        // Filter all the fields since they were all fully closed
        node->filter_prev_epoch_users(state, closed_mask);
        node->filter_curr_epoch_users(state, closed_mask);
      }
    }

    //--------------------------------------------------------------------------
    void LogicalCloser::register_close_operations(
               LegionList<LogicalUser,CURR_LOGICAL_ALLOC>::track_aligned &users)
    //--------------------------------------------------------------------------
    {
      // Add our close operations onto the list
      // Note we already added our mapping references when we made them
      if (!normal_closes.empty())
      {
        for (LegionMap<TraceCloseOp*,LogicalUser>::aligned::const_iterator it =
              normal_closes.begin(); it != normal_closes.end(); it++)
        {
          users.push_back(it->second);
        }
      }
      if (!read_only_closes.empty())
      {
        for (LegionMap<TraceCloseOp*,LogicalUser>::aligned::const_iterator it =
              read_only_closes.begin(); it != read_only_closes.end(); it++)
        {
          users.push_back(it->second);
        }
      }
    }

    //--------------------------------------------------------------------------
    void LogicalCloser::record_version_numbers(RegionTreeNode *node,
                                               CurrentState &state,
                                               const FieldMask &local_mask,
                                               bool leave_open)
    //--------------------------------------------------------------------------
    {
#ifdef DEBUG_HIGH_LEVEL
      assert(!!local_mask);
#endif
      // If we have dirty below then we do need previous
      if (!!state.dirty_below)
      {
        FieldMask split_fields = local_mask & state.dirty_below;
        if (!!split_fields)
        {
          state.record_version_numbers(split_fields, user, closed_version_info,
                                       true/*previous*/, false/*path only*/,
                                       true/*final*/, false/*close top*/,
                                       false/*report*/, true/*close*/, 
                                       leave_open, true/*split node*/);
          FieldMask non_split = local_mask - split_fields;
          if (!!non_split)
            state.record_version_numbers(non_split, user, closed_version_info,
                                         false/*previous*/, false/*path only*/,
                                         false/*final*/, false/*close top*/,
                                         false/*report*/, true/*close node*/,
                                         leave_open, false/*split node*/);
          return;
        }
        // otherwise we fall through 
      }
      // Don't need the previous because writes were already done in the
      // sub-tree we are closing so the version number for the target
      // region has already been advanced.
      state.record_version_numbers(local_mask, user, closed_version_info, 
                                   false/*previous*/, false/*path only*/, 
                                   false/*final*/, false/*close top*/, 
                                   false/*report*/, true/*close node*/,
                                   leave_open, false/*split node*/);
    }

    //--------------------------------------------------------------------------
    void LogicalCloser::record_top_version_numbers(RegionTreeNode *node,
                                                   CurrentState &state)
    //--------------------------------------------------------------------------
    {
      // If we have any flush only fields, see if we need to bump their
      // version numbers before generating our close operations
      if (!!flush_only_fields)
      {
        FieldMask update_mask = flush_only_fields - state.dirty_below;
        if (!!update_mask)
          state.advance_version_numbers(update_mask);
      }
      // See if there are any partially closed fields
      FieldMask partial_close = closed_mask & state.partially_closed;
      if (!partial_close)
      {
        // Common case: there are no partially closed fields
        state.record_version_numbers(closed_mask, user, closed_version_info,
                                     true/*previous*/, false/*path only*/, 
                                     true/*final*/, true/*close top*/, 
                                     false/*report*/, true/*close node*/,
                                     false/*leave open*/, true/*split*/);
      }
      else
      {
        // Record the partially closed fields from this version
        state.record_version_numbers(partial_close, user, closed_version_info,
                                     false/*previous*/, false/*path only*/, 
                                     true/*final*/, true/*close top*/, 
                                     false/*report*/, true/*close node*/,
                                     false/*leave open*/, false/*split*/);
        FieldMask non_partial = closed_mask - partial_close;
        if (!!non_partial)
          state.record_version_numbers(non_partial, user, closed_version_info,
                                       true/*previous*/, false/*path only*/, 
                                       true/*final*/, true/*close top*/, 
                                       false/*report*/, true/*close node*/,
                                       false/*leave open*/, true/*split*/);
      }
    }

    //--------------------------------------------------------------------------
    void LogicalCloser::merge_version_info(VersionInfo &target,
                                           const FieldMask &merge_mask)
    //--------------------------------------------------------------------------
    {
      target.merge(closed_version_info, merge_mask);
    }

    //--------------------------------------------------------------------------
    PhysicalCloser::PhysicalCloser(const TraversalInfo &in, LogicalRegion h)
      : info(in), handle(h)
    //--------------------------------------------------------------------------
    {
    }

    //--------------------------------------------------------------------------
    PhysicalCloser::PhysicalCloser(const PhysicalCloser &rhs)
      : info(rhs.info), handle(rhs.handle), 
        leave_open_mask(rhs.leave_open_mask),
        upper_targets(rhs.lower_targets),
        close_targets(rhs.close_targets)
    //--------------------------------------------------------------------------
    {
    }

    //--------------------------------------------------------------------------
    PhysicalCloser::~PhysicalCloser(void)
    //--------------------------------------------------------------------------
    {
    }

    //--------------------------------------------------------------------------
    PhysicalCloser& PhysicalCloser::operator=(const PhysicalCloser &rhs)
    //--------------------------------------------------------------------------
    {
      // should never be called
      assert(false);
      return *this;
    }

    //--------------------------------------------------------------------------
    void PhysicalCloser::initialize_targets(RegionTreeNode *origin,
                                  PhysicalState *state,
                                  const std::vector<MaterializedView*> &targets,
                                  const FieldMask &closing_mask,
                                  const InstanceSet &target_set)
    //--------------------------------------------------------------------------
    {
#ifdef DEBUG_HIGH_LEVEL
      assert(upper_targets.empty());
#endif
      // Figure out which instances need updates before we can close to them
      LegionMap<LogicalView*,FieldMask>::aligned valid_views;
      origin->find_valid_instance_views(info.ctx, state, closing_mask,
                                        closing_mask, info.version_info,
                                        false/*needs space*/, valid_views);
      // Now figure out which fields need updating for each instance
      for (std::vector<MaterializedView*>::const_iterator it = 
            targets.begin(); it != targets.end(); it++)
      {
        // The set of fields we must update
        FieldMask space_mask = (*it)->get_space_mask() & closing_mask;
        // If we don't have any incomplete fields, keep going
        if (!space_mask)
          continue;
        LegionMap<LogicalView*,FieldMask>::aligned::const_iterator finder = 
          valid_views.find(*it);
        if (finder != valid_views.end())
        {
          // We can skip fields for which we are already valid
          FieldMask invalid_mask = space_mask - finder->second;
          if (!!invalid_mask)
            origin->issue_update_copies(info, *it, invalid_mask,
                                        valid_views, this);
        }
        else // update all the incomplete fields we have
          origin->issue_update_copies(info, *it, space_mask,
                                      valid_views, this);
      }
      // Then we can record the targets
      upper_targets = targets;
      close_targets = target_set;
    }

    //--------------------------------------------------------------------------
    void PhysicalCloser::close_tree_node(RegionTreeNode *node,
                                         const FieldMask &closing_mask)
    //--------------------------------------------------------------------------
    {
      // Lower the targets
      lower_targets.resize(upper_targets.size());
      for (unsigned idx = 0; idx < upper_targets.size(); idx++)
        lower_targets[idx] = 
          upper_targets[idx]->get_materialized_subview(node->get_color());

      // Close the node
      node->close_physical_node(*this, closing_mask);

      // Clear out the lowered targets
      lower_targets.clear();
    }

    //--------------------------------------------------------------------------
    void PhysicalCloser::issue_dirty_updates(RegionTreeNode *node,
                                             const FieldMask &dirty_fields,
              const LegionMap<LogicalView*,FieldMask>::aligned &valid_instances)
    //--------------------------------------------------------------------------
    {
#ifdef DEBUG_HIGH_LEVEL
      assert(lower_targets.size() == close_targets.size());
#endif
      // Iterate through all our instances and issue updates where necessary
      for (unsigned idx = 0; idx < lower_targets.size(); idx++)
      {
        // Figure out which of the dirty fields we have to issue udpates for
        FieldMask needed_fields = 
          close_targets[idx].get_valid_fields() & dirty_fields;
        // If we don't have any dirty fields, keep going
        if (!needed_fields)
          continue;
        MaterializedView *target = lower_targets[idx];
        // See if any of these fields are already valid
        LegionMap<LogicalView*,FieldMask>::aligned::const_iterator finder = 
          valid_instances.find(target);
        if (finder != valid_instances.end())
        {
          needed_fields -= finder->second;
          // If we're already valid, we're good to go
          if (!needed_fields)
            continue;
        }
        // Now we need to issue update copies for the valid fields
        node->issue_update_copies(info, target, needed_fields,
                                  valid_instances, this);
      }
    }

    //--------------------------------------------------------------------------
    void PhysicalCloser::issue_reduction_updates(RegionTreeNode *node,
                                                 const FieldMask &reduc_fields,
           const LegionMap<ReductionView*,FieldMask>::aligned &valid_reductions)
    //--------------------------------------------------------------------------
    {
#ifdef DEBUG_HIGH_LEVEL
      assert(lower_targets.size() == close_targets.size());
#endif
      for (unsigned idx = 0; idx < lower_targets.size(); idx++)
      {
        FieldMask needed_fields = 
          close_targets[idx].get_valid_fields() & reduc_fields;
        if (!needed_fields)
          continue;
        node->issue_update_reductions(lower_targets[idx], needed_fields,
                          info.version_info, valid_reductions, info.op, this);
      }
    }

    //--------------------------------------------------------------------------
    void PhysicalCloser::update_dirty_mask(const FieldMask &mask)
    //--------------------------------------------------------------------------
    {
      dirty_mask |= mask;
    }

    //--------------------------------------------------------------------------
    const FieldMask& PhysicalCloser::get_dirty_mask(void) const
    //--------------------------------------------------------------------------
    {
      return dirty_mask;
    }

    //--------------------------------------------------------------------------
    void PhysicalCloser::update_node_views(RegionTreeNode *node,
                                           PhysicalState *state)
    //--------------------------------------------------------------------------
    {
      // Note that permit leave open means that we don't update
      // the dirty bits when we update the state
      node->update_valid_views(state, dirty_mask, upper_targets, close_targets);
    } 

    //--------------------------------------------------------------------------
    CompositeCloser::CompositeCloser(ContextID c, 
                                     VersionInfo &info, SingleTask *target)
      : ctx(c), version_info(info), target_ctx(target)
    //--------------------------------------------------------------------------
    {
    }

    //--------------------------------------------------------------------------
    CompositeCloser::CompositeCloser(const CompositeCloser &rhs)
      : ctx(0), version_info(rhs.version_info), target_ctx(NULL)
    //--------------------------------------------------------------------------
    {
      // should never be called
      assert(false);
    }

    //--------------------------------------------------------------------------
    CompositeCloser::~CompositeCloser(void)
    //--------------------------------------------------------------------------
    {
    }

    //--------------------------------------------------------------------------
    CompositeCloser& CompositeCloser::operator=(const CompositeCloser &rhs)
    //--------------------------------------------------------------------------
    {
      // should never be called
      assert(false);
      return *this;
    }

    //--------------------------------------------------------------------------
    CompositeNode* CompositeCloser::get_composite_node(RegionTreeNode *node,
                                                       bool root /*= false*/)
    //--------------------------------------------------------------------------
    {
      std::map<RegionTreeNode*,CompositeNode*>::const_iterator finder = 
        constructed_nodes.find(node);
      if (finder != constructed_nodes.end())
        return finder->second;
      if (!root)
      {
        // Recurse up the tree until we find the parent
        CompositeNode *parent = get_composite_node(node->get_parent(), false);
        CompositeNode *result = legion_new<CompositeNode>(node, parent);
        constructed_nodes[node] = result;
        return result;
      }
      // Root case
      CompositeNode *result = legion_new<CompositeNode>(node, 
                                                        (CompositeNode*)NULL);
      constructed_nodes[node] = result;
      return result;
    }

    //--------------------------------------------------------------------------
    CompositeView*CompositeCloser::create_valid_view(PhysicalState *state,
                                                    CompositeNode *root,
                                                    const FieldMask &valid_mask)
    //--------------------------------------------------------------------------
    {
      // Finalize the root before we use it
      FieldMask finalize_mask;
      root->finalize(finalize_mask);
      RegionTreeNode *node = root->logical_node;
      DistributedID did = 
                    node->context->runtime->get_available_distributed_id(false);
      CompositeVersionInfo *composite_info = new CompositeVersionInfo();
      composite_info->get_version_info().clone_from(version_info);
      CompositeView *composite_view = legion_new<CompositeView>(node->context, 
                                   did, node->context->runtime->address_space,
                                   node, node->context->runtime->address_space, 
                                   root, composite_info);
      // Now update the state of the node
      // Note that if we are permitted to leave the subregions
      // open then we don't make the view dirty
      node->update_valid_views(state, valid_mask,
                               true /*dirty*/, composite_view);
      return composite_view;
    }

    //--------------------------------------------------------------------------
    void CompositeCloser::capture_physical_state(CompositeNode *target,
                                                 RegionTreeNode *node,
                                                 PhysicalState *state,
                                                 const FieldMask &close_mask,
                                                 const FieldMask &dirty_mask,
                                                 const FieldMask &reduc_mask)
    //--------------------------------------------------------------------------
    {
      // Do the capture and then update capture mask
      target->capture_physical_state(*this, state,
                                     close_mask, dirty_mask, reduc_mask);
      // Record that we've captured the fields for this node
      // Important that we only do this after the capture
      update_capture_mask(node, close_mask);
    }

    //--------------------------------------------------------------------------
    void CompositeCloser::update_capture_mask(RegionTreeNode *node,
                                              const FieldMask &capture_mask)
    //--------------------------------------------------------------------------
    {
      LegionMap<RegionTreeNode*,FieldMask>::aligned::iterator finder = 
                                                  capture_fields.find(node);
      if (finder == capture_fields.end())
        capture_fields[node] = capture_mask;
      else
        finder->second |= capture_mask;
    }

    //--------------------------------------------------------------------------
    bool CompositeCloser::filter_capture_mask(RegionTreeNode *node,
                                              FieldMask &capture_mask)
    //--------------------------------------------------------------------------
    {
      LegionMap<RegionTreeNode*,FieldMask>::aligned::const_iterator finder = 
        capture_fields.find(node);
      if (finder != capture_fields.end() && !(capture_mask * finder->second))
      {
        capture_mask -= finder->second;
        return true;
      }
      return false;
    }

    /////////////////////////////////////////////////////////////
    // Physical State 
    /////////////////////////////////////////////////////////////

    //--------------------------------------------------------------------------
    PhysicalState::PhysicalState(CurrentState *m)
      : manager(m)
#ifdef DEBUG_HIGH_LEVEL
        , node(NULL)
#endif
    //--------------------------------------------------------------------------
    {
#ifdef DEBUG_HIGH_LEVEL
      assert(false); // shouldn't be calling this constructor in debug mode
#endif
    }

#ifdef DEBUG_HIGH_LEVEL
    //--------------------------------------------------------------------------
    PhysicalState::PhysicalState(CurrentState *m, RegionTreeNode *n)
      : manager(m), node(n)
    //--------------------------------------------------------------------------
    {
    }
#endif

    //--------------------------------------------------------------------------
    PhysicalState::PhysicalState(const PhysicalState &rhs)
      : manager(NULL)
#ifdef DEBUG_HIGH_LEVEL
        , node(NULL)
#endif
    //--------------------------------------------------------------------------
    {
      // should never be called
      assert(false);
    }

    //--------------------------------------------------------------------------
    PhysicalState::~PhysicalState(void)
    //--------------------------------------------------------------------------
    {
      // Remove references to our version states and delete them if necessary
      for (LegionMap<VersionID,VersionStateInfo>::aligned::const_iterator vit =
            version_states.begin(); vit != version_states.end(); vit++)
      {
        const VersionStateInfo &info = vit->second;
        for (LegionMap<VersionState*,FieldMask>::aligned::const_iterator it = 
              info.states.begin(); it != info.states.end(); it++)
        {
          if (it->first->remove_base_gc_ref(PHYSICAL_STATE_REF)) 
            legion_delete(it->first);
        }
      }
      for (LegionMap<VersionID,VersionStateInfo>::aligned::const_iterator vit =
            advance_states.begin(); vit != advance_states.end(); vit++)
      {
        const VersionStateInfo &info = vit->second;
        for (LegionMap<VersionState*,FieldMask>::aligned::const_iterator it = 
              info.states.begin(); it != info.states.end(); it++)
        {
          if (it->first->remove_base_gc_ref(PHYSICAL_STATE_REF))
            legion_delete(it->first);
        }
      }
      version_states.clear();
      advance_states.clear();
    }

    //--------------------------------------------------------------------------
    PhysicalState& PhysicalState::operator=(const PhysicalState &rhs)
    //--------------------------------------------------------------------------
    {
      // should never be called
      assert(false);
      return *this;
    }
    
    //--------------------------------------------------------------------------
    void* PhysicalState::operator new(size_t count)
    //--------------------------------------------------------------------------
    {
      return legion_alloc_aligned<PhysicalState,true/*bytes*/>(count);
    }

    //--------------------------------------------------------------------------
    void* PhysicalState::operator new[](size_t count)
    //--------------------------------------------------------------------------
    {
      return legion_alloc_aligned<PhysicalState,true/*bytes*/>(count);
    }

    //--------------------------------------------------------------------------
    void PhysicalState::operator delete(void *ptr)
    //--------------------------------------------------------------------------
    {
      free(ptr);
    }

    //--------------------------------------------------------------------------
    void PhysicalState::operator delete[](void *ptr)
    //--------------------------------------------------------------------------
    {
      free(ptr);
    }

    //--------------------------------------------------------------------------
    void PhysicalState::add_version_state(VersionState *state, 
                                          const FieldMask &state_mask)
    //--------------------------------------------------------------------------
    {
      VersionStateInfo &info = version_states[state->version_number];
      LegionMap<VersionState*,FieldMask>::aligned::iterator finder = 
        info.states.find(state);
      if (finder == info.states.end())
      {
        state->add_base_gc_ref(PHYSICAL_STATE_REF);
        info.states[state] = state_mask;
      }
      else
        finder->second |= state_mask;
      info.valid_fields |= state_mask;
    }

    //--------------------------------------------------------------------------
    void PhysicalState::add_advance_state(VersionState *state, 
                                          const FieldMask &state_mask)
    //--------------------------------------------------------------------------
    {
      VersionStateInfo &info = advance_states[state->version_number];
      LegionMap<VersionState*,FieldMask>::aligned::iterator finder = 
        info.states.find(state);
      if (finder == info.states.end())
      {
        state->add_base_gc_ref(PHYSICAL_STATE_REF);
        info.states[state] = state_mask;
      }
      else
        finder->second |= state_mask;
      info.valid_fields |= state_mask;
    }

    //--------------------------------------------------------------------------
    void PhysicalState::capture_state(bool path_only, bool split_node)
    //--------------------------------------------------------------------------
    {
      if (split_node)
      {
#ifdef DEBUG_HIGH_LEVEL
        assert(!path_only);
#endif
        // Capture everything but the open children below from the
        // normal version states, but get the open children from the
        // advance states since that's where the sub-operations have
        // been writing to.
        for (LegionMap<VersionID,VersionStateInfo>::aligned::const_iterator 
              vit = version_states.begin(); vit != version_states.end(); vit++)
        {
          const VersionStateInfo &info = vit->second;
          for (LegionMap<VersionState*,FieldMask>::aligned::const_iterator it =
                info.states.begin(); it != info.states.end(); it++)
          {
            it->first->update_split_previous_state(this, it->second);
          }
        }
        for (LegionMap<VersionID,VersionStateInfo>::aligned::const_iterator
              vit = advance_states.begin(); vit != advance_states.end(); vit++)
        {
          const VersionStateInfo &info = vit->second;
          for (LegionMap<VersionState*,FieldMask>::aligned::const_iterator it =
                info.states.begin(); it != info.states.end(); it++)
          {
            it->first->update_split_advance_state(this, it->second);
          }
        }
      }
      else if (path_only)
      {
        for (LegionMap<VersionID,VersionStateInfo>::aligned::const_iterator 
              vit = version_states.begin(); vit != version_states.end(); vit++)
        {
          const VersionStateInfo &info = vit->second;
          for (LegionMap<VersionState*,FieldMask>::aligned::const_iterator it =
                info.states.begin(); it != info.states.end(); it++)
          {
            it->first->update_path_only_state(this, it->second);
          }
        }
      }
      else
      {
        for (LegionMap<VersionID,VersionStateInfo>::aligned::const_iterator 
              vit = version_states.begin(); vit != version_states.end(); vit++)
        {
          const VersionStateInfo &info = vit->second;
          for (LegionMap<VersionState*,FieldMask>::aligned::const_iterator it =
                info.states.begin(); it != info.states.end(); it++)
          {
            it->first->update_physical_state(this, it->second);
          }
        }
      }
    }

    //--------------------------------------------------------------------------
    void PhysicalState::apply_path_only_state(const FieldMask &adv_mask,
               AddressSpaceID target, std::set<Event> &applied_conditions) const
    //--------------------------------------------------------------------------
    {
      if (!advance_states.empty())
      {
        FieldMask non_advance_mask = adv_mask;
        for (LegionMap<VersionID,VersionStateInfo>::aligned::const_iterator 
              vit = advance_states.begin(); vit != 
              advance_states.end(); vit++)
        {
          const VersionStateInfo &info = vit->second;
          for (LegionMap<VersionState*,FieldMask>::aligned::const_iterator 
                it = info.states.begin(); it != info.states.end(); it++)
          {
            it->first->merge_path_only_state(this, it->second, 
                                             target, applied_conditions);
          }
          non_advance_mask -= info.valid_fields;
        }
        if (!!non_advance_mask)
        {
          // If we had non-advanced fields, issue updates to those states
          for (LegionMap<VersionID,VersionStateInfo>::aligned::const_iterator
                vit = version_states.begin(); vit != 
                version_states.end(); vit++)
          {
            const VersionStateInfo &info = vit->second;
            if (info.valid_fields * non_advance_mask)
              continue;
            for (LegionMap<VersionState*,FieldMask>::aligned::const_iterator 
                  it = info.states.begin(); it != info.states.end(); it++)
            {
              FieldMask overlap = it->second & non_advance_mask;
              if (!overlap)
                continue;
              it->first->merge_path_only_state(this, overlap,
                                               target, applied_conditions);
            }
          }
        }
      }
      else
      {
        for (LegionMap<VersionID,VersionStateInfo>::aligned::const_iterator 
              vit = version_states.begin(); vit != 
              version_states.end(); vit++)
        {
          const VersionStateInfo &info = vit->second;
          for (LegionMap<VersionState*,FieldMask>::aligned::const_iterator 
                it = info.states.begin(); it != info.states.end(); it++)
          {
            it->first->merge_path_only_state(this, it->second, 
                                             target, applied_conditions); 
          }
        }
      }
    }

    //--------------------------------------------------------------------------
    void PhysicalState::apply_state(const FieldMask &advance_mask,
                     AddressSpaceID target, std::set<Event> &applied_conditions)
    //--------------------------------------------------------------------------
    {
      if (!advance_states.empty())
      {
#ifdef DEBUG_HIGH_LEVEL
        assert(!!advance_mask);
#endif
        FieldMask non_advance_mask = advance_mask;
        for (LegionMap<VersionID,VersionStateInfo>::aligned::const_iterator 
              vit = advance_states.begin(); vit != 
              advance_states.end(); vit++)
        {
          const VersionStateInfo &info = vit->second;
          for (LegionMap<VersionState*,FieldMask>::aligned::const_iterator 
                it = info.states.begin(); it != info.states.end(); it++)
          {
            it->first->merge_physical_state(this, it->second, 
                                            target, applied_conditions);
          }
          non_advance_mask -= info.valid_fields;
        }
        if (!!non_advance_mask)
        {
          for (LegionMap<VersionID,VersionStateInfo>::aligned::const_iterator 
                vit = version_states.begin(); vit != 
                version_states.end(); vit++)
          {
            const VersionStateInfo &info = vit->second;
            if (info.valid_fields * non_advance_mask)
              continue;
            for (LegionMap<VersionState*,FieldMask>::aligned::const_iterator 
                  it = info.states.begin(); it != info.states.end(); it++)
            {
              FieldMask overlap = it->second & non_advance_mask;
              if (!overlap)
                continue;
              it->first->merge_physical_state(this, overlap,
                                              target, applied_conditions); 
            }
          } 
        }
      }
      else
      {
#ifdef DEBUG_HIGH_LEVEL
        assert(!advance_mask);
#endif
        for (LegionMap<VersionID,VersionStateInfo>::aligned::const_iterator 
              vit = version_states.begin(); vit != 
              version_states.end(); vit++)
        {
          const VersionStateInfo &info = vit->second;
          for (LegionMap<VersionState*,FieldMask>::aligned::const_iterator 
                it = info.states.begin(); it != info.states.end(); it++)
          {
            it->first->merge_physical_state(this, it->second,
                                            target, applied_conditions); 
          }
        }
      }
    }

    //--------------------------------------------------------------------------
    void PhysicalState::filter_and_apply(const FieldMask &advance_mask, 
                               AddressSpaceID target, bool filter_masks, 
                               bool filter_views, bool filter_children, 
               const LegionMap<ColorPoint,FieldMask>::aligned *closed_children,
                                   std::set<Event> &applied_conditions)
    //--------------------------------------------------------------------------
    {
      if (!advance_states.empty())
      {
#ifdef DEBUG_HIGH_LEVEL
        assert(!!advance_mask);
#endif
        FieldMask non_advance_mask = advance_mask;
        for (LegionMap<VersionID,VersionStateInfo>::aligned::const_iterator 
              vit = advance_states.begin(); vit != 
              advance_states.end(); vit++)
        {
          const VersionStateInfo &info = vit->second;
          for (LegionMap<VersionState*,FieldMask>::aligned::const_iterator 
                it = info.states.begin(); it != info.states.end(); it++)
          {
            it->first->filter_and_merge_physical_state(this, it->second, 
                target, filter_masks, filter_views, filter_children,
                closed_children, applied_conditions);
          }
          non_advance_mask -= info.valid_fields;
        }
        if (!!non_advance_mask)
        {
          for (LegionMap<VersionID,VersionStateInfo>::aligned::const_iterator 
                vit = version_states.begin(); vit != 
                version_states.end(); vit++)
          {
            const VersionStateInfo &info = vit->second;
            if (info.valid_fields * non_advance_mask)
              continue;
            for (LegionMap<VersionState*,FieldMask>::aligned::const_iterator 
                  it = info.states.begin(); it != info.states.end(); it++)
            {
              FieldMask overlap = it->second & non_advance_mask;
              if (!overlap)
                continue;
              // Never need to filter previous states
              it->first->merge_physical_state(this, overlap,
                                              target, applied_conditions); 
            }
          } 
        }   
      }
      else
      {
#ifdef DEBUG_HIGH_LEVEL
        assert(!advance_mask);
#endif
        for (LegionMap<VersionID,VersionStateInfo>::aligned::const_iterator 
              vit = version_states.begin(); vit != 
              version_states.end(); vit++)
        {
          const VersionStateInfo &info = vit->second;
          for (LegionMap<VersionState*,FieldMask>::aligned::const_iterator 
                it = info.states.begin(); it != info.states.end(); it++)
          {
            // Never need to filter previous states
            it->first->merge_physical_state(this, it->second,
                                            target, applied_conditions); 
          }
        }
      }
    }

    //--------------------------------------------------------------------------
    void PhysicalState::reset(void)
    //--------------------------------------------------------------------------
    {
      dirty_mask.clear();
      reduction_mask.clear();
      children.valid_fields.clear();
      children.open_children.clear();
      valid_views.clear();
      reduction_views.clear();
      // Don't clear version states or advance states, we need those
    }

    //--------------------------------------------------------------------------
    void PhysicalState::filter_open_children(const FieldMask &filter_mask)
    //--------------------------------------------------------------------------
    {
      std::vector<ColorPoint> to_delete; 
      for (LegionMap<ColorPoint,FieldMask>::aligned::iterator 
            it = children.open_children.begin(); 
            it != children.open_children.end(); it++)
      {
        it->second -= filter_mask;
        if (!it->second)
          to_delete.push_back(it->first);
      }
      if (!to_delete.empty())
      {
        if (to_delete.size() != children.open_children.size())
        {
          for (std::vector<ColorPoint>::const_iterator it = 
                to_delete.begin(); it != to_delete.end(); it++)
          {
            children.open_children.erase(*it);  
          }
        }
        else
          children.open_children.clear();
      }
      children.valid_fields -= filter_mask;
    }

    //--------------------------------------------------------------------------
    PhysicalState* PhysicalState::clone(bool capture_state, bool need_adv) const
    //--------------------------------------------------------------------------
    {
#ifdef DEBUG_HIGH_LEVEL
      PhysicalState *result = legion_new<PhysicalState>(manager, node);
#else
      PhysicalState *result = legion_new<PhysicalState>(manager);
#endif
      for (LegionMap<VersionID,VersionStateInfo>::aligned::const_iterator it1 =
            version_states.begin(); it1 != version_states.end(); it1++)
      {
        const VersionStateInfo &info = it1->second;
        for (LegionMap<VersionState*,FieldMask>::aligned::const_iterator it = 
              info.states.begin(); it != info.states.end(); it++)
        {
          result->add_version_state(it->first, it->second);
        }
      }
      if (need_adv && !advance_states.empty())
      {
        for (LegionMap<VersionID,VersionStateInfo>::aligned::const_iterator 
              it1 = advance_states.begin(); it1 != advance_states.end(); it1++)
        {
          const VersionStateInfo &info = it1->second;
          for (LegionMap<VersionState*,FieldMask>::aligned::const_iterator it =
                info.states.begin(); it != info.states.end(); it++)
          {
            result->add_advance_state(it->first, it->second);
          }
        }
      }
      if (capture_state)
      {
        // No need to copy over the close mask
        result->dirty_mask = dirty_mask;
        result->reduction_mask = reduction_mask;
        result->children = children;
        result->valid_views = valid_views;
        result->reduction_views = reduction_views;
      }
      return result;
    }

    //--------------------------------------------------------------------------
    PhysicalState* PhysicalState::clone(const FieldMask &clone_mask, 
                                        bool capture_state, bool need_adv) const
    //--------------------------------------------------------------------------
    {
#ifdef DEBUG_HIGH_LEVEL
      PhysicalState *result = legion_new<PhysicalState>(manager, node);
#else
      PhysicalState *result = legion_new<PhysicalState>(manager);
#endif
      for (LegionMap<VersionID,VersionStateInfo>::aligned::const_iterator it1 =
            version_states.begin(); it1 != version_states.end(); it1++)
      {
        const VersionStateInfo &info = it1->second;
        if (it1->second.valid_fields * clone_mask)
          continue;
        for (LegionMap<VersionState*,FieldMask>::aligned::const_iterator it = 
              info.states.begin(); it != info.states.end(); it++)
        {
          FieldMask overlap = it->second & clone_mask;
          if (!overlap)
            continue;
          result->add_version_state(it->first, it->second);
        }
      }
      if (need_adv && !advance_states.empty())
      {
        for (LegionMap<VersionID,VersionStateInfo>::aligned::const_iterator 
              it1 = advance_states.begin(); it1 != advance_states.end(); it1++)
        {
          const VersionStateInfo &info = it1->second;
          if (it1->second.valid_fields * clone_mask)
            continue;
          for (LegionMap<VersionState*,FieldMask>::aligned::const_iterator it =
                info.states.begin(); it != info.states.end(); it++)
          {
            FieldMask overlap = it->second & clone_mask;
            if (!overlap)
              continue;
            result->add_advance_state(it->first, it->second);
          }
        }
      }
      if (capture_state)
      {
        // No need to copy over the close mask
        result->dirty_mask = dirty_mask & clone_mask;
        result->reduction_mask = reduction_mask & clone_mask;
        for (LegionMap<LogicalView*,FieldMask>::aligned::const_iterator it = 
              valid_views.begin(); it != valid_views.end(); it++)
        {
          FieldMask overlap = it->second & clone_mask;
          if (!overlap)
            continue;
          result->valid_views[it->first] = overlap;
        }
        if (!!result->reduction_mask)
        {
          for (LegionMap<ReductionView*,FieldMask>::aligned::const_iterator it =
                reduction_views.begin(); it != reduction_views.end(); it++)
          {
            FieldMask overlap = it->second & clone_mask;
            if (!overlap)
              continue;
            result->reduction_views[it->first] = overlap;
          }
        }
        if (!(children.valid_fields * clone_mask))
        {
          for (LegionMap<ColorPoint,FieldMask>::aligned::const_iterator it = 
                children.open_children.begin(); it !=
                children.open_children.end(); it++)
          {
            FieldMask overlap = it->second & clone_mask;
            if (!overlap)
              continue;
            result->children.open_children[it->first] = overlap;
            result->children.valid_fields |= overlap;
          }
        }
      }
      return result;
    }

    //--------------------------------------------------------------------------
    void PhysicalState::make_local(std::set<Event> &preconditions, 
                                   bool needs_final, bool needs_advance)
    //--------------------------------------------------------------------------
    {
      if (needs_final)
      {
        // If we are either advancing or closing, then we need the final
        // version states for all the field versions
        for (LegionMap<VersionID,VersionStateInfo>::aligned::const_iterator 
             vit = version_states.begin(); vit != version_states.end(); vit++)
        {
          const VersionStateInfo &info = vit->second;
          for (LegionMap<VersionState*,FieldMask>::aligned::const_iterator 
                it = info.states.begin(); it != info.states.end(); it++)
          {
            it->first->request_final_version_state(it->second, preconditions);
          }
        }
      }
      else
      {
        // Otherwise, we just need one instance of the initial version state
        for (LegionMap<VersionID,VersionStateInfo>::aligned::const_iterator 
             vit = version_states.begin(); vit != version_states.end(); vit++)
        {
          const VersionStateInfo &info = vit->second;
          for (LegionMap<VersionState*,FieldMask>::aligned::const_iterator 
                it = info.states.begin(); it != info.states.end(); it++)
          {
            it->first->request_initial_version_state(it->second, preconditions);
          }
        }
      }
      if (needs_advance && !advance_states.empty())
      {
        for (LegionMap<VersionID,VersionStateInfo>::aligned::const_iterator 
             vit = advance_states.begin(); vit != advance_states.end(); vit++)
        {
          const VersionStateInfo &info = vit->second;
          for (LegionMap<VersionState*,FieldMask>::aligned::const_iterator 
                it = info.states.begin(); it != info.states.end(); it++)
          {
            it->first->request_initial_version_state(it->second, preconditions);
          }
        }
      }
    }

    //--------------------------------------------------------------------------
    void PhysicalState::print_physical_state(const FieldMask &capture_mask,
                          LegionMap<ColorPoint,FieldMask>::aligned &to_traverse,
                                             TreeStateLogger *logger)
    //--------------------------------------------------------------------------
    {
      // Dirty Mask
      {
        FieldMask overlap = dirty_mask & capture_mask;
        char *dirty_buffer = overlap.to_string();
        logger->log("Dirty Mask: %s",dirty_buffer);
        free(dirty_buffer);
      }
      // Valid Views
      {
        unsigned num_valid = 0;
        for (LegionMap<LogicalView*,FieldMask>::aligned::const_iterator it = 
              valid_views.begin(); it != valid_views.end(); it++)
        {
          if (it->second * capture_mask)
            continue;
          num_valid++;
        }
        logger->log("Valid Instances (%d)", num_valid);
        logger->down();
        for (LegionMap<LogicalView*,FieldMask>::aligned::const_iterator it = 
              valid_views.begin(); it != valid_views.end(); it++)
        {
          FieldMask overlap = it->second & capture_mask;
          if (!overlap)
            continue;
          if (it->first->is_deferred_view())
            continue;
#ifdef DEBUG_HIGH_LEVEL
          assert(it->first->as_instance_view()->is_materialized_view());
#endif
          MaterializedView *current = 
            it->first->as_instance_view()->as_materialized_view();
          char *valid_mask = overlap.to_string();
          logger->log("Instance " IDFMT "   Memory " IDFMT "   Mask %s",
                      current->manager->get_instance().id, 
                      current->manager->get_memory().id, valid_mask);
          free(valid_mask);
        }
        logger->up();
      }
      // Valid Reduction Views
      {
        unsigned num_valid = 0;
        for (LegionMap<ReductionView*,FieldMask>::aligned::const_iterator it =
              reduction_views.begin(); it != 
              reduction_views.end(); it++)
        {
          if (it->second * capture_mask)
            continue;
          num_valid++;
        }
        logger->log("Valid Reduction Instances (%d)", num_valid);
        logger->down();
        for (LegionMap<ReductionView*,FieldMask>::aligned::const_iterator it = 
              reduction_views.begin(); it != 
              reduction_views.end(); it++)
        {
          FieldMask overlap = it->second & capture_mask;
          if (!overlap)
            continue;
          char *valid_mask = overlap.to_string();
          logger->log("Reduction Instance " IDFMT "   Memory " IDFMT 
                      "  Mask %s",
                      it->first->manager->get_instance().id, 
                      it->first->manager->get_memory().id, valid_mask);
          free(valid_mask);
        }
        logger->up();
      }
      // Open Children
      {
        logger->log("Open Children (%ld)", 
            children.open_children.size());
        logger->down();
        for (LegionMap<ColorPoint,FieldMask>::aligned::const_iterator 
              it = children.open_children.begin(); it !=
              children.open_children.end(); it++)
        {
          FieldMask overlap = it->second & capture_mask;
          if (!overlap)
            continue;
          char *mask_buffer = overlap.to_string();
          switch (it->first.get_dim())
          {
            case 0:
              {
                logger->log("Color %d   Mask %s", 
                            it->first.get_index(), mask_buffer);
                break;
              }
            case 1:
              {

                logger->log("Color %d   Mask %s", 
                            it->first[0], mask_buffer);
                break;
              }
            case 2:
              {
                logger->log("Color (%d,%d)   Mask %s", 
                            it->first[0],
                            it->first[1], mask_buffer);
                break;
              }
            case 3:
              {
                logger->log("Color (%d,%d,%d)   Mask %s", 
                            it->first[0], it->first[1],
                            it->first[2], mask_buffer);
                break;
              }
            default:
              assert(false);
          }
          free(mask_buffer);
          // Mark that we should traverse this child
          to_traverse[it->first] = overlap;
        }
        logger->up();
      }
    }

    /////////////////////////////////////////////////////////////
    // Version State 
    /////////////////////////////////////////////////////////////

    //--------------------------------------------------------------------------
    VersionState::VersionState(VersionID vid, Runtime *rt, DistributedID id,
                               AddressSpaceID own_sp, AddressSpaceID local_sp, 
                               CurrentState *man)
      : DistributedCollectable(rt, id, own_sp, local_sp), version_number(vid), 
        manager(man), state_lock(Reservation::create_reservation())
#ifdef DEBUG_HIGH_LEVEL
        , currently_active(true), currently_valid(true)
#endif
    //--------------------------------------------------------------------------
    {
      // If we are not the owner, add a valid and resource reference
      if (!is_owner())
      {
        add_base_valid_ref(REMOTE_DID_REF);
        add_base_gc_ref(REMOTE_DID_REF);
        add_base_resource_ref(REMOTE_DID_REF);
      }
#ifdef LEGION_GC
      log_garbage.info("GC Version State %ld", 
          LEGION_DISTRIBUTED_ID_FILTER(did));
#endif
    }

    //--------------------------------------------------------------------------
    VersionState::VersionState(const VersionState &rhs)
      : DistributedCollectable(rhs), version_number(rhs.version_number),
        manager(NULL)
    //--------------------------------------------------------------------------
    {
      // should never be called
      assert(false);
    }

    //--------------------------------------------------------------------------
    VersionState::~VersionState(void)
    //--------------------------------------------------------------------------
    {
      state_lock.destroy_reservation();
      state_lock = Reservation::NO_RESERVATION;
#ifdef DEBUG_HIGH_LEVEL
      assert(!currently_valid);
#endif 
      // If we are the owner, then remote resource 
      // references on our remote instances 
      if (is_owner())
      {
        // If we're the owner, remove our valid references on remote nodes
        UpdateReferenceFunctor<RESOURCE_REF_KIND,false/*add*/> functor(this); 
        map_over_remote_instances(functor);
      }
#ifdef LEGION_GC
      log_garbage.info("GC Deletion %ld", LEGION_DISTRIBUTED_ID_FILTER(did));
#endif
    }

    //--------------------------------------------------------------------------
    VersionState& VersionState::operator=(const VersionState &rhs)
    //--------------------------------------------------------------------------
    {
      // should never be called
      assert(false);
      return *this;
    }

    //--------------------------------------------------------------------------
    void* VersionState::operator new(size_t count)
    //--------------------------------------------------------------------------
    {
      return legion_alloc_aligned<VersionState,true/*bytes*/>(count);
    }

    //--------------------------------------------------------------------------
    void* VersionState::operator new[](size_t count)
    //--------------------------------------------------------------------------
    {
      return legion_alloc_aligned<VersionState,true/*bytes*/>(count);
    }

    //--------------------------------------------------------------------------
    void VersionState::operator delete(void *ptr)
    //--------------------------------------------------------------------------
    {
      free(ptr);
    }

    //--------------------------------------------------------------------------
    void VersionState::operator delete[](void *ptr)
    //--------------------------------------------------------------------------
    {
      free(ptr);
    }

    //--------------------------------------------------------------------------
<<<<<<< HEAD
    void VersionState::initialize(Event term_event, const RegionUsage &usage,
                                  const FieldMask &user_mask,
                                  const InstanceSet &targets,
                                 const std::vector<LogicalView*> &corresponding)
=======
    void VersionState::initialize(LogicalView *new_view, Event term_event,
                                  const RegionUsage &usage,
                                  const FieldMask &user_mask,
                                  const UniqueID init_op_id,
                                  const unsigned init_index)
>>>>>>> df274ceb
    //--------------------------------------------------------------------------
    {
#ifdef DEBUG_HIGH_LEVEL
      assert(is_owner());
#endif
      for (unsigned idx = 0; idx < targets.size(); idx++)
      {
        LogicalView *new_view = corresponding[idx];
        const FieldMask &view_mask = targets[idx].get_valid_fields();
        new_view->add_nested_gc_ref(did);
        new_view->add_nested_valid_ref(did);
        if (new_view->is_instance_view())
        {
          InstanceView *inst_view = new_view->as_instance_view();
          if (inst_view->is_reduction_view())
          {
            ReductionView *view = inst_view->as_reduction_view();
            LegionMap<ReductionView*,FieldMask,VALID_REDUCTION_ALLOC>::
              track_aligned::iterator finder = reduction_views.find(view); 
            if (finder == reduction_views.end())
              reduction_views[view] = view_mask;
            else
              finder->second |= view_mask;
            reduction_mask |= view_mask;
            inst_view->add_initial_user(term_event, usage, view_mask);
          }
          else
<<<<<<< HEAD
          {
            LegionMap<LogicalView*,FieldMask,VALID_VIEW_ALLOC>::
              track_aligned::iterator finder = valid_views.find(new_view);
            if (finder == valid_views.end())
              valid_views[new_view] = view_mask;
            else
              finder->second |= view_mask;
            if (HAS_WRITE(usage))
              dirty_mask |= view_mask;
            inst_view->add_initial_user(term_event, usage, view_mask);
          }
=======
            finder->second |= user_mask;
          reduction_mask |= user_mask;
          inst_view->add_initial_user(term_event, usage, user_mask, 
                                      init_op_id, init_index);
>>>>>>> df274ceb
        }
        else
        {
#ifdef DEBUG_HIGH_LEVEL
          assert(!term_event.exists());
#endif
          LegionMap<LogicalView*,FieldMask,VALID_VIEW_ALLOC>::
              track_aligned::iterator finder = valid_views.find(new_view);
          if (finder == valid_views.end())
            valid_views[new_view] = view_mask;
          else
            finder->second |= view_mask;
          if (HAS_WRITE(usage))
<<<<<<< HEAD
            dirty_mask |= view_mask;
          // Don't add a user since this is a deferred view and
          // we can't access it anyway
=======
            dirty_mask |= user_mask;
          inst_view->add_initial_user(term_event, usage, user_mask, 
                                      init_op_id, init_index);
>>>>>>> df274ceb
        }
      }
      // Update our field information, we know we are the owner
      initial_nodes[local_space] |= user_mask;
      initial_fields |= user_mask;
    }

    //--------------------------------------------------------------------------
    void VersionState::update_split_previous_state(PhysicalState *state,
                                             const FieldMask &update_mask) const
    //--------------------------------------------------------------------------
    {
      // We're reading so we only the need the lock in read-only mode
      AutoLock s_lock(state_lock,1,false/*exclusive*/);
      if (!!dirty_mask)
        state->dirty_mask |= (dirty_mask & update_mask);
      FieldMask reduction_update = reduction_mask & update_mask;
      if (!!reduction_update)
        state->reduction_mask |= reduction_update;
      for (LegionMap<LogicalView*,FieldMask,VALID_VIEW_ALLOC>::
            track_aligned::const_iterator it = valid_views.begin();
            it != valid_views.end(); it++)
      {
        FieldMask overlap = it->second & update_mask;
        if (!overlap && !it->first->has_space(update_mask))
          continue;
        LegionMap<LogicalView*,FieldMask,VALID_VIEW_ALLOC>::track_aligned::
          iterator finder = state->valid_views.find(it->first);
        if (finder == state->valid_views.end())
          state->valid_views[it->first] = overlap;
        else
          finder->second |= overlap;
      }
      if (!!reduction_update)
      {
        for (LegionMap<ReductionView*,FieldMask,VALID_REDUCTION_ALLOC>::
              track_aligned::const_iterator it = reduction_views.begin();
              it != reduction_views.end(); it++)
        {
          FieldMask overlap = it->second & update_mask; 
          if (!overlap)
            continue;
          LegionMap<ReductionView*,FieldMask,VALID_REDUCTION_ALLOC>::
            track_aligned::iterator finder = 
              state->reduction_views.find(it->first);
          if (finder == state->reduction_views.end())
            state->reduction_views[it->first] = overlap;
          else
            finder->second |= overlap;
        }
      }
    }

    //--------------------------------------------------------------------------
    void VersionState::update_split_advance_state(PhysicalState *state,
                                             const FieldMask &update_mask) const
    //--------------------------------------------------------------------------
    {
      // We're reading so we only the need the lock in read-only mode
      AutoLock s_lock(state_lock,1,false/*exclusive*/);
      if (!(update_mask * children.valid_fields))
      {
        for (LegionMap<ColorPoint,FieldMask>::aligned::const_iterator it = 
              children.open_children.begin(); it != 
              children.open_children.end(); it++)
        {
          FieldMask overlap = update_mask & it->second;
          if (!overlap)
            continue;
          LegionMap<ColorPoint,FieldMask>::aligned::iterator finder = 
            state->children.open_children.find(it->first);
          if (finder == state->children.open_children.end())
            state->children.open_children[it->first] = overlap;
          else
            finder->second |= overlap;
          state->children.valid_fields |= overlap;
        }
      }
    }

    //--------------------------------------------------------------------------
    void VersionState::update_path_only_state(PhysicalState *state,
                                             const FieldMask &update_mask) const
    //--------------------------------------------------------------------------
    {
      // We're reading so we only the need the lock in read-only mode
      AutoLock s_lock(state_lock,1,false/*exclusive*/);
      // If we are premapping, we only need to update the dirty bits
      // and the valid instance views 
      if (!!dirty_mask)
        state->dirty_mask |= (dirty_mask & update_mask);
      for (LegionMap<LogicalView*,FieldMask,VALID_VIEW_ALLOC>::
            track_aligned::const_iterator it = valid_views.begin();
            it != valid_views.end(); it++)
      {
        FieldMask overlap = it->second & update_mask;
        if (!overlap && !it->first->has_space(update_mask))
          continue;
        LegionMap<LogicalView*,FieldMask,VALID_VIEW_ALLOC>::track_aligned::
          iterator finder = state->valid_views.find(it->first);
        if (finder == state->valid_views.end())
          state->valid_views[it->first] = overlap;
        else
          finder->second |= overlap;
      }
    }

    //--------------------------------------------------------------------------
    void VersionState::update_physical_state(PhysicalState *state,
                                             const FieldMask &update_mask) const
    //--------------------------------------------------------------------------
    {
      // We're reading so we only the need the lock in read-only mode
      AutoLock s_lock(state_lock,1,false/*exclusive*/);
      if (!!dirty_mask)
        state->dirty_mask |= (dirty_mask & update_mask);
      FieldMask reduction_update = reduction_mask & update_mask;
      if (!!reduction_update)
        state->reduction_mask |= reduction_update;
      FieldMask child_overlap = children.valid_fields & update_mask;
      if (!!child_overlap)
      {
        state->children.valid_fields |= child_overlap;
        for (LegionMap<ColorPoint,FieldMask>::aligned::const_iterator it =
              children.open_children.begin(); it != 
              children.open_children.end(); it++)
        {
          FieldMask overlap = it->second & update_mask;
          if (!overlap)
            continue;
          LegionMap<ColorPoint,FieldMask>::aligned::iterator finder =
            state->children.open_children.find(it->first);
          if (finder == state->children.open_children.end())
            state->children.open_children[it->first] = overlap;
          else
            finder->second |= overlap;
        }
      }
      for (LegionMap<LogicalView*,FieldMask,VALID_VIEW_ALLOC>::
            track_aligned::const_iterator it = valid_views.begin();
            it != valid_views.end(); it++)
      {
        FieldMask overlap = it->second & update_mask;
        if (!overlap && !it->first->has_space(update_mask))
          continue;
        LegionMap<LogicalView*,FieldMask,VALID_VIEW_ALLOC>::track_aligned::
          iterator finder = state->valid_views.find(it->first);
        if (finder == state->valid_views.end())
          state->valid_views[it->first] = overlap;
        else
          finder->second |= overlap;
      }
      if (!!reduction_update)
      {
        for (LegionMap<ReductionView*,FieldMask,VALID_REDUCTION_ALLOC>::
              track_aligned::const_iterator it = reduction_views.begin();
              it != reduction_views.end(); it++)
        {
          FieldMask overlap = it->second & update_mask; 
          if (!overlap)
            continue;
          LegionMap<ReductionView*,FieldMask,VALID_REDUCTION_ALLOC>::
            track_aligned::iterator finder = 
              state->reduction_views.find(it->first);
          if (finder == state->reduction_views.end())
            state->reduction_views[it->first] = overlap;
          else
            finder->second |= overlap;
        }
      }
    }

    //--------------------------------------------------------------------------
    void VersionState::merge_path_only_state(const PhysicalState *state,
                                             const FieldMask &merge_mask,
                                             AddressSpaceID target,
                                            std::set<Event> &applied_conditions)
    //--------------------------------------------------------------------------
    {
      // We're writing so we need the lock in exclusive mode
      AutoLock s_lock(state_lock);
      // For premapping, all we need to merge is the open children
      FieldMask child_overlap = state->children.valid_fields & merge_mask;
      if (!!child_overlap)
      {
        children.valid_fields |= child_overlap;
        for (LegionMap<ColorPoint,FieldMask>::aligned::const_iterator it = 
              state->children.open_children.begin(); it !=
              state->children.open_children.end(); it++)
        {
          FieldMask overlap = it->second & merge_mask;
          if (!overlap)
            continue;
          LegionMap<ColorPoint,FieldMask>::aligned::iterator finder = 
            children.open_children.find(it->first);
          if (finder == children.open_children.end())
            children.open_children[it->first] = overlap;
          else
            finder->second |= overlap;
        }
      }
      if (is_owner())
      {
        path_only_nodes[local_space] |= merge_mask;
      }
      else
      {
        FieldMask new_path_only = merge_mask - path_only_fields;
        if (!!new_path_only)
        {
          Serializer rez;
          {
            RezCheck z(rez);
            rez.serialize(did);
            rez.serialize(new_path_only);
            if (target != owner_space)
            {
              UserEvent registered_event = UserEvent::create_user_event();
              rez.serialize(registered_event);
              applied_conditions.insert(registered_event);
            }
            else
              rez.serialize(UserEvent::NO_USER_EVENT);
          }
          runtime->send_version_state_path_only(owner_space, rez);
        }
      }
      path_only_fields |= merge_mask;
    }

    //--------------------------------------------------------------------------
    void VersionState::merge_physical_state(const PhysicalState *state,
                                            const FieldMask &merge_mask,
                                            AddressSpaceID target,
                                            std::set<Event> &applied_conditions,
                                            bool need_lock /* = true*/)
    //--------------------------------------------------------------------------
    {
      if (need_lock)
      {
        // We're writing so we need the lock in exclusive mode
        Event acquire_event = state_lock.acquire();
        acquire_event.wait();
      }
      if (!!state->dirty_mask)
        dirty_mask |= (state->dirty_mask & merge_mask);
      FieldMask reduction_merge = state->reduction_mask & merge_mask;
      if (!!reduction_merge)
        reduction_mask |= reduction_merge;
      FieldMask child_overlap = state->children.valid_fields & merge_mask;
      if (!!child_overlap)
      {
        children.valid_fields |= child_overlap;
        for (LegionMap<ColorPoint,FieldMask>::aligned::const_iterator it = 
              state->children.open_children.begin(); it !=
              state->children.open_children.end(); it++)
        {
          FieldMask overlap = it->second & merge_mask;
          if (!overlap)
            continue;
          LegionMap<ColorPoint,FieldMask>::aligned::iterator finder = 
            children.open_children.find(it->first);
          if (finder == children.open_children.end())
            children.open_children[it->first] = overlap;
          else
            finder->second |= overlap;
        }
      }
      for (LegionMap<LogicalView*,FieldMask,VALID_VIEW_ALLOC>::
            track_aligned::const_iterator it = state->valid_views.begin();
            it != state->valid_views.end(); it++)
      {
        FieldMask overlap = it->second & merge_mask;
        if (!overlap)
          continue;
        LegionMap<LogicalView*,FieldMask,VALID_VIEW_ALLOC>::
          track_aligned::iterator finder = valid_views.find(it->first);
        if (finder == valid_views.end())
        {
          it->first->add_nested_gc_ref(did);
          it->first->add_nested_valid_ref(did);
          valid_views[it->first] = overlap;
        }
        else
          finder->second |= overlap;
      }
      if (!!reduction_merge)
      {
        for (LegionMap<ReductionView*,FieldMask,VALID_REDUCTION_ALLOC>::
              track_aligned::const_iterator it = state->reduction_views.begin();
              it != state->reduction_views.end(); it++)
        {
          FieldMask overlap = it->second & merge_mask;
          if (!overlap)
            continue;
          LegionMap<ReductionView*,FieldMask,VALID_REDUCTION_ALLOC>::
            track_aligned::iterator finder = reduction_views.find(it->first);
          if (finder == reduction_views.end())
          {
            it->first->add_nested_gc_ref(did);
            it->first->add_nested_valid_ref(did);
            reduction_views[it->first] = overlap;
          }
          else
            finder->second |= overlap;
        }
      }
      // Update our field information
      if (is_owner())
      {
        initial_nodes[local_space] |= merge_mask;
      }
      else
      {
        // We're remote see if we need to send any notifications
        FieldMask new_initial_fields = merge_mask - initial_fields;
        if (!!new_initial_fields)
        {
          Serializer rez;
          {
            RezCheck z(rez);
            rez.serialize(did);
            rez.serialize(new_initial_fields);
            if (owner_space != target)
            {
              UserEvent registered_event = UserEvent::create_user_event();
              rez.serialize(registered_event);
              applied_conditions.insert(registered_event);
            }
            else
              rez.serialize(UserEvent::NO_USER_EVENT);
          }
          runtime->send_version_state_initialization(owner_space, rez);
        }
      }
      initial_fields |= merge_mask;
      if (need_lock)
        state_lock.release();
    }

    //--------------------------------------------------------------------------
    void VersionState::filter_and_merge_physical_state(
                        const PhysicalState *state, const FieldMask &merge_mask,
                        AddressSpaceID target, bool filter_masks, 
                        bool filter_views, bool filter_children,
                const LegionMap<ColorPoint,FieldMask>::aligned *closed_children,
                        std::set<Event> &applied_conditions)
    //--------------------------------------------------------------------------
    {
      // We're writing so we need the lock in exclusive mode
      AutoLock s_lock(state_lock);
#ifdef DEBUG_HIGH_LEVEL
      // If we are the top we should not be in final mode
      // Use filter_children as a proxy for the top of a close node
      // We'll see if this continues to be true in the future
      if (filter_children)
        assert(merge_mask * final_fields);
#endif
      // Do the filtering first
      if (filter_masks)
      {
        dirty_mask -= merge_mask;
        reduction_mask -= merge_mask;
      }
      if (filter_views)
      {
        // When filtering these views make sure that they aren't also
        // still in the state before removing references which is necessary
        // for the correctness of the garbage collection scheme
        if (!valid_views.empty())
        {
          std::vector<LogicalView*> to_delete;
          for (LegionMap<LogicalView*,FieldMask>::aligned::iterator it =
                valid_views.begin(); it != valid_views.end(); it++)
          {
            it->second -= merge_mask;
            if (!it->second && (state->valid_views.find(it->first) == 
                                state->valid_views.end()))
              to_delete.push_back(it->first);
          }
          if (!to_delete.empty())
          {
            for (std::vector<LogicalView*>::const_iterator it = 
                  to_delete.begin(); it != to_delete.end(); it++)
            {
              valid_views.erase(*it);
              (*it)->remove_nested_valid_ref(did);
              if ((*it)->remove_nested_gc_ref(did))
                legion_delete(*it);
            }
          }
        }
        if (!reduction_views.empty())
        {
          std::vector<ReductionView*> to_delete;
          for (LegionMap<ReductionView*,FieldMask>::aligned::iterator it = 
                reduction_views.begin(); it != reduction_views.end(); it++)
          {
            it->second -= merge_mask;
            if (!it->second && (state->reduction_views.find(it->first) ==
                                state->reduction_views.end()))
              to_delete.push_back(it->first);
          }
          if (!to_delete.empty())
          {
            for (std::vector<ReductionView*>::const_iterator it = 
                  to_delete.begin(); it != to_delete.end(); it++)
            {
              reduction_views.erase(*it);
              (*it)->remove_nested_valid_ref(did);
              if ((*it)->remove_nested_gc_ref(did))
                legion_delete(*it);
            }
          }
        }
      }
      if (filter_children && !children.open_children.empty())
      {
        // If we have specific children to filter then we
        // will only remove those children
        if (closed_children != NULL)
        {
          bool changed = false;
          for (LegionMap<ColorPoint,FieldMask>::aligned::const_iterator it = 
                closed_children->begin(); it != closed_children->end(); it++)
          {
            LegionMap<ColorPoint,FieldMask>::aligned::iterator finder = 
              children.open_children.find(it->first);
            if (finder == children.open_children.end())
              continue;
            changed = true;
            finder->second -= merge_mask;
            if (!finder->second)
              children.open_children.erase(finder);
          }
          // See if we need to rebuild the open children mask
          if (changed)
          {
            if (!children.open_children.empty())
            {
              FieldMask new_open_child_mask;
              for (LegionMap<ColorPoint,FieldMask>::aligned::const_iterator it =
                    children.open_children.begin(); it != 
                    children.open_children.end(); it++)
              {
                new_open_child_mask |= it->second;
              }
              children.valid_fields = new_open_child_mask;
            }
            else
              children.valid_fields.clear();
          }
        }
        else
        {
          // Otherwise filter all children for our merge mask
          children.valid_fields -= merge_mask;
          if (!!children.valid_fields)
          {
            std::vector<ColorPoint> to_delete;
            for (LegionMap<ColorPoint,FieldMask>::aligned::iterator it = 
                  children.open_children.begin(); it !=
                  children.open_children.end(); it++)
            {
              it->second -= merge_mask;
              if (!it->second)
                to_delete.push_back(it->first);
            }
            if (!to_delete.empty())
            {
              for (std::vector<ColorPoint>::const_iterator it = 
                    to_delete.begin(); it != to_delete.end(); it++)
                children.open_children.erase(*it);
            }
          }
          else
            children.open_children.clear();
        }
      }
      // Now we can do the merge
      merge_physical_state(state, merge_mask, 
                           target, applied_conditions, false/*need lock*/);
    }

    //--------------------------------------------------------------------------
    void VersionState::notify_active(void)
    //--------------------------------------------------------------------------
    {
      AutoLock s_lock(state_lock,1,false/*exclusive*/);
#ifdef DEBUG_HIGH_LEVEL
      assert(currently_active); // should be monotonic
#endif
      for (LegionMap<LogicalView*,FieldMask>::aligned::const_iterator it = 
            valid_views.begin(); it != valid_views.end(); it++)
      {
        it->first->add_nested_gc_ref(did);
      }
      for (LegionMap<ReductionView*,FieldMask>::aligned::const_iterator it = 
            reduction_views.begin(); it != reduction_views.end(); it++)
      {
        it->first->add_nested_gc_ref(did);
      }
    }

    //--------------------------------------------------------------------------
    void VersionState::notify_inactive(void)
    //--------------------------------------------------------------------------
    {
      // Do nothing we only care about valid references
      AutoLock s_lock(state_lock,1,false/*exclusive*/);
#ifdef DEBUG_HIGH_LEVEL
      assert(currently_active);
      currently_active = false;
#endif
      // When we are no longer valid, remove all valid references to version
      // state objects on remote nodes. 
      // No need to hold the lock since no one else should be accessing us
      if (is_owner() && !remote_instances.empty())
      {
        UpdateReferenceFunctor<GC_REF_KIND,false/*add*/> functor(this);
        map_over_remote_instances(functor);
      }
      for (LegionMap<LogicalView*,FieldMask>::aligned::const_iterator it = 
            valid_views.begin(); it != valid_views.end(); it++)
      {
        if (it->first->remove_nested_gc_ref(did))
          LogicalView::delete_logical_view(it->first);
      }
      for (LegionMap<ReductionView*,FieldMask>::aligned::const_iterator it = 
            reduction_views.begin(); it != reduction_views.end(); it++)
      {
        if (it->first->remove_nested_gc_ref(did))
          legion_delete(it->first);
      }
    }

    //--------------------------------------------------------------------------
    void VersionState::notify_valid(void)
    //--------------------------------------------------------------------------
    {
      AutoLock s_lock(state_lock,1,false/*exclusive*/);
#ifdef DEBUG_HIGH_LEVEL
      assert(currently_valid); // should be monotonic
#endif
      for (LegionMap<LogicalView*,FieldMask>::aligned::const_iterator it = 
            valid_views.begin(); it != valid_views.end(); it++)
      {
        it->first->add_nested_valid_ref(did);
      }
      for (LegionMap<ReductionView*,FieldMask>::aligned::const_iterator it = 
            reduction_views.begin(); it != reduction_views.end(); it++)
      {
        it->first->add_nested_valid_ref(did);
      }
    }

    //--------------------------------------------------------------------------
    void VersionState::notify_invalid(void)
    //--------------------------------------------------------------------------
    {
      AutoLock s_lock(state_lock,1,false/*exclusive*/);
#ifdef DEBUG_HIGH_LEVEL
      assert(currently_valid);
      currently_valid = false;
#endif
      // When we are no longer valid, remove all valid references to version
      // state objects on remote nodes. 
      // No need to hold the lock since no one else should be accessing us
      if (is_owner() && !remote_instances.empty())
      {
        // If we're the owner, remove our valid references on remote nodes
        UpdateReferenceFunctor<VALID_REF_KIND,false/*add*/> functor(this); 
        map_over_remote_instances(functor);
      }
      for (LegionMap<LogicalView*,FieldMask>::aligned::const_iterator it = 
            valid_views.begin(); it != valid_views.end(); it++)
      {
        if (it->first->remove_nested_valid_ref(did))
          LogicalView::delete_logical_view(it->first);
      }
      for (LegionMap<ReductionView*,FieldMask>::aligned::const_iterator it = 
            reduction_views.begin(); it != reduction_views.end(); it++)
      {
        if (it->first->remove_nested_valid_ref(did))
          legion_delete(it->first);
      }
    }

    //--------------------------------------------------------------------------
    void VersionState::request_initial_version_state(
                  const FieldMask &request_mask, std::set<Event> &preconditions)
    //--------------------------------------------------------------------------
    {
      UserEvent ready_event = UserEvent::NO_USER_EVENT;
      FieldMask remaining_mask = request_mask;
      LegionDeque<RequestInfo>::aligned targets;
      {
        AutoLock s_lock(state_lock);
        // Check to see which fields we already have initial events for
        if (!(remaining_mask * initial_fields))
        {
          if (!initial_events.empty())
          {
            for (LegionMap<Event,FieldMask>::aligned::const_iterator it = 
                  initial_events.begin(); it != initial_events.end(); it++)
            {
              if (remaining_mask * it->second)
                continue;
              preconditions.insert(it->first);
            }
          }
          remaining_mask -= initial_fields;
          if (!remaining_mask)
            return;
        }
        // Also check to see which fields we already have final events for
        if (!(remaining_mask * final_fields))
        {
          if (!final_events.empty())
          {
            for (LegionMap<Event,FieldMask>::aligned::const_iterator it = 
                  final_events.begin(); it != final_events.end(); it++)
            {
              if (remaining_mask * it->second)
                continue;
              preconditions.insert(it->first);
            }
          }
          remaining_mask -= final_fields;
          if (!remaining_mask)
            return;
        }
        // If we are the owner and there are no existing versions, we can
        // immediately make ourselves a local_version
        if (is_owner())
        {
          if (initial_nodes.empty())
          {
            initial_fields |= remaining_mask;
            initial_nodes[local_space] = remaining_mask;
          }
          else
          {
            select_initial_targets(local_space, remaining_mask, 
                                   targets, preconditions);
            // At this point we can now upgrade our initial fields
            // and our node information
            initial_fields |= request_mask;
            initial_nodes[local_space] |= request_mask;
          }
        }
        else
        {
          // Make a user event and record it as a precondition
          ready_event = UserEvent::create_user_event();
          initial_events[ready_event] = remaining_mask;
          initial_fields |= remaining_mask;
          preconditions.insert(ready_event);
        }
      }
      if (!is_owner())
      {
#ifdef DEBUG_HIGH_LEVEL
        assert(!!remaining_mask);
#endif
        // If we make it here, then send a request to the owner
        // for the remaining fields
        send_version_state_request(owner_space, local_space, ready_event, 
                                   remaining_mask, INITIAL_VERSION_REQUEST);
      }
      else if (!targets.empty())
      {
        // otherwise we're the owner, send out requests to all 
        for (LegionDeque<RequestInfo>::aligned::const_iterator 
              it = targets.begin(); it != targets.end(); it++)
        {
          send_version_state_request(it->target, local_space, it->to_trigger,
                                     it->request_mask, it->kind);
                                
        }
      }
    }

    //--------------------------------------------------------------------------
    void VersionState::request_final_version_state(const FieldMask &req_mask,
                                                 std::set<Event> &preconditions)
    //--------------------------------------------------------------------------
    {
      UserEvent ready_event;
      FieldMask remaining_mask = req_mask;
      LegionDeque<RequestInfo>::aligned targets;
      {
        AutoLock s_lock(state_lock);
        if (!(remaining_mask * final_fields))
        {
          if (!final_events.empty())
          {
            for (LegionMap<Event,FieldMask>::aligned::const_iterator it = 
                  final_events.begin(); it != final_events.end(); it++)
            {
              if (remaining_mask * it->second)
                continue;
              preconditions.insert(it->first);
            }
          }
          remaining_mask -= final_fields;
          if (!remaining_mask)
            return;
        }
        if (is_owner())
        {
          select_final_targets(local_space, remaining_mask,
                               targets, preconditions);
          // We can now update our final fields and local information
          final_fields |= req_mask;
          final_nodes[local_space] |= req_mask;
        }
        else
        {
#ifdef DEBUG_HIGH_LEVEL
          assert(!!remaining_mask);
#endif
          // Make a user event and record it as a precondition   
          ready_event = UserEvent::create_user_event();
          final_fields |= remaining_mask;
          final_events[ready_event] = remaining_mask;
          preconditions.insert(ready_event);
        }
      }
      if (!is_owner())
      {
        send_version_state_request(owner_space, local_space, ready_event,
                                   remaining_mask, FINAL_VERSION_REQUEST); 
      }
      else if (!targets.empty())
      {
        for (LegionDeque<RequestInfo>::aligned::const_iterator 
              it = targets.begin(); it != targets.end(); it++)
        {
          send_version_state_request(it->target, local_space, it->to_trigger,
                                     it->request_mask, it->kind);
        }
      }
    }

    //--------------------------------------------------------------------------
    void VersionState::select_initial_targets(AddressSpaceID request_space,
                                              FieldMask &needed_mask,
                                     LegionDeque<RequestInfo>::aligned &targets,
                                              std::set<Event> &preconditions)
    //--------------------------------------------------------------------------
    {
      // Better be called while holding the lock
#ifdef DEBUG_HIGH_LEVEL
      assert(is_owner()); // should only be called on the owner node
#endif
      // Iterate over the initial nodes and issue requests to the first
      // node we happen upon who has the valid data
      for (LegionMap<AddressSpaceID,FieldMask>::aligned::const_iterator it = 
            initial_nodes.begin(); it != initial_nodes.end(); it++)
      {
        // Skip the requesting space
        if (request_space == it->first)
          continue;
        FieldMask overlap = needed_mask & it->second;
        if (!overlap)
          continue;
        targets.push_back(RequestInfo());
        RequestInfo &info = targets.back();
        info.target = it->first;
        info.to_trigger = UserEvent::create_user_event();
        info.request_mask = overlap;
        info.kind = INITIAL_VERSION_REQUEST;
        // Add the event to the set of preconditions
        preconditions.insert(info.to_trigger);
        // If we are the requester, then update our initial events
        if (request_space == local_space)
          initial_events[info.to_trigger] = overlap;
        needed_mask -= overlap;
        if (!needed_mask)
          return;
      }
      // If we still have needed fields, check to see if we have
      // any path only nodes that we need to request
      for (LegionMap<AddressSpaceID,FieldMask>::aligned::const_iterator it =
            path_only_nodes.begin(); it != path_only_nodes.end(); it++)
      {
        // Skip the requesting space
        if (request_space == it->first)
          continue;
        FieldMask overlap = needed_mask & it->second;
        if (!overlap)
          continue;
        targets.push_back(RequestInfo());
        RequestInfo &info = targets.back();
        info.target = it->first;
        info.to_trigger = UserEvent::create_user_event();
        info.request_mask = overlap;
        info.kind = PATH_ONLY_VERSION_REQUEST;
        // Add the event to the set of preconditions
        preconditions.insert(info.to_trigger);
        // If we are the requester, then update our initial events
        if (request_space == local_space)
          initial_events[info.to_trigger] = overlap;
        needed_mask -= overlap;
        if (!needed_mask)
          break;
      }
    }

    //--------------------------------------------------------------------------
    void VersionState::select_final_targets(AddressSpaceID request_space,
                                            FieldMask &needed_mask,
                                    LegionDeque<RequestInfo>::aligned &targets,
                                            std::set<Event> &preconditions)
    //--------------------------------------------------------------------------
    {
      // Better be called while holding the lock
#ifdef DEBUG_HIGH_LEVEL
      assert(is_owner()); // should only be called on the owner node
#endif
      // First check to see if there are any final versions we can copy from
      for (LegionMap<AddressSpaceID,FieldMask>::aligned::const_iterator it = 
            final_nodes.begin(); it != final_nodes.end(); it++)
      {
        // Skip the requesting state
        if (request_space == it->first)
          continue;
        FieldMask overlap = needed_mask & it->second;
        if (!overlap)
          continue;
        targets.push_back(RequestInfo());
        RequestInfo &info = targets.back();
        info.target = it->first;
        info.to_trigger = UserEvent::create_user_event();
        info.request_mask = overlap;
        info.kind = FINAL_VERSION_REQUEST;
        // Add the event to the set of preconditions
        preconditions.insert(info.to_trigger);
        // If we are the requester, then update our final events
        if (request_space == local_space)
          final_events[info.to_trigger] = overlap;
        needed_mask -= overlap;
        if (!needed_mask)
          return;
      }
      // Now if we still have needed fields, we need to create a final
      // version from all of the earlier versions across all the nodes
      FieldMask requested_mask;
      std::set<Event> merge_preconditions;
      for (LegionMap<AddressSpaceID,FieldMask>::aligned::const_iterator it = 
            initial_nodes.begin(); it != initial_nodes.end(); it++)
      {
        if (request_space == it->first)
          continue;
        FieldMask overlap = needed_mask & it->second;
        if (!overlap)
          continue;
        targets.push_back(RequestInfo());
        RequestInfo &info = targets.back();
        info.target = it->first;
        info.to_trigger = UserEvent::create_user_event();
        info.request_mask = overlap;
        info.kind = INITIAL_VERSION_REQUEST;
        merge_preconditions.insert(info.to_trigger); 
        requested_mask |= overlap;
      }
      needed_mask -= requested_mask;
      // Also check for any path only nodes for fields with no initial states
      if (!!needed_mask)
      {
        for (LegionMap<AddressSpaceID,FieldMask>::aligned::const_iterator it =
              path_only_nodes.begin(); it != path_only_nodes.end(); it++)
        {
          if (request_space == it->first)
            continue;
          FieldMask overlap = needed_mask & it->second;
          if (!overlap)
            continue;
          targets.push_back(RequestInfo());
          RequestInfo &info = targets.back();
          info.target = it->first;
          info.to_trigger = UserEvent::create_user_event();
          info.request_mask = overlap;
          info.kind = PATH_ONLY_VERSION_REQUEST;
          merge_preconditions.insert(info.to_trigger); 
          requested_mask |= overlap;
        }
        needed_mask -= requested_mask;
      }
      if (!!requested_mask)
      {
        Event precondition = Runtime::merge_events<true>(merge_preconditions);
        if (precondition.exists())
        {
          preconditions.insert(precondition);
          if (request_space == local_space)
            final_events[precondition] = requested_mask;
        }
      }
    }

    //--------------------------------------------------------------------------
    void VersionState::send_version_state(AddressSpaceID target,
                                          VersionRequestKind request_kind,
                                          const FieldMask &request_mask,
                                          UserEvent to_trigger)
    //--------------------------------------------------------------------------
    {
      Serializer rez;
      if (request_kind == PATH_ONLY_VERSION_REQUEST)
      {
        RezCheck z(rez);
        rez.serialize(did);
        rez.serialize(to_trigger);
        rez.serialize(request_kind);
        // Hold the lock in read-only mode while iterating these structures
        AutoLock s_lock(state_lock,1,false/*exclusive*/);
        if (!(children.valid_fields * request_mask))
        {
          Serializer child_rez;
          size_t count = 0;
          for (LegionMap<ColorPoint,FieldMask>::aligned::const_iterator it = 
                children.open_children.begin(); it != 
                children.open_children.end(); it++)
          {
            FieldMask overlap = it->second & request_mask;
            if (!overlap)
              continue;
            child_rez.serialize(it->first);
            child_rez.serialize(overlap);
            count++;
          }
          rez.serialize<size_t>(count);
          rez.serialize(child_rez.get_buffer(), child_rez.get_used_bytes());
        }
        else
          rez.serialize<size_t>(0);
      }
      else // All other request go through the normal path
      {
        RezCheck z(rez);
        rez.serialize(did);
        rez.serialize(to_trigger);
        rez.serialize(request_kind);
        // Hold the lock in read-only mode while iterating these structures
        AutoLock s_lock(state_lock,1,false/*exclusive*/);
        // See if we should send all the fields or just do a partial send
        if (!((initial_fields | final_fields) - request_mask))
        {
          // Send everything
          rez.serialize(dirty_mask);
          rez.serialize(reduction_mask);
          rez.serialize<size_t>(children.open_children.size()); 
          for (LegionMap<ColorPoint,FieldMask>::aligned::const_iterator it =
                children.open_children.begin(); it != 
                children.open_children.end(); it++)
          {
            rez.serialize(it->first);
            rez.serialize(it->second);
          }
          rez.serialize<size_t>(valid_views.size());
          for (LegionMap<LogicalView*,FieldMask,VALID_VIEW_ALLOC>::
                track_aligned::const_iterator it = valid_views.begin(); it !=
                valid_views.end(); it++)
          {
            rez.serialize(it->first->did);
            rez.serialize(it->second);
          }
          rez.serialize<size_t>(reduction_views.size());
          for (LegionMap<ReductionView*,FieldMask,VALID_REDUCTION_ALLOC>::
                track_aligned::const_iterator it = reduction_views.begin(); 
                it != reduction_views.end(); it++)
          {
            rez.serialize(it->first->did);
            rez.serialize(it->second);
          }
        }
        else
        {
          // Partial send
          rez.serialize(dirty_mask & request_mask);
          rez.serialize(reduction_mask & request_mask);
          if (!children.open_children.empty())
          {
            Serializer child_rez;
            size_t count = 0;
            for (LegionMap<ColorPoint,FieldMask>::aligned::const_iterator it =
                  children.open_children.begin(); it !=
                  children.open_children.end(); it++)
            {
              FieldMask overlap = it->second & request_mask;
              if (!overlap)
                continue;
              child_rez.serialize(it->first);
              child_rez.serialize(overlap);
              count++;
            }
            rez.serialize(count);
            rez.serialize(child_rez.get_buffer(), child_rez.get_used_bytes());
          }
          else
            rez.serialize<size_t>(0);
          if (!valid_views.empty())
          {
            Serializer valid_rez;
            size_t count = 0;
            for (LegionMap<LogicalView*,FieldMask,VALID_VIEW_ALLOC>::
                  track_aligned::const_iterator it = valid_views.begin(); it !=
                  valid_views.end(); it++)
            {
              FieldMask overlap = it->second & request_mask;
              if (!overlap)
                continue;
              valid_rez.serialize(it->first->did);
              valid_rez.serialize(overlap);
              count++;
            }
            rez.serialize(count);
            rez.serialize(valid_rez.get_buffer(), valid_rez.get_used_bytes());
          }
          else
            rez.serialize<size_t>(0);
          if (!reduction_views.empty())
          {
            Serializer reduc_rez;
            size_t count = 0;
            for (LegionMap<ReductionView*,FieldMask,VALID_REDUCTION_ALLOC>::
                  track_aligned::const_iterator it = reduction_views.begin();
                  it != reduction_views.end(); it++)
            {
              FieldMask overlap = it->second & request_mask;
              if (!overlap)
                continue;
              reduc_rez.serialize(it->first->did);
              reduc_rez.serialize(overlap);
              count++;
            }
            rez.serialize(count);
            rez.serialize(reduc_rez.get_buffer(), reduc_rez.get_used_bytes());
          }
          else
            rez.serialize<size_t>(0);
        }
      }
      runtime->send_version_state_response(target, rez);
      // The owner will get updated automatically so only update remotely
      if (!is_owner())
        update_remote_instances(target);
    }

    //--------------------------------------------------------------------------
    void VersionState::send_version_state_request(AddressSpaceID target,
                                    AddressSpaceID source, UserEvent to_trigger,
                                    const FieldMask &request_mask, 
                                    VersionRequestKind request_kind) 
    //--------------------------------------------------------------------------
    {
      Serializer rez;
      {
        RezCheck z(rez);
        rez.serialize(did);
        rez.serialize(source);
        rez.serialize(to_trigger);
        rez.serialize(request_kind);
        rez.serialize(request_mask);
      }
      runtime->send_version_state_request(target, rez);
    }

    //--------------------------------------------------------------------------
    void VersionState::launch_send_version_state(AddressSpaceID target,
                                                 UserEvent to_trigger, 
                                                 VersionRequestKind req_kind,
                                                 const FieldMask &request_mask, 
                                                 Event precondition)
    //--------------------------------------------------------------------------
    {
      SendVersionStateArgs args;
      args.hlr_id = HLR_SEND_VERSION_STATE_TASK_ID;
      args.proxy_this = this;
      args.target = target;
      args.request_kind = req_kind;
      args.request_mask = legion_new<FieldMask>(request_mask);
      args.to_trigger = to_trigger;
      runtime->issue_runtime_meta_task(&args, sizeof(args),
                                       HLR_SEND_VERSION_STATE_TASK_ID, 
                                       HLR_LATENCY_PRIORITY,
                                       NULL/*op*/, precondition);
    }

    //--------------------------------------------------------------------------
    void VersionState::handle_version_state_path_only(AddressSpaceID source,
                                                      FieldMask &path_only_mask)
    //--------------------------------------------------------------------------
    {
#ifdef DEBUG_HIGH_LEVEL
      assert(is_owner());
#endif
      AutoLock s_lock(state_lock);
      path_only_nodes[source] |= path_only_mask;
    }

    //--------------------------------------------------------------------------
    void VersionState::handle_version_state_initialization(
                                 AddressSpaceID source, FieldMask &initial_mask)
    //--------------------------------------------------------------------------
    {
#ifdef DEBUG_HIGH_LEVEL
      assert(is_owner());
#endif
      AutoLock s_lock(state_lock);
      initial_nodes[source] |= initial_mask;
    }

    //--------------------------------------------------------------------------
    void VersionState::handle_version_state_request(AddressSpaceID source,
                    UserEvent to_trigger, VersionRequestKind request_kind, 
                                                    FieldMask &request_mask)
    //--------------------------------------------------------------------------
    {
      if (!is_owner())
      {
        // If we are not the owner, we should definitely be able to handle this
        std::set<Event> launch_preconditions;
#ifdef DEBUG_HIGH_LEVEL
        FieldMask remaining_mask = request_mask;
#endif
        if (request_kind == FINAL_VERSION_REQUEST)
        {
          AutoLock s_lock(state_lock,1,false/*exclusive*/);
          for (LegionMap<Event,FieldMask>::aligned::const_iterator it = 
                final_events.begin(); it != final_events.end(); it++)
          {
            if (it->second * request_mask)
              continue;
            launch_preconditions.insert(it->first);
          }
#ifdef DEBUG_HIGH_LEVEL
          remaining_mask -= final_fields;
#endif
        }
        else if (request_kind == INITIAL_VERSION_REQUEST)
        {
          AutoLock s_lock(state_lock,1,false/*exclusive*/);
          for (LegionMap<Event,FieldMask>::aligned::const_iterator it = 
                initial_events.begin(); it != initial_events.end(); it++)
          {
            if (it->second * request_mask)
              continue;
            launch_preconditions.insert(it->first);
          }
#ifdef DEBUG_HIGH_LEVEL
          remaining_mask -= initial_fields;
#endif
        }
#ifdef DEBUG_HIGH_LEVEL
        else
        {
          assert(request_kind == PATH_ONLY_VERSION_REQUEST);
          // There are no preconditions for path only, but we
          // will take the lock to update the remaining mask
          // for debugging purposes
          AutoLock s_lock(state_lock,1,false/*exclusive*/);
          remaining_mask -= path_only_fields;
        }
        assert(!remaining_mask); // request mask should now be empty
#endif
        if (!launch_preconditions.empty())
        {
          Event pre = Runtime::merge_events<true>(launch_preconditions);
          launch_send_version_state(source, to_trigger, request_kind, 
                                    request_mask, pre);
        }
        else
          launch_send_version_state(source, to_trigger, 
                                    request_kind, request_mask);
      }
      else
      {
        // We're the owner, figure out what to do
        FieldMask remaining_fields = request_mask;
        FieldMask local_fields;
        int path_only_local_index = -1;
        int initial_local_index = -1;
        std::set<Event> local_preconditions, done_conditions;
        LegionDeque<RequestInfo>::aligned targets;
        if (request_kind == FINAL_VERSION_REQUEST)
        {
          AutoLock s_lock(state_lock);
          // See if we can handle any of the fields locally
          local_fields = remaining_fields & final_fields;
          if (!!local_fields)
          {
            for (LegionMap<Event,FieldMask>::aligned::const_iterator it = 
                  final_events.begin(); it != final_events.end(); it++)
            {
              if (it->second * local_fields)
                continue;
              local_preconditions.insert(it->first);
            }
            remaining_fields -= local_fields;
          }
          // See if there are any remote nodes that can handle it
          if (!!remaining_fields && !final_nodes.empty())
          {
            select_final_targets(source, remaining_fields,
                                 targets, done_conditions);
          }
          // Once we are here, we can update our remote state information
          final_nodes[source] |= request_mask;
        }
        else if (request_kind == INITIAL_VERSION_REQUEST)
        {
          AutoLock s_lock(state_lock);
          // See if we can handle any of the fields locally
          local_fields = remaining_fields & initial_fields;
          if (!!local_fields)
          {
            for (LegionMap<Event,FieldMask>::aligned::const_iterator it = 
                  initial_events.begin(); it != initial_events.end(); it++)
            {
              if (it->second * local_fields)
                continue;
              local_preconditions.insert(it->first);
            }
            remaining_fields -= local_fields;
          }
          // Now see if there are any remote nodes that can handle it
          if (!!remaining_fields && !initial_nodes.empty())
          {
            select_initial_targets(source, remaining_fields,
                                   targets, done_conditions);
          }
          // Once we are here we can update our remote state information
          initial_nodes[source] |= request_mask;
        }
        else // should never get a request for path only on the owner node
          assert(false);  
        // First, issue all our remote requests, pull out any that
        // were actually intended for us
        if (!targets.empty())
        {
          int idx = 0;
          for (LegionDeque<RequestInfo>::aligned::const_iterator it = 
                targets.begin(); it != targets.end(); it++, idx++)
          {
            if (it->target == local_space)
            {
              // Handle cases where we were supposed to send something
              if (request_kind == INITIAL_VERSION_REQUEST)
              {
#ifdef DEBUG_HIGH_LEVEL
                assert(it->kind == PATH_ONLY_VERSION_REQUEST);
#endif
                path_only_local_index = idx;
              }
              else
              {
#ifdef DEBUG_HIGH_LEVEL
                assert((request_kind == FINAL_VERSION_REQUEST) &&
                       (it->kind == INITIAL_VERSION_REQUEST));
#endif
                initial_local_index = idx;
              }
            }
            else
              send_version_state_request(it->target, source, it->to_trigger,
                                         it->request_mask, it->kind);
          }
        }
        // Now see if we have any local fields to send
        if (!!local_fields)
        {
          UserEvent local_trigger = UserEvent::create_user_event();
          if (!local_preconditions.empty())
          {
            Event pre = Runtime::merge_events<true>(local_preconditions);
            launch_send_version_state(source, local_trigger, request_kind,
                                      local_fields, pre); 
          }
          else
            launch_send_version_state(source, local_trigger,
                                      request_kind, local_fields); 
          done_conditions.insert(local_trigger);
        }
        // We might also have some additional local fields to send
        if (path_only_local_index >= 0)
        {
          RequestInfo &info = targets[path_only_local_index];
          launch_send_version_state(source, info.to_trigger, info.kind,
                                    info.request_mask);
          done_conditions.insert(info.to_trigger);
        }
        if (initial_local_index >= 0)
        {
          RequestInfo &info = targets[initial_local_index];
          local_preconditions.clear();
          // Retake the lock to read the local data structure
          {
            AutoLock s_lock(state_lock,1,false/*exclusive*/);
            for (LegionMap<Event,FieldMask>::aligned::const_iterator it = 
                  initial_events.begin(); it != initial_events.end(); it++)
            {
              if (it->second * info.request_mask)
                continue;
              local_preconditions.insert(it->first);
            }
          }
          if (!local_preconditions.empty())
          {
            Event pre = Runtime::merge_events<true>(local_preconditions);
            launch_send_version_state(source, info.to_trigger, info.kind, 
                                      info.request_mask, pre);
          }
          else
            launch_send_version_state(source, info.to_trigger, info.kind,
                                      info.request_mask);
          done_conditions.insert(info.to_trigger);
        }
        // Now if we have any done conditions we trigger the proper 
        // precondition event, otherwise we can do it immediately
        if (!done_conditions.empty())
          Runtime::trigger_event<true>(to_trigger,
              Runtime::merge_events<true>(done_conditions));
        else
          to_trigger.trigger();
      }
    }

    //--------------------------------------------------------------------------
    void VersionState::handle_version_state_response(AddressSpaceID source,
     UserEvent to_trigger, VersionRequestKind request_kind, Deserializer &derez)
    //--------------------------------------------------------------------------
    {
      // Special case for path only response
      if (request_kind == PATH_ONLY_VERSION_REQUEST)
      {
        {
          AutoLock s_lock(state_lock);
          size_t num_children;
          derez.deserialize(num_children);
          for (unsigned idx = 0; idx < num_children; idx++)
          {
            ColorPoint child;
            derez.deserialize(child);
            LegionMap<ColorPoint,FieldMask>::aligned::iterator finder = 
              children.open_children.find(child);
            if (finder != children.open_children.end())
            {
              FieldMask child_update;
              derez.deserialize(child_update);
              finder->second |= child_update;
              children.valid_fields |= child_update;
            }
            else
            {
              FieldMask &mask = children.open_children[child];
              derez.deserialize(mask);
              children.valid_fields |= mask;
            }
          }
        }
        to_trigger.trigger();
        return;
      }
      std::set<Event> preconditions;
      // Keep track of any composite veiws we need to check 
      // for having recursive version states at here
      std::vector<CompositeView*> composite_views;
      std::vector<LogicalView*> pending_views;
      {
        // Hold the lock when touching the data structures because we might
        // be getting multiple updates from different locations
        AutoLock s_lock(state_lock);
        // Check to see what state we are generating, if it is the initial
        // one then we can just do our unpack in-place, otherwise we have
        // to unpack separately and then do a merge.
        const bool in_place = !initial_fields && !final_fields;
        // Unpack the dirty and reduction fields
        if (in_place)
        {
          derez.deserialize(dirty_mask);
          derez.deserialize(reduction_mask);
        }
        else
        {
          FieldMask dirty_update;
          derez.deserialize(dirty_update);
          dirty_mask |= dirty_update;

          FieldMask reduction_update;
          derez.deserialize(reduction_update);
          reduction_mask |= reduction_update;
        }
        // Unpack the open children
        if (in_place && !path_only_fields)
        {
          size_t num_children;
          derez.deserialize(num_children);
          for (unsigned idx = 0; idx < num_children; idx++)
          {
            ColorPoint child;
            derez.deserialize(child);
            FieldMask &mask = children.open_children[child];
            derez.deserialize(mask);
            children.valid_fields |= mask;
          }
        }
        else
        {
          size_t num_children;
          derez.deserialize(num_children);
          for (unsigned idx = 0; idx < num_children; idx++)
          {
            ColorPoint child;
            derez.deserialize(child);
            LegionMap<ColorPoint,FieldMask>::aligned::iterator finder = 
              children.open_children.find(child);
            if (finder != children.open_children.end())
            {
              FieldMask child_update;
              derez.deserialize(child_update);
              finder->second |= child_update;
              children.valid_fields |= child_update;
            }
            else
            {
              FieldMask &mask = children.open_children[child];
              derez.deserialize(mask);
              children.valid_fields |= mask;
            }
          }
        }
        // Finally do the views
        if (!initial_fields && !final_fields)
        {
          size_t num_valid_views;
          derez.deserialize(num_valid_views);
          for (unsigned idx = 0; idx < num_valid_views; idx++)
          {
            DistributedID did;
            derez.deserialize(did);
            Event ready = Event::NO_EVENT;
            LogicalView *view = 
              runtime->find_or_request_logical_view(did, ready);
            FieldMask &mask = valid_views[view];
            derez.deserialize(mask);
            if (ready.exists())
            {
              preconditions.insert(ready);
              pending_views.push_back(view);
              continue;
            }
            // Check for composite view
            if (view->is_composite_view())
              composite_views.push_back(view->as_composite_view());
            view->add_nested_gc_ref(did);
            view->add_nested_valid_ref(did);
          }
          size_t num_reduction_views;
          derez.deserialize(num_reduction_views);
          for (unsigned idx = 0; idx < num_reduction_views; idx++)
          {
            DistributedID did;
            derez.deserialize(did);
            Event ready = Event::NO_EVENT;
            LogicalView *view =
              runtime->find_or_request_logical_view(did, ready);
            ReductionView *red_view = static_cast<ReductionView*>(view); 
            FieldMask &mask = reduction_views[red_view];
            derez.deserialize(mask);
            if (ready.exists())
            {
              preconditions.insert(ready);
              pending_views.push_back(view);
              continue;
            }
#ifdef DEBUG_HIGH_LEVEL
            assert(view->is_instance_view());
            assert(view->as_instance_view()->is_reduction_view());
#endif
            view->add_nested_gc_ref(did);
            view->add_nested_valid_ref(did);
          }
        }
        else
        {
          size_t num_valid_views;
          derez.deserialize(num_valid_views);
          for (unsigned idx = 0; idx < num_valid_views; idx++)
          {
            DistributedID did;
            derez.deserialize(did);
            Event ready = Event::NO_EVENT;
            LogicalView *view =
              runtime->find_or_request_logical_view(did, ready);
            LegionMap<LogicalView*,FieldMask>::aligned::iterator finder = 
              valid_views.find(view);
            if (finder != valid_views.end())
            {
              FieldMask update_mask;
              derez.deserialize(update_mask);
              finder->second |= update_mask;
              if (ready.exists())
              {
                preconditions.insert(ready);
                continue;
              }
            }
            else
            {
              FieldMask &mask = valid_views[view];
              derez.deserialize(mask);
              if (ready.exists())
              {
                preconditions.insert(ready);
                pending_views.push_back(view);
                continue;
              }
              view->add_nested_gc_ref(did);
              view->add_nested_valid_ref(did);
            }
            // Check for composite view
            if (view->as_composite_view())
              composite_views.push_back(view->as_composite_view());
          }
          size_t num_reduction_views;
          derez.deserialize(num_reduction_views);
          for (unsigned idx = 0; idx < num_reduction_views; idx++)
          {
            DistributedID did;
            derez.deserialize(did);
            Event ready = Event::NO_EVENT;
            LogicalView *view =
              runtime->find_or_request_logical_view(did, ready);
            ReductionView *red_view = static_cast<ReductionView*>(view);
            LegionMap<ReductionView*,FieldMask>::aligned::iterator finder = 
              reduction_views.find(red_view);
            if (finder != reduction_views.end())
            {
              FieldMask update_mask;
              derez.deserialize(update_mask);
              finder->second |= update_mask;
              if (ready.exists())
              {
                preconditions.insert(ready);
                continue;
              }
            }
            else
            {
              FieldMask &mask = reduction_views[red_view];
              derez.deserialize(mask);
              if (ready.exists())
              {
                preconditions.insert(ready);
                pending_views.push_back(view);
                continue;
              }
              view->add_nested_gc_ref(did);
              view->add_nested_valid_ref(did);
            }
          }
        }
      }
      Event pending_ready = Event::NO_EVENT;
      if (!preconditions.empty())
      {
        pending_ready = Runtime::merge_events<true>(preconditions);
        preconditions.clear();
      }
      // If we have composite views, then we need to make sure
      // that their version states are local as well
      if (!composite_views.empty())
      {
        for (std::vector<CompositeView*>::const_iterator it = 
              composite_views.begin(); it != composite_views.end(); it++)
        {
          (*it)->make_local(preconditions); 
        }
      }
      if (pending_ready.exists())
      {
        pending_ready.wait();
        for (std::vector<LogicalView*>::const_iterator it = 
              pending_views.begin(); it != pending_views.end(); it++)
        {
          (*it)->add_nested_gc_ref(did);
          (*it)->add_nested_valid_ref(did);
          if ((*it)->is_composite_view())
            (*it)->as_composite_view()->make_local(preconditions);
        }
      }
      if (!preconditions.empty())
        Runtime::trigger_event<true>(to_trigger,
            Runtime::merge_events<true>(preconditions));
      else
        to_trigger.trigger();
    }

    //--------------------------------------------------------------------------
    /*static*/ void VersionState::process_version_state_path_only(
                       Runtime *rt, Deserializer &derez, AddressSpaceID source)
    //--------------------------------------------------------------------------
    {
      DerezCheck z(derez);
      DistributedID did;
      derez.deserialize(did);
      FieldMask path_only_mask;
      derez.deserialize(path_only_mask);
      DistributedCollectable *target = rt->find_distributed_collectable(did);
#ifdef DEBUG_HIGH_LEVEL
      VersionState *vs = dynamic_cast<VersionState*>(target);
      assert(vs != NULL);
#else
      VersionState *vs = static_cast<VersionState*>(target);
#endif
      vs->handle_version_state_path_only(source, path_only_mask);
      UserEvent registered_event;
      derez.deserialize(registered_event);
      if (registered_event.exists())
        registered_event.trigger();
    }

    //--------------------------------------------------------------------------
    /*static*/ void VersionState::process_version_state_initialization(
                       Runtime *rt, Deserializer &derez, AddressSpaceID source)
    //--------------------------------------------------------------------------
    {
      DerezCheck z(derez);
      DistributedID did;
      derez.deserialize(did);
      FieldMask initial_mask;
      derez.deserialize(initial_mask);
      DistributedCollectable *target = rt->find_distributed_collectable(did);
#ifdef DEBUG_HIGH_LEVEL
      VersionState *vs = dynamic_cast<VersionState*>(target);
      assert(vs != NULL);
#else
      VersionState *vs = static_cast<VersionState*>(target);
#endif
      vs->handle_version_state_initialization(source, initial_mask);
      UserEvent registered_event;
      derez.deserialize(registered_event);
      if (registered_event.exists())
        registered_event.trigger();
    }

    //--------------------------------------------------------------------------
    /*static*/ void VersionState::process_version_state_request(Runtime *rt,
                                                            Deserializer &derez)
    //--------------------------------------------------------------------------
    {
      DerezCheck z(derez);
      DistributedID did;
      derez.deserialize(did);
      AddressSpaceID source;
      derez.deserialize(source);
      UserEvent to_trigger;
      derez.deserialize(to_trigger);
      VersionRequestKind request_kind;
      derez.deserialize(request_kind);
      FieldMask request_mask;
      derez.deserialize(request_mask);
      DistributedCollectable *target = rt->find_distributed_collectable(did);
#ifdef DEBUG_HIGH_LEVEL
      VersionState *vs = dynamic_cast<VersionState*>(target);
      assert(vs != NULL);
#else
      VersionState *vs = static_cast<VersionState*>(target);
#endif
      vs->handle_version_state_request(source, to_trigger, 
                                       request_kind, request_mask);
    }

    //--------------------------------------------------------------------------
    /*static*/ void VersionState::process_version_state_response(Runtime *rt,
                                     Deserializer &derez, AddressSpaceID source)
    //--------------------------------------------------------------------------
    {
      DerezCheck z(derez);
      DistributedID did;
      derez.deserialize(did);
      UserEvent to_trigger;
      derez.deserialize(to_trigger);
      VersionRequestKind req_kind;
      derez.deserialize(req_kind);
      DistributedCollectable *target = rt->find_distributed_collectable(did);
#ifdef DEBUG_HIGH_LEVEL
      VersionState *vs = dynamic_cast<VersionState*>(target);
      assert(vs != NULL);
#else
      VersionState *vs = static_cast<VersionState*>(target);
#endif
      vs->handle_version_state_response(source, to_trigger, req_kind, derez);
    }

    /////////////////////////////////////////////////////////////
    // RegionTreePath 
    /////////////////////////////////////////////////////////////

    //--------------------------------------------------------------------------
    RegionTreePath::RegionTreePath(void) 
      : min_depth(0), max_depth(0)
    //--------------------------------------------------------------------------
    {
    }

    //--------------------------------------------------------------------------
    void RegionTreePath::initialize(unsigned min, unsigned max)
    //--------------------------------------------------------------------------
    {
#ifdef DEBUG_HIGH_LEVEL
      assert(min <= max);
#endif
      min_depth = min;
      max_depth = max;
      path.resize(max_depth+1);
    }

    //--------------------------------------------------------------------------
    void RegionTreePath::register_child(unsigned depth, 
                                        const ColorPoint &color)
    //--------------------------------------------------------------------------
    {
#ifdef DEBUG_HIGH_LEVEL
      assert(min_depth <= depth);
      assert(depth <= max_depth);
#endif
      path[depth] = color;
    }

    //--------------------------------------------------------------------------
    void RegionTreePath::clear(void)
    //--------------------------------------------------------------------------
    {
      path.clear();
      min_depth = 0;
      max_depth = 0;
    }

    //--------------------------------------------------------------------------
    bool RegionTreePath::has_child(unsigned depth) const
    //--------------------------------------------------------------------------
    {
#ifdef DEBUG_HIGH_LEVEL
      assert(min_depth <= depth);
      assert(depth <= max_depth);
#endif
      return path[depth].is_valid();
    }

    //--------------------------------------------------------------------------
    const ColorPoint& RegionTreePath::get_child(unsigned depth) const
    //--------------------------------------------------------------------------
    {
#ifdef DEBUG_HIGH_LEVEL
      assert(min_depth <= depth);
      assert(depth <= max_depth);
      assert(has_child(depth));
#endif
      return path[depth];
    }

    //--------------------------------------------------------------------------
    unsigned RegionTreePath::get_path_length(void) const
    //--------------------------------------------------------------------------
    {
      return ((max_depth-min_depth)+1); 
    }

    /////////////////////////////////////////////////////////////
    // FatTreePath 
    /////////////////////////////////////////////////////////////

    //--------------------------------------------------------------------------
    FatTreePath::FatTreePath(void)
    //--------------------------------------------------------------------------
    {
    }

    //--------------------------------------------------------------------------
    FatTreePath::FatTreePath(const FatTreePath &rhs)
    //--------------------------------------------------------------------------
    {
      // should never be called
      assert(false);
    }

    //--------------------------------------------------------------------------
    FatTreePath::~FatTreePath(void)
    //--------------------------------------------------------------------------
    {
      // Delete all our children
      for (std::map<ColorPoint,FatTreePath*>::const_iterator it = 
            children.begin(); it != children.end(); it++)
      {
        delete it->second;
      }
      children.clear();
    }

    //--------------------------------------------------------------------------
    FatTreePath& FatTreePath::operator=(const FatTreePath &rhs)
    //--------------------------------------------------------------------------
    {
      // should never be called
      assert(false);
      return *this;
    }

    //--------------------------------------------------------------------------
    void FatTreePath::add_child(const ColorPoint &child_color, 
                                FatTreePath *child)
    //--------------------------------------------------------------------------
    {
#ifdef DEBUG_HIGH_LEVEL
      assert(children.find(child_color) == children.end());
#endif
      children[child_color] = child;
    }

    //--------------------------------------------------------------------------
    bool FatTreePath::add_child(const ColorPoint &child_color,
                                FatTreePath *child, IndexTreeNode *tree_node)
    //--------------------------------------------------------------------------
    {
#ifdef DEBUG_HIGH_LEVEL
      assert(children.find(child_color) == children.end());
#endif
      bool overlap = false;
      if (!children.empty())
      {
        if (tree_node->is_index_space_node())
        {
          IndexSpaceNode *node = tree_node->as_index_space_node();
          for (std::map<ColorPoint,FatTreePath*>::const_iterator it = 
                children.begin(); it != children.end(); it++)
          {
            if ((it->first == child_color) || 
                !node->are_disjoint(it->first, child_color))
            {
              overlap = true;
              break;
            }
          }
        }
        else
        {
          IndexPartNode *node = tree_node->as_index_part_node();
          for (std::map<ColorPoint,FatTreePath*>::const_iterator it = 
                children.begin(); it != children.end(); it++)
          {
            if ((it->first == child_color) || 
                !node->are_disjoint(it->first, child_color))
            {
              overlap = true;
              break;
            }
          }
        }
      }
      children[child_color] = child;
      return overlap;
    }

    /////////////////////////////////////////////////////////////
    // InstanceRef 
    /////////////////////////////////////////////////////////////

    //--------------------------------------------------------------------------
    InstanceRef::InstanceRef(bool comp)
      : ready_event(Event::NO_EVENT), composite(comp), local(true)
    //--------------------------------------------------------------------------
    {
      if (composite)
        ptr.view = NULL;
      else
        ptr.manager = NULL;
    }

    //--------------------------------------------------------------------------
    InstanceRef::InstanceRef(const InstanceRef &rhs)
      : valid_fields(rhs.valid_fields), ready_event(rhs.ready_event),
        composite(rhs.composite), local(rhs.local)
    //--------------------------------------------------------------------------
    {
      if (composite)
      {
        ptr.view = rhs.ptr.view;
        if (ptr.view != NULL)
          ptr.view->add_base_valid_ref(COMPOSITE_HANDLE_REF);
      }
      else
        ptr.manager = rhs.ptr.manager;
    }

    //--------------------------------------------------------------------------
    InstanceRef::InstanceRef(PhysicalManager *man, const FieldMask &m, Event r)
      : valid_fields(m), ready_event(r), composite(false), local(true)
    //--------------------------------------------------------------------------
    {
      ptr.manager = man;
    }

    //--------------------------------------------------------------------------
    InstanceRef::~InstanceRef(void)
    //--------------------------------------------------------------------------
    {
      if (composite && (ptr.view != NULL) && 
          ptr.view->remove_base_valid_ref(COMPOSITE_HANDLE_REF))
        legion_delete(ptr.view);
    }

    //--------------------------------------------------------------------------
    InstanceRef& InstanceRef::operator=(const InstanceRef &rhs)
    //--------------------------------------------------------------------------
    {
      if (composite && (ptr.view != NULL) && 
          ptr.view->remove_base_valid_ref(COMPOSITE_HANDLE_REF))
        legion_delete(ptr.view);
      valid_fields = rhs.valid_fields;
      ready_event = rhs.ready_event;
      composite = rhs.composite;
      local = rhs.local;
      if (composite)
      {
        ptr.view = rhs.ptr.view;
        if (ptr.view != NULL)
          ptr.view->add_base_valid_ref(COMPOSITE_HANDLE_REF);
      }
      else
        ptr.manager = rhs.ptr.manager;
      return *this;
    }

    //--------------------------------------------------------------------------
    bool InstanceRef::operator==(const InstanceRef &rhs) const
    //--------------------------------------------------------------------------
    {
      if (composite != rhs.composite)
        return false;
      if (valid_fields != rhs.valid_fields)
        return false;
      if (ready_event != rhs.ready_event)
        return false;
      if (composite)
      {
        if (ptr.manager != rhs.ptr.manager)
          return false;
      }
      else
      {
        if (ptr.view != rhs.ptr.view)
          return false;
      }
      return true;
    }

    //--------------------------------------------------------------------------
    bool InstanceRef::operator!=(const InstanceRef &rhs) const
    //--------------------------------------------------------------------------
    {
      return !(*this == rhs);
    }

    //--------------------------------------------------------------------------
    void InstanceRef::set_composite_view(CompositeView *view)
    //--------------------------------------------------------------------------
    {
      if (composite && (ptr.view != NULL) && 
          ptr.view->remove_base_valid_ref(COMPOSITE_HANDLE_REF))
        legion_delete(ptr.view);
      ptr.view = view;
      if (ptr.view != NULL)
      {
        ptr.view->add_base_valid_ref(COMPOSITE_HANDLE_REF);
        composite = true;
      }
    }

    //--------------------------------------------------------------------------
    CompositeView* InstanceRef::get_composite_view(void) const
    //--------------------------------------------------------------------------
    {
#ifdef DEBUG_HIGH_LEVEL
      assert(composite);
      assert(ptr.view != NULL);
#endif     
      return ptr.view;
    }

    //--------------------------------------------------------------------------
    MappingInstance InstanceRef::get_mapping_instance(void) const
    //--------------------------------------------------------------------------
    {
#ifdef DEBUG_HIGH_LEVEL
      assert(!composite);
#endif
      return MappingInstance(ptr.manager);
    }

    //--------------------------------------------------------------------------
    void InstanceRef::add_valid_reference(ReferenceSource source) const
    //--------------------------------------------------------------------------
    {
      if (composite)
      {
#ifdef DEBUG_HIGH_LEVEL
        assert(ptr.view != NULL);
#endif
        ptr.view->add_base_valid_ref(source);
      }
      else
      {
#ifdef DEBUG_HIGH_LEVEL
        assert(ptr.manager != NULL);
#endif
        ptr.manager->add_base_valid_ref(source);
      }
    }

    //--------------------------------------------------------------------------
    void InstanceRef::remove_valid_reference(ReferenceSource source) const
    //--------------------------------------------------------------------------
    {
      if (composite)
      {
#ifdef DEBUG_HIGH_LEVEL
        assert(ptr.view != NULL);
#endif
        if (ptr.view->remove_base_valid_ref(source))
          legion_delete(ptr.view);
      }
      else
      {
#ifdef DEBUG_HIGH_LEVEL
        assert(ptr.manager != NULL);
#endif
        if (ptr.manager->remove_base_valid_ref(source))
        {
          if (ptr.manager->is_reduction_manager())
          {
            ReductionManager *reduc_manager = ptr.manager->as_reduction_manager();
            if (reduc_manager->is_list_manager())
              legion_delete(reduc_manager->as_list_manager());
            else
              legion_delete(reduc_manager->as_fold_manager());
          }
          else
            legion_delete(ptr.manager->as_instance_manager());
        }
      }
    }

    //--------------------------------------------------------------------------
    Memory InstanceRef::get_memory(void) const
    //--------------------------------------------------------------------------
    {
#ifdef DEBUG_HIGH_LEVEL
      assert(!composite);
      assert(ptr.manager != NULL);
#endif
      return ptr.manager->get_memory();
    }

    //--------------------------------------------------------------------------
    bool InstanceRef::is_field_set(FieldID fid) const
    //--------------------------------------------------------------------------
    {
#ifdef DEBUG_HIGH_LEVEL
      assert(!composite);
      assert(ptr.manager != NULL);
#endif
      FieldSpaceNode *field_node = ptr.manager->region_node->column_source; 
      unsigned index = field_node->get_field_index(fid);
      return valid_fields.is_set(index);
    }

    //--------------------------------------------------------------------------
    LegionRuntime::Accessor::RegionAccessor<
      LegionRuntime::Accessor::AccessorType::Generic> 
        InstanceRef::get_accessor(void) const
    //--------------------------------------------------------------------------
    {
#ifdef DEBUG_HIGH_LEVEL
      assert(!composite);
      assert(ptr.manager != NULL);
#endif
      return ptr.manager->get_accessor();
    }

    //--------------------------------------------------------------------------
    LegionRuntime::Accessor::RegionAccessor<
      LegionRuntime::Accessor::AccessorType::Generic>
        InstanceRef::get_field_accessor(FieldID fid) const
    //--------------------------------------------------------------------------
    {
#ifdef DEBUG_HIGH_LEVEL
      assert(!composite);
      assert(ptr.manager != NULL);
#endif
      return ptr.manager->get_field_accessor(fid);
    }

    //--------------------------------------------------------------------------
    void InstanceRef::pack_reference(Serializer &rez, AddressSpaceID target)
    //--------------------------------------------------------------------------
    {
      rez.serialize(valid_fields);
      rez.serialize(ready_event);
      rez.serialize(composite);
      if (composite)
      {
        if (ptr.view != NULL)
          rez.serialize(ptr.view->did);
        else
          rez.serialize<DistributedID>(0);
      }
      else
      {
        if (ptr.manager != NULL)
          rez.serialize(ptr.manager->did);
        else
          rez.serialize<DistributedID>(0);
      }
    }

    //--------------------------------------------------------------------------
    void InstanceRef::unpack_reference(Runtime *runtime, 
                                       Deserializer &derez, Event &ready)
    //--------------------------------------------------------------------------
    {
      derez.deserialize(valid_fields);
      derez.deserialize(ready_event);
      derez.deserialize(composite);
      DistributedID did;
      derez.deserialize(did);
      if (did == 0)
        return;
      if (composite)
      {
        ptr.view = 
         runtime->find_or_request_logical_view(did, ready)->as_composite_view();
        ptr.view->add_base_valid_ref(COMPOSITE_HANDLE_REF);
      }
      else
        ptr.manager = runtime->find_or_request_physical_manager(did, ready);
      local = false;
    } 

    /////////////////////////////////////////////////////////////
    // InstanceSet 
    /////////////////////////////////////////////////////////////

    //--------------------------------------------------------------------------
    InstanceSet::InstanceSet(size_t init_size /*=0*/)
      : single((init_size <= 1)), shared(false)
    //--------------------------------------------------------------------------
    {
      if (init_size == 0)
        refs.single = NULL;
      else if (init_size == 1)
      {
        refs.single = legion_new<CollectableRef>();
        refs.single->add_reference();
      }
      else
      {
        refs.multi = new InternalSet(init_size);
        refs.multi->add_reference();
      }
    }

    //--------------------------------------------------------------------------
    InstanceSet::InstanceSet(const InstanceSet &rhs)
      : single(rhs.single)
    //--------------------------------------------------------------------------
    {
      // Mark that the other one is sharing too
      if (single)
      {
        refs.single = rhs.refs.single;
        if (refs.single == NULL)
        {
          shared = false;
          return;
        }
        shared = true;
        rhs.shared = true;
        refs.single->add_reference();
      }
      else
      {
        refs.multi = rhs.refs.multi;
        shared = true;
        rhs.shared = true;
        refs.multi->add_reference();
      }
    }

    //--------------------------------------------------------------------------
    InstanceSet::~InstanceSet(void)
    //--------------------------------------------------------------------------
    {
      if (single)
      {
        if ((refs.single != NULL) && refs.single->remove_reference())
          legion_delete(refs.single);
      }
      else
      {
        if (refs.multi->remove_reference())
          delete refs.multi;
      }
    }

    //--------------------------------------------------------------------------
    InstanceSet& InstanceSet::operator=(const InstanceSet &rhs)
    //--------------------------------------------------------------------------
    {
      // See if we need to delete our current one
      if (single)
      {
        if ((refs.single != NULL) && refs.single->remove_reference())
          legion_delete(refs.single);
      }
      else
      {
        if (refs.multi->remove_reference())
          delete refs.multi;
      }
      // Now copy over the other one
      single = rhs.single; 
      if (single)
      {
        refs.single = rhs.refs.single;
        if (refs.single != NULL)
        {
          shared = true;
          rhs.shared = true;
          refs.single->add_reference();
        }
        else
          shared = false;
      }
      else
      {
        refs.multi = rhs.refs.multi;
        shared = true;
        rhs.shared = true;
        refs.multi->add_reference();
      }
      return *this;
    }

    //--------------------------------------------------------------------------
    void InstanceSet::make_copy(void)
    //--------------------------------------------------------------------------
    {
#ifdef DEBUG_HIGH_LEVEL
      assert(shared);
#endif
      if (single)
      {
        if (refs.single != NULL)
        {
          CollectableRef *next = legion_new<CollectableRef>(*refs.single);
          next->add_reference();
          if (refs.single->remove_reference())
            legion_delete(refs.single);
          refs.single = next;
        }
      }
      else
      {
        InternalSet *next = new InternalSet(*refs.multi);
        next->add_reference();
        if (refs.multi->remove_reference())
          delete refs.multi;
        refs.multi = next;
      }
      shared = false;
    }

    //--------------------------------------------------------------------------
    bool InstanceSet::operator==(const InstanceSet &rhs) const
    //--------------------------------------------------------------------------
    {
      if (single != rhs.single)
        return false;
      if (single)
      {
        if (refs.single == rhs.refs.single)
          return true;
        if (((refs.single == NULL) && (rhs.refs.single != NULL)) ||
            ((refs.single != NULL) && (rhs.refs.single == NULL)))
          return false;
        return ((*refs.single) == (*rhs.refs.single));
      }
      else
      {
        if (refs.multi->vector.size() != rhs.refs.multi->vector.size())
          return false;
        for (unsigned idx = 0; idx < refs.multi->vector.size(); idx++)
        {
          if (refs.multi->vector[idx] != rhs.refs.multi->vector[idx])
            return false;
        }
        return true;
      }
    }

    //--------------------------------------------------------------------------
    bool InstanceSet::operator!=(const InstanceSet &rhs) const
    //--------------------------------------------------------------------------
    {
      return !((*this) == rhs);
    }

    //--------------------------------------------------------------------------
    InstanceRef& InstanceSet::operator[](unsigned idx)
    //--------------------------------------------------------------------------
    {
      if (shared)
        make_copy();
      if (single)
      {
#ifdef DEBUG_HIGH_LEVEL
        assert(idx == 0);
        assert(refs.single != NULL);
#endif
        return *(refs.single);
      }
#ifdef DEBUG_HIGH_LEVEL
      assert(idx < refs.multi->vector.size());
#endif
      return refs.multi->vector[idx];
    }

    //--------------------------------------------------------------------------
    const InstanceRef& InstanceSet::operator[](unsigned idx) const
    //--------------------------------------------------------------------------
    {
      // No need to make a copy if shared here since this is read-only
      if (single)
      {
#ifdef DEBUG_HIGH_LEVEL
        assert(idx == 0);
        assert(refs.single != NULL);
#endif
        return *(refs.single);
      }
#ifdef DEBUG_HIGH_LEVEL
      assert(idx < refs.multi->vector.size());
#endif
      return refs.multi->vector[idx];
    }

    //--------------------------------------------------------------------------
    bool InstanceSet::empty(void) const
    //--------------------------------------------------------------------------
    {
      if (single && (refs.single == NULL))
        return true;
      return false;
    }

    //--------------------------------------------------------------------------
    size_t InstanceSet::size(void) const
    //--------------------------------------------------------------------------
    {
      if (single)
      {
        if (refs.single == NULL)
          return 0;
        return 1;
      }
      return refs.multi->vector.size();
    }

    //--------------------------------------------------------------------------
    void InstanceSet::resize(size_t new_size)
    //--------------------------------------------------------------------------
    {
      if (single)
      {
        if (new_size == 0)
        {
          if ((refs.single != NULL) && refs.single->remove_reference())
            legion_delete(refs.single);
          refs.single = NULL;
          shared = false;
        }
        else if (new_size > 1)
        {
          // Switch to multi
          InternalSet *next = new InternalSet(new_size);
          if (refs.single != NULL)
          {
            next->vector[0] = *(refs.single);
            if (refs.single->remove_reference())
              legion_delete(refs.single);
          }
          next->add_reference();
          refs.multi = next;
          single = false;
          shared = false;
        }
        // Otherwise new size is 1 so we don't need to do anything
      }
      else
      {
        if (new_size == 0)
        {
          if (refs.multi->remove_reference())
            delete refs.multi;
          refs.single = NULL;
          single = true;
          shared = false;
        }
        else if (new_size == 1)
        {
          CollectableRef *next = 
            legion_new<CollectableRef>(refs.multi->vector[0]);
          if (refs.multi->remove_reference())
            legion_delete(refs.multi);
          next->add_reference();
          refs.single = next;
          single = true;
          shared = false;
        }
        else
        {
          size_t current_size = refs.multi->vector.size();
          if (current_size != new_size)
          {
            if (shared)
            {
              // Make a copy
              InternalSet *next = new InternalSet(new_size);
              // Copy over the elements
              for (unsigned idx = 0; idx < 
                   ((current_size < new_size) ? current_size : new_size); idx++)
                next->vector[idx] = refs.multi->vector[idx];
              if (refs.multi->remove_reference())
                delete refs.multi;
              next->add_reference();
              refs.multi = next;
              shared = false;
            }
            else
            {
              // Resize our existing vector
              refs.multi->vector.resize(new_size);
            }
          }
          // Size is the same so there is no need to do anything
        }
      }
    }

    //--------------------------------------------------------------------------
    void InstanceSet::clear(void)
    //--------------------------------------------------------------------------
    {
      // No need to copy since we are removing our references and not mutating
      if (single)
      {
        if ((refs.single != NULL) && refs.single->remove_reference())
          legion_delete(refs.single);
        refs.single = NULL;
      }
      else
      {
        if (shared)
        {
          // Small optimization here, if we're told to delete it, we know
          // that means we were the last user so we can re-use it
          if (refs.multi->remove_reference())
          {
            // Put a reference back on it since we're reusing it
            refs.multi->add_reference();
            refs.multi->vector.clear();
          }
          else
          {
            // Go back to single
            refs.multi = NULL;
            single = true;
          }
        }
        else
          refs.multi->vector.clear();
      }
      shared = false;
    }

    //--------------------------------------------------------------------------
    void InstanceSet::add_instance(const InstanceRef &ref)
    //--------------------------------------------------------------------------
    {
      if (single)
      {
        // No need to check for shared, we're going to make new things anyway
        if (refs.single != NULL)
        {
          // Make the new multi version
          InternalSet *next = new InternalSet(2);
          next->vector[0] = *(refs.single);
          next->vector[1] = ref;
          if (refs.single->remove_reference())
            legion_delete(refs.single);
          next->add_reference();
          refs.multi = next;
          single = false;
          shared = false;
        }
        else
        {
          refs.single = legion_new<CollectableRef>(ref);
          refs.single->add_reference();
        }
      }
      else
      {
        if (shared)
          make_copy();
        refs.multi->vector.push_back(ref);
      }
    }

    //--------------------------------------------------------------------------
    bool InstanceSet::has_composite_ref(void) const
    //--------------------------------------------------------------------------
    {
      if (single)
      {
        if (refs.single == NULL)
          return false;
        return refs.single->is_composite_ref();
      }
      else
      {
        for (unsigned idx = 0; idx < refs.multi->vector.size(); idx++)
        {
          if (refs.multi->vector[idx].is_composite_ref())
            return true;
        }
        return false;
      }
    }

    //--------------------------------------------------------------------------
    const InstanceRef& InstanceSet::get_composite_ref(void) const
    //--------------------------------------------------------------------------
    {
      if (single)
      {
#ifdef DEBUG_HIGH_LEVEL
        assert(refs.single != NULL);
        assert(refs.single->is_composite_ref());
#endif
        return (*refs.single);
      }
      else
      {
        for (unsigned idx = 0; idx < refs.multi->vector.size(); idx++)
        {
          if (refs.multi->vector[idx].is_composite_ref())
            return refs.multi->vector[idx];
        }
        assert(false);
        return refs.multi->vector[0];
      }
    }

    //--------------------------------------------------------------------------
    void InstanceSet::pack_references(Serializer &rez,
                                      AddressSpaceID target) const
    //--------------------------------------------------------------------------
    {
      if (single)
      {
        if (refs.single == NULL)
        {
          rez.serialize<size_t>(0);
          return;
        }
        rez.serialize<size_t>(1);
        refs.single->pack_reference(rez, target);
      }
      else
      {
        rez.serialize<size_t>(refs.multi->vector.size());
        for (unsigned idx = 0; idx < refs.multi->vector.size(); idx++)
          refs.multi->vector[idx].pack_reference(rez, target);
      }
    }

    //--------------------------------------------------------------------------
    void InstanceSet::unpack_references(Runtime *runtime, Deserializer &derez,
                                        std::set<Event> &ready_events)
    //--------------------------------------------------------------------------
    {
      size_t num_refs;
      derez.deserialize(num_refs);
      if (num_refs == 0)
      {
        // No matter what, we can just clear out any references we have
        if (single)
        {
          if ((refs.single != NULL) && refs.single->remove_reference())
            legion_delete(refs.single);
          refs.single = NULL;
        }
        else
        {
          if (refs.multi->remove_reference())
            delete refs.multi;
          single = true;
        }
      }
      else if (num_refs == 1)
      {
        // If we're in multi, go back to single
        if (!single)
        {
          if (refs.multi->remove_reference())
            delete refs.multi;
          refs.multi = NULL;
          single = true;
        }
        // Now we can unpack our reference, see if we need to make one
        if (refs.single == NULL)
        {
          refs.single = legion_new<CollectableRef>();
          refs.single->add_reference();
        }
        Event ready = Event::NO_EVENT;
        refs.single->unpack_reference(runtime, derez, ready);
        if (ready.exists())
          ready_events.insert(ready);
      }
      else
      {
        // If we're in single, go to multi
        // otherwise resize our multi for the appropriate number of references
        if (single)
        {
          if ((refs.single != NULL) && refs.single->remove_reference())
            legion_delete(refs.single);
          refs.multi = new InternalSet(num_refs);
          refs.multi->add_reference();
          single = false;
        }
        else
          refs.multi->vector.resize(num_refs);
        // Now do the unpacking
        for (unsigned idx = 0; idx < num_refs; idx++)
        {
          Event ready = Event::NO_EVENT;
          refs.multi->vector[idx].unpack_reference(runtime, derez, ready);
          if (ready.exists())
            ready_events.insert(ready);
        }
      }
      // We are always not shared when we are done
      shared = false;
    }

    //--------------------------------------------------------------------------
    void InstanceSet::add_valid_references(ReferenceSource source) const
    //--------------------------------------------------------------------------
    {
      if (single)
      {
        if (refs.single != NULL)
          refs.single->add_valid_reference(source);
      }
      else
      {
        for (unsigned idx = 0; idx < refs.multi->vector.size(); idx++)
          refs.multi->vector[idx].add_valid_reference(source);
      }
    }

    //--------------------------------------------------------------------------
    void InstanceSet::remove_valid_references(ReferenceSource source) const
    //--------------------------------------------------------------------------
    {
      if (single)
      {
        if (refs.single != NULL)
          refs.single->remove_valid_reference(source);
      }
      else
      {
        for (unsigned idx = 0; idx < refs.multi->vector.size(); idx++)
          refs.multi->vector[idx].remove_valid_reference(source);
      }
    }

    //--------------------------------------------------------------------------
    void InstanceSet::update_wait_on_events(std::set<Event> &wait_on) const 
    //--------------------------------------------------------------------------
    {
      if (single)
      {
        if (refs.single != NULL)
        {
          Event ready = refs.single->get_ready_event();
          if (ready.exists())
            wait_on.insert(ready);
        }
      }
      else
      {
        for (unsigned idx = 0; idx < refs.multi->vector.size(); idx++)
        {
          Event ready = refs.multi->vector[idx].get_ready_event();
          if (ready.exists())
            wait_on.insert(ready);
        }
      }
    }
    
    //--------------------------------------------------------------------------
    LegionRuntime::Accessor::RegionAccessor<
      LegionRuntime::Accessor::AccessorType::Generic> InstanceSet::
                                           get_field_accessor(FieldID fid) const
    //--------------------------------------------------------------------------
    {
      if (single)
      {
#ifdef DEBUG_HIGH_LEVEL
        assert(refs.single != NULL);
#endif
        return refs.single->get_field_accessor(fid);
      }
      else
      {
        for (unsigned idx = 0; idx < refs.multi->vector.size(); idx++)
        {
          const InstanceRef &ref = refs.multi->vector[idx];
          if (ref.is_field_set(fid))
            return ref.get_field_accessor(fid);
        }
        assert(false);
        return refs.multi->vector[0].get_field_accessor(fid);
      }
    }

  }; // namespace Internal 
}; // namespace Legion
<|MERGE_RESOLUTION|>--- conflicted
+++ resolved
@@ -129,19 +129,11 @@
     }
 
     //--------------------------------------------------------------------------
-<<<<<<< HEAD
-    TraversalInfo::TraversalInfo(ContextID c, Operation *o,
+    TraversalInfo::TraversalInfo(ContextID c, Operation *o, unsigned idx,
                                  const RegionRequirement &r,
                                  VersionInfo &info, const FieldMask &k)
-      : ctx(c), op(o), req(r), version_info(info),
+      : ctx(c), op(o), index(idx), req(r), version_info(info),
         traversal_mask(k), context_uid(o->get_parent()->get_context_uid())
-=======
-    MappableInfo::MappableInfo(ContextID c, Operation *o, Processor p,
-                               RegionRequirement &r, unsigned idx,
-                               VersionInfo &info, const FieldMask &k)
-      : ctx(c), op(o), local_proc(p), req(r), index(idx),
-        version_info(info), traversal_mask(k)
->>>>>>> df274ceb
     //--------------------------------------------------------------------------
     {
     }
@@ -1473,14 +1465,8 @@
     //--------------------------------------------------------------------------
     ReductionCloser::ReductionCloser(ContextID c, ReductionView *t,
                                      const FieldMask &m, VersionInfo &info, 
-<<<<<<< HEAD
-                                     Operation *o)
-      : ctx(c), target(t), close_mask(m), version_info(info), op(o)
-=======
-                                     Processor local, Operation *o, unsigned i)
-      : ctx(c), target(t), close_mask(m), version_info(info), 
-        local_proc(local), op(o), index(i)
->>>>>>> df274ceb
+                                     Operation *o, unsigned idx)
+      : ctx(c), target(t), close_mask(m), version_info(info), op(o), index(idx)
     //--------------------------------------------------------------------------
     {
     }
@@ -1488,12 +1474,7 @@
     //--------------------------------------------------------------------------
     ReductionCloser::ReductionCloser(const ReductionCloser &rhs)
       : ctx(0), target(NULL), close_mask(FieldMask()), 
-<<<<<<< HEAD
-        version_info(rhs.version_info), op(NULL)
-=======
-        version_info(rhs.version_info), 
-        local_proc(Processor::NO_PROC), op(NULL), index(0)
->>>>>>> df274ceb
+        version_info(rhs.version_info), op(NULL), index(0)
     //--------------------------------------------------------------------------
     {
       // should never be called
@@ -1539,11 +1520,7 @@
       }
       if (!valid_reductions.empty())
         node->issue_update_reductions(target, close_mask, version_info,
-<<<<<<< HEAD
-                                      valid_reductions, op);
-=======
-                                      local_proc, valid_reductions, op, index);
->>>>>>> df274ceb
+                                      valid_reductions, op, index);
     }
 
     /////////////////////////////////////////////////////////////
@@ -1606,230 +1583,19 @@
       // update the open children
       if (has_child)
       {
-<<<<<<< HEAD
         state->children.valid_fields |= info->traversal_mask;
         LegionMap<ColorPoint,FieldMask>::aligned::iterator finder = 
                             state->children.open_children.find(next_child);
         if (finder == state->children.open_children.end())
           state->children.open_children[next_child] = info->traversal_mask;
-=======
-        // Don't need to record read-only children
-        if (!IS_READ_ONLY(info.req))
-        {
-          state->children.valid_fields |= info.traversal_mask;
-          LegionMap<ColorPoint,FieldMask>::aligned::iterator finder = 
-                              state->children.open_children.find(next_child);
-          if (finder == state->children.open_children.end())
-            state->children.open_children[next_child] = info.traversal_mask;
-          else
-            finder->second |= info.traversal_mask;
-        }
-      }
-      // Finally check to see if we arrived at our destination node
-      // in which case we should pull down the valid instance views
-      // to our node
-      else if (!IS_REDUCE(info.req))
-      {
-        // If we're not doing a reduction, pull down all the valid views
-        // and then record the valid physical instances unless we're
-        // doing a reductions in which case it doesn't matter
-        node->pull_valid_instance_views(info.ctx, state, info.traversal_mask, 
-                                        true/*need space*/, info.version_info);
-        // Find the memories for all the instances and report
-        // which memories have full instances and which ones
-        // only have partial instances
-        for (LegionMap<LogicalView*,FieldMask>::aligned::const_iterator it = 
-              state->valid_views.begin(); it != state->valid_views.end(); it++)
-        {
-          if (it->first->is_deferred_view())
-            continue;
-#ifdef DEBUG_HIGH_LEVEL
-          assert(it->first->as_instance_view()->is_materialized_view());
-#endif
-          MaterializedView *cur_view = 
-            it->first->as_instance_view()->as_materialized_view();
-          Memory mem = cur_view->get_location();
-          std::map<Memory,bool>::iterator finder = 
-            info.req.current_instances.find(mem);
-          if ((finder == info.req.current_instances.end()) 
-              || !finder->second)
-          {
-            bool full_instance = !(info.traversal_mask - it->second);
-            if (finder == info.req.current_instances.end())
-              info.req.current_instances[mem] = full_instance;
-            else
-              finder->second = full_instance;
-          }
-        }
-        // Also set the maximum blocking factor for this region
-        Domain node_domain = node->get_domain_blocking();
-        if (node_domain.get_dim() == 0)
-        {
-          const Realm::ElementMask &mask = 
-            node_domain.get_index_space().get_valid_mask();
-          info.req.max_blocking_factor = mask.get_num_elmts();
-        }
-        else
-          info.req.max_blocking_factor = node_domain.get_volume();
-      }
-      return true;
-    }
-
-    /////////////////////////////////////////////////////////////
-    // MappingTraverser 
-    /////////////////////////////////////////////////////////////
-
-    //--------------------------------------------------------------------------
-    MappingTraverser::MappingTraverser(RegionTreePath &p, 
-                                       const MappableInfo &i,
-                                       const RegionUsage &u, const FieldMask &m,
-                                       Processor proc, unsigned idx, 
-                                       InstanceView *view /*= NULL*/)
-      : PathTraverser(p), info(i), usage(u), user_mask(m), 
-        target_proc(proc), index(idx), target(view)
-    //--------------------------------------------------------------------------
-    {
-    }
-    
-    //--------------------------------------------------------------------------
-    MappingTraverser::MappingTraverser(const MappingTraverser &rhs)
-      : PathTraverser(rhs.path), info(rhs.info), usage(RegionUsage()),
-        user_mask(FieldMask()), target_proc(rhs.target_proc), index(rhs.index)
-    //--------------------------------------------------------------------------
-    {
-      // should never be called
-      assert(false);
-    }
-
-    //--------------------------------------------------------------------------
-    MappingTraverser::~MappingTraverser(void)
-    //--------------------------------------------------------------------------
-    {
-    }
-
-    //--------------------------------------------------------------------------
-    MappingTraverser& MappingTraverser::operator=(const MappingTraverser &rhs)
-    //--------------------------------------------------------------------------
-    {
-      // should never be called
-      assert(false);
-      return *this;
-    }
-
-    //--------------------------------------------------------------------------
-    bool MappingTraverser::visit_region(RegionNode *node)
-    //--------------------------------------------------------------------------
-    {
-      if (!has_child)
-      {
-        // If we already have a target because this is restricted
-        // coherence then we know what the answer needs to be
-        if (target != NULL)
-        {
-          // Restricted coherence must already be valid for all fields
-          result = MappingRef(target, FieldMask());
-          return true;
-        }
-        // Now we're ready to map this instance
-        // Separate paths for reductions and non-reductions
-        if (!IS_REDUCE(info.req))
-          return map_physical_region(node);
->>>>>>> df274ceb
         else
           finder->second |= info->traversal_mask;
       }
       else if (!IS_REDUCE(info->req))
       {
-<<<<<<< HEAD
         // We're at the child node, see if we need to find the valid 
         // instances or not, if not then we are done
         if (targets != NULL)
-=======
-        // Still not there yet, traverse the node
-        traverse_node(node);
-        return true;
-      } 
-    }
-
-    //--------------------------------------------------------------------------
-    bool MappingTraverser::visit_partition(PartitionNode *node)
-    //--------------------------------------------------------------------------
-    {
-      // Since we know we're mapping we know we won't ever stop
-      // on a partition node
-#ifdef DEBUG_HIGH_LEVEL
-      assert(has_child);
-#endif
-      traverse_node(node);
-      return true;
-    }
-
-    //--------------------------------------------------------------------------
-    const MappingRef& MappingTraverser::get_instance_ref(void) const
-    //--------------------------------------------------------------------------
-    {
-      return result;
-    }
-
-    //--------------------------------------------------------------------------
-    void MappingTraverser::traverse_node(RegionTreeNode *node)
-    //--------------------------------------------------------------------------
-    {
-#ifdef DEBUG_PERF
-      PerfTracer tracer(node->context, MAPPING_TRAVERSE_CALL);
-#endif
-#ifdef DEBUG_HIGH_LEVEL
-      assert(has_child);
-#endif
-      // Don't need to record read-only children
-      if (!IS_READ_ONLY(info.req))
-      {
-        PhysicalState *state = node->get_physical_state(info.ctx,
-                                                        info.version_info);
-        state->children.valid_fields |= info.traversal_mask;
-        LegionMap<ColorPoint,FieldMask>::aligned::iterator finder = 
-                                state->children.open_children.find(next_child);
-        if (finder == state->children.open_children.end())
-          state->children.open_children[next_child] = info.traversal_mask;
-        else
-          finder->second |= info.traversal_mask;
-      }
-      // If we have a target node, we need to get the child view
-      if (target != NULL)
-        target = target->get_subview(next_child);
-    }
-
-    //--------------------------------------------------------------------------
-    bool MappingTraverser::map_physical_region(RegionNode *node)
-    //--------------------------------------------------------------------------
-    {
-#ifdef DEBUG_PERF
-      PerfTracer tracer(node->context, MAP_PHYSICAL_REGION_CALL);
-#endif
-      std::vector<Memory> &chosen_order = info.req.target_ranking;
-      const std::set<FieldID> &additional_fields = info.req.additional_fields;
-      // Clamp the selected blocking factor
-      const size_t blocking_factor = 
-        (info.req.blocking_factor <= info.req.max_blocking_factor) ? 
-        info.req.blocking_factor : info.req.max_blocking_factor;
-      // Filter out any memories that are not visible from 
-      // the target processor if there is a processor that 
-      // we're targeting (e.g. never do this for premaps)
-      // We can also skip this if region requirement has a NO_ACCESS_FLAG
-      if (!chosen_order.empty() && target_proc.exists() &&
-          !(info.req.flags & NO_ACCESS_FLAG))
-      {
-        Machine machine = Machine::get_machine();
-        std::set<Memory> visible_memories;
-	machine.get_visible_memories(target_proc, visible_memories);
-        if (visible_memories.empty() && 
-            (target_proc.kind() == Processor::PROC_GROUP))
-        {
-          log_run.warning("Comment on github that you've encountered "
-                          "issue #35");
-        }
-        else
->>>>>>> df274ceb
         {
           node->pull_valid_instance_views(info->ctx, state, 
               info->traversal_mask, true/*needs space*/, info->version_info);
@@ -2087,13 +1853,9 @@
     void CurrentState::initialize_state(Event term_event,
                                         const RegionUsage &usage,
                                         const FieldMask &user_mask,
-<<<<<<< HEAD
                                         const InstanceSet &targets,
+                                        UniqueID init_op_id,unsigned init_index,
                                  const std::vector<LogicalView*> &corresponding)
-=======
-                                        const UniqueID init_op_id,
-                                        const unsigned init_index)
->>>>>>> df274ceb
     //--------------------------------------------------------------------------
     {
 #ifdef DEBUG_HIGH_LEVEL
@@ -2106,13 +1868,8 @@
       {
         VersionState *init_state = create_new_version_state(init_version);
         init_state->add_base_valid_ref(VERSION_MANAGER_REF);
-<<<<<<< HEAD
         init_state->initialize(term_event, usage, user_mask, 
-                               targets, corresponding);
-=======
-        init_state->initialize(view, term_event, usage, user_mask, 
-                               init_op_id, init_index);
->>>>>>> df274ceb
+                               targets, init_op_id, init_index, corresponding);
         current_version_infos[init_version].valid_fields = user_mask;
         current_version_infos[init_version].states[init_state] = user_mask;
       }
@@ -2129,13 +1886,8 @@
 #endif
         LegionMap<VersionState*,FieldMask>::aligned::iterator it = 
           finder->second.states.begin();
-<<<<<<< HEAD
         it->first->initialize(term_event, usage, user_mask,
-                              targets, corresponding);
-=======
-        it->first->initialize(view, term_event, usage, user_mask, 
-                              init_op_id, init_index);
->>>>>>> df274ceb
+                              targets, init_op_id, init_index, corresponding);
         it->second |= user_mask;
       }
 #ifdef DEBUG_HIGH_LEVEL
@@ -3480,7 +3232,7 @@
         if (!needed_fields)
           continue;
         node->issue_update_reductions(lower_targets[idx], needed_fields,
-                          info.version_info, valid_reductions, info.op, this);
+              info.version_info, valid_reductions, info.op, info.index, this);
       }
     }
 
@@ -4480,18 +4232,11 @@
     }
 
     //--------------------------------------------------------------------------
-<<<<<<< HEAD
     void VersionState::initialize(Event term_event, const RegionUsage &usage,
                                   const FieldMask &user_mask,
                                   const InstanceSet &targets,
+                                  UniqueID init_op_id, unsigned init_index,
                                  const std::vector<LogicalView*> &corresponding)
-=======
-    void VersionState::initialize(LogicalView *new_view, Event term_event,
-                                  const RegionUsage &usage,
-                                  const FieldMask &user_mask,
-                                  const UniqueID init_op_id,
-                                  const unsigned init_index)
->>>>>>> df274ceb
     //--------------------------------------------------------------------------
     {
 #ifdef DEBUG_HIGH_LEVEL
@@ -4516,10 +4261,10 @@
             else
               finder->second |= view_mask;
             reduction_mask |= view_mask;
-            inst_view->add_initial_user(term_event, usage, view_mask);
+            inst_view->add_initial_user(term_event, usage, view_mask,
+                                        init_op_id, init_index);
           }
           else
-<<<<<<< HEAD
           {
             LegionMap<LogicalView*,FieldMask,VALID_VIEW_ALLOC>::
               track_aligned::iterator finder = valid_views.find(new_view);
@@ -4529,14 +4274,9 @@
               finder->second |= view_mask;
             if (HAS_WRITE(usage))
               dirty_mask |= view_mask;
-            inst_view->add_initial_user(term_event, usage, view_mask);
-          }
-=======
-            finder->second |= user_mask;
-          reduction_mask |= user_mask;
-          inst_view->add_initial_user(term_event, usage, user_mask, 
-                                      init_op_id, init_index);
->>>>>>> df274ceb
+            inst_view->add_initial_user(term_event, usage, view_mask,
+                                        init_op_id, init_index);
+          }
         }
         else
         {
@@ -4550,15 +4290,9 @@
           else
             finder->second |= view_mask;
           if (HAS_WRITE(usage))
-<<<<<<< HEAD
             dirty_mask |= view_mask;
           // Don't add a user since this is a deferred view and
           // we can't access it anyway
-=======
-            dirty_mask |= user_mask;
-          inst_view->add_initial_user(term_event, usage, user_mask, 
-                                      init_op_id, init_index);
->>>>>>> df274ceb
         }
       }
       // Update our field information, we know we are the owner
