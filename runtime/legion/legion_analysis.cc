/* Copyright 2017 Stanford University, NVIDIA Corporation
 *
 * Licensed under the Apache License, Version 2.0 (the "License");
 * you may not use this file except in compliance with the License.
 * You may obtain a copy of the License at
 *
 *     http://www.apache.org/licenses/LICENSE-2.0
 *
 * Unless required by applicable law or agreed to in writing, software
 * distributed under the License is distributed on an "AS IS" BASIS,
 * WITHOUT WARRANTIES OR CONDITIONS OF ANY KIND, either express or implied.
 * See the License for the specific language governing permissions and
 * limitations under the License.
 */

#include "legion.h"
#include "runtime.h"
#include "legion_ops.h"
#include "legion_tasks.h"
#include "region_tree.h"
#include "legion_spy.h"
#include "legion_trace.h"
#include "legion_profiling.h"
#include "legion_instances.h"
#include "legion_views.h"
#include "legion_analysis.h"
#include "legion_context.h"
#include "legion_replication.h"

namespace Legion {
  namespace Internal {

    LEGION_EXTERN_LOGGER_DECLARATIONS

    /////////////////////////////////////////////////////////////
    // Users and Info 
    /////////////////////////////////////////////////////////////

    //--------------------------------------------------------------------------
    LogicalUser::LogicalUser(void)
      : GenericUser(), op(NULL), idx(0), gen(0), timeout(TIMEOUT)
#ifdef LEGION_SPY
        , uid(0)
#endif
    //--------------------------------------------------------------------------
    {
    }

    //--------------------------------------------------------------------------
    LogicalUser::LogicalUser(Operation *o, unsigned id, const RegionUsage &u,
                             const FieldMask &m)
      : GenericUser(u, m), op(o), idx(id), 
        gen(o->get_generation()), timeout(TIMEOUT)
#ifdef LEGION_SPY
        , uid(o->get_unique_op_id())
#endif
    //--------------------------------------------------------------------------
    {
    }

    //--------------------------------------------------------------------------
    LogicalUser::LogicalUser(Operation *o, GenerationID g, unsigned id, 
                             const RegionUsage &u, const FieldMask &m)
      : GenericUser(u, m), op(o), idx(id), gen(g), timeout(TIMEOUT)
#ifdef LEGION_SPY
        , uid(o->get_unique_op_id())
#endif
    //--------------------------------------------------------------------------
    {
    }

    //--------------------------------------------------------------------------
    PhysicalUser::PhysicalUser(void)
    //--------------------------------------------------------------------------
    {
    }
    
    //--------------------------------------------------------------------------
    PhysicalUser::PhysicalUser(const RegionUsage &u, const LegionColor c,
                               UniqueID id, unsigned idx, RegionNode *n)
      : usage(u), child(c), op_id(id), index(idx), node(n)
    //--------------------------------------------------------------------------
    {
    }

    //--------------------------------------------------------------------------
    PhysicalUser::PhysicalUser(const PhysicalUser &rhs)
    //--------------------------------------------------------------------------
    {
      // should never be called
      assert(false);
    }

    //--------------------------------------------------------------------------
    PhysicalUser::~PhysicalUser(void)
    //--------------------------------------------------------------------------
    {
    }

    //--------------------------------------------------------------------------
    PhysicalUser& PhysicalUser::operator=(const PhysicalUser &rhs)
    //--------------------------------------------------------------------------
    {
      // should never be called
      assert(false);
      return *this;
    }

    //--------------------------------------------------------------------------
    void PhysicalUser::pack_user(Serializer &rez)
    //--------------------------------------------------------------------------
    {
      rez.serialize(child);
      rez.serialize(usage.privilege);
      rez.serialize(usage.prop);
      rez.serialize(usage.redop);
      rez.serialize(op_id);
      rez.serialize(index);
      rez.serialize(node->handle);
    }

    //--------------------------------------------------------------------------
    /*static*/ PhysicalUser* PhysicalUser::unpack_user(Deserializer &derez,
                                                       bool add_reference,
                                                       RegionTreeForest *forest)
    //--------------------------------------------------------------------------
    {
      PhysicalUser *result = new PhysicalUser();
      derez.deserialize(result->child);
      derez.deserialize(result->usage.privilege);
      derez.deserialize(result->usage.prop);
      derez.deserialize(result->usage.redop);
      derez.deserialize(result->op_id);
      derez.deserialize(result->index);
      LogicalRegion handle;
      derez.deserialize(handle);
      result->node = forest->get_node(handle);
#ifdef DEBUG_LEGION
      assert(result != NULL);
#endif
      if (add_reference)
        result->add_reference();
      return result;
    }

    //--------------------------------------------------------------------------
    TraversalInfo::TraversalInfo(ContextID c, Operation *o, unsigned idx,
                                 const RegionRequirement &r, VersionInfo &info, 
                                 const FieldMask &k, std::set<RtEvent> &e)
      : ctx(c), op(o), index(idx), req(r), version_info(info),
        traversal_mask(k), context_uid(o->get_context()->get_context_uid()),
        map_applied_events(e)
    //--------------------------------------------------------------------------
    {
    }

    /////////////////////////////////////////////////////////////
    // VersioningSet
    /////////////////////////////////////////////////////////////

    //--------------------------------------------------------------------------
    template<ReferenceSource REF_KIND, bool LOCAL>
    VersioningSet<REF_KIND,LOCAL>::VersioningSet(void)
      : single(true)
    //--------------------------------------------------------------------------
    {
      versions.single_version = NULL;
    }

    //--------------------------------------------------------------------------
    template<ReferenceSource REF_KIND, bool LOCAL>
    VersioningSet<REF_KIND,LOCAL>::VersioningSet(const VersioningSet &rhs)
      : single(true) 
    //--------------------------------------------------------------------------
    {
      // must be empty
#ifdef DEBUG_LEGION
      assert(rhs.single);
      assert(rhs.versions.single_version == NULL);
#endif
      versions.single_version = NULL;
    }

    //--------------------------------------------------------------------------
    template<ReferenceSource REF_KIND, bool LOCAL>
    VersioningSet<REF_KIND,LOCAL>::~VersioningSet(void)
    //--------------------------------------------------------------------------
    {
      clear(); 
    }

    //--------------------------------------------------------------------------
    template<ReferenceSource REF_KIND, bool LOCAL>
    VersioningSet<REF_KIND,LOCAL>& VersioningSet<REF_KIND,LOCAL>::operator=(
                                                       const VersioningSet &rhs)
    //--------------------------------------------------------------------------
    {
      // should never be called
      assert(false);
    }

    //--------------------------------------------------------------------------
    template<ReferenceSource REF_KIND, bool LOCAL>
    const FieldMask& VersioningSet<REF_KIND,LOCAL>::operator[](
                                                      VersionState *state) const
    //--------------------------------------------------------------------------
    {
      if (single)
      {
#ifdef DEBUG_LEGION
        assert(state == versions.single_version);
#endif
        return valid_fields;
      }
      else
      {
        LegionMap<VersionState*,FieldMask>::aligned::const_iterator finder =
          versions.multi_versions->find(state);
#ifdef DEBUG_LEGION
        assert(finder != versions.multi_versions->end());
#endif
        return finder->second;
      }
    }

    //--------------------------------------------------------------------------
    template<ReferenceSource REF_KIND, bool LOCAL>
    void VersioningSet<REF_KIND,LOCAL>::insert(VersionState *state, 
                               const FieldMask &mask, ReferenceMutator *mutator)
    //--------------------------------------------------------------------------
    {
#ifdef DEBUG_LEGION
      assert(!!mask);
#endif
      if (single)
      {
        if (versions.single_version == NULL)
        {
          versions.single_version = state;
          valid_fields = mask;
          if (REF_KIND != LAST_SOURCE_REF)
          {
#ifdef DEBUG_LEGION
            //assert(mutator != NULL);
#endif
            // If we're not local and this is the owner we
            // have to send a remote update 
            if (!LOCAL && !state->is_owner())
              state->send_remote_valid_update(state->owner_space, mutator,
                                              1/*count*/, true/*add*/);
            state->add_base_valid_ref(REF_KIND, mutator);
          }
        }
        else if (versions.single_version == state)
        {
          valid_fields |= mask;
        }
        else
        {
          // Go to multi
          LegionMap<VersionState*,FieldMask>::aligned *multi = 
            new LegionMap<VersionState*,FieldMask>::aligned();
          (*multi)[versions.single_version] = valid_fields;
          (*multi)[state] = mask;
          versions.multi_versions = multi;
          single = false;
          valid_fields |= mask;
          if (REF_KIND != LAST_SOURCE_REF)
          {
#ifdef DEBUG_LEGION
            //assert(mutator != NULL);
#endif
            if (!LOCAL && !state->is_owner())
              state->send_remote_valid_update(state->owner_space, mutator,
                                              1/*count*/, true/*add*/);
            state->add_base_valid_ref(REF_KIND, mutator);
          }
        }
      }
      else
      {
 #ifdef DEBUG_LEGION
        assert(versions.multi_versions != NULL);
#endif   
        LegionMap<VersionState*,FieldMask>::aligned::iterator finder = 
          versions.multi_versions->find(state);
        if (finder == versions.multi_versions->end())
        {
          (*versions.multi_versions)[state] = mask;
          if (REF_KIND != LAST_SOURCE_REF)
          {
#ifdef DEBUG_LEGION
            //assert(mutator != NULL);
#endif
            if (!LOCAL && !state->is_owner())
              state->send_remote_valid_update(state->owner_space, mutator,
                                              1/*count*/, true/*add*/);
            state->add_base_valid_ref(REF_KIND, mutator);
          }
        }
        else
          finder->second |= mask;
        valid_fields |= mask;
      }
    }

    //--------------------------------------------------------------------------
    template<ReferenceSource REF_KIND, bool LOCAL>
    RtEvent VersioningSet<REF_KIND,LOCAL>::insert(VersionState *state,
                                                  const FieldMask &mask, 
                                                  Runtime *runtime, RtEvent pre)
    //--------------------------------------------------------------------------
    {
#ifdef DEBUG_LEGION
      assert(!!mask);
#endif
      if (single)
      {
        if (versions.single_version == NULL)
        {
          versions.single_version = state;
          valid_fields = mask;
          if (REF_KIND != LAST_SOURCE_REF)
          {
            VersioningSetRefArgs args;
            args.state = state;
            args.kind = REF_KIND;
            return runtime->issue_runtime_meta_task(args, LG_LATENCY_PRIORITY,
                                                    NULL, pre);
          }
        }
        else if (versions.single_version == state)
        {
          valid_fields |= mask;
        }
        else
        {
          // Go to multi
          LegionMap<VersionState*,FieldMask>::aligned *multi = 
            new LegionMap<VersionState*,FieldMask>::aligned();
          (*multi)[versions.single_version] = valid_fields;
          (*multi)[state] = mask;
          versions.multi_versions = multi;
          single = false;
          valid_fields |= mask;
          if (REF_KIND != LAST_SOURCE_REF)
          {
            VersioningSetRefArgs args;
            args.state = state;
            args.kind = REF_KIND;
            return runtime->issue_runtime_meta_task(args, LG_LATENCY_PRIORITY,
                                                    NULL, pre);
          }
        }
      }
      else
      {
 #ifdef DEBUG_LEGION
        assert(versions.multi_versions != NULL);
#endif   
        LegionMap<VersionState*,FieldMask>::aligned::iterator finder = 
          versions.multi_versions->find(state);
        if (finder == versions.multi_versions->end())
        {
          (*versions.multi_versions)[state] = mask;
          if (REF_KIND != LAST_SOURCE_REF)
          {
            VersioningSetRefArgs args;
            args.state = state;
            args.kind = REF_KIND;
            return runtime->issue_runtime_meta_task(args, LG_LATENCY_PRIORITY,
                                                    NULL, pre);
          }
        }
        else
          finder->second |= mask;
        valid_fields |= mask;
      }
      return RtEvent::NO_RT_EVENT;
    }

    //--------------------------------------------------------------------------
    template<ReferenceSource REF_KIND, bool LOCAL>
    void VersioningSet<REF_KIND,LOCAL>::erase(VersionState *to_erase) 
    //--------------------------------------------------------------------------
    {
      if (single)
      {
#ifdef DEBUG_LEGION
        assert(versions.single_version == to_erase);
#endif
        versions.single_version = NULL;
        valid_fields.clear();
      }
      else
      {
        LegionMap<VersionState*,FieldMask>::aligned::iterator finder = 
          versions.multi_versions->find(to_erase);
#ifdef DEBUG_LEGION
        assert(finder != versions.multi_versions->end());
#endif
        valid_fields -= finder->second;
        versions.multi_versions->erase(finder);
        if (versions.multi_versions->size() == 1)
        {
          // go back to single
          finder = versions.multi_versions->begin();
          valid_fields = finder->second;
          VersionState *first = finder->first;
          delete versions.multi_versions;
          versions.single_version = first;
          single = true;
        }
      }
      if (REF_KIND != LAST_SOURCE_REF)
      {
        if (!LOCAL && !to_erase->is_owner())
          to_erase->send_remote_valid_update(to_erase->owner_space, 
              NULL/*mutator*/, 1/*count*/, false/*add*/);
        if (to_erase->remove_base_valid_ref(REF_KIND))
          delete to_erase; 
      }
    }

    //--------------------------------------------------------------------------
    template<ReferenceSource REF_KIND, bool LOCAL>
    void VersioningSet<REF_KIND,LOCAL>::clear(void)
    //--------------------------------------------------------------------------
    {
      if (single)
      {
        if ((REF_KIND != LAST_SOURCE_REF) && (versions.single_version != NULL))
        {
          if (!LOCAL && !versions.single_version->is_owner())
            versions.single_version->send_remote_valid_update(
                versions.single_version->owner_space, 
                NULL/*mutator*/, 1/*count*/, false/*add*/);
          if (versions.single_version->remove_base_valid_ref(REF_KIND))
            delete versions.single_version;
        }
        versions.single_version = NULL;
      }
      else
      {
#ifdef DEBUG_LEGION
        assert(versions.multi_versions != NULL);
#endif
        if (REF_KIND != LAST_SOURCE_REF)
        {
          for (LegionMap<VersionState*,FieldMask>::aligned::iterator it = 
                versions.multi_versions->begin(); it != 
                versions.multi_versions->end(); it++)
          {
            if (!LOCAL && !it->first->is_owner())
              it->first->send_remote_valid_update(it->first->owner_space,
                  NULL/*mutator*/, 1/*count*/, false/*add*/);
            if (it->first->remove_base_valid_ref(REF_KIND))
              delete it->first;
          }
        }
        delete versions.multi_versions;
        versions.multi_versions = NULL;
        single = true;
      }
      valid_fields.clear();
    }

    //--------------------------------------------------------------------------
    template<ReferenceSource REF_KIND, bool LOCAL>
    size_t VersioningSet<REF_KIND,LOCAL>::size(void) const
    //--------------------------------------------------------------------------
    {
      if (single)
      {
        if (versions.single_version == NULL)
          return 0;
        else
          return 1;
      }
      else
        return versions.multi_versions->size(); 
    }

    //--------------------------------------------------------------------------
    template<ReferenceSource REF_KIND, bool LOCAL>
    std::pair<VersionState*,FieldMask>* 
                VersioningSet<REF_KIND,LOCAL>::next(VersionState *current) const
    //--------------------------------------------------------------------------
    {
      if (single)
      {
#ifdef DEBUG_LEGION
        assert(current == versions.single_version);
#endif
        return NULL; 
      }
      else
      {
        LegionMap<VersionState*,FieldMask>::aligned::iterator finder = 
          versions.multi_versions->find(current);
#ifdef DEBUG_LEGION
        assert(finder != versions.multi_versions->end());
#endif
        finder++;
        if (finder == versions.multi_versions->end())
          return NULL;
        else
          return reinterpret_cast<
                      std::pair<VersionState*,FieldMask>*>(&(*finder));
      }
    }

    //--------------------------------------------------------------------------
    template<ReferenceSource REF_KIND, bool LOCAL>
    void VersioningSet<REF_KIND,LOCAL>::move(VersioningSet &other)
    //--------------------------------------------------------------------------
    {
#ifdef DEBUG_LEGION
      assert(other.empty());
#endif
      if (single)
      {
        other.versions.single_version = versions.single_version;
        other.single = true;
        versions.single_version = NULL;
      }
      else
      {
        other.versions.multi_versions = versions.multi_versions;
        other.single = false;
        versions.multi_versions = NULL;
        single = true;
      }
      other.valid_fields = valid_fields;
      valid_fields.clear();
    }

    //--------------------------------------------------------------------------
    template<ReferenceSource REF_KIND, bool LOCAL>
    typename VersioningSet<REF_KIND,LOCAL>::iterator 
                                VersioningSet<REF_KIND,LOCAL>::begin(void) const
    //--------------------------------------------------------------------------
    {
      // Scariness!
      if (single)
      {
        // If we're empty return end
        if (versions.single_version == NULL)
          return end();
        return iterator(this, 
            reinterpret_cast<std::pair<VersionState*,FieldMask>*>(
              const_cast<VersioningSet<REF_KIND,LOCAL>*>(this)), 
                                                    true/*single*/);
      }
      else
        return iterator(this,
            reinterpret_cast<std::pair<VersionState*,FieldMask>*>(
              &(*(versions.multi_versions->begin()))), false); 
    }

    //--------------------------------------------------------------------------
    template<ReferenceSource REF_KIND, bool LOCAL> 
      template<ReferenceSource ARG_KIND, bool ARG_LOCAL>
    void VersioningSet<REF_KIND,LOCAL>::reduce(const FieldMask &merge_mask, 
                             VersioningSet<ARG_KIND,ARG_LOCAL> &new_states,
                             ReferenceMutator *mutator)
    //--------------------------------------------------------------------------
    {
      // If you are looking for the magical reduce function that allows
      // us to know which are the most recent version state objects, well
      // you can congratulate yourself because you've found it
#ifdef DEBUG_LEGION
      sanity_check();
      new_states.sanity_check();
#endif
      std::vector<VersionState*> to_erase_new;
      for (typename VersioningSet<ARG_KIND,ARG_LOCAL>::iterator nit = 
            new_states.begin(); nit != new_states.end(); nit++)
      {
        LegionMap<VersionState*,FieldMask>::aligned to_add; 
        std::vector<VersionState*> to_erase_local;
        FieldMask overlap = merge_mask & nit->second;
        // This VersionState doesn't apply locally if there are no fields
        if (!overlap)
          continue;
        // We can remove these fields from the new states because
        // we know that we are going to handle it
        nit->second -= overlap;
        if (!nit->second)
          to_erase_new.push_back(nit->first);
        // Iterate over our states and see which ones interfere
        for (typename VersioningSet<REF_KIND,LOCAL>::iterator it = begin();
              it != end(); it++)
        {
          FieldMask local_overlap = it->second & overlap;
          if (!local_overlap)
            continue;
          // Overlapping fields to two different version states, compare
          // the version numbers to see which one we should keep
          if (it->first->version_number < nit->first->version_number)
          {
            // Take the next one, throw away this one
            to_add[nit->first] |= local_overlap;
            it->second -= local_overlap;
            if (!it->second)
              to_erase_local.push_back(it->first);
          }
#ifdef DEBUG_LEGION
          else if (it->first->version_number == nit->first->version_number)
            // better be the same object with overlapping fields 
            // and the same version number
            assert(it->first == nit->first);
#endif  
          // Otherwise we keep the old one and throw away the new one
          overlap -= local_overlap;
          if (!overlap)
            break;
        }
        // If we still have fields for this version state, then
        // we just have to insert it locally
        if (!!overlap)
          insert(nit->first, overlap, mutator);
        if (!to_erase_local.empty())
        {
          for (std::vector<VersionState*>::const_iterator it = 
                to_erase_local.begin(); it != to_erase_local.end(); it++)
            erase(*it);
        }
        if (!to_add.empty())
        {
          for (LegionMap<VersionState*,FieldMask>::aligned::const_iterator
                it = to_add.begin(); it != to_add.end(); it++)
            insert(it->first, it->second, mutator);
        }
      }
      if (!to_erase_new.empty())
      {
        for (std::vector<VersionState*>::const_iterator it = 
              to_erase_new.begin(); it != to_erase_new.end(); it++)
          new_states.erase(*it);
      }
#ifdef DEBUG_LEGION
      sanity_check();
#endif
    }

#ifdef DEBUG_LEGION
    //--------------------------------------------------------------------------
    template<ReferenceSource REF_KIND, bool LOCAL>
    void VersioningSet<REF_KIND,LOCAL>::sanity_check(void) const
    //--------------------------------------------------------------------------
    {
      // Each field should exist exactly once
      if (!single)
      {
        assert(versions.multi_versions != NULL);
        FieldMask previous_mask;
        for (LegionMap<VersionState*,FieldMask>::aligned::const_iterator it = 
              versions.multi_versions->begin(); it != 
              versions.multi_versions->end(); it++)
        {
          assert(previous_mask * it->second);
          previous_mask |= it->second;
        }
      }
    }
#endif

    // Make sure this one gets instantiated
    template class VersioningSet<>;

    /////////////////////////////////////////////////////////////
    // VersionInfo 
    /////////////////////////////////////////////////////////////

    //--------------------------------------------------------------------------
    VersionInfo::VersionInfo(void)
      : upper_bound_node(NULL)
    //--------------------------------------------------------------------------
    {
    }

    //--------------------------------------------------------------------------
    VersionInfo::VersionInfo(const VersionInfo &rhs)
      : upper_bound_node(rhs.upper_bound_node), 
        field_versions(rhs.field_versions), split_masks(rhs.split_masks)
    //--------------------------------------------------------------------------
    {
      physical_states.resize(rhs.physical_states.size(), NULL); 
      for (unsigned idx = 0; idx < physical_states.size(); idx++)
      {
        if (rhs.physical_states[idx] == NULL)
          continue;
        physical_states[idx] = rhs.physical_states[idx]->clone();
      }
    }

    //--------------------------------------------------------------------------
    VersionInfo::~VersionInfo(void)
    //--------------------------------------------------------------------------
    {
      clear();
    }

    //--------------------------------------------------------------------------
    VersionInfo& VersionInfo::operator=(const VersionInfo &rhs)
    //--------------------------------------------------------------------------
    {
#ifdef DEBUG_LEGION
      assert(field_versions.empty());
      assert(physical_states.empty());
      assert(split_masks.empty());
#endif
      upper_bound_node = rhs.upper_bound_node;
      field_versions = rhs.field_versions;
      split_masks = rhs.split_masks;
      physical_states.resize(rhs.physical_states.size(), NULL); 
      for (unsigned idx = 0; idx < physical_states.size(); idx++)
      {
        if (rhs.physical_states[idx] == NULL)
          continue;
        physical_states[idx] = rhs.physical_states[idx]->clone();
      }
      return *this;
    }

    //--------------------------------------------------------------------------
    void VersionInfo::record_split_fields(RegionTreeNode *node,
                            const FieldMask &split_mask, unsigned offset/*= 0*/)
    //--------------------------------------------------------------------------
    {
      const unsigned depth = node->get_depth() + offset;
#ifdef DEBUG_LEGION
      assert(depth < split_masks.size());
#endif
      split_masks[depth] |= split_mask;
    }

    //--------------------------------------------------------------------------
    void VersionInfo::add_current_version(VersionState *state, 
                                    const FieldMask &state_mask, bool path_only)
    //--------------------------------------------------------------------------
    {
      RegionTreeNode *node = state->logical_node;
      const unsigned depth = node->get_depth();
#ifdef DEBUG_LEGION
      assert(depth < physical_states.size());
#endif
      if (physical_states[depth] == NULL)
        physical_states[depth] = new PhysicalState(node, path_only);
      physical_states[depth]->add_version_state(state, state_mask);
      // Now record the version information
#ifdef DEBUG_LEGION
      assert(depth < field_versions.size());
#endif
      FieldVersions &local_versions = field_versions[depth];
      FieldVersions::iterator finder = 
        local_versions.find(state->version_number);
      if (finder == local_versions.end())
        local_versions[state->version_number] = state_mask;
      else
        finder->second |= state_mask;
    }

    //--------------------------------------------------------------------------
    void VersionInfo::add_advance_version(VersionState *state, 
                                    const FieldMask &state_mask, bool path_only)
    //--------------------------------------------------------------------------
    {
      RegionTreeNode *node = state->logical_node;
      const unsigned depth = node->get_depth();
#ifdef DEBUG_LEGION
      assert(depth < physical_states.size());
#endif
      if (physical_states[depth] == NULL)
        physical_states[depth] = new PhysicalState(node, path_only);
      physical_states[depth]->add_advance_state(state, state_mask);
    }

    //--------------------------------------------------------------------------
    void VersionInfo::set_upper_bound_node(RegionTreeNode *node)
    //--------------------------------------------------------------------------
    {
      upper_bound_node = node;
    }

    //--------------------------------------------------------------------------
    bool VersionInfo::has_physical_states(void) const
    //--------------------------------------------------------------------------
    {
      for (unsigned idx = 0; idx < physical_states.size(); idx++)
      {
        if (physical_states[idx] != NULL)
          return true;
      }
      return false;
    }

    //--------------------------------------------------------------------------
    void VersionInfo::apply_mapping(std::set<RtEvent> &applied_conditions, 
                                    bool copy_through/*=false*/)
    //--------------------------------------------------------------------------
    {
      // We only ever need to apply state at the leaves
#ifdef DEBUG_LEGION
      assert(!physical_states.empty());
#endif
      unsigned last_idx = physical_states.size() - 1;
      if (copy_through)
      {
        // Deal with mis-speculated state that we still have to propagate
        PhysicalState *state = physical_states[last_idx];
        // If we have advance states and we haven't capture, then
        // we need to propagate information
        if (state->has_advance_states() && !state->is_captured())
          state->capture_state();
      }
      physical_states[last_idx]->apply_state(applied_conditions);
    }

    //--------------------------------------------------------------------------
    void VersionInfo::resize(size_t max_depth)
    //--------------------------------------------------------------------------
    {
      // Make this max_depth+1
      max_depth += 1;
      field_versions.resize(max_depth);
      physical_states.resize(max_depth,NULL);
      split_masks.resize(max_depth);
    }

    //--------------------------------------------------------------------------
    void VersionInfo::resize(size_t max_depth, HandleType req_handle,
                             ProjectionFunction *function)
    //--------------------------------------------------------------------------
    {
      // Path depth is twice the function depth because it counts region levels
      max_depth += (2*function->depth);
      // If it is a partition projection function we add one more
      // to get to the next region
      if (req_handle == PART_PROJECTION)
        max_depth += 1;
      resize(max_depth);
    }

    //--------------------------------------------------------------------------
    void VersionInfo::clear(void)
    //--------------------------------------------------------------------------
    {
      upper_bound_node = NULL;
      field_versions.clear();
      for (std::vector<PhysicalState*>::const_iterator it = 
            physical_states.begin(); it != physical_states.end(); it++)
      {
        if ((*it) != NULL)
          delete *it;
      }
      physical_states.clear();
      split_masks.clear();
    }

    //--------------------------------------------------------------------------
    void VersionInfo::sanity_check(unsigned depth)
    //--------------------------------------------------------------------------
    {
      if (depth >= field_versions.size())
        return;
      const FieldVersions &versions = field_versions[depth];
      FieldMask previous_fields;
      for (LegionMap<VersionID,FieldMask>::aligned::const_iterator it = 
            versions.begin(); it != versions.end(); it++)
      {
        assert(previous_fields * it->second);
        previous_fields |= it->second;
      }
    }

    //--------------------------------------------------------------------------
    void VersionInfo::clone_logical(const VersionInfo &rhs, 
                                 const FieldMask &mask, RegionTreeNode *to_node)
    //--------------------------------------------------------------------------
    {
#ifdef DEBUG_LEGION
      assert(upper_bound_node == NULL);
      assert(physical_states.empty());
      assert(field_versions.empty());
      assert(split_masks.empty());
#endif
      const unsigned max_depth = to_node->get_depth() + 1;
#ifdef DEBUG_LEGION
      assert(max_depth <= rhs.split_masks.size());
#endif
      // Only need to copy over the upper bound and split masks that
      // are computed as part of the logical analysis
      upper_bound_node = rhs.upper_bound_node;
      split_masks.resize(max_depth);
      for (unsigned idx = 0; idx < max_depth; idx++)
        split_masks[idx] = rhs.split_masks[idx] & mask;
      // Only need to resize the other things
      field_versions.resize(max_depth);
      physical_states.resize(max_depth, NULL);
    }

    //--------------------------------------------------------------------------
    void VersionInfo::copy_to(VersionInfo &rhs)
    //--------------------------------------------------------------------------
    {
      rhs.upper_bound_node = upper_bound_node;
      // No need to copy over the physical states
      rhs.field_versions = field_versions;
      rhs.split_masks = split_masks;
    }

    //--------------------------------------------------------------------------
    void VersionInfo::clone_to_depth(unsigned depth, const FieldMask &mask,
                                     VersionInfo &target_info) const
    //--------------------------------------------------------------------------
    {
      // If the upper bound nodes are the same, we are done
      const unsigned upper_depth = upper_bound_node->get_depth();
#ifdef DEBUG_LEGION
      assert(upper_depth <= depth);
#endif
      if (upper_depth == depth)
        return;
      // Update the upper bound node
      target_info.set_upper_bound_node(upper_bound_node);
      // Copy data into the target info
      for (unsigned idx = upper_depth; idx < depth; idx++)
      {
        const PhysicalState *state = physical_states[idx];
#ifdef DEBUG_LEGION
        assert(state != NULL);
#endif
        FieldMask split_overlap = split_masks[idx] & mask;
        if (!!split_overlap)
          target_info.record_split_fields(state->node, split_overlap);
        // Also copy over the needed version states
        state->clone_to(mask, target_info);
      }
    }

    //--------------------------------------------------------------------------
    PhysicalState* VersionInfo::find_physical_state(RegionTreeNode *node)
    //--------------------------------------------------------------------------
    {
      const unsigned depth = node->get_depth();
#ifdef DEBUG_LEGION
      assert(depth < physical_states.size());
#endif
      PhysicalState *result = physical_states[depth];
      // We can make a physical state if it is below our upper bound node
      if ((result == NULL) && 
          (upper_bound_node->get_depth() <= node->get_depth()))
      {
        result = 
          new PhysicalState(node, (depth < (physical_states.size()-1)));
        result->capture_state();
        physical_states[depth] = result;
        return result;
      }
#ifdef DEBUG_LEGION
      assert(result != NULL);
      assert(result->node == node);
#endif
      if (!result->is_captured())
        result->capture_state();
      return result;
    }

    //--------------------------------------------------------------------------
    void VersionInfo::get_field_versions(RegionTreeNode *node, bool split_prev,
                                         const FieldMask &needed_fields,
                                         FieldVersions &result_versions)
    //--------------------------------------------------------------------------
    {
      const unsigned depth = node->get_depth();
#ifdef DEBUG_LEGION
      assert(depth < field_versions.size());
      assert(depth < split_masks.size());
#endif
      const FieldMask &split_mask = split_masks[depth];
      const FieldVersions &local_versions = field_versions[depth];
      if (!split_prev || !!split_mask)
      {
        // If we don't care about the split previous mask then we can
        // just copy over what we need
        for (FieldVersions::const_iterator it = local_versions.begin();
              it != local_versions.end(); it++)
        {
          const FieldMask overlap = needed_fields & it->second;
          if (!overlap)
            continue;
          result_versions[it->first] = overlap;
        }
      }
      else
      {
        // We need to save any fields that are needed, and we want
        // the previous version number for any split fields
        for (FieldVersions::const_iterator it = local_versions.begin();
              it != local_versions.end(); it++)
        {
          FieldMask overlap = needed_fields & it->second;
          if (!overlap)
            continue;
          FieldMask split_overlap = overlap & split_mask;
          if (!split_overlap)
          {
            result_versions[it->first] = overlap;
            continue;
          }
#ifdef DEBUG_LEGION
          assert(it->first > 0);
#endif
          result_versions[it->first - 1] = split_overlap;
          overlap -= split_overlap;
          if (!!overlap)
            result_versions[it->first] = overlap;
        }
      }
    }

    //--------------------------------------------------------------------------
    void VersionInfo::get_advance_versions(RegionTreeNode *node, bool base,
                                           const FieldMask &needed_fields,
                                           FieldVersions &result_versions)
    //--------------------------------------------------------------------------
    {
      const unsigned depth = node->get_depth();
#ifdef DEBUG_LEGION
      assert(depth < split_masks.size());
      assert(depth < field_versions.size());
#endif
      const FieldVersions &local_versions = field_versions[depth];
      if (base)
      {
        // Should be no split masks for base updates
#ifdef DEBUG_LEGION
        assert(!split_masks[depth]);
#endif
        // Bottom node with no split fields so therefore we need all
        // the fields advanced
        for (FieldVersions::const_iterator it = local_versions.begin();
              it != local_versions.end(); it++)
        {
          FieldMask overlap = needed_fields & it->second;
          if (!overlap)
            continue;
          result_versions[it->first+1] = overlap;
        }
      }
      else
      {
        // Above versions have already been advanced as reflected
        // by split fields
        for (FieldVersions::const_iterator it = local_versions.begin();
              it != local_versions.end(); it++)
        {
          FieldMask overlap = needed_fields & it->second;
          if (!overlap)
            continue;
          result_versions[it->first] = overlap;
        }
      }
    }

    //--------------------------------------------------------------------------
    const FieldMask& VersionInfo::get_split_mask(unsigned depth) const
    //--------------------------------------------------------------------------
    {
#ifdef DEBUG_LEGION
      assert(depth < split_masks.size());
#endif
      return split_masks[depth];
    }

    //--------------------------------------------------------------------------
    void VersionInfo::get_split_mask(RegionTreeNode *node,
                                     const FieldMask &needed_fields,
                                     FieldMask &result)
    //--------------------------------------------------------------------------
    {
      const unsigned depth = node->get_depth();
#ifdef DEBUG_LEGION
      assert(depth < split_masks.size());
#endif
      result = split_masks[depth];
    }

    //--------------------------------------------------------------------------
    void VersionInfo::pack_writing_version_numbers(Serializer &rez) const
    //--------------------------------------------------------------------------
    {
      pack_version_numbers(rez);
    }

    //--------------------------------------------------------------------------
    void VersionInfo::pack_version_info(Serializer &rez) const
    //--------------------------------------------------------------------------
    {
      pack_version_numbers(rez);
      if (upper_bound_node != NULL)
      {
        rez.serialize<size_t>(physical_states.size());
        bool is_region = upper_bound_node->is_region();
        for (std::vector<PhysicalState*>::const_iterator it = 
              physical_states.begin(); it != physical_states.end(); it++)
        {
          if ((*it) == NULL)
          {
            rez.serialize<bool>(true); // empty
            continue;
          }
          rez.serialize<bool>(false); // not empty
          rez.serialize<bool>((*it)->path_only);
          if (is_region)
            rez.serialize((*it)->node->as_region_node()->handle);
          else
            rez.serialize((*it)->node->as_partition_node()->handle);
          (*it)->pack_physical_state(rez);
          // Reverse polarity
          is_region = !is_region;
        }
      }
    }

    //--------------------------------------------------------------------------
    void VersionInfo::unpack_version_info(Deserializer &derez, 
                              Runtime *runtime, std::set<RtEvent> &ready_events)
    //--------------------------------------------------------------------------
    {
      unpack_version_numbers(derez, runtime->forest);
      if (upper_bound_node != NULL)
      {
        size_t num_states;
        derez.deserialize(num_states);
        physical_states.resize(num_states, NULL);
        bool is_region = upper_bound_node->is_region();
        for (unsigned idx = 0; idx < num_states; idx++)
        {
          bool empty;
          derez.deserialize(empty);
          if (empty)
            continue;
          bool is_path_only;
          derez.deserialize(is_path_only);
          RegionTreeNode *node = NULL;
          if (is_region)
          {
            LogicalRegion handle;
            derez.deserialize(handle);
            node = runtime->forest->get_node(handle);
          }
          else
          {
            LogicalPartition handle;
            derez.deserialize(handle);
            node = runtime->forest->get_node(handle);
          }
          PhysicalState *next = new PhysicalState(node, is_path_only);
          next->unpack_physical_state(derez, runtime, ready_events);
          physical_states[idx] = next;
          // Reverse the polarity
          is_region = !is_region;
        }
      }
    }

    //--------------------------------------------------------------------------
    void VersionInfo::pack_version_numbers(Serializer &rez) const
    //--------------------------------------------------------------------------
    {
#ifdef DEBUG_LEGION
      assert(split_masks.size() == field_versions.size());
#endif
      pack_upper_bound_node(rez);
      // Then pack the split masks, nothing else needs to be sent
      rez.serialize<size_t>(split_masks.size());
      for (unsigned idx = 0; idx < split_masks.size(); idx++)
        rez.serialize(split_masks[idx]);
      for (unsigned idx = 0; idx < field_versions.size(); idx++)
      {
        const LegionMap<VersionID,FieldMask>::aligned &fields = 
          field_versions[idx];
        rez.serialize<size_t>(fields.size());
        for (LegionMap<VersionID,FieldMask>::aligned::const_iterator it = 
              fields.begin(); it != fields.end(); it++)
        {
          rez.serialize(it->first);
          rez.serialize(it->second);
        }
      }
    }

    //--------------------------------------------------------------------------
    void VersionInfo::unpack_version_numbers(Deserializer &derez,
                                             RegionTreeForest *forest)
    //--------------------------------------------------------------------------
    {
      unpack_upper_bound_node(derez, forest);
      size_t depth;
      derez.deserialize(depth);
      split_masks.resize(depth);
      for (unsigned idx = 0; idx < depth; idx++)
        derez.deserialize(split_masks[idx]);
      field_versions.resize(depth);
      for (unsigned idx = 0; idx < depth; idx++)
      {
        size_t num_versions;
        derez.deserialize(num_versions);
        if (num_versions == 0)
          continue;
        LegionMap<VersionID,FieldMask>::aligned &fields = 
          field_versions[idx];
        for (unsigned idx2 = 0; idx2 < num_versions; idx2++)
        {
          VersionID vid;
          derez.deserialize(vid);
          derez.deserialize(fields[vid]);
        }
      }
    }

    //--------------------------------------------------------------------------
    void VersionInfo::pack_upper_bound_node(Serializer &rez) const
    //--------------------------------------------------------------------------
    {
      // Pack the upper bound node (if there is one)
      if (upper_bound_node != NULL)
      {
        if (upper_bound_node->is_region())
        {
          rez.serialize<bool>(true/*is region*/);
          rez.serialize(upper_bound_node->as_region_node()->handle);
        }
        else
        {
          rez.serialize<bool>(false/*is region*/);
          rez.serialize(upper_bound_node->as_partition_node()->handle);
        }
      }
      else
      {
        rez.serialize<bool>(true/*is region*/);
        rez.serialize(LogicalRegion::NO_REGION);
      }
    }

    //--------------------------------------------------------------------------
    void VersionInfo::unpack_upper_bound_node(Deserializer &derez,
                                              RegionTreeForest *forest)
    //--------------------------------------------------------------------------
    {
#ifdef DEBUG_LEGION
      assert(upper_bound_node == NULL);
#endif
      bool is_region;
      derez.deserialize(is_region);
      if (is_region)
      {
        LogicalRegion handle;
        derez.deserialize(handle);
        if (handle.exists())
          upper_bound_node = forest->get_node(handle);
      }
      else
      {
        LogicalPartition handle;
        derez.deserialize(handle);
        upper_bound_node = forest->get_node(handle);
      }
    }

    //--------------------------------------------------------------------------
    void VersionInfo::capture_base_advance_states(
                 LegionMap<DistributedID,FieldMask>::aligned &base_states) const
    //--------------------------------------------------------------------------
    {
#ifdef DEBUG_LEGION
      assert(!physical_states.empty());
      assert(base_states.empty());
#endif
      const PhysicalState *base_state = physical_states.back();
      const VersioningSet<PHYSICAL_STATE_REF> &states = 
        base_state->get_advance_states();
      for (VersioningSet<PHYSICAL_STATE_REF>::iterator it = 
            states.begin(); it != states.end(); it++)
        base_states[it->first->did] = it->second;
    }

    /////////////////////////////////////////////////////////////
    // RestrictInfo 
    /////////////////////////////////////////////////////////////

    //--------------------------------------------------------------------------
    RestrictInfo::RestrictInfo(void)
    //--------------------------------------------------------------------------
    {
    }

    //--------------------------------------------------------------------------
    RestrictInfo::RestrictInfo(const RestrictInfo &rhs)
    //--------------------------------------------------------------------------
    {
#ifdef DEBUG_LEGION
      assert(restrictions.empty());
#endif
      for (LegionMap<PhysicalManager*,FieldMask>::aligned::const_iterator it = 
            rhs.restrictions.begin(); it != rhs.restrictions.end(); it++)
      {
        it->first->add_base_gc_ref(RESTRICTED_REF);
        restrictions.insert(*it);
      }
    }

    //--------------------------------------------------------------------------
    RestrictInfo::~RestrictInfo(void)
    //--------------------------------------------------------------------------
    {
      for (LegionMap<PhysicalManager*,FieldMask>::aligned::const_iterator it = 
            restrictions.begin(); it != restrictions.end(); it++)
      {
        if (it->first->remove_base_gc_ref(RESTRICTED_REF))
          delete it->first;
      }
      restrictions.clear();
    }

    //--------------------------------------------------------------------------
    RestrictInfo& RestrictInfo::operator=(const RestrictInfo &rhs)
    //--------------------------------------------------------------------------
    {
#ifdef DEBUG_LEGION
      assert(restrictions.empty());
#endif
      for (LegionMap<PhysicalManager*,FieldMask>::aligned::const_iterator it = 
            rhs.restrictions.begin(); it != rhs.restrictions.end(); it++)
      {
        it->first->add_base_gc_ref(RESTRICTED_REF);
        restrictions.insert(*it);
      }
      return *this;
    }

    //--------------------------------------------------------------------------
    void RestrictInfo::record_restriction(PhysicalManager *inst, 
                                          const FieldMask &mask)
    //--------------------------------------------------------------------------
    {
      LegionMap<PhysicalManager*,FieldMask>::aligned::iterator finder = 
        restrictions.find(inst);
      if (finder == restrictions.end())
      {
        inst->add_base_gc_ref(RESTRICTED_REF);
        restrictions[inst] = mask;
      }
      else
        finder->second |= mask;
    }

    //--------------------------------------------------------------------------
    void RestrictInfo::populate_restrict_fields(FieldMask &to_fill) const
    //--------------------------------------------------------------------------
    {
      for (LegionMap<PhysicalManager*,FieldMask>::aligned::const_iterator it = 
            restrictions.begin(); it != restrictions.end(); it++)
        to_fill |= it->second;
    }

    //--------------------------------------------------------------------------
    void RestrictInfo::clear(void)
    //--------------------------------------------------------------------------
    {
      for (LegionMap<PhysicalManager*,FieldMask>::aligned::const_iterator it = 
            restrictions.begin(); it != restrictions.end(); it++)
      {
        if (it->first->remove_base_gc_ref(RESTRICTED_REF))
          delete it->first;
      }
      restrictions.clear();
      restricted_instances.clear();
    }

    //--------------------------------------------------------------------------
    const InstanceSet& RestrictInfo::get_instances(void)
    //--------------------------------------------------------------------------
    {
      if (restricted_instances.size() == restrictions.size())
        return restricted_instances;
      restricted_instances.resize(restrictions.size());
      unsigned idx = 0;
      for (LegionMap<PhysicalManager*,FieldMask>::aligned::const_iterator it = 
            restrictions.begin(); it != restrictions.end(); it++, idx++)
        restricted_instances[idx] = InstanceRef(it->first, it->second);
      return restricted_instances;
    }

    //--------------------------------------------------------------------------
    void RestrictInfo::pack_info(Serializer &rez) const
    //--------------------------------------------------------------------------
    {
      rez.serialize<size_t>(restrictions.size());
      for (LegionMap<PhysicalManager*,FieldMask>::aligned::const_iterator it = 
            restrictions.begin(); it != restrictions.end(); it++)
      {
        rez.serialize(it->first->did);
        rez.serialize(it->second);
      }
    }

    //--------------------------------------------------------------------------
    void RestrictInfo::unpack_info(Deserializer &derez, Runtime *runtime,
                                   std::set<RtEvent> &ready_events)
    //--------------------------------------------------------------------------
    {
      size_t num_restrictions;
      derez.deserialize(num_restrictions);
      for (unsigned idx = 0; idx < num_restrictions; idx++)
      {
        DistributedID did;
        derez.deserialize(did);
        RtEvent ready;
        PhysicalManager *manager =  
          runtime->find_or_request_physical_manager(did, ready);
        derez.deserialize(restrictions[manager]);
        if (ready.exists() && !ready.has_triggered())
        {
          DeferRestrictedManagerArgs args;
          args.manager = manager;
          ready = runtime->issue_runtime_meta_task(args, LG_LATENCY_PRIORITY,
                                                   NULL, ready);
          ready_events.insert(ready);
        }
        else
        {
          WrapperReferenceMutator mutator(ready_events);
          manager->add_base_gc_ref(RESTRICTED_REF, &mutator);
        }
      }
    }

    //--------------------------------------------------------------------------
    /*static*/ void RestrictInfo::handle_deferred_reference(const void *args)
    //--------------------------------------------------------------------------
    {
      const DeferRestrictedManagerArgs *margs = 
        (const DeferRestrictedManagerArgs*)args;
      LocalReferenceMutator mutator;
      margs->manager->add_base_gc_ref(RESTRICTED_REF, &mutator);
    }

    /////////////////////////////////////////////////////////////
    // Restriction 
    /////////////////////////////////////////////////////////////

    //--------------------------------------------------------------------------
    Restriction::Restriction(RegionNode *n)
      : tree_id(n->handle.get_tree_id()), local_node(n)
    //--------------------------------------------------------------------------
    {
    }

    //--------------------------------------------------------------------------
    Restriction::Restriction(const Restriction &rhs)
      : tree_id(rhs.tree_id), local_node(rhs.local_node)
    //--------------------------------------------------------------------------
    {
      // should never be called
      assert(false);
    }

    //--------------------------------------------------------------------------
    Restriction::~Restriction(void)
    //--------------------------------------------------------------------------
    {
      // Delete our acquisitions
      for (std::set<Acquisition*>::const_iterator it = acquisitions.begin();
            it != acquisitions.end(); it++)
        delete (*it);
      acquisitions.clear();
      // Remove references on any of our instances
      for (LegionMap<PhysicalManager*,FieldMask>::aligned::const_iterator it =
            instances.begin(); it != instances.end(); it++)
      {
        if (it->first->remove_base_gc_ref(RESTRICTED_REF))
          delete it->first;
      }
      instances.clear();
    }

    //--------------------------------------------------------------------------
    Restriction& Restriction::operator=(const Restriction &rhs)
    //--------------------------------------------------------------------------
    {
      // should never be called
      assert(false);
      return *this;
    }

    //--------------------------------------------------------------------------
    void Restriction::add_restricted_instance(PhysicalManager *inst,
                                              const FieldMask &inst_fields)
    //--------------------------------------------------------------------------
    {
      // Always update the restricted fields
      restricted_fields |= inst_fields;
      LegionMap<PhysicalManager*,FieldMask>::aligned::iterator finder = 
        instances.find(inst);
      if (finder == instances.end())
      {
        inst->add_base_gc_ref(RESTRICTED_REF);
        instances[inst] = inst_fields;
      }
      else
        finder->second |= inst_fields; 
    }

    //--------------------------------------------------------------------------
    void Restriction::find_restrictions(RegionTreeNode *node, 
              FieldMask &possibly_restricted, RestrictInfo &restrict_info) const
    //--------------------------------------------------------------------------
    {
      if (!local_node->intersects_with(node))    
        return;
      // See if we have any acquires that make this alright
      for (std::set<Acquisition*>::const_iterator it = acquisitions.begin();
            it != acquisitions.end(); it++)
      {
        (*it)->find_restrictions(node, possibly_restricted, restrict_info);
        if (!possibly_restricted)
          return;
      }
      // If we make it here then we are restricted
      FieldMask restricted = possibly_restricted & restricted_fields;
      if (!!restricted)
      {
        // Record the restrictions
        for (LegionMap<PhysicalManager*,FieldMask>::aligned::const_iterator
              it = instances.begin(); it != instances.end(); it++)
        {
          FieldMask overlap = it->second & restricted;
          if (!overlap)
            continue;
          restrict_info.record_restriction(it->first, overlap);
        }
        // Remove the restricted fields
        possibly_restricted -= restricted;
      }
    }

    //--------------------------------------------------------------------------
    bool Restriction::matches(DetachOp *op, RegionNode *node,
                              FieldMask &remaining_fields)
    //--------------------------------------------------------------------------
    {
      // Not the same node, then we aren't going to match
      if (local_node != node)
        return false;
      FieldMask overlap = remaining_fields & restricted_fields;
      if (!overlap)
        return false;
      // If we have any acquired fields here, we can't match
      for (std::set<Acquisition*>::const_iterator it = acquisitions.begin();
            it != acquisitions.end(); it++)
      {
        (*it)->remove_acquired_fields(overlap);
        if (!overlap)
          return false;
      }
      // These are the fields that we match for
      remaining_fields -= overlap;
      restricted_fields -= overlap;
      // We've been removed, deletion will clean up the references
      if (!restricted_fields)
        return true;
      // Filter out the overlapped instances
      std::vector<PhysicalManager*> to_delete;
      for (LegionMap<PhysicalManager*,FieldMask>::aligned::iterator it = 
            instances.begin(); it != instances.end(); it++)
      {
        it->second -= overlap;
        if (!it->second)
          to_delete.push_back(it->first);
      }
      if (!to_delete.empty())
      {
        for (std::vector<PhysicalManager*>::const_iterator it = 
              to_delete.begin(); it != to_delete.end(); it++)
        {
          instances.erase(*it);
          if ((*it)->remove_base_gc_ref(RESTRICTED_REF))
            delete *it;
        }
      }
      return false;
    }

    //--------------------------------------------------------------------------
    void Restriction::remove_restricted_fields(FieldMask &remaining) const
    //--------------------------------------------------------------------------
    {
      remaining -= restricted_fields;
    }

    //--------------------------------------------------------------------------
    void Restriction::add_acquisition(AcquireOp *op, RegionNode *node,
                                      FieldMask &remaining_fields)
    //--------------------------------------------------------------------------
    {
      FieldMask overlap = restricted_fields & remaining_fields;
      if (!overlap)
        return;
      // If we don't dominate then we can't help
      if (!local_node->dominates(node))
      {
        if (local_node->intersects_with(node))
          REPORT_LEGION_ERROR(ERROR_ILLEGAL_PARTIAL_ACQUIRE, 
                        "Illegal partial acquire operation (ID %lld) "
                        "performed in task %s (ID %lld)", op->get_unique_id(),
                        op->get_context()->get_task_name(),
                        op->get_context()->get_unique_id())
        return;
      }
      // At this point we know we'll be handling the fields one 
      // way or another so remove them for the original set
      remaining_fields -= overlap;
      // Try adding it to any of the acquires
      for (std::set<Acquisition*>::const_iterator it = acquisitions.begin();
            it != acquisitions.end(); it++)
      {
        (*it)->add_acquisition(op, node, overlap);
        if (!overlap)
          return;
      }
      // If we still have any remaining fields, we can add them here
      acquisitions.insert(new Acquisition(node, overlap));
    }
    
    //--------------------------------------------------------------------------
    void Restriction::remove_acquisition(ReleaseOp *op, RegionNode *node,
                                         FieldMask &remaining_fields)
    //--------------------------------------------------------------------------
    {
      if (restricted_fields * remaining_fields)
        return;
      if (!local_node->intersects_with(node))
        return;
      std::vector<Acquisition*> to_delete;
      for (std::set<Acquisition*>::const_iterator it = acquisitions.begin();
            it != acquisitions.end(); it++)
      {
        if ((*it)->matches(op, node, remaining_fields))
          to_delete.push_back(*it);
        else if (!!remaining_fields)
          (*it)->remove_acquisition(op, node, remaining_fields);
        if (!remaining_fields)
          return;
      }
      if (!to_delete.empty())
      {
        for (std::vector<Acquisition*>::const_iterator it = 
              to_delete.begin(); it != to_delete.end(); it++)
        {
          acquisitions.erase(*it);
          delete (*it);
        }
      }
    }

    //--------------------------------------------------------------------------
    void Restriction::add_restriction(AttachOp *op, RegionNode *node,
                             PhysicalManager *inst, FieldMask &remaining_fields)
    //--------------------------------------------------------------------------
    {
      if (restricted_fields * remaining_fields)
        return;
      if (!local_node->intersects_with(node))
        return;
      // Try adding it to any of our acquires
      for (std::set<Acquisition*>::const_iterator it = acquisitions.begin();
            it != acquisitions.end(); it++)
      {
        (*it)->add_restriction(op, node, inst, remaining_fields);
        if (!remaining_fields)
          return;
      }
      // It's bad if we get here
      REPORT_LEGION_ERROR(ERROR_ILLEGAL_INTERFERING_RESTRICTON, 
                    "Illegal interfering restriction performed by attach "
                    "operation (ID %lld) in task %s (ID %lld)",
                    op->get_unique_op_id(), op->get_context()->get_task_name(),
                    op->get_context()->get_unique_id())
    }
    
    //--------------------------------------------------------------------------
    void Restriction::remove_restriction(DetachOp *op, RegionNode *node,
                                         FieldMask &remaining_fields)
    //--------------------------------------------------------------------------
    {
      if (restricted_fields * remaining_fields)
        return;
      if (!local_node->dominates(node))
        return;
      for (std::set<Acquisition*>::const_iterator it = acquisitions.begin();
            it != acquisitions.end(); it++)
      {
        (*it)->remove_restriction(op, node, remaining_fields);
        if (!remaining_fields)
          return;
      }
    }

    /////////////////////////////////////////////////////////////
    // Acquisition 
    /////////////////////////////////////////////////////////////

    //--------------------------------------------------------------------------
    Acquisition::Acquisition(RegionNode *node, const FieldMask &acquired)
      : local_node(node), acquired_fields(acquired)
    //--------------------------------------------------------------------------
    {
    }

    //--------------------------------------------------------------------------
    Acquisition::Acquisition(const Acquisition &rhs)
      : local_node(rhs.local_node)
    //--------------------------------------------------------------------------
    {
      // should never be called
      assert(false);
    }

    //--------------------------------------------------------------------------
    Acquisition::~Acquisition(void)
    //--------------------------------------------------------------------------
    {
      for (std::set<Restriction*>::const_iterator it = restrictions.begin();
            it != restrictions.end(); it++)
        delete (*it);
      restrictions.clear();
    }

    //--------------------------------------------------------------------------
    Acquisition& Acquisition::operator=(const Acquisition &rhs)
    //--------------------------------------------------------------------------
    {
      // should never be called
      assert(false);
      return *this;
    }

    //--------------------------------------------------------------------------
    void Acquisition::find_restrictions(RegionTreeNode *node,
                                        FieldMask &possibly_restricted,
                                        RestrictInfo &restrict_info) const
    //--------------------------------------------------------------------------
    {
      if (acquired_fields * possibly_restricted)
        return;
      if (!local_node->intersects_with(node))
        return;
      // Check to see if it is restricted below
      for (std::set<Restriction*>::const_iterator it = 
            restrictions.begin(); it != restrictions.end(); it++)
      {
        (*it)->find_restrictions(node, possibly_restricted, restrict_info);
        if (!possibly_restricted)
          return;
      }
      FieldMask overlap = acquired_fields & possibly_restricted;
      // If we dominate and they weren't restricted below, we know
      // that they are acquired
      if (!!overlap && local_node->dominates(node))
        possibly_restricted -= overlap;
    }

    //--------------------------------------------------------------------------
    bool Acquisition::matches(ReleaseOp *op, RegionNode *node,
                              FieldMask &remaining_fields)
    //--------------------------------------------------------------------------
    {
      if (local_node != node)
        return false;
      FieldMask overlap = remaining_fields & acquired_fields;
      if (!overlap)
        return false;
      // If we have any restricted fields below, then we can't match
      for (std::set<Restriction*>::const_iterator it = restrictions.begin();
            it != restrictions.end(); it++)
      {
        (*it)->remove_restricted_fields(overlap);
        if (!overlap)
          return false;
      }
      // These are the fields that we match for
      remaining_fields -= overlap;
      acquired_fields -= overlap;
      if (!acquired_fields)
        return true;
      else
        return false;
    }

    //--------------------------------------------------------------------------
    void Acquisition::remove_acquired_fields(FieldMask &remaining_fields) const
    //--------------------------------------------------------------------------
    {
      remaining_fields -= acquired_fields;
    }

    //--------------------------------------------------------------------------
    void Acquisition::add_acquisition(AcquireOp *op, RegionNode *node,
                                      FieldMask &remaining_fields)
    //--------------------------------------------------------------------------
    {
      if (acquired_fields * remaining_fields)
        return;
      if (!local_node->intersects_with(node))
        return;
      for (std::set<Restriction*>::const_iterator it = 
            restrictions.begin(); it != restrictions.end(); it++)
      {
        (*it)->add_acquisition(op, node, remaining_fields);
        if (!remaining_fields)
          return;
      }
      // It's bad if we get here
      REPORT_LEGION_ERROR(ERROR_ILLEGAL_INTERFERING_ACQUIRE, 
                    "Illegal interfering acquire operation performed by "
                    "acquire operation (ID %lld) in task %s (ID %lld)",
                    op->get_unique_op_id(), op->get_context()->get_task_name(),
                    op->get_context()->get_unique_id())
    }

    //--------------------------------------------------------------------------
    void Acquisition::remove_acquisition(ReleaseOp *op, RegionNode *node,
                                         FieldMask &remaining_fields)
    //--------------------------------------------------------------------------
    {
      if (acquired_fields * remaining_fields)
        return;
      if (!local_node->dominates(node))
        return;
      for (std::set<Restriction*>::const_iterator it = restrictions.begin();
            it != restrictions.end(); it++)
      {
        (*it)->remove_acquisition(op, node, remaining_fields);
        if (!remaining_fields)
          return;
      }
    }

    //--------------------------------------------------------------------------
    void Acquisition::add_restriction(AttachOp *op, RegionNode *node,
                          PhysicalManager *manager, FieldMask &remaining_fields)
    //--------------------------------------------------------------------------
    {
      FieldMask overlap = remaining_fields & acquired_fields;
      if (!overlap)
        return;
      if (!local_node->dominates(node))
      {
        if (local_node->intersects_with(node))
          REPORT_LEGION_ERROR(ERROR_ILLEGAL_PARTIAL_RESTRICTION, 
                        "Illegal partial restriction operation performed by "
                        "attach operation (ID %lld) in task %s (ID %lld)",
                        op->get_unique_op_id(), 
                        op->get_context()->get_task_name(),
                        op->get_context()->get_unique_id())
        return;
      }
      // At this point we know we'll be able to do the restriction
      remaining_fields -= overlap;
      for (std::set<Restriction*>::const_iterator it = restrictions.begin();
            it != restrictions.end(); it++)
      {
        (*it)->add_restriction(op, node, manager, overlap);
        if (!overlap)
          return;
      }
      Restriction *restriction = new Restriction(node);
      restriction->add_restricted_instance(manager, overlap);
      restrictions.insert(restriction); 
    }

    //--------------------------------------------------------------------------
    void Acquisition::remove_restriction(DetachOp *op, RegionNode *node,
                                         FieldMask &remaining_fields)
    //--------------------------------------------------------------------------
    {
      if (acquired_fields * remaining_fields)
        return;
      if (!local_node->intersects_with(node))
        return;
      std::vector<Restriction*> to_delete;
      for (std::set<Restriction*>::const_iterator it = restrictions.begin();
            it != restrictions.end(); it++)
      {
        if ((*it)->matches(op, node, remaining_fields))
          to_delete.push_back(*it);
        else if (!!remaining_fields)
          (*it)->remove_restriction(op, node, remaining_fields);
        if (!remaining_fields)
          return;
      }
      if (!to_delete.empty())
      {
        for (std::vector<Restriction*>::const_iterator it = 
              to_delete.begin(); it != to_delete.end(); it++)
        {
          restrictions.erase(*it);
          delete (*it);
        }
      }
    }

    /////////////////////////////////////////////////////////////
    // TraceInfo 
    /////////////////////////////////////////////////////////////

    //--------------------------------------------------------------------------
    TraceInfo::TraceInfo(bool already_tr, LegionTrace *tr, unsigned idx,
                         const RegionRequirement &r)
      : already_traced(already_tr), trace(tr), req_idx(idx), req(r)
    //--------------------------------------------------------------------------
    {
      // If we have a trace but it doesn't handle the region tree then
      // we should mark that this is not part of a trace
      if ((trace != NULL) && 
          !trace->handles_region_tree(req.parent.get_tree_id()))
      {
        already_traced = false;
        trace = NULL;
      }
    }

    /////////////////////////////////////////////////////////////
    // ProjectionInfo 
    /////////////////////////////////////////////////////////////

    //--------------------------------------------------------------------------
    ProjectionInfo::ProjectionInfo(Runtime *runtime, 
                                   const RegionRequirement &req, 
                                   IndexSpace launch_space, ShardingFunction *f)
      : projection((req.handle_type != SINGULAR) ? 
          runtime->find_projection_function(req.projection) : NULL),
        projection_type(req.handle_type),
        projection_space((req.handle_type != SINGULAR) ?
            runtime->forest->get_node(launch_space) : NULL),
        sharding_function(f), dirty_reduction(false)
    //--------------------------------------------------------------------------
    {
    }

    //--------------------------------------------------------------------------
    void ProjectionInfo::record_projection_epoch(ProjectionEpochID epoch,
                                                 const FieldMask &epoch_mask)
    //--------------------------------------------------------------------------
    {
      LegionMap<ProjectionEpochID,FieldMask>::aligned::iterator finder = 
        projection_epochs.find(epoch);
      if (finder == projection_epochs.end())
        projection_epochs[epoch] = epoch_mask;
      else
        finder->second |= epoch_mask;
    }

    //--------------------------------------------------------------------------
    void ProjectionInfo::clear(void)
    //--------------------------------------------------------------------------
    {
      projection = NULL;
      projection_type = SINGULAR;
      projection_space = NULL;
      projection_epochs.clear();
      sharding_function = NULL;
      dirty_reduction = false;
    }

    //--------------------------------------------------------------------------
    void ProjectionInfo::pack_info(Serializer &rez) const
    //--------------------------------------------------------------------------
    {
      rez.serialize<size_t>(projection_epochs.size());
      for (LegionMap<ProjectionEpochID,FieldMask>::aligned::const_iterator 
            it = projection_epochs.begin(); it != projection_epochs.end(); it++)
      {
        rez.serialize(it->first);
        rez.serialize(it->second);
      }
      rez.serialize<bool>(dirty_reduction);
    }

    //--------------------------------------------------------------------------
    void ProjectionInfo::unpack_info(Deserializer &derez, Runtime *runtime,
                      const RegionRequirement &req, IndexSpaceNode *launch_node)
    //--------------------------------------------------------------------------
    {
      projection_type = req.handle_type;
      if (req.handle_type != SINGULAR)
      {
        projection = runtime->find_projection_function(req.projection);
        projection_space = launch_node; 
      }
      size_t num_epochs;
      derez.deserialize(num_epochs);
      for (unsigned idx = 0; idx < num_epochs; idx++)
      {
        ProjectionEpochID epoch_id;
        derez.deserialize(epoch_id);
        derez.deserialize(projection_epochs[epoch_id]);
      }
      derez.deserialize<bool>(dirty_reduction);
    }

    //--------------------------------------------------------------------------
    void ProjectionInfo::pack_epochs(Serializer &rez) const
    //--------------------------------------------------------------------------
    {
      rez.serialize<size_t>(projection_epochs.size());
      for (LegionMap<ProjectionEpochID,FieldMask>::aligned::const_iterator it =
            projection_epochs.begin(); it != projection_epochs.end(); it++)
      {
        rez.serialize(it->first);
        rez.serialize(it->second);
      }
    }

    //--------------------------------------------------------------------------
    void ProjectionInfo::unpack_epochs(Deserializer &derez)
    //--------------------------------------------------------------------------
    {
#ifdef DEBUG_LEGION
      assert(projection_epochs.empty());
#endif
      size_t num_epochs;
      derez.deserialize(num_epochs);
      for (unsigned idx = 0; idx < num_epochs; idx++)
      {
        ProjectionEpochID epoch;
        derez.deserialize(epoch);
        derez.deserialize(projection_epochs[epoch]);
      }
    }

    /////////////////////////////////////////////////////////////
    // PathTraverser 
    /////////////////////////////////////////////////////////////

    //--------------------------------------------------------------------------
    PathTraverser::PathTraverser(RegionTreePath &p)
      : path(p)
    //--------------------------------------------------------------------------
    {
    }

    //--------------------------------------------------------------------------
    PathTraverser::PathTraverser(const PathTraverser &rhs)
      : path(rhs.path)
    //--------------------------------------------------------------------------
    {
      // should never be called
      assert(false);
    }

    //--------------------------------------------------------------------------
    PathTraverser::~PathTraverser(void)
    //--------------------------------------------------------------------------
    {
    }

    //--------------------------------------------------------------------------
    PathTraverser& PathTraverser::operator=(const PathTraverser &rhs)
    //--------------------------------------------------------------------------
    {
      // should never be called
      assert(false);
      return *this;
    }

    //--------------------------------------------------------------------------
    bool PathTraverser::traverse(RegionTreeNode *node)
    //--------------------------------------------------------------------------
    {
      // Continue visiting nodes and then finding their children
      // until we have traversed the entire path.
      while (true)
      {
#ifdef DEBUG_LEGION
        assert(node != NULL);
#endif
        depth = node->get_depth();
        has_child = path.has_child(depth);
        if (has_child)
          next_child = path.get_child(depth);
        bool continue_traversal = node->visit_node(this);
        if (!continue_traversal)
          return false;
        if (!has_child)
          break;
        node = node->get_tree_child(next_child);
      }
      return true;
    }

    /////////////////////////////////////////////////////////////
    // LogicalPathRegistrar
    /////////////////////////////////////////////////////////////

    //--------------------------------------------------------------------------
    LogicalPathRegistrar::LogicalPathRegistrar(ContextID c, Operation *o,
                                       const FieldMask &m, RegionTreePath &p)
      : PathTraverser(p), ctx(c), field_mask(m), op(o)
    //--------------------------------------------------------------------------
    {
    }

    //--------------------------------------------------------------------------
    LogicalPathRegistrar::LogicalPathRegistrar(const LogicalPathRegistrar&rhs)
      : PathTraverser(rhs.path), ctx(0), field_mask(FieldMask()), op(NULL)
    //--------------------------------------------------------------------------
    {
      // should never be called
      assert(false);
    }

    //--------------------------------------------------------------------------
    LogicalPathRegistrar::~LogicalPathRegistrar(void)
    //--------------------------------------------------------------------------
    {
    }

    //--------------------------------------------------------------------------
    LogicalPathRegistrar& LogicalPathRegistrar::operator=(
                                                const LogicalPathRegistrar &rhs)
    //--------------------------------------------------------------------------
    {
      // should never be called
      assert(false);
      return *this;
    }

    //--------------------------------------------------------------------------
    bool LogicalPathRegistrar::visit_region(RegionNode *node)
    //--------------------------------------------------------------------------
    {
      node->register_logical_dependences(ctx, op, field_mask,false/*dominate*/);
      if (!has_child)
      {
        // If we're at the bottom, fan out and do all the children
        LogicalRegistrar registrar(ctx, op, field_mask, false);
        return node->visit_node(&registrar);
      }
      return true;
    }

    //--------------------------------------------------------------------------
    bool LogicalPathRegistrar::visit_partition(PartitionNode *node)
    //--------------------------------------------------------------------------
    {
      node->register_logical_dependences(ctx, op, field_mask,false/*dominate*/);
      if (!has_child)
      {
        // If we're at the bottom, fan out and do all the children
        LogicalRegistrar registrar(ctx, op, field_mask, false);
        return node->visit_node(&registrar);
      }
      return true;
    }


    /////////////////////////////////////////////////////////////
    // LogicalRegistrar
    /////////////////////////////////////////////////////////////
    
    //--------------------------------------------------------------------------
    LogicalRegistrar::LogicalRegistrar(ContextID c, Operation *o,
                                       const FieldMask &m, bool dom)
      : ctx(c), field_mask(m), op(o), dominate(dom)
    //--------------------------------------------------------------------------
    {
    }

    //--------------------------------------------------------------------------
    LogicalRegistrar::LogicalRegistrar(const LogicalRegistrar &rhs)
      : ctx(0), field_mask(FieldMask()), op(NULL), dominate(rhs.dominate)
    //--------------------------------------------------------------------------
    {
      // should never be called
      assert(false);
    }

    //--------------------------------------------------------------------------
    LogicalRegistrar::~LogicalRegistrar(void)
    //--------------------------------------------------------------------------
    {
    }

    //--------------------------------------------------------------------------
    LogicalRegistrar& LogicalRegistrar::operator=(const LogicalRegistrar &rhs)
    //--------------------------------------------------------------------------
    {
      // should never be called
      assert(false);
      return *this;
    }

    //--------------------------------------------------------------------------
    bool LogicalRegistrar::visit_only_valid(void) const
    //--------------------------------------------------------------------------
    {
      return false;
    }

    //--------------------------------------------------------------------------
    bool LogicalRegistrar::visit_region(RegionNode *node)
    //--------------------------------------------------------------------------
    {
      node->register_logical_dependences(ctx, op, field_mask, dominate);
      return true;
    }

    //--------------------------------------------------------------------------
    bool LogicalRegistrar::visit_partition(PartitionNode *node)
    //--------------------------------------------------------------------------
    {
      node->register_logical_dependences(ctx, op, field_mask, dominate);
      return true;
    }

    /////////////////////////////////////////////////////////////
    // CurrentInitializer 
    /////////////////////////////////////////////////////////////

    //--------------------------------------------------------------------------
    CurrentInitializer::CurrentInitializer(ContextID c)
      : ctx(c)
    //--------------------------------------------------------------------------
    {
    }

    //--------------------------------------------------------------------------
    CurrentInitializer::CurrentInitializer(const CurrentInitializer &rhs)
      : ctx(0)
    //--------------------------------------------------------------------------
    {
      // should never be called
      assert(false);
    }

    //--------------------------------------------------------------------------
    CurrentInitializer::~CurrentInitializer(void)
    //--------------------------------------------------------------------------
    {
    }

    //--------------------------------------------------------------------------
    CurrentInitializer& CurrentInitializer::operator=(
                                                  const CurrentInitializer &rhs)
    //--------------------------------------------------------------------------
    {
      // should never be called
      assert(false);
      return *this;
    }

    //--------------------------------------------------------------------------
    bool CurrentInitializer::visit_only_valid(void) const
    //--------------------------------------------------------------------------
    {
      return false;
    }

    //--------------------------------------------------------------------------
    bool CurrentInitializer::visit_region(RegionNode *node)
    //--------------------------------------------------------------------------
    {
      node->initialize_current_state(ctx); 
      return true;
    }

    //--------------------------------------------------------------------------
    bool CurrentInitializer::visit_partition(PartitionNode *node)
    //--------------------------------------------------------------------------
    {
      node->initialize_current_state(ctx);
      return true;
    }

    /////////////////////////////////////////////////////////////
    // CurrentInvalidator
    /////////////////////////////////////////////////////////////

    //--------------------------------------------------------------------------
    CurrentInvalidator::CurrentInvalidator(ContextID c, bool only)
      : ctx(c), users_only(only)
    //--------------------------------------------------------------------------
    {
    }

    //--------------------------------------------------------------------------
    CurrentInvalidator::CurrentInvalidator(const CurrentInvalidator &rhs)
      : ctx(0), users_only(false)
    //--------------------------------------------------------------------------
    {
      // should never be called
      assert(false);
    }

    //--------------------------------------------------------------------------
    CurrentInvalidator::~CurrentInvalidator(void)
    //--------------------------------------------------------------------------
    {
    }

    //--------------------------------------------------------------------------
    CurrentInvalidator& CurrentInvalidator::operator=(
                                                  const CurrentInvalidator &rhs)
    //--------------------------------------------------------------------------
    {
      // should never be called
      assert(false);
      return *this;
    }

    //--------------------------------------------------------------------------
    bool CurrentInvalidator::visit_only_valid(void) const
    //--------------------------------------------------------------------------
    {
      return false;
    }

    //--------------------------------------------------------------------------
    bool CurrentInvalidator::visit_region(RegionNode *node)
    //--------------------------------------------------------------------------
    {
      node->invalidate_current_state(ctx, users_only); 
      return true;
    }

    //--------------------------------------------------------------------------
    bool CurrentInvalidator::visit_partition(PartitionNode *node)
    //--------------------------------------------------------------------------
    {
      node->invalidate_current_state(ctx, users_only);
      return true;
    }

    /////////////////////////////////////////////////////////////
    // DeletionInvalidator 
    /////////////////////////////////////////////////////////////

    //--------------------------------------------------------------------------
    DeletionInvalidator::DeletionInvalidator(ContextID c, const FieldMask &dm)
      : ctx(c), deletion_mask(dm)
    //--------------------------------------------------------------------------
    {
    }

    //--------------------------------------------------------------------------
    DeletionInvalidator::DeletionInvalidator(const DeletionInvalidator &rhs)
      : ctx(0), deletion_mask(rhs.deletion_mask)
    //--------------------------------------------------------------------------
    {
      // should never be called
      assert(false);
    }

    //--------------------------------------------------------------------------
    DeletionInvalidator::~DeletionInvalidator(void)
    //--------------------------------------------------------------------------
    {
    }

    //--------------------------------------------------------------------------
    DeletionInvalidator& DeletionInvalidator::operator=(
                                                 const DeletionInvalidator &rhs)
    //--------------------------------------------------------------------------
    {
      // should never be called
      assert(false);
      return *this;
    }

    //--------------------------------------------------------------------------
    bool DeletionInvalidator::visit_only_valid(void) const
    //--------------------------------------------------------------------------
    {
      return false;
    }

    //--------------------------------------------------------------------------
    bool DeletionInvalidator::visit_region(RegionNode *node)
    //--------------------------------------------------------------------------
    {
      node->invalidate_deleted_state(ctx, deletion_mask); 
      return true;
    }

    //--------------------------------------------------------------------------
    bool DeletionInvalidator::visit_partition(PartitionNode *node)
    //--------------------------------------------------------------------------
    {
      node->invalidate_deleted_state(ctx, deletion_mask);
      return true;
    }

    /////////////////////////////////////////////////////////////
    // Projection Epoch
    /////////////////////////////////////////////////////////////

    // C++ is really dumb
    const ProjectionEpochID ProjectionEpoch::first_epoch;

    //--------------------------------------------------------------------------
    ProjectionEpoch::ProjectionEpoch(ProjectionEpochID id, const FieldMask &m)
      : epoch_id(id), valid_fields(m), sharding_function(NULL)
    //--------------------------------------------------------------------------
    {
    }

    //--------------------------------------------------------------------------
    ProjectionEpoch::ProjectionEpoch(const ProjectionEpoch &rhs)
      : epoch_id(rhs.epoch_id), valid_fields(rhs.valid_fields) 
    //--------------------------------------------------------------------------
    {
      // should never be called
      assert(false);
    }

    //--------------------------------------------------------------------------
    ProjectionEpoch::~ProjectionEpoch(void)
    //--------------------------------------------------------------------------
    {
    }

    //--------------------------------------------------------------------------
    ProjectionEpoch& ProjectionEpoch::operator=(const ProjectionEpoch &rhs)
    //--------------------------------------------------------------------------
    {
      // should never be called
      assert(false);
      return *this;
    }

    //--------------------------------------------------------------------------
    void ProjectionEpoch::insert(ProjectionFunction *function, 
                                 IndexSpaceNode* node, ShardingFunction *shard)
    //--------------------------------------------------------------------------
    {
      if (sharding_function == NULL)
        sharding_function = shard;
#ifdef DEBUG_LEGION
      // There should only ever be one sharding function for a single
      // projection epoch, if there is more than one then the logical
      // analysis has really messed up
      else
        assert(sharding_function == shard);
      assert(!!valid_fields);
#endif
      projections[function].insert(node);
    }

    /////////////////////////////////////////////////////////////
    // LogicalState 
    ///////////////////////////////////////////////////////////// 

    //--------------------------------------------------------------------------
    LogicalState::LogicalState(RegionTreeNode *node, ContextID ctx)
      : owner(node)
    //--------------------------------------------------------------------------
    {
    }

    //--------------------------------------------------------------------------
    LogicalState::LogicalState(const LogicalState &rhs)
      : owner(NULL)
    //--------------------------------------------------------------------------
    {
      // should never be called
      assert(false);
    }

    //--------------------------------------------------------------------------
    LogicalState::~LogicalState(void)
    //--------------------------------------------------------------------------
    {
    }

    //--------------------------------------------------------------------------
    LogicalState& LogicalState::operator=(const LogicalState&rhs)
    //--------------------------------------------------------------------------
    {
      // should never be called
      assert(false);
      return *this;
    }

    //--------------------------------------------------------------------------
    void LogicalState::check_init(void)
    //--------------------------------------------------------------------------
    {
#ifdef DEBUG_LEGION
      assert(field_states.empty());
      assert(curr_epoch_users.empty());
      assert(prev_epoch_users.empty());
      assert(projection_epochs.empty());
      assert(!dirty_fields);
      assert(!dirty_below);
      assert(!reduction_fields);
#endif
    }

    //--------------------------------------------------------------------------
    void LogicalState::clear_logical_users(void)
    //--------------------------------------------------------------------------
    {
      if (!curr_epoch_users.empty())
      {
        for (LegionList<LogicalUser,CURR_LOGICAL_ALLOC>::track_aligned::
              const_iterator it = curr_epoch_users.begin(); it != 
              curr_epoch_users.end(); it++)
        {
          it->op->remove_mapping_reference(it->gen); 
        }
        curr_epoch_users.clear();
      }
      if (!prev_epoch_users.empty())
      {
        for (LegionList<LogicalUser,PREV_LOGICAL_ALLOC>::track_aligned::
              const_iterator it = prev_epoch_users.begin(); it != 
              prev_epoch_users.end(); it++)
        {
          it->op->remove_mapping_reference(it->gen); 
        }
        prev_epoch_users.clear();
      }
    }

    //--------------------------------------------------------------------------
    void LogicalState::reset(void)
    //--------------------------------------------------------------------------
    {
      field_states.clear();
      clear_logical_users(); 
      dirty_below.clear();
      dirty_fields.clear();
      reduction_fields.clear();
      outstanding_reductions.clear();
      for (std::list<ProjectionEpoch*>::const_iterator it = 
            projection_epochs.begin(); it != projection_epochs.end(); it++)
        delete *it;
      projection_epochs.clear();
    } 

    //--------------------------------------------------------------------------
    void LogicalState::clear_deleted_state(const FieldMask &deleted_mask)
    //--------------------------------------------------------------------------
    {
      for (LegionList<FieldState>::aligned::iterator it = field_states.begin();
            it != field_states.end(); /*nothing*/)
      {
        it->valid_fields -= deleted_mask;
        if (!it->valid_fields)
        {
          it = field_states.erase(it);
          continue;
        }
        std::vector<LegionColor> to_delete;
        for (LegionMap<LegionColor,FieldMask>::aligned::iterator child_it = 
              it->open_children.begin(); child_it != 
              it->open_children.end(); child_it++)
        {
          child_it->second -= deleted_mask;
          if (!child_it->second)
            to_delete.push_back(child_it->first);
        }
        if (!to_delete.empty())
        {
          for (std::vector<LegionColor>::const_iterator cit = to_delete.begin();
                cit != to_delete.end(); cit++)
            it->open_children.erase(*cit);
        }
        if (!it->open_children.empty())
          it++;
        else
          it = field_states.erase(it);
      }
      reduction_fields -= deleted_mask;
      if (!outstanding_reductions.empty())
      {
        std::vector<ReductionOpID> to_delete;
        for (LegionMap<ReductionOpID,FieldMask>::aligned::iterator it = 
              outstanding_reductions.begin(); it != 
              outstanding_reductions.end(); it++)
        {
          it->second -= deleted_mask;
          if (!it->second)
            to_delete.push_back(it->first);
        }
        for (std::vector<ReductionOpID>::const_iterator it = 
              to_delete.begin(); it != to_delete.end(); it++)
        {
          outstanding_reductions.erase(*it);
        }
      }
      dirty_below -= deleted_mask;
      dirty_fields -= deleted_mask;
    }

    //--------------------------------------------------------------------------
    void LogicalState::advance_projection_epochs(const FieldMask &advance_mask)
    //--------------------------------------------------------------------------
    {
      // See if we can get some coalescing going on here
      std::map<ProjectionEpochID,ProjectionEpoch*> to_add; 
      for (std::list<ProjectionEpoch*>::iterator it = 
            projection_epochs.begin(); it != 
            projection_epochs.end(); /*nothing*/)
      {
        FieldMask overlap = (*it)->valid_fields & advance_mask;
        if (!overlap)
        {
          it++;
          continue;
        }
        const ProjectionEpochID next_epoch_id = (*it)->epoch_id + 1;
        std::map<ProjectionEpochID,ProjectionEpoch*>::iterator finder = 
          to_add.find(next_epoch_id);
        if (finder == to_add.end())
        {
          ProjectionEpoch *next_epoch = 
            new ProjectionEpoch((*it)->epoch_id+1, overlap);
          to_add[next_epoch_id] = next_epoch;
        }
        else
          finder->second->valid_fields |= overlap;
        // Filter the fields from our old one
        (*it)->valid_fields -= overlap;
        if (!((*it)->valid_fields))
        {
          delete (*it);
          it = projection_epochs.erase(it);
        }
        else
          it++;
      }
      if (!to_add.empty())
      {
        for (std::map<ProjectionEpochID,ProjectionEpoch*>::const_iterator it = 
              to_add.begin(); it != to_add.end(); it++)
          projection_epochs.push_back(it->second);
      }
    }

    //--------------------------------------------------------------------------
    void LogicalState::capture_projection_epochs(FieldMask capture_mask,
                                                 ProjectionInfo &info)
    //--------------------------------------------------------------------------
    {
#ifdef DEBUG_LEGION
      assert(!!capture_mask);
#endif
      for (std::list<ProjectionEpoch*>::const_iterator it = 
            projection_epochs.begin(); it != projection_epochs.end(); it++)
      {
        FieldMask overlap = (*it)->valid_fields & capture_mask;
        if (!overlap)
          continue;
        info.record_projection_epoch((*it)->epoch_id, overlap);
        capture_mask -= overlap;
        if (!capture_mask)
          return;
      }
      // If it didn't already exist, start a new projection epoch
      ProjectionEpoch *new_epoch = 
        new ProjectionEpoch(ProjectionEpoch::first_epoch, capture_mask);
      new_epoch->insert(info.projection, info.projection_space, 
                        info.sharding_function);
      projection_epochs.push_back(new_epoch);
      // Record it
      info.record_projection_epoch(ProjectionEpoch::first_epoch, capture_mask);
    }

    //--------------------------------------------------------------------------
    void LogicalState::capture_close_epochs(FieldMask capture_mask,
                                            ClosedNode *closed_node) const
    //--------------------------------------------------------------------------
    {
      for (std::list<ProjectionEpoch*>::const_iterator it = 
            projection_epochs.begin(); it != projection_epochs.end(); it++)
      {
        FieldMask overlap = (*it)->valid_fields & capture_mask;
        if (!overlap)
          continue;
        closed_node->record_projections(*it, overlap);
        capture_mask -= overlap;
        if (!capture_mask)
          return;
      }
    }

    //--------------------------------------------------------------------------
    void LogicalState::update_projection_epochs(FieldMask update_mask,
                                                const ProjectionInfo &info)
    //--------------------------------------------------------------------------
    {
      for (std::list<ProjectionEpoch*>::const_iterator it = 
            projection_epochs.begin(); it != projection_epochs.end(); it++)
      {
        FieldMask overlap = (*it)->valid_fields & update_mask;
        if (!overlap)
          continue;
        (*it)->insert(info.projection, info.projection_space, 
                      info.sharding_function);
        update_mask -= overlap;
        if (!update_mask)
          return;
      }
#ifdef DEBUG_LEGION
      assert(!!update_mask);
#endif
      // If we get here will still have an update mask so make an epoch
      ProjectionEpoch *new_epoch = 
        new ProjectionEpoch(ProjectionEpoch::first_epoch, update_mask);
      new_epoch->insert(info.projection, info.projection_space, 
                        info.sharding_function);
      projection_epochs.push_back(new_epoch);
    }

    /////////////////////////////////////////////////////////////
    // FieldState 
    /////////////////////////////////////////////////////////////

    //--------------------------------------------------------------------------
    FieldState::FieldState(void)
      : open_state(NOT_OPEN), redop(0), projection(NULL), 
        projection_space(NULL), rebuild_timeout(1)
    //--------------------------------------------------------------------------
    {
    }

    //--------------------------------------------------------------------------
    FieldState::FieldState(const GenericUser &user, const FieldMask &m, 
                           const LegionColor c)
      : ChildState(m), redop(0), projection(NULL), 
        projection_space(NULL), rebuild_timeout(1)
    //--------------------------------------------------------------------------
    {
      if (IS_READ_ONLY(user.usage))
        open_state = OPEN_READ_ONLY;
      else if (IS_WRITE(user.usage))
        open_state = OPEN_READ_WRITE;
      else if (IS_REDUCE(user.usage))
      {
        open_state = OPEN_SINGLE_REDUCE;
        redop = user.usage.redop;
      }
      open_children[c] = m;
    }

    //--------------------------------------------------------------------------
    FieldState::FieldState(const RegionUsage &usage, const FieldMask &m,
                           ProjectionFunction *proj, IndexSpaceNode *proj_space,
                           ShardingFunction *fn, bool disjoint, 
                           bool dirty_reduction)
      : ChildState(m), redop(0), projection(proj), 
        projection_space(proj_space), sharding_function(fn), rebuild_timeout(1)
    //--------------------------------------------------------------------------
    {
#ifdef DEBUG_LEGION
      assert(projection != NULL);
#endif
      if (IS_READ_ONLY(usage))
        open_state = OPEN_READ_ONLY_PROJ;
      else if (IS_REDUCE(usage))
      {
        if (dirty_reduction)
          open_state = OPEN_REDUCE_PROJ_DIRTY;
        else
          open_state = OPEN_REDUCE_PROJ;
        redop = usage.redop;
      }
      else if (disjoint && (projection->depth == 0))
        open_state = OPEN_READ_WRITE_PROJ_DISJOINT_SHALLOW;
      else
        open_state = OPEN_READ_WRITE_PROJ;
    }

    //--------------------------------------------------------------------------
    bool FieldState::overlaps(const FieldState &rhs) const
    //--------------------------------------------------------------------------
    {
      if (redop != rhs.redop)
        return false;
      if (projection != rhs.projection)
        return false;
      // Only do this test if they are both projections
      if ((projection != NULL) && (projection_space != rhs.projection_space))
        return false;
      if (redop == 0)
        return (open_state == rhs.open_state);
      else
      {
#ifdef DEBUG_LEGION
        assert((open_state == OPEN_SINGLE_REDUCE) ||
               (open_state == OPEN_MULTI_REDUCE) ||
               (open_state == OPEN_REDUCE_PROJ) ||
               (open_state == OPEN_REDUCE_PROJ_DIRTY));
        assert((rhs.open_state == OPEN_SINGLE_REDUCE) ||
               (rhs.open_state == OPEN_MULTI_REDUCE) ||
               (rhs.open_state == OPEN_REDUCE_PROJ) ||
               (rhs.open_state == OPEN_REDUCE_PROJ_DIRTY));
#endif
        // Only support merging reduction fields with exactly the
        // same mask which should be single fields for reductions
        return (valid_fields == rhs.valid_fields);
      }
    }

    //--------------------------------------------------------------------------
    void FieldState::merge(const FieldState &rhs, RegionTreeNode *node)
    //--------------------------------------------------------------------------
    {
      valid_fields |= rhs.valid_fields;
      for (LegionMap<LegionColor,FieldMask>::aligned::const_iterator it = 
            rhs.open_children.begin(); it != rhs.open_children.end(); it++)
      {
        LegionMap<LegionColor,FieldMask>::aligned::iterator finder = 
                                      open_children.find(it->first);
        if (finder == open_children.end())
          open_children[it->first] = it->second;
        else
          finder->second |= it->second;
      }
#ifdef DEBUG_LEGION
      assert(redop == rhs.redop);
      assert(projection == rhs.projection);
#endif
      if (redop > 0)
      {
#ifdef DEBUG_LEGION
        assert(!open_children.empty());
#endif
        // For the reductions, handle the case where we need to merge
        // reduction modes, if they are all disjoint, we don't need
        // to distinguish between single and multi reduce
        if (node->are_all_children_disjoint())
        {
          open_state = OPEN_READ_WRITE;
          redop = 0;
        }
        else
        {
          if (open_children.size() == 1)
            open_state = OPEN_SINGLE_REDUCE;
          else
            open_state = OPEN_MULTI_REDUCE;
        }
      }
    }

    //--------------------------------------------------------------------------
    bool FieldState::can_elide_close_operation(const ProjectionInfo &info) const
    //--------------------------------------------------------------------------
    {
      // Different projection functions are means we can't elide it
      if (projection != info.projection)
        return false;
      if (sharding_function != NULL)
      {
#ifdef DEBUG_LEGION
        assert(info.sharding_function != NULL);
#endif
        // First the shard functions must be the same
        if (sharding_function != info.sharding_function)
          return false;
        // Then the index spaces must be the same
        return (projection_space == info.projection_space);
      }
      else
      {
#ifdef DEBUG_LEGION
        assert(info.sharding_function == NULL);
#endif
        // The current domain just needs to dominate the existing domain
        return projection_domain_dominates(info.projection_space);
      }
    }

    //--------------------------------------------------------------------------
    bool FieldState::can_elide_close_operation_shallow(
                                               const ProjectionInfo &info) const
    //--------------------------------------------------------------------------
    {
      // If the projection info isn't depth 0 then we can't elide it
      if (info.projection->depth > 0)
        return false;
      if (sharding_function != NULL)
      {
#ifdef DEBUG_LEGION
        assert(info.sharding_function != NULL);
#endif
        // If we have different projection functions or sharding functions
        // then we can't elide the close operation
        if (projection != info.projection)
          return false;
        if (sharding_function != info.sharding_function)
          return false;
      }
#ifdef DEBUG_LEGION
      else
        assert(info.sharding_function == NULL);
#endif
      return true;
    }

    //--------------------------------------------------------------------------
    bool FieldState::projection_domain_dominates(
                                               IndexSpaceNode *next_space) const
    //--------------------------------------------------------------------------
    {
#ifdef DEBUG_LEGION
      assert(projection_space != NULL);
#endif
      if (projection_space == next_space)
        return true;
      // If the domains do not have the same type, the answer must be no
      if (projection_space->handle.get_type_tag() != 
          next_space->handle.get_type_tag())
        return false;
      return projection_space->dominates(next_space);
    }

    //--------------------------------------------------------------------------
    void FieldState::print_state(TreeStateLogger *logger,
                                 const FieldMask &capture_mask) const
    //--------------------------------------------------------------------------
    {
      switch (open_state)
      {
        case NOT_OPEN:
          {
            logger->log("Field State: NOT OPEN (%ld)", 
                        open_children.size());
            break;
          }
        case OPEN_READ_WRITE:
          {
            logger->log("Field State: OPEN READ WRITE (%ld)", 
                        open_children.size());
            break;
          }
        case OPEN_READ_ONLY:
          {
            logger->log("Field State: OPEN READ-ONLY (%ld)", 
                        open_children.size());
            break;
          }
        case OPEN_SINGLE_REDUCE:
          {
            logger->log("Field State: OPEN SINGLE REDUCE Mode %d (%ld)", 
                        redop, open_children.size());
            break;
          }
        case OPEN_MULTI_REDUCE:
          {
            logger->log("Field State: OPEN MULTI REDUCE Mode %d (%ld)", 
                        redop, open_children.size());
            break;
          }
        case OPEN_READ_ONLY_PROJ:
          {
            logger->log("Field State: OPEN READ-ONLY PROJECTION %d",
                        projection);
            break;
          }
        case OPEN_READ_WRITE_PROJ:
          {
            logger->log("Field State: OPEN READ WRITE PROJECTION %d",
                        projection);
            break;
          }
        case OPEN_REDUCE_PROJ:
          {
            logger->log("Field State: OPEN REDUCE PROJECTION %d Mode %d",
                        projection, redop);
            break;
          }
        default:
          assert(false);
      }
      logger->down();
      for (LegionMap<LegionColor,FieldMask>::aligned::const_iterator it = 
            open_children.begin(); it != open_children.end(); it++)
      {
        FieldMask overlap = it->second & capture_mask;
        if (!overlap)
          continue;
        char *mask_buffer = overlap.to_string();
        logger->log("Color %d   Mask %s", it->first, mask_buffer);
        free(mask_buffer);
      }
      logger->up();
    }

    /////////////////////////////////////////////////////////////
    // Closed Node
    /////////////////////////////////////////////////////////////

    //--------------------------------------------------------------------------
    ClosedNode::ClosedNode(RegionTreeNode *n)
      : node(n)
    //--------------------------------------------------------------------------
    {
    }

    //--------------------------------------------------------------------------
    ClosedNode::ClosedNode(const ClosedNode &rhs)
      : node(rhs.node)
    //--------------------------------------------------------------------------
    {
      // should never be called
      assert(false);
    }

    //--------------------------------------------------------------------------
    ClosedNode::~ClosedNode(void)
    //--------------------------------------------------------------------------
    {
      // Recursively delete the rest of the tree
      for (std::map<RegionTreeNode*,ClosedNode*>::const_iterator it = 
            children.begin(); it != children.end(); it++)
        delete it->second;
      children.clear();
    }

    //--------------------------------------------------------------------------
    ClosedNode& ClosedNode::operator=(const ClosedNode &rhs)
    //--------------------------------------------------------------------------
    {
      // should never be called
      assert(false);
      return *this;
    }

    //--------------------------------------------------------------------------
    ClosedNode* ClosedNode::clone_disjoint_projection(
                  RegionTreeNode *child_node, const FieldMask &close_mask) const
    //--------------------------------------------------------------------------
    {
#ifdef DEBUG_LEGION
      assert(children.empty()); // should never have any children here
#endif
      ClosedNode *result = new ClosedNode(child_node);
      for (std::map<std::pair<ProjectionFunction*,ShardingFunction*>,
            LegionMap<IndexSpaceNode*,FieldMask>::aligned>::const_iterator pit =
            projections.begin(); pit != projections.end(); pit++)
      {
        for (LegionMap<IndexSpaceNode*,FieldMask>::aligned::const_iterator it = 
              pit->second.begin(); it != pit->second.end(); it++)
        {
          FieldMask overlap = it->second & close_mask;
          if (!overlap)
            continue;
          result->record_projection(pit->first.first, it->first, overlap);
        }
      }
      return result;
    }

    //--------------------------------------------------------------------------
    void ClosedNode::record_projection(ProjectionFunction *function,
                                   IndexSpaceNode *space, const FieldMask &mask)
    //--------------------------------------------------------------------------
    {
      std::pair<ProjectionFunction*,ShardingFunction*> key(function, NULL);
      projections[key][space] |= mask;
    }

    //--------------------------------------------------------------------------
    void ClosedNode::add_child_node(ClosedNode *child)
    //--------------------------------------------------------------------------
    {
#ifdef DEBUG_LEGION
      assert(children.find(child->node) == children.end());
#endif
      children[child->node] = child; 
    }

    //--------------------------------------------------------------------------
    ClosedNode* ClosedNode::get_child_node(RegionTreeNode *child) const
    //--------------------------------------------------------------------------
    {
      std::map<RegionTreeNode*,ClosedNode*>::const_iterator finder = 
        children.find(child);
      if (finder != children.end())
        return finder->second;
      else
        return NULL;
    }

    //--------------------------------------------------------------------------
    void ClosedNode::record_closed_fields(const FieldMask &fields)
    //--------------------------------------------------------------------------
    {
      covered_fields |= fields;
    }

    //--------------------------------------------------------------------------
    void ClosedNode::record_reduced_fields(const FieldMask &fields)
    //--------------------------------------------------------------------------
    {
      reduced_fields |= fields;
    }

    //--------------------------------------------------------------------------
    void ClosedNode::record_projections(const ProjectionEpoch *epoch,
                                        const FieldMask &fields)
    //--------------------------------------------------------------------------
    {
      for (std::map<ProjectionFunction*,std::set<IndexSpaceNode*> >::
            const_iterator pit = epoch->projections.begin(); 
            pit != epoch->projections.end(); pit++)
      {
        const std::pair<ProjectionFunction*,ShardingFunction*> 
          key(pit->first, epoch->sharding_function);
        std::map<std::pair<ProjectionFunction*,ShardingFunction*>,
                 LegionMap<IndexSpaceNode*,FieldMask>::aligned>::iterator 
                   finder = projections.find(key);
        if (finder != projections.end())
        {
          for (std::set<IndexSpaceNode*>::const_iterator it = 
                pit->second.begin(); it != pit->second.end(); it++)
          {
            LegionMap<IndexSpaceNode*,FieldMask>::aligned::iterator finder2 = 
              finder->second.find(*it);
            if (finder2 == finder->second.end())
              finder->second[*it] = fields;
            else
              finder2->second |= fields;
          }
        }
        else
        {
          // Didn't exist before so we can just insert 
          LegionMap<IndexSpaceNode*,FieldMask>::aligned &spaces = 
            projections[key];
          for (std::set<IndexSpaceNode*>::const_iterator it = 
                pit->second.begin(); it != pit->second.end(); it++)
            spaces[*it] = fields;
        }
      }
    }

    //--------------------------------------------------------------------------
    bool ClosedNode::has_sharded_projection(const FieldMask &mask) const
    //--------------------------------------------------------------------------
    {
      if (projections.empty())
        return false;
      for (std::map<std::pair<ProjectionFunction*,ShardingFunction*>,
               LegionMap<IndexSpaceNode*,FieldMask>::aligned>::const_iterator
            pit = projections.begin(); pit != projections.end(); pit++)
      {
        if (pit->first.second == NULL)
          continue;
        for (LegionMap<IndexSpaceNode*,FieldMask>::aligned::const_iterator it =
              pit->second.begin(); it != pit->second.end(); it++)
        {
          if (it->second * mask)
            continue;
          return true;
        }
      }
      return false;
    }

    //--------------------------------------------------------------------------
    void ClosedNode::compute_needed_shards(const FieldMask &mask,
                                           RegionTreeNode *target,
                     LegionMap<ShardID,FieldMask>::aligned &needed_shards) const
    //--------------------------------------------------------------------------
    {
      if (projections.empty())
        return;
      for (std::map<std::pair<ProjectionFunction*,ShardingFunction*>,
               LegionMap<IndexSpaceNode*,FieldMask>::aligned>::const_iterator
            pit = projections.begin(); pit != projections.end(); pit++)
      {
        if (pit->first.second == NULL)
          continue;
        for (LegionMap<IndexSpaceNode*,FieldMask>::aligned::const_iterator it =
              pit->second.begin(); it != pit->second.end(); it++)
        {
          if (it->second * mask)
            continue;
          Domain full_space;
          it->first->get_launch_space_domain(full_space);
          // Invert the projection function to find the interfering points
          std::set<DomainPoint> interfering_points;
          pit->first.first->find_interfering_points(target->context, node, 
                it->first->handle, full_space, target, interfering_points);
          if (!interfering_points.empty())
          {
            for (std::set<DomainPoint>::const_iterator dit = 
                  interfering_points.begin(); dit != 
                  interfering_points.end(); dit++)
            {
              ShardID shard = pit->first.second->find_owner(*dit, full_space);
              needed_shards[shard] |= it->second; 
            }
          }
        }
      }
    }

    //--------------------------------------------------------------------------
    void ClosedNode::fix_closed_tree(void)
    //--------------------------------------------------------------------------
    {
      // If we are complete and have all our children, that we can also
      // infer covering at this node
      if (!children.empty())
      {
        const bool local_complete = node->is_complete() && 
          (children.size() == node->get_num_children());
        bool first_child = true;
        FieldMask child_covered;
        // Do all our sub-trees first
        for (std::map<RegionTreeNode*,ClosedNode*>::const_iterator it = 
              children.begin(); it != children.end(); it++)
        {
          // Recurse down the tree
          it->second->fix_closed_tree();
          // Update our valid mask
          valid_fields |= it->second->get_valid_fields();
          // If the child is complete we can also update covered
          if (it->second->node->is_complete())
            covered_fields |= it->second->get_covered_fields();
          if (local_complete)
          {
            if (first_child)
            {
              child_covered = it->second->get_covered_fields();
              first_child = false;
            }
            else
              child_covered &= it->second->get_covered_fields();
          }
        }
        if (local_complete && !!child_covered)
          covered_fields |= child_covered;
      }
      // All our covered fields are always valid
      valid_fields |= covered_fields;
      // Finally update our valid fields based on any projections
      if (!projections.empty())
      {
        for (std::map<std::pair<ProjectionFunction*,ShardingFunction*>,
                  LegionMap<IndexSpaceNode*,FieldMask>::aligned>::const_iterator
              pit = projections.begin(); pit != projections.end(); pit++) 
        {
          for (LegionMap<IndexSpaceNode*,FieldMask>::aligned::const_iterator 
                it = pit->second.begin(); it != pit->second.end(); it++)
            valid_fields |= it->second;
        }
      }
    }

    //--------------------------------------------------------------------------
    void ClosedNode::filter_dominated_fields(const ClosedNode *old_tree, 
                                            FieldMask &non_dominated_mask) const
    //--------------------------------------------------------------------------
    {
#ifdef DEBUG_LEGION
      assert(node == old_tree->node); // should always be the same
#endif
      // We can remove any fields we are covered by here
      if (!!covered_fields)
      {
        non_dominated_mask -= covered_fields;
        if (!non_dominated_mask)
          return;
      }
      // If we have any projections, we can also try to filter by that
      if (!projections.empty())
      {
        old_tree->filter_dominated_projection_fields(non_dominated_mask, 
                                                     projections); 
        if (!non_dominated_mask)
          return;
      }
      // Otherwise try to see if the children zip well, this only
      // works if we actually have children that can dominate other children
      if (!children.empty())
        old_tree->filter_dominated_children(non_dominated_mask, children);
    }

    //--------------------------------------------------------------------------
    void ClosedNode::filter_dominated_projection_fields(
        FieldMask &non_dominated_mask,
        const std::map<std::pair<ProjectionFunction*,ShardingFunction*>,
          LegionMap<IndexSpaceNode*,FieldMask>::aligned> &new_projections) const
    //--------------------------------------------------------------------------
    {
      // In order to remove a dominated field, for each of our projection
      // operations, we need to find one in the new set that dominates it
      FieldMask dominated_mask = non_dominated_mask;
      for (std::map<std::pair<ProjectionFunction*,ShardingFunction*>,
              LegionMap<IndexSpaceNode*,FieldMask>::aligned>::const_iterator 
            pit = projections.begin(); pit != projections.end(); pit++)
      {
        // Set this iterator to the begining to start
        // Use it later to find domains with the same projection function
        std::map<std::pair<ProjectionFunction*,ShardingFunction*>,
                 LegionMap<IndexSpaceNode*,FieldMask>::aligned>::const_iterator
                   finder = new_projections.begin();
        for (LegionMap<IndexSpaceNode*,FieldMask>::aligned::const_iterator dit =
              pit->second.begin(); dit != pit->second.end(); dit++)
        {
          FieldMask overlap = dit->second & dominated_mask;
          if (!overlap)
            continue;
          // If it's still at the beginning try to find it
          if (finder == new_projections.begin())
            finder = new_projections.find(pit->first);
          // If we found it then we can try to find overlapping domains
          if (finder != new_projections.end())
          {
            for (LegionMap<IndexSpaceNode*,FieldMask>::aligned::const_iterator 
                  it = finder->second.begin(); it != finder->second.end(); it++)
            {
              FieldMask dom_overlap = overlap & it->second;
              if (!dom_overlap)
                continue; 
              // Types don't have to match, if they don't we don't care
              if (it->first->handle.get_type_tag() !=
                  dit->first->handle.get_type_tag())
                continue;
              // See if the domain dominates
              if (it->first->dominates(dit->first))
              {
                overlap -= dom_overlap;
                if (!overlap)
                  break;
              }
            }
          }
          // Any fields still in overlap are not dominated
          if (!!overlap)
          {
            dominated_mask -= overlap;
            if (!dominated_mask)
              break;
          }
        }
        // Didn't find any dominated fields so we are done
        if (!dominated_mask)
          break;
      }
      if (!!dominated_mask)
        non_dominated_mask -= dominated_mask;
    }

    //--------------------------------------------------------------------------
    void ClosedNode::filter_dominated_children(FieldMask &non_dominated_mask,
               const std::map<RegionTreeNode*,ClosedNode*> &new_children) const
    //--------------------------------------------------------------------------
    {
      // If the child is created for a complete partition with an identity
      // projection over the entire color space, we are dominated for its fields
      // TODO: Any bijective projections can use this optimization
      ProjectionFunction *identity =
        node->context->runtime->find_projection_function(0);
      for (std::map<RegionTreeNode*,ClosedNode*>::const_iterator it =
            new_children.begin(); it != new_children.end(); it++)
      {
        if (it->first->is_region() || it->second->projections.empty()) 
          continue;
        PartitionNode *node = it->first->as_partition_node();
        if (!node->is_complete()) 
          continue;
        IndexSpaceNode *color_space = node->row_source->color_space;
<<<<<<< HEAD
        // Iterate over the projections and look for anything with an 
        // identity projection function for which we can do something
        FieldMask non_dominated_by_any;
        for (std::map<std::pair<ProjectionFunction*,ShardingFunction*>,
              LegionMap<IndexSpaceNode*,FieldMask>::aligned>::const_iterator
              pit = it->second->projections.begin(); 
              pit != it->second->projections.end(); pit++)
        {
          if (pit->first.first != identity)
            continue;
          for (LegionMap<IndexSpaceNode*,FieldMask>::aligned::const_iterator 
                dit = pit->second.begin(); dit != pit->second.end(); dit++)
          {
            FieldMask overlap = non_dominated_mask & dit->second;
            if (!overlap)
              continue;
            FieldMask reduction_mask = overlap & it->second->reduced_fields;
            if (!!reduction_mask)
            {
              non_dominated_by_any |= reduction_mask;
              overlap -= reduction_mask;
            }
            if ((color_space->get_num_dims() != dit->first->get_num_dims()) ||
                !dit->first->dominates(color_space))
              non_dominated_mask |= overlap;
          }
=======
        std::map<ProjectionFunction*,
                 LegionMap<IndexSpaceNode*,FieldMask>::aligned>::const_iterator 
            finder = it->second->projections.find(identity);
        if (finder == it->second->projections.end()) 
          continue;

        FieldMask new_child_dominated;
        for (LegionMap<IndexSpaceNode*,FieldMask>::aligned::const_iterator dit =
              finder->second.begin(); dit != finder->second.end(); dit++)
        {
          const FieldMask overlap = non_dominated_mask & dit->second;
          if (!overlap)
            continue;
          // Make sure they are the same dimension then see if we
          // dominate the color space in which case we know we cover
          // the entire partition
          if ((color_space->get_num_dims() == dit->first->get_num_dims()) &&
              dit->first->dominates(color_space))
            new_child_dominated |= overlap;
        }
        // See if we have any dominated fields
        if (!new_child_dominated)
          continue;
        // If there are any reduction fields they can't be dominated
        if (!!it->second->reduced_fields)
        {
          new_child_dominated -= it->second->reduced_fields;
          if (!new_child_dominated)
            continue;
>>>>>>> 16511fe1
        }
        // Remove the fields dominated by this new child
        non_dominated_mask -= new_child_dominated;
        if (!!non_dominated_mask) 
          return;
      }
      // In order to remove a field, it has to be dominated in all our children
      FieldMask dominated_fields = non_dominated_mask;
      // If we have projections instead of explicitly closed children then we 
      // aren't going to directly compare them right now
      // TODO: make this analysis more precise
      if (!projections.empty())
      {
        for (std::map<std::pair<ProjectionFunction*,ShardingFunction*>,
                LegionMap<IndexSpaceNode*,FieldMask>::aligned>::const_iterator
              pit = projections.begin(); pit != projections.end(); pit++)
        {
          for (LegionMap<IndexSpaceNode*,FieldMask>::aligned::const_iterator 
                it = pit->second.begin(); it != pit->second.end(); it++)
          {
            const FieldMask overlap = it->second & dominated_fields;
            if (!overlap)
              continue;
            dominated_fields -= overlap;
            if (!dominated_fields)
              return;
          }
        }
      }
      FieldMask not_dominated_by_all;
      for (std::map<RegionTreeNode*,ClosedNode*>::const_iterator it = 
            children.begin(); it != children.end(); it++)
      {
        FieldMask overlap = it->second->get_valid_fields() & non_dominated_mask;
        if (!overlap)
          continue;
        std::map<RegionTreeNode*,ClosedNode*>::const_iterator finder = 
          new_children.find(it->first);
        // If we can't find it, then we are not dominated for those fields
        if (finder == new_children.end())
        {
          dominated_fields -= overlap;
          if (!dominated_fields)
            return;
          continue;
        }
        FieldMask child_non_dominated = overlap;
        finder->second->filter_dominated_fields(it->second,child_non_dominated);
        not_dominated_by_all |= child_non_dominated;
      }
      non_dominated_mask -= dominated_fields - not_dominated_by_all;
    }

    //--------------------------------------------------------------------------
    void ClosedNode::pack_closed_node(Serializer &rez) const 
    //--------------------------------------------------------------------------
    {
      if (node->is_region())
        rez.serialize(node->as_region_node()->handle);
      else
        rez.serialize(node->as_partition_node()->handle);
      rez.serialize(valid_fields);
      rez.serialize(covered_fields);
      rez.serialize<size_t>(projections.size());
      for (std::map<std::pair<ProjectionFunction*,ShardingFunction*>,
              LegionMap<IndexSpaceNode*,FieldMask>::aligned>::const_iterator 
            pit = projections.begin(); pit != projections.end(); pit++)
      {
        rez.serialize(pit->first.first->projection_id);
        if (pit->first.second != NULL)
        {
          rez.serialize<bool>(true);
          rez.serialize(pit->first.second->sharding_id);
        }
        else
          rez.serialize<bool>(false);
        rez.serialize<size_t>(pit->second.size());
        for (LegionMap<IndexSpaceNode*,FieldMask>::aligned::const_iterator it =
              pit->second.begin(); it != pit->second.end(); it++)
        {
          rez.serialize(it->first->handle);
          rez.serialize(it->second);
        }
      }
      rez.serialize<size_t>(children.size());
      for (std::map<RegionTreeNode*,ClosedNode*>::const_iterator it = 
            children.begin(); it != children.end(); it++)
        it->second->pack_closed_node(rez);
    }

    //--------------------------------------------------------------------------
    void ClosedNode::perform_unpack(Deserializer &derez, InnerContext *ctx, 
                                    Runtime *runtime, bool is_region)
    //--------------------------------------------------------------------------
    {
      derez.deserialize(valid_fields);
      derez.deserialize(covered_fields);
      size_t num_projections;
      derez.deserialize(num_projections);
      for (unsigned idx = 0; idx < num_projections; idx++)
      {
        ProjectionID pid;
        derez.deserialize(pid);
        std::pair<ProjectionFunction*,ShardingFunction*> key(
            runtime->find_projection_function(pid), NULL);
        bool has_sharding_function;
        derez.deserialize(has_sharding_function);
        if (has_sharding_function)
        {
          ShardingID sid;
          derez.deserialize(sid);
          key.second = ctx->find_sharding_function(sid);
        }
        LegionMap<IndexSpaceNode*,FieldMask>::aligned &spaces = 
          projections[key];
        size_t num_doms;
        derez.deserialize(num_doms);
        for (unsigned idx2 = 0; idx2 < num_doms; idx2++)
        {
          IndexSpace handle;
          derez.deserialize(handle);
          IndexSpaceNode *node = runtime->forest->get_node(handle);
          derez.deserialize(spaces[node]);
        }
      }
      size_t num_children;
      derez.deserialize(num_children);
      for (unsigned idx = 0; idx < num_children; idx++)
      {
        ClosedNode *child = unpack_closed_node(derez, ctx, runtime, !is_region);
        children[child->node] = child;
      }
    }

    //--------------------------------------------------------------------------
    /*static*/ ClosedNode* ClosedNode::unpack_closed_node(Deserializer &derez,
                            InnerContext *ctx, Runtime *runtime, bool is_region)
    //--------------------------------------------------------------------------
    {
      RegionTreeNode *node = NULL;
      if (is_region)
      {
        LogicalRegion handle;
        derez.deserialize(handle);
        node = runtime->forest->get_node(handle);
      }
      else
      {
        LogicalPartition handle;
        derez.deserialize(handle);
        node = runtime->forest->get_node(handle);
      }
      ClosedNode *result = new ClosedNode(node);
      result->perform_unpack(derez, ctx, runtime, is_region);
      return result;
    }

    /////////////////////////////////////////////////////////////
    // Logical Closer 
    /////////////////////////////////////////////////////////////

    //--------------------------------------------------------------------------
    LogicalCloser::LogicalCloser(ContextID c, const LogicalUser &u, 
                                 RegionTreeNode *r, bool val, bool capture)
      : ctx(c), user(u), root_node(r), validates(val), capture_users(capture),
        normal_close_op(NULL), index_close_op(NULL),
        read_only_close_op(NULL), flush_only_close_op(NULL)
    //--------------------------------------------------------------------------
    {
    }

    //--------------------------------------------------------------------------
    LogicalCloser::LogicalCloser(const LogicalCloser &rhs)
      : user(rhs.user), root_node(rhs.root_node), validates(rhs.validates),
        capture_users(rhs.capture_users)
    //--------------------------------------------------------------------------
    {
      // should never be called
      assert(false);
    }

    //--------------------------------------------------------------------------
    LogicalCloser::~LogicalCloser(void)
    //--------------------------------------------------------------------------
    {
    }

    //--------------------------------------------------------------------------
    LogicalCloser& LogicalCloser::operator=(const LogicalCloser &rhs)
    //--------------------------------------------------------------------------
    {
      // should never be called
      assert(false);
      return *this;
    }

    //--------------------------------------------------------------------------
    void LogicalCloser::record_close_operation(const FieldMask &mask, 
                                           bool projection, bool disjoint_close)
    //--------------------------------------------------------------------------
    {
#ifdef DEBUG_LEGION
      assert(!!mask);
#endif
      if (disjoint_close)
      {
#ifdef DEBUG_LEGION
        assert(projection); // should only happen with projections
        assert(mask * normal_close_mask); // shouldn't overlap
#endif
        disjoint_close_mask |= mask;
        closed_projections |= mask;
      }
      else
      {
#ifdef DEBUG_LEGION
        assert(mask * disjoint_close_mask); // shouldn't overlap
#endif
        normal_close_mask |= mask;
        if (projection)
          closed_projections |= mask;
      }
    }

    //--------------------------------------------------------------------------
    void LogicalCloser::record_overwriting_close(const FieldMask &mask,
                                                 bool projection)
    //--------------------------------------------------------------------------
    {
#ifdef DEBUG_LEGION
      assert(!!mask);
#endif
      // Overwriting closes do all the same stuff as read-only closes
      // only they also get to clear the dirty-below bits in the state
      overwriting_close_mask |= mask;
      record_read_only_close(mask, projection);
    }

    //--------------------------------------------------------------------------
    void LogicalCloser::record_read_only_close(const FieldMask &mask,
                                               bool projection)
    //--------------------------------------------------------------------------
    {
#ifdef DEBUG_LEGION
      assert(!!mask);
#endif
      read_only_close_mask |= mask;
      if (projection)
        closed_projections |= mask;
    }

    //--------------------------------------------------------------------------
    void LogicalCloser::record_flush_only_close(const FieldMask &mask)
    //--------------------------------------------------------------------------
    {
#ifdef DEBUG_LEGION
      assert(!!mask);
#endif
      flush_only_close_mask |= mask;
    }

    //--------------------------------------------------------------------------
    ClosedNode* LogicalCloser::find_closed_node(RegionTreeNode *node)
    //--------------------------------------------------------------------------
    {
      std::map<RegionTreeNode*,ClosedNode*>::const_iterator finder = 
        closed_nodes.find(node);
      if (finder != closed_nodes.end())
        return finder->second;
      // Otherwise we need to make it
      ClosedNode *result = new ClosedNode(node);
      closed_nodes[node] = result;
      // Make it up the tree if necessary
      if (node != root_node)
      {
        ClosedNode *parent = find_closed_node(node->get_parent());
        parent->add_child_node(result);
      }
      return result;
    }

    //--------------------------------------------------------------------------
    void LogicalCloser::record_closed_user(const LogicalUser &user,
                                          const FieldMask &mask, bool read_only)
    //--------------------------------------------------------------------------
    {
      if (read_only)
      {
        read_only_closed_users.push_back(user);
        LogicalUser &closed_user = read_only_closed_users.back();
        closed_user.field_mask = mask;
      }
      else
      {
        normal_closed_users.push_back(user);
        LogicalUser &closed_user = normal_closed_users.back();
        closed_user.field_mask = mask;
      }
    }

#ifndef LEGION_SPY
    //--------------------------------------------------------------------------
    void LogicalCloser::pop_closed_user(bool read_only)
    //--------------------------------------------------------------------------
    {
      if (read_only)
        read_only_closed_users.pop_back();
      else
        normal_closed_users.pop_back();
    }
#endif

    //--------------------------------------------------------------------------
    void LogicalCloser::initialize_close_operations(LogicalState &state, 
                                                   Operation *creator,
                                                   const VersionInfo &ver_info,
                                                   const TraceInfo &trace_info)
    //--------------------------------------------------------------------------
    {
#ifdef DEBUG_LEGION
      // These sets of fields better be disjoint
      assert(normal_close_mask * flush_only_close_mask);
#endif
      // Construct a reigon requirement for this operation
      // All privileges are based on the parent logical region
      RegionRequirement req;
      if (root_node->is_region())
        req = RegionRequirement(root_node->as_region_node()->handle,
                                READ_WRITE, EXCLUSIVE, trace_info.req.parent);
      else
        req = RegionRequirement(root_node->as_partition_node()->handle, 0,
                                READ_WRITE, EXCLUSIVE, trace_info.req.parent);
      TaskContext *ctx = creator->get_context(); 
      if (!!normal_close_mask)
      {
        normal_close_op = ctx->get_inter_close_op();
        normal_close_gen = normal_close_op->get_generation();
        // Compute the set of fields that we need
        root_node->column_source->get_field_set(normal_close_mask,
                                               trace_info.req.privilege_fields,
                                               req.privilege_fields);
        std::map<RegionTreeNode*,ClosedNode*>::const_iterator finder = 
          closed_nodes.find(root_node);
#ifdef DEBUG_LEGION
        assert(finder != closed_nodes.end()); // better have a closed tree
#endif
        // Now initialize the operation
        normal_close_op->initialize(creator->get_context(), req, finder->second,
                                    trace_info, trace_info.req_idx, 
                                    ver_info, normal_close_mask, creator);
        // We can clear this now
        closed_nodes.clear();
      }
      if (!!disjoint_close_mask)
      {
        index_close_op = ctx->get_index_close_op();
        // Compute the set of fields that we need
        req.privilege_fields.clear();
        root_node->column_source->get_field_set(disjoint_close_mask,
                                               trace_info.req.privilege_fields,
                                               req.privilege_fields);
        std::map<RegionTreeNode*,ClosedNode*>::const_iterator finder = 
          closed_nodes.find(root_node);
#ifdef DEBUG_LEGION
        assert(finder != closed_nodes.end()); // better have a closed tree
        assert(!root_node->is_region());
#endif
        IndexPartNode *part_node = root_node->as_partition_node()->row_source;
        // Perform the close over the whole domain
        index_close_op->initialize(creator->get_context(), req, finder->second, 
                                   trace_info, trace_info.req_idx, 
                                   ver_info, disjoint_close_mask, creator,
                                   part_node->color_space);
      }
      if (!!read_only_close_mask)
      {
        read_only_close_op = ctx->get_read_only_close_op(); 
        read_only_close_gen = read_only_close_op->get_generation();
        req.privilege_fields.clear();
        root_node->column_source->get_field_set(read_only_close_mask,
                                               trace_info.req.privilege_fields,
                                               req.privilege_fields);
        read_only_close_op->initialize(creator->get_context(), req, 
                                       trace_info, trace_info.req_idx, 
                                       read_only_close_mask, creator);
      }
      // Finally if we have any fields which are flush only
      // make a close operation for them and add it to force close
      if (!!flush_only_close_mask)
      {
        flush_only_close_op = ctx->get_inter_close_op();
        flush_only_close_gen = flush_only_close_op->get_generation();
        req.privilege_fields.clear();
        // Compute the set of fields that we need
        root_node->column_source->get_field_set(flush_only_close_mask,
                                               trace_info.req.privilege_fields,
                                               req.privilege_fields);
        // Make a closed tree of just the root node
        // There are no dirty fields here since we just flushing reductions
        ClosedNode *closed_tree = new ClosedNode(root_node);
        flush_only_close_op->initialize(creator->get_context(), req, 
            closed_tree, trace_info, trace_info.req_idx, 
            ver_info, flush_only_close_mask, creator);
      }
    }

    //--------------------------------------------------------------------------
    void LogicalCloser::perform_dependence_analysis(const LogicalUser &current,
                                                    const FieldMask &open_below,
              LegionList<LogicalUser,CURR_LOGICAL_ALLOC>::track_aligned &cusers,
              LegionList<LogicalUser,PREV_LOGICAL_ALLOC>::track_aligned &pusers)
    //--------------------------------------------------------------------------
    {
      // We also need to do dependence analysis against all the other operations
      // that this operation recorded dependences on above in the tree so we
      // don't run too early.
      LegionList<LogicalUser,LOGICAL_REC_ALLOC>::track_aligned &above_users = 
                                              current.op->get_logical_records();
      if (normal_close_op != NULL)
      {
        LogicalUser normal_close_user(normal_close_op, 0/*idx*/, 
            RegionUsage(READ_WRITE, EXCLUSIVE, 0/*redop*/), normal_close_mask);
        register_dependences(normal_close_op, normal_close_user, current, 
            open_below, normal_closed_users, above_users, cusers, pusers);
      }
      if (index_close_op != NULL)
      {
        LogicalUser index_close_user(index_close_op, 0/*idx*/,
           RegionUsage(READ_WRITE, EXCLUSIVE, 0/*redop*/), disjoint_close_mask);
        register_dependences(index_close_op, index_close_user, current,
            open_below, normal_closed_users, above_users, cusers, pusers);
      }
      if (read_only_close_op != NULL)
      {
        LogicalUser read_only_close_user(read_only_close_op, 0/*idx*/, 
          RegionUsage(READ_WRITE, EXCLUSIVE, 0/*redop*/), read_only_close_mask);
        register_dependences(read_only_close_op, read_only_close_user, current,
            open_below, read_only_closed_users, above_users, cusers, pusers);
        
      }
      if (flush_only_close_op != NULL)
      {
        LegionList<LogicalUser,CLOSE_LOGICAL_ALLOC>::track_aligned no_users;
        LogicalUser flush_close_user(flush_only_close_op, 0/*idx*/, 
         RegionUsage(READ_WRITE, EXCLUSIVE, 0/*redop*/), flush_only_close_mask);
        register_dependences(flush_only_close_op, flush_close_user,
            current, open_below, no_users, above_users, cusers, pusers);
      }
      // Now we can remove our references on our local users
      for (LegionList<LogicalUser>::aligned::const_iterator it = 
            normal_closed_users.begin(); it != normal_closed_users.end(); it++)
      {
        it->op->remove_mapping_reference(it->gen);
      }
      for (LegionList<LogicalUser>::aligned::const_iterator it =
            read_only_closed_users.begin(); it != 
            read_only_closed_users.end(); it++)
      {
        it->op->remove_mapping_reference(it->gen);
      }
    }

    // If you are looking for LogicalCloser::register_dependences it can 
    // be found in region_tree.cc to make sure the templates are instantiated

    //--------------------------------------------------------------------------
    void LogicalCloser::update_state(LogicalState &state)
    //--------------------------------------------------------------------------
    {
#ifdef DEBUG_LEGION
      assert(state.owner == root_node);
#endif
      // Advance any closed projection epochs
      if (!!closed_projections)
        state.advance_projection_epochs(closed_projections);
      // If we had any overwriting close operations remove dirty below bits
      if (!!overwriting_close_mask)
        state.dirty_below -= overwriting_close_mask;
      // If we only have read-only closes then we are done
      FieldMask closed_mask = 
        normal_close_mask | disjoint_close_mask | flush_only_close_mask;
      if (!closed_mask)
        return;
      root_node->filter_prev_epoch_users(state, closed_mask);
      root_node->filter_curr_epoch_users(state, closed_mask);
      // Any dirty data which is not a disjoint close resides at this level
      // otherwise it is still below
      if (!!disjoint_close_mask)
      {
        closed_mask -= disjoint_close_mask;
        if (!closed_mask)
          return;
      }
      // the dirty data now resides at this level
      state.dirty_fields |= closed_mask;
      state.dirty_below -= closed_mask;
    }

    //--------------------------------------------------------------------------
    void LogicalCloser::register_close_operations(
               LegionList<LogicalUser,CURR_LOGICAL_ALLOC>::track_aligned &users)
    //--------------------------------------------------------------------------
    {
      // No need to add mapping references, we did that in 
      // Note we also use the cached generation IDs since the close
      // operations have already been kicked off and might be done
      // LogicalCloser::register_dependences
      if (normal_close_op != NULL)
      {
        LogicalUser close_user(normal_close_op, normal_close_gen, 0/*idx*/, 
            RegionUsage(READ_WRITE, EXCLUSIVE, 0/*redop*/), normal_close_mask);
        users.push_back(close_user);
      }
      if (index_close_op != NULL)
      {
        LogicalUser close_user(index_close_op, 0/*idx*/,
           RegionUsage(READ_WRITE, EXCLUSIVE, 0/*redop*/), disjoint_close_mask);
        users.push_back(close_user);
      }
      if (read_only_close_op != NULL)
      {
        LogicalUser close_user(read_only_close_op, read_only_close_gen,0/*idx*/,
          RegionUsage(READ_WRITE, EXCLUSIVE, 0/*redop*/), read_only_close_mask);
        users.push_back(close_user);
      }
      if (flush_only_close_op != NULL)
      {
        LogicalUser close_user(flush_only_close_op, 
                               flush_only_close_gen, 0/*idx*/,
         RegionUsage(READ_WRITE, EXCLUSIVE, 0/*redop*/), flush_only_close_mask);
        users.push_back(close_user);
      }
    }

    /////////////////////////////////////////////////////////////
    // Physical State 
    /////////////////////////////////////////////////////////////

    //--------------------------------------------------------------------------
    PhysicalState::PhysicalState(RegionTreeNode *n, bool path)
      : node(n), path_only(path), captured(false)
    //--------------------------------------------------------------------------
    {
    }

    //--------------------------------------------------------------------------
    PhysicalState::PhysicalState(const PhysicalState &rhs)
      : node(NULL), path_only(false)
    //--------------------------------------------------------------------------
    {
      // should never be called
      assert(false);
    }

    //--------------------------------------------------------------------------
    PhysicalState::~PhysicalState(void)
    //--------------------------------------------------------------------------
    {
      // Remove references to our version states and delete them if necessary
      version_states.clear();
      advance_states.clear();
    }

    //--------------------------------------------------------------------------
    PhysicalState& PhysicalState::operator=(const PhysicalState &rhs)
    //--------------------------------------------------------------------------
    {
      // should never be called
      assert(false);
      return *this;
    }
    
    //--------------------------------------------------------------------------
    void PhysicalState::pack_physical_state(Serializer &rez)
    //--------------------------------------------------------------------------
    {
      rez.serialize<size_t>(version_states.size());
      for (PhysicalVersions::iterator it = version_states.begin();
            it != version_states.end(); it++)
      {
        rez.serialize(it->first->did);
        rez.serialize(it->second);
      }
      rez.serialize<size_t>(advance_states.size());
      for (PhysicalVersions::iterator it = advance_states.begin();
            it != advance_states.end(); it++)
      {
        rez.serialize(it->first->did);
        rez.serialize(it->second);
      }
    }

    //--------------------------------------------------------------------------
    void PhysicalState::unpack_physical_state(Deserializer &derez,
                                              Runtime *runtime,
                                              std::set<RtEvent> &ready_events)
    //--------------------------------------------------------------------------
    {
      WrapperReferenceMutator mutator(ready_events);
      size_t num_versions;
      derez.deserialize(num_versions);
      for (unsigned idx = 0; idx < num_versions; idx++)
      {
        DistributedID did;
        derez.deserialize(did);
        FieldMask mask;
        derez.deserialize(mask);
        RtEvent ready;
        VersionState *state = runtime->find_or_request_version_state(did,ready);
        if (ready.exists())
        {
          RtEvent done = version_states.insert(state, mask, runtime, ready);
          ready_events.insert(done);
        }
        else
          version_states.insert(state, mask, &mutator);
      }
      size_t num_advance;
      derez.deserialize(num_advance);
      for (unsigned idx = 0; idx < num_advance; idx++)
      {
        DistributedID did;
        derez.deserialize(did);
        FieldMask mask;
        derez.deserialize(mask);
        RtEvent ready;
        VersionState *state = runtime->find_or_request_version_state(did,ready);
        if (ready.exists())
        {
          RtEvent done = advance_states.insert(state, mask, runtime, ready);
          ready_events.insert(done);
        }
        else
          advance_states.insert(state, mask, &mutator);
      }
    }

    //--------------------------------------------------------------------------
    void PhysicalState::add_version_state(VersionState *state, 
                                          const FieldMask &state_mask)
    //--------------------------------------------------------------------------
    {
      version_states.insert(state, state_mask);
    }

    //--------------------------------------------------------------------------
    void PhysicalState::add_advance_state(VersionState *state, 
                                          const FieldMask &state_mask)
    //--------------------------------------------------------------------------
    {
      advance_states.insert(state, state_mask);
    }

    //--------------------------------------------------------------------------
    void PhysicalState::capture_state(void)
    //--------------------------------------------------------------------------
    {
      DETAILED_PROFILER(node->context->runtime,
                        PHYSICAL_STATE_CAPTURE_STATE_CALL);
#ifdef DEBUG_LEGION
      assert(!captured);
#endif
      // Path only first since path only can also be a split
      if (path_only)
      {
        for (PhysicalVersions::iterator it = version_states.begin();
              it != version_states.end(); it++)
        {
          it->first->update_path_only_state(this, it->second);
        }
      }
      else
      {
        for (PhysicalVersions::iterator it = version_states.begin();
              it != version_states.end(); it++)
        {
          it->first->update_physical_state(this, it->second);
        }
      }
      captured = true;
    }

    //--------------------------------------------------------------------------
    void PhysicalState::apply_state(std::set<RtEvent> &applied_conditions) const
    //--------------------------------------------------------------------------
    {
      DETAILED_PROFILER(node->context->runtime,
                        PHYSICAL_STATE_APPLY_STATE_CALL);
#ifdef DEBUG_LEGION
      assert(captured);
#endif
      // No advance versions then we are done
      if (advance_states.empty())
        return;
      for (PhysicalVersions::iterator it = advance_states.begin();
            it != advance_states.end(); it++)
        it->first->merge_physical_state(this, it->second, applied_conditions);
    }

    //--------------------------------------------------------------------------
    void PhysicalState::filter_composite_mask(FieldMask &composite_mask)
    //--------------------------------------------------------------------------
    {
      FieldMask need_close;
      for (PhysicalVersions::iterator it = version_states.begin();
            it != version_states.end(); it++)
      {
        FieldMask overlap = it->second & composite_mask;
        if (!overlap)
          continue;
        it->first->find_close_fields(overlap, need_close);
        if (need_close == composite_mask)
          return;
      }
      composite_mask &= need_close;
    }

    //--------------------------------------------------------------------------
    void PhysicalState::capture_composite_root(CompositeView *composite_view,
                  const FieldMask &close_mask, ReferenceMutator *mutator,
                  const LegionMap<LogicalView*,FieldMask>::aligned &valid_above)
    //--------------------------------------------------------------------------
    {
      // Capture all the information for the root from the version_states
      for (PhysicalVersions::iterator it = version_states.begin();
            it != version_states.end(); it++)
      {
        FieldMask overlap = it->second & close_mask;
        if (!overlap)
          continue;
        it->first->capture_root(composite_view, overlap, mutator);
      }
      // Finally record any valid above views
      for (LegionMap<LogicalView*,FieldMask>::aligned::const_iterator it = 
            valid_above.begin(); it != valid_above.end(); it++)
        composite_view->record_valid_view(it->first, it->second);
    }

    //--------------------------------------------------------------------------
    PhysicalState* PhysicalState::clone(void) const
    //--------------------------------------------------------------------------
    {
      PhysicalState *result = new PhysicalState(node, path_only);
      if (!version_states.empty())
      {
        for (PhysicalVersions::iterator it = version_states.begin();
              it != version_states.end(); it++)
          result->add_version_state(it->first, it->second);
      }
      if (!advance_states.empty())
      {
        for (PhysicalVersions::iterator it = advance_states.begin();
              it != advance_states.end(); it++)
          result->add_advance_state(it->first, it->second);
      }
      if (is_captured())
      {
        result->dirty_mask = dirty_mask;
        result->reduction_mask = reduction_mask;
        result->valid_views = valid_views;
        result->reduction_views = reduction_views;
      }
      return result;
    }

    //--------------------------------------------------------------------------
    void PhysicalState::clone_to(const FieldMask &mask, 
                                 VersionInfo &target_info) const
    //--------------------------------------------------------------------------
    {
      // Should only be calling this on path only nodes
#ifdef DEBUG_LEGION
      assert(path_only);
#endif
      if (!version_states.empty())
      {
        for (PhysicalVersions::iterator it = version_states.begin();
              it != version_states.end(); it++)
        {
          FieldMask overlap = it->second & mask;
          if (!overlap)
            continue;
          target_info.add_current_version(it->first, overlap, path_only);
        }
      }
      if (!advance_states.empty())
      {
        for (PhysicalVersions::iterator it = advance_states.begin();
              it != advance_states.end(); it++)
        {
          FieldMask overlap = it->second & mask;
          if (!overlap)
            continue;
          target_info.add_advance_version(it->first, overlap, path_only);
        }
      }
    }

    //--------------------------------------------------------------------------
    void PhysicalState::print_physical_state(const FieldMask &capture_mask,
                         LegionMap<LegionColor,FieldMask>::aligned &to_traverse,
                                             TreeStateLogger *logger)
    //--------------------------------------------------------------------------
    {
      // Dirty Mask
      {
        FieldMask overlap = dirty_mask & capture_mask;
        char *dirty_buffer = overlap.to_string();
        logger->log("Dirty Mask: %s",dirty_buffer);
        free(dirty_buffer);
      }
      // Valid Views
      {
        unsigned num_valid = 0;
        for (LegionMap<LogicalView*,FieldMask>::aligned::const_iterator it = 
              valid_views.begin(); it != valid_views.end(); it++)
        {
          if (it->second * capture_mask)
            continue;
          num_valid++;
        }
        logger->log("Valid Instances (%d)", num_valid);
        logger->down();
        for (LegionMap<LogicalView*,FieldMask>::aligned::const_iterator it = 
              valid_views.begin(); it != valid_views.end(); it++)
        {
          FieldMask overlap = it->second & capture_mask;
          if (!overlap)
            continue;
          if (it->first->is_deferred_view())
            continue;
#ifdef DEBUG_LEGION
          assert(it->first->as_instance_view()->is_materialized_view());
#endif
          MaterializedView *current = 
            it->first->as_instance_view()->as_materialized_view();
          char *valid_mask = overlap.to_string();
          logger->log("Instance " IDFMT "   Memory " IDFMT "   Mask %s",
                      current->manager->get_instance().id, 
                      current->manager->get_memory().id, valid_mask);
          free(valid_mask);
        }
        logger->up();
      }
      // Valid Reduction Views
      {
        unsigned num_valid = 0;
        for (LegionMap<ReductionView*,FieldMask>::aligned::const_iterator it =
              reduction_views.begin(); it != 
              reduction_views.end(); it++)
        {
          if (it->second * capture_mask)
            continue;
          num_valid++;
        }
        logger->log("Valid Reduction Instances (%d)", num_valid);
        logger->down();
        for (LegionMap<ReductionView*,FieldMask>::aligned::const_iterator it = 
              reduction_views.begin(); it != 
              reduction_views.end(); it++)
        {
          FieldMask overlap = it->second & capture_mask;
          if (!overlap)
            continue;
          char *valid_mask = overlap.to_string();
          logger->log("Reduction Instance " IDFMT "   Memory " IDFMT 
                      "  Mask %s",
                      it->first->manager->get_instance().id, 
                      it->first->manager->get_memory().id, valid_mask);
          free(valid_mask);
        }
        logger->up();
      }
    } 

    /////////////////////////////////////////////////////////////
    // Version Manager 
    /////////////////////////////////////////////////////////////

    // C++ is dumb
    const VersionID VersionManager::init_version;

    //--------------------------------------------------------------------------
    VersionManager::VersionManager(RegionTreeNode *n, ContextID c)
      : ctx(c), node(n), depth(n->get_depth()), runtime(n->context->runtime),
        current_context(NULL), is_owner(false)
    //--------------------------------------------------------------------------
    {
      manager_lock = Reservation::create_reservation();
    }

    //--------------------------------------------------------------------------
    VersionManager::VersionManager(const VersionManager &rhs)
      : ctx(rhs.ctx), node(rhs.node), depth(rhs.depth), runtime(rhs.runtime)
    //--------------------------------------------------------------------------
    {
      // should never be called
      assert(false);
    }

    //--------------------------------------------------------------------------
    VersionManager::~VersionManager(void)
    //--------------------------------------------------------------------------
    {
      manager_lock.destroy_reservation();
      manager_lock = Reservation::NO_RESERVATION;
    }

    //--------------------------------------------------------------------------
    VersionManager& VersionManager::operator=(const VersionManager &rhs)
    //--------------------------------------------------------------------------
    {
      // should never be called
      assert(false);
      return *this;
    }

    //--------------------------------------------------------------------------
    void VersionManager::reset(void)
    //--------------------------------------------------------------------------
    {
      AutoLock m_lock(manager_lock);
      is_owner = false;
      current_context = NULL;
      remote_valid_fields.clear();
      remote_valid.clear();
      previous_opens.clear();
      previous_advancers.clear();
      if (!current_version_infos.empty())
        current_version_infos.clear();
      if (!previous_version_infos.empty())
        previous_version_infos.clear();
    }

    //--------------------------------------------------------------------------
    void VersionManager::initialize_state(ApEvent term_event,
                                          const RegionUsage &usage,
                                          const FieldMask &user_mask,
                                          const InstanceSet &targets,
                                          InnerContext *context,
                                          unsigned init_index,
                                 const std::vector<LogicalView*> &corresponding,
                                          std::set<RtEvent> &applied_events)
    //--------------------------------------------------------------------------
    {
      // See if we have been assigned
      if (context != current_context)
      {
#ifdef DEBUG_LEGION
        assert(current_version_infos.empty() || 
                (current_version_infos.size() == 1));
        assert(previous_version_infos.empty());
#endif
        const AddressSpaceID local_space = 
          node->context->runtime->address_space;
        owner_space = context->get_version_owner(node, local_space);
        is_owner = (owner_space == local_space);
        current_context = context;
      }
      // Make a new version state and initialize it, then insert it
      VersionState *init_state = create_new_version_state(init_version);
      init_state->initialize(term_event, usage, user_mask, targets, context, 
                             init_index, corresponding, applied_events);
      // We do need the lock because sometimes these are virtual
      // mapping results comping back
      AutoLock m_lock(manager_lock);
#ifdef DEBUG_LEGION
      sanity_check();
#endif
      LegionMap<VersionID,ManagerVersions>::aligned::iterator finder = 
          current_version_infos.find(init_version);
      if (finder == current_version_infos.end())
        current_version_infos[init_version].insert(init_state, user_mask);
      else
        finder->second.insert(init_state, user_mask);
#ifdef DEBUG_LEGION
      sanity_check();
#endif
    }

    //--------------------------------------------------------------------------
    void VersionManager::record_current_versions(const FieldMask &version_mask, 
                                                FieldMask &unversioned_mask,
                                                InnerContext *context, 
                                                Operation *op, unsigned index,
                                                const RegionUsage &usage,
                                                VersionInfo &version_info,
                                                std::set<RtEvent> &ready_events)
    //--------------------------------------------------------------------------
    {
      // See if we have been assigned
      if (context != current_context)
      {
        const AddressSpaceID local_space = 
          node->context->runtime->address_space;
        owner_space = context->get_version_owner(node, local_space);
        is_owner = (owner_space == local_space);
        current_context = context;
      } 
      // We'll only track unversioned in the reading cases
      FieldMask unversioned;
      // Now we can record our versions
      if (IS_WRITE(usage))
      {
        // Uncomment this if we want READ_WRITE on unversioned
        // data to result in a warning, same with the code below
#ifdef UNVERSIONED_READ_WRITE_WARNING
        if (HAS_READ(usage))
          unversioned = version_mask;
#endif
        // At first we only need the lock in read-only mode
        AutoLock m_lock(manager_lock,1,false/*exclusive*/);
        // See if we are the owner
        if (!is_owner)
        {
          FieldMask request_mask = version_mask - remote_valid_fields;
          if (!!request_mask)
          {
            // Release the lock before sending the message
            Runtime::release_reservation(manager_lock);
            RtEvent wait_on = send_remote_version_request(request_mask,
                                                          ready_events);
            // Only retake the reservation, when we are ready
            RtEvent lock_reacquired = Runtime::acquire_rt_reservation(
                            manager_lock, false/*exclusive*/, wait_on);
            // Might as well wait since we just sent a message
            lock_reacquired.lg_wait();
#ifdef DEBUG_LEGION
            // When we wake up everything should be good
            assert(!(version_mask - remote_valid_fields));
#endif
          }
        }
#ifdef DEBUG_LEGION
        sanity_check();
#endif
        // Just capture the current versions for now if we end
        // up mapping a physical instance then we'll advance 
        // later and record those versions as necessary
        for (LegionMap<VersionID,ManagerVersions>::aligned::const_iterator 
              vit = current_version_infos.begin(); vit !=
              current_version_infos.end(); vit++)
        {
          FieldMask local_overlap = vit->second.get_valid_mask() & version_mask;
          if (!local_overlap)
            continue;
#ifdef UNVERSIONED_READ_WRITE_WARNING
          unversioned -= local_overlap;
#endif
          for (ManagerVersions::iterator it = vit->second.begin();
                it != vit->second.end(); it++)
          {
            FieldMask overlap = it->second & local_overlap;
            if (!overlap)
              continue;
            version_info.add_current_version(it->first, overlap,
                                             false/*path only*/);
            it->first->request_final_version_state(context, overlap, 
                                                   ready_events);
          }
        }
#ifdef UNVERSIONED_READ_WRITE_WARNING
        // Have to return since we don't want to make empty versions
        return;
#endif
      }
      else
      {
        // Only track unversioned in non-writing cases for now
        unversioned = version_mask;
        // At first we only need the lock in read-only mode
        AutoLock m_lock(manager_lock,1,false/*exclusive*/);
        // See if we are the owner
        if (!is_owner)
        {
          FieldMask request_mask = version_mask - remote_valid_fields;
          if (!!request_mask)
          {
            // Release the lock before sending the message
            Runtime::release_reservation(manager_lock);
            RtEvent wait_on = send_remote_version_request(request_mask,
                                                          ready_events);
            // Only retake the reservation, when we are ready
            RtEvent lock_reacquired = Runtime::acquire_rt_reservation(
                            manager_lock, false/*exclusive*/, wait_on);
            // Might as well wait since we just sent a message
            lock_reacquired.lg_wait();
#ifdef DEBUG_LEGION
            // When we wake up everything should be good
            assert(!(version_mask - remote_valid_fields));
#endif
          }
        }
#ifdef DEBUG_LEGION
        sanity_check();
#endif
        // We only need the current versions, but we record them
        // as both the previous and the advance
        for (LegionMap<VersionID,ManagerVersions>::aligned::const_iterator
              vit = current_version_infos.begin(); vit != 
              current_version_infos.end(); vit++)
        {
          FieldMask local_overlap = vit->second.get_valid_mask() & version_mask;
          if (!local_overlap)
            continue;
          for (ManagerVersions::iterator it = vit->second.begin();
                it != vit->second.end(); it++)
          {
            FieldMask overlap = it->second & local_overlap;
            if (!overlap)
              continue;
            unversioned -= overlap;
            version_info.add_current_version(it->first, overlap,
                                             false/*path only*/);
            version_info.add_advance_version(it->first, overlap,
                                             false/*path only*/);
            it->first->request_initial_version_state(context, overlap, 
                                                     ready_events);
          }
          if (!unversioned)
            break;
        }
      }
      // If we have unversioned fields we need to make new 
      // version state object(s) for those fields
      if (!!unversioned)
      {
#ifdef DEBUG_LEGION
        assert(is_owner); // should only get here on the owner
#endif
        // Retake the lock in exclusive mode and see if we lost any races
        AutoLock m_lock(manager_lock);
        for (LegionMap<VersionID,ManagerVersions>::aligned::const_iterator
              vit = current_version_infos.begin(); vit != 
              current_version_infos.end(); vit++)
        {
          // Only need to check against unversioned this time
          FieldMask local_overlap = vit->second.get_valid_mask() & unversioned;
          if (!local_overlap)
            continue;
          for (ManagerVersions::iterator it = vit->second.begin();
                it != vit->second.end(); it++)
          {
            FieldMask overlap = it->second & local_overlap;
            if (!overlap)
              continue;
            unversioned -= local_overlap;
            version_info.add_current_version(it->first, overlap,
                                             false/*path only*/);
            it->first->request_initial_version_state(context, overlap, 
                                                     ready_events);
          }
          if (!unversioned)
            break;
        }
        if (!!unversioned)
        {
          VersionState *new_state = create_new_version_state(init_version);
          version_info.add_current_version(new_state, unversioned,
                                           false/*path only*/);
          version_info.add_advance_version(new_state, unversioned,
                                           false/*path only*/);
          // No need to query for initial state since we know there is none
          WrapperReferenceMutator mutator(ready_events);
          current_version_infos[init_version].insert(new_state, 
                                                     unversioned, &mutator);
          // Keep any unversioned fields
          unversioned_mask &= unversioned;
        }
        else if (!!unversioned_mask)
          unversioned_mask.clear();
      }
      else if (!!unversioned_mask)
        unversioned_mask.clear();
    }

    //--------------------------------------------------------------------------
    void VersionManager::record_advance_versions(const FieldMask &version_mask,
                                                InnerContext *context,
                                                VersionInfo &version_info,
                                                std::set<RtEvent> &ready_events)
    //--------------------------------------------------------------------------
    {
      // See if we have been assigned
      if (context != current_context)
      {
        const AddressSpaceID local_space = 
          node->context->runtime->address_space;
        owner_space = context->get_version_owner(node, local_space);
        is_owner = (owner_space == local_space);
        current_context = context;
      }
      AutoLock m_lock(manager_lock, 1, false/*exclusive*/);
      // See if we are the owner
      if (!is_owner)
      {
        FieldMask request_mask = version_mask - remote_valid_fields;
        if (!!request_mask)
        {
          // Release the lock before sending the message
          Runtime::release_reservation(manager_lock);
          RtEvent wait_on = send_remote_version_request(request_mask,
                                                        ready_events);
          // Retake the lock only once we're ready to
          RtEvent lock_reacquired = Runtime::acquire_rt_reservation(
                          manager_lock, false/*exclusive*/, wait_on);
          // Might as well wait since we're sending a remote message
          lock_reacquired.lg_wait();
#ifdef DEBUG_LEGION
          // When we wake up everything should be good
          assert(!(version_mask - remote_valid_fields));
#endif
        }
      }
      for (LegionMap<VersionID,ManagerVersions>::aligned::const_iterator
            vit = current_version_infos.begin(); vit != 
            current_version_infos.end(); vit++)
      {
        FieldMask local_overlap = version_mask & vit->second.get_valid_mask();
        if (!local_overlap)
          continue;
        for (ManagerVersions::iterator it = vit->second.begin();
              it != vit->second.end(); it++)
        {
          FieldMask overlap = it->second & local_overlap;
          if (!overlap)
            continue;
          version_info.add_advance_version(it->first, overlap,
                                           false/*path only*/);
        }
      }
    }

    //--------------------------------------------------------------------------
    void VersionManager::compute_advance_split_mask(VersionInfo &version_info,
                                                   UniqueID logical_context_uid,
                                                   InnerContext *context,
                                                const FieldMask &version_mask,
                                                std::set<RtEvent> &ready_events,
          const LegionMap<ProjectionEpochID,FieldMask>::aligned &advance_epochs)
    //--------------------------------------------------------------------------
    {
      // See if we have been assigned
      if (context != current_context)
      {
        const AddressSpaceID local_space = 
          node->context->runtime->address_space;
        owner_space = context->get_version_owner(node, local_space);
        is_owner = (owner_space == local_space);
        current_context = context;
      }
      AutoLock m_lock(manager_lock,1,false/*exclusive*/);
      // See if we are the owner
      if (!is_owner)
      {
        FieldMask request_mask = version_mask - remote_valid_fields;
        if (!!request_mask)
        {
          // Release the lock before sending the message
          Runtime::release_reservation(manager_lock);
          RtEvent wait_on = send_remote_version_request(request_mask,
                                                        ready_events); 
          // Retake the lock only once we're ready to
          RtEvent lock_reacquired = Runtime::acquire_rt_reservation(
                          manager_lock, false/*exclusive*/, wait_on);
          // Might as well wait since we're sending a remote message
          lock_reacquired.lg_wait();
#ifdef DEBUG_LEGION
          // When we wake up everything should be good
          assert(!(version_mask - remote_valid_fields));
#endif
        }
      }
      // See if we've done any previous advances for this projection epoch
      for (LegionMap<ProjectionEpochID,FieldMask>::aligned::const_iterator it =
            advance_epochs.begin(); it != advance_epochs.end(); it++)
      {
        LegionMap<ProjectionEpoch,FieldMask>::aligned::const_iterator 
          finder = previous_advancers.find(
              ProjectionEpoch(logical_context_uid, it->first));
        if (finder == previous_advancers.end())
          continue;
        FieldMask overlap = finder->second & it->second;
        if (!overlap)
          continue;
        version_info.record_split_fields(node, overlap);
      }
    }

    //--------------------------------------------------------------------------
    void VersionManager::record_path_only_versions(
                                                const FieldMask &version_mask,
                                                const FieldMask &split_mask,
                                                FieldMask &unversioned_mask,
                                                InnerContext *context,
                                                Operation *op, unsigned index,
                                                const RegionUsage &usage,
                                                VersionInfo &version_info,
                                                std::set<RtEvent> &ready_events)
    //--------------------------------------------------------------------------
    {
      // See if we have been assigned
      if (context != current_context)
      {
        const AddressSpaceID local_space = 
          node->context->runtime->address_space;
        owner_space = context->get_version_owner(node, local_space);
        is_owner = (owner_space == local_space);
        current_context = context;
      }
      // We aren't mutating our data structures, so we just need 
      // the manager lock in read only mode
      AutoLock m_lock(manager_lock,1,false/*exclusive*/);
      // See if we are the owner
      if (!is_owner)
      {
        FieldMask request_mask = version_mask - remote_valid_fields;
        if (!!request_mask)
        {
          // Release the lock before sending the message
          Runtime::release_reservation(manager_lock);
          RtEvent wait_on = send_remote_version_request(request_mask,
                                                        ready_events); 
          // Retake the lock only once we're ready to
          RtEvent lock_reacquired = Runtime::acquire_rt_reservation(
                          manager_lock, false/*exclusive*/, wait_on);
          // Might as well wait since we're sending a remote message
          lock_reacquired.lg_wait();
#ifdef DEBUG_LEGION
          // When we wake up everything should be good
          assert(!(version_mask - remote_valid_fields));
#endif
        }
      }
      FieldMask unversioned = version_mask; 
#ifdef DEBUG_LEGION
      sanity_check();
#endif
      // Do different things depending on whether we are 
      // not read-only, have split fields, or no split fields
      if (!IS_READ_ONLY(usage))
      {
        // We are modifying below in the sub-tree so all the fields 
        // should be split
#ifdef DEBUG_LEGION
        assert(version_mask == split_mask);
#endif
        // All fields from previous are current and all fields from 
        // current are advance, unless we are doing reductions so
        // we don't need to get anything from previous
        if (!IS_REDUCE(usage))
        {
          for (LegionMap<VersionID,ManagerVersions>::aligned::const_iterator
                vit = previous_version_infos.begin(); vit !=
                previous_version_infos.end(); vit++)
          {
            FieldMask local_overlap = 
              vit->second.get_valid_mask() & version_mask;
            if (!local_overlap)
              continue;
            for (ManagerVersions::iterator it = vit->second.begin();
                  it != vit->second.end(); it++)
            {
              FieldMask overlap = it->second & local_overlap;
              if (!overlap)
                continue;
              unversioned -= overlap;
              version_info.add_current_version(it->first, overlap,
                                               true/*path only*/);
              it->first->request_final_version_state(context, overlap, 
                                                     ready_events);
            }
            if (!unversioned)
              break;
          }
          // We don't care about versioning information for writes because
          // they can modify the next version
          if (!!unversioned_mask)
            unversioned_mask.clear();
        }
        else if (!!unversioned_mask)
        {
          // If we are a reduction and we have previously unversioned
          // fields then we need to do a little check to make sure
          // that versions at least exist
          for (LegionMap<VersionID,ManagerVersions>::aligned::const_iterator
                vit = previous_version_infos.begin(); vit != 
                previous_version_infos.end(); vit++)
          {
            // Don't need to capture the actual states, just need to 
            // remove all the fields for which we have a prior version
            if (vit->second.size() > 1)
            {
              // Need this to be precise and valid mask might overapproximate
              for (ManagerVersions::iterator it = vit->second.begin();
                    it != vit->second.end(); it++)
                unversioned_mask -= it->second;
            }
            else
              unversioned_mask -= vit->second.get_valid_mask();
            if (!unversioned_mask)
              break;
          }
        }
        for (LegionMap<VersionID,ManagerVersions>::aligned::const_iterator
              vit = current_version_infos.begin(); vit !=
              current_version_infos.end(); vit++)
        {
          FieldMask local_overlap = vit->second.get_valid_mask() & version_mask;
          if (!local_overlap)
            continue;
          for (ManagerVersions::iterator it = vit->second.begin();
                it != vit->second.end(); it++)
          {
            FieldMask overlap = it->second & local_overlap;
            if (!overlap)
              continue;
            version_info.add_advance_version(it->first, overlap,
                                             true/*path only*/);
            // No need to request anything since we're contributing only
          }
        }
      }
      else if (!!split_mask)
      {
        // We are read-only with split fields that we have to deal with
        // Split fields we need the final version of previous, while
        // non-split fields we need final version of current, no need
        // for advance fields because we are read-only
        for (LegionMap<VersionID,ManagerVersions>::aligned::const_iterator
              vit = previous_version_infos.begin(); vit !=
              previous_version_infos.end(); vit++)
        {
          FieldMask local_overlap = vit->second.get_valid_mask() & split_mask;
          if (!local_overlap)
            continue;
          for (ManagerVersions::iterator it = vit->second.begin();
                it != vit->second.end(); it++)
          {
            FieldMask overlap = it->second & local_overlap;
            if (!overlap)
              continue;
            unversioned -= overlap;
            version_info.add_current_version(it->first, overlap,
                                             true/*path only*/);
            it->first->request_final_version_state(context, overlap, 
                                                   ready_events);
          }
          if (!unversioned)
            break;
        }
        FieldMask non_split = version_mask - split_mask;
        if (!!non_split)
        {
          for (LegionMap<VersionID,ManagerVersions>::aligned::const_iterator
                vit = current_version_infos.begin(); vit !=
                current_version_infos.end(); vit++)
          {
            FieldMask local_overlap = vit->second.get_valid_mask() & non_split;
            if (!local_overlap)
              continue;
            for (ManagerVersions::iterator it = vit->second.begin();
                  it != vit->second.end(); it++)
            {
              FieldMask overlap = it->second & local_overlap;
              if (!overlap)
                continue;
              version_info.add_current_version(it->first, overlap,
                                               true/*path only*/);
              it->first->request_initial_version_state(context, overlap,
                                                       ready_events);
            }
          } 
        }
        // Update the unversioned mask if necessary
        if (!!unversioned_mask)
        {
          if (!!unversioned)
            unversioned_mask &= unversioned;
          else
            unversioned_mask.clear();
        }
      }
      else
      {
        // We are read-only with no split fields so everything is easy
        // We do have to request the initial version of the states
        for (LegionMap<VersionID,ManagerVersions>::aligned::const_iterator
              vit = current_version_infos.begin(); vit !=
              current_version_infos.end(); vit++)
        {
          FieldMask local_overlap = vit->second.get_valid_mask() & version_mask;
          if (!local_overlap)
            continue;
          for (ManagerVersions::iterator it = vit->second.begin();
                it != vit->second.end(); it++)
          {
            FieldMask overlap = it->second & local_overlap;
            if (!overlap)
              continue;
            unversioned -= overlap;
            version_info.add_current_version(it->first, overlap, 
                                             true/*path only*/);
            it->first->request_initial_version_state(context, overlap, 
                                                     ready_events);
          }
          if (!unversioned)
            break;
        }
        // Update the unversioned mask if necessary
        if (!!unversioned_mask)
        {
          if (!!unversioned)
            unversioned_mask &= unversioned;
          else
            unversioned_mask.clear();
        }
      }
    }

    //--------------------------------------------------------------------------
    void VersionManager::advance_versions(FieldMask mask, 
                                          UniqueID logical_context_uid,
                                          InnerContext *physical_context, 
                                          bool update_parent_state,
                                          AddressSpaceID source_space,
                                          std::set<RtEvent> &applied_events,
                                          bool dedup_opens,
                                          ProjectionEpochID open_epoch,
                                          bool dedup_advances, 
                                          ProjectionEpochID advance_epoch,
                                          const FieldMask *dirty_previous,
                                          const ProjectionInfo *proj_info,
                                          const VersioningSet<> *repl_states)
    //--------------------------------------------------------------------------
    {
      DETAILED_PROFILER(node->context->runtime, 
                        CURRENT_STATE_ADVANCE_VERSION_NUMBERS_CALL);
      // See if we have been assigned
      if (physical_context != current_context)
      {
        const AddressSpaceID local_space = 
          node->context->runtime->address_space;
        owner_space = physical_context->get_version_owner(node, local_space);
        is_owner = (owner_space == local_space);
        current_context = physical_context;
      }
      // Check to see if we are the owner
      if (!is_owner)
      {
        // First send back the message to the owner to do the advance there
        RtEvent advanced = send_remote_advance(mask, update_parent_state,
                                               logical_context_uid,
                                               dedup_opens, open_epoch, 
                                               dedup_advances, advance_epoch,
                                               dirty_previous, proj_info,
                                               repl_states);
        applied_events.insert(advanced); 
        // Now filter out any of our current version states that are
        // no longer valid for the given fields
        invalidate_version_infos(mask);
        return;
      }
      // If we are deduplicating advances, do that now
      // to see if we can avoid any communication
      if (dedup_opens || dedup_advances)
      {
        AutoLock m_lock(manager_lock,1,false/*exclusive*/);
        if (dedup_opens)
        {
          LegionMap<ProjectionEpoch,FieldMask>::aligned::const_iterator
            finder = previous_opens.find(
                ProjectionEpoch(logical_context_uid, open_epoch));
          if (finder != previous_opens.end())
          {
            mask -= finder->second;
            if (!mask)
              return;
          }
        }
        if (dedup_advances)
        {
          LegionMap<ProjectionEpoch,FieldMask>::aligned::const_iterator 
            finder = previous_advancers.find(
                ProjectionEpoch(logical_context_uid, advance_epoch));
          if (finder != previous_advancers.end())
          {
            mask -= finder->second;
            if (!mask)
              return;
          }
        }
      }
      WrapperReferenceMutator mutator(applied_events);
      // If we have to update our parent version info, then we
      // need to keep track of all the new VersionState objects that we make
      VersioningSet<> new_states;
      // We need the lock in exclusive mode because we are going
      // to be mutating our data structures
      {
        AutoLock m_lock(manager_lock);
        // Recheck for any advance or open fields in case we lost the race
        if (dedup_opens)
        {
          // Filter out any previous opens if necessary
          const ProjectionEpoch key(logical_context_uid, open_epoch);
          if (!previous_opens.empty())
          {
            for (LegionMap<ProjectionEpoch,FieldMask>::aligned::iterator it =
                  previous_opens.begin(); it != 
                  previous_opens.end(); /*nothing*/)
            {
              if (it->first == key) // skip our own
              {
                it++;
                continue;
              }
              it->second -= mask;
              if (!it->second)
              {
                LegionMap<ProjectionEpoch,FieldMask>::aligned::iterator 
                  to_delete = it;
                it++;
                previous_opens.erase(to_delete);
              }
              else
                it++;
            }
          }
          LegionMap<ProjectionEpoch,FieldMask>::aligned::iterator
            finder = previous_opens.find(key);
          if (finder != previous_opens.end())
          {
            mask -= finder->second;
            if (!mask)
              return;
            finder->second |= mask;
          }
          else
            previous_opens[key] = mask;
        }
        if (dedup_advances)
        {
          // Filter out any previous advancers if necessary  
          const ProjectionEpoch key(logical_context_uid, advance_epoch);
          if (!previous_advancers.empty())
          {
            for (LegionMap<ProjectionEpoch,FieldMask>::aligned::iterator it =
                  previous_advancers.begin(); it != 
                  previous_advancers.end(); /*nothing*/)
            {
              if (it->first == key) // skip our own
              {
                it++;
                continue;
              }
              it->second -= mask;
              if (!it->second)
              {
                LegionMap<ProjectionEpoch,FieldMask>::aligned::iterator 
                  to_delete = it;
                it++;
                previous_advancers.erase(to_delete);
              }
              else
                it++;
            }
          }
          LegionMap<ProjectionEpoch,FieldMask>::aligned::iterator 
            finder = previous_advancers.find(key);
          if (finder != previous_advancers.end())
          {
            mask -= finder->second;
            if (!mask)
              return;
            finder->second |= mask;
          }
          else
            previous_advancers[key] = mask;
        }
        // Record any epoch updates
        if (proj_info != NULL)
        {
          const LegionMap<ProjectionEpochID,FieldMask>::aligned 
            &advance_epochs = proj_info->get_projection_epochs();
          for (LegionMap<ProjectionEpochID,FieldMask>::aligned::const_iterator
               pit = advance_epochs.begin(); pit != advance_epochs.end(); pit++)
          {
            const ProjectionEpoch key(logical_context_uid, pit->first);
            FieldMask update_mask = pit->second;
            // Filter out any previous advancers with overlapping fields
            std::vector<ProjectionEpoch> to_delete;
            for (LegionMap<ProjectionEpoch,FieldMask>::aligned::iterator it = 
                  previous_advancers.begin(); it !=
                  previous_advancers.end(); it++)
            {
              if (it->first == key)
              {
                update_mask -= it->second;
                if (!update_mask)
                  break;
                continue;
              }
              it->second -= pit->second;
              if (!it->second)
                to_delete.push_back(it->first);
            }
            if (!to_delete.empty())
            {
              for (std::vector<ProjectionEpoch>::const_iterator it = 
                    to_delete.begin(); it != to_delete.end(); it++)
                previous_advancers.erase(*it);
            }
            if (!!update_mask)
            {
              LegionMap<ProjectionEpoch,FieldMask>::aligned::iterator finder =
                previous_advancers.find(key);
              if (finder == previous_advancers.end())
                previous_advancers[key] = update_mask;
              else
                finder->second |= update_mask;
            }
          }
        }
        // Now send any invalidations to get them in flight
        if (!remote_valid.empty() && !(remote_valid_fields * mask))
        {
          std::vector<AddressSpaceID> to_delete;
          bool skipped_source = false;
          for (LegionMap<AddressSpaceID,FieldMask>::aligned::iterator it = 
                remote_valid.begin(); it != remote_valid.end(); it++)
          {
            // If this is the source, then we can skip it
            // because it already knows to do its own invalidate
            if (it->first == source_space)
            {
              skipped_source = true;
              continue;
            }
            FieldMask overlap = mask & it->second;
            if (!overlap)
              continue;
            RtEvent done = send_remote_invalidate(it->first, overlap);
            applied_events.insert(done); 
            it->second -= mask;
            if (!it->second)
              to_delete.push_back(it->first);
          }
          if (!to_delete.empty())
          {
            for (std::vector<AddressSpaceID>::const_iterator it = 
                  to_delete.begin(); it != to_delete.end(); it++)
              remote_valid.erase(*it);
          }
          remote_valid_fields -= mask;
          // If we skipped the source, then make sure to
          // keep its remote valid fields in the remote valid mask
          if (skipped_source)
            remote_valid_fields |= remote_valid[source_space];
        }
        // Otherwise we are the owner node so we can do the update
#ifdef DEBUG_LEGION
        sanity_check();
#endif
        // First filter out fields in the previous
        std::vector<VersionID> to_delete_previous;
        FieldMask previous_filter = mask;
        for (LegionMap<VersionID,ManagerVersions>::aligned::iterator vit =
              previous_version_infos.begin(); vit != 
              previous_version_infos.end(); vit++)
        {
          FieldMask overlap = vit->second.get_valid_mask() & previous_filter;
          if (!overlap)
            continue;
          ManagerVersions &info = vit->second;
          // Might be an overapproximation, so we might need to
          // update the overlap because we need it precise below
          const bool need_overlap_update = (info.size() > 1);
          // See if everyone is going away or just some of them
          if (overlap == info.get_valid_mask())
          {
            // The whole version number is going away, remove all
            // the valid references on the version state objects
            if (need_overlap_update)
            {
              overlap.clear();
              for (ManagerVersions::iterator it = info.begin();
                    it != info.end(); it++)
                overlap |= it->second;
            }
            to_delete_previous.push_back(vit->first);
          }
          else
          {
            // Only some of the state are being filtered
            std::vector<VersionState*> to_delete;
            if (need_overlap_update)
              overlap.clear();
            for (ManagerVersions::iterator it = info.begin();
                  it != info.end(); it++)
            {
              FieldMask state_overlap = it->second & previous_filter;
              if (!state_overlap)
                continue;
              if (need_overlap_update)
                overlap |= state_overlap;
              it->second -= state_overlap;
              if (!it->second)
                to_delete.push_back(it->first);
            }
            if (!to_delete.empty())
            {
              for (std::vector<VersionState*>::const_iterator it = 
                    to_delete.begin(); it != to_delete.end(); it++)
                info.erase(*it);
              if (info.empty())
                to_delete_previous.push_back(vit->first);
            }
          }
          if (need_overlap_update && !overlap)
            continue;
          previous_filter -= overlap;
          if (!previous_filter)
            break;
        }
        if (!to_delete_previous.empty())
        {
          for (std::vector<VersionID>::const_iterator it = 
                to_delete_previous.begin(); it != 
                to_delete_previous.end(); it++)
          {
            previous_version_infos.erase(*it);
          }
          to_delete_previous.clear();
        }
        // Now filter fields from current back to previous
        FieldMask current_filter = mask;
        // Keep a set of version states that have to be added
        LegionMap<VersionState*,FieldMask>::aligned to_add;
        std::set<VersionID> to_delete_current;
        // Do this in reverse order so we can add new states earlier
        for (LegionMap<VersionID,ManagerVersions>::aligned::reverse_iterator 
              vit = current_version_infos.rbegin(); vit != 
              current_version_infos.rend(); vit++)
        {
          FieldMask version_overlap = 
            vit->second.get_valid_mask() & current_filter;
          if (!version_overlap)
            continue;
          ManagerVersions &info = vit->second;
          // If we have more than one element then the
          // valid mask might be an over approximation and
          // we're going to need the precise overlap set below
          const bool need_version_overlap_update = (info.size() > 1);
          if (version_overlap == info.get_valid_mask())
          {
            // Send back the whole version state info to previous
            to_delete_current.insert(vit->first);
            // See if we need to merge it or can just copy it
            LegionMap<VersionID,ManagerVersions>::aligned::iterator 
              prev_finder = previous_version_infos.find(vit->first);
            if (prev_finder == previous_version_infos.end())
            {
              if (need_version_overlap_update)
              {
                version_overlap.clear();
                for (ManagerVersions::iterator it = info.begin();
                      it != info.end(); it++)
                  version_overlap |= it->second; 
              }
              // Can just send it back with no merge
              info.move(previous_version_infos[vit->first]);
            }
            else
            {
              // prev_inf already existed
              // Filter back the version states
              if (need_version_overlap_update)
                version_overlap.clear();
              for (ManagerVersions::iterator it = info.begin();
                    it != info.end(); it++)
              {
                if (need_version_overlap_update)
                  version_overlap |= it->second;
                prev_finder->second.insert(it->first, it->second, &mutator);
              }
              info.clear(); // clear it in case we get unerased
            }
          }
          else
          {
            if (need_version_overlap_update)
              version_overlap.clear();
            // Filter back only some of the version states
            std::vector<VersionState*> to_delete;
            ManagerVersions &prev_info = previous_version_infos[vit->first];
            for (ManagerVersions::iterator it = info.begin();
                  it != info.end(); it++)
            {
              FieldMask overlap = it->second & current_filter;
              if (!overlap)
                continue;
              if (need_version_overlap_update)
                version_overlap |= overlap; 
              prev_info.insert(it->first, overlap, &mutator);
              it->second -= overlap;
              if (!it->second)
                to_delete.push_back(it->first);
            }
            if (!to_delete.empty())
            {
              for (std::vector<VersionState*>::const_iterator it = 
                    to_delete.begin(); it != to_delete.end(); it++)
                info.erase(*it);
            }
            if (info.empty())
              to_delete_current.insert(vit->first);
          }
          // Make our new version state object and add if we can
          VersionID next_version = vit->first+1;
          // Remove this version number from the delete set if it exists
          to_delete_current.erase(next_version);
          VersionState *new_state = NULL;
          if (repl_states != NULL)
          {
            // If we've been given remote states to use from another
            // control replicated context then we should be able
            // to find a version state with the right version number
            for (VersioningSet<>::iterator it = repl_states->begin();
                  it != repl_states->end(); it++)
            {
              if (it->first->version_number != next_version)
                continue;
              if (it->second != version_overlap)
                continue;
              new_state = it->first;
              break;
            }
#ifdef DEBUG_LEGION
            assert(new_state != NULL);
#endif
          }
          else
            new_state = create_new_version_state(next_version);
          if (update_parent_state || (dirty_previous != NULL))
            new_states.insert(new_state, version_overlap, &mutator);
          // Kind of dangerous to be getting another iterator to this
          // data structure that we're iterating, but since neither
          // is mutating, we won't invalidate any iterators
          LegionMap<VersionID,ManagerVersions>::aligned::iterator 
            next_finder = current_version_infos.find(next_version);
          if (next_finder != current_version_infos.end())
            next_finder->second.insert(new_state, version_overlap, &mutator);
          else
            to_add[new_state] = version_overlap;
          current_filter -= version_overlap;
          if (!current_filter)
            break;
        }
        // Remove any old version state infos
        if (!to_delete_current.empty())
        {
          for (std::set<VersionID>::const_iterator it = 
                to_delete_current.begin(); it != to_delete_current.end(); it++)
            current_version_infos.erase(*it);
        }
        // See if we have any fields for which there was no prior
        // version number, if there was then these are fields which
        // are being initialized and should be added as version 1
        if (!!current_filter)
        {
          VersionState *new_state = NULL;
          if (repl_states != NULL)
          {
            // If we've been given remote states to use from another
            // control replicated context then we should be able
            // to find a version state with the right version number
            for (VersioningSet<>::iterator it = repl_states->begin();
                  it != repl_states->end(); it++)
            {
              if (it->first->version_number != init_version)
                continue;
              if (it->second != current_filter)
                continue;
              new_state = it->first;
              break;
            }
#ifdef DEBUG_LEGION
            assert(new_state != NULL);
#endif
          }
          else
            new_state = create_new_version_state(init_version);
          if (update_parent_state || (dirty_previous != NULL))
            new_states.insert(new_state, current_filter, &mutator);
          current_version_infos[init_version].insert(new_state, 
                                                     current_filter, &mutator);
        }
        // Finally add in our new states
        if (!to_add.empty())
        {
          for (LegionMap<VersionState*,FieldMask>::aligned::const_iterator 
                it = to_add.begin(); it != to_add.end(); it++)
          {
#ifdef DEBUG_LEGION
            assert(current_version_infos.find(it->first->version_number) ==
                   current_version_infos.end());
#endif
            current_version_infos[it->first->version_number].insert(
                it->first, it->second, &mutator);
          }
        }
#ifdef DEBUG_LEGION
        sanity_check();
#endif
      } // release the lock
      // If we have no new states then we are done
      if (new_states.empty())
        return;
      // See if we have to capture any dirty data from the previous versions
      // If we don't have to update the parent state then we are at the
      // top of the tree, so there is no need to worry about closes from above
      if (dirty_previous != NULL)
      {
        AutoLock m_lock(manager_lock,1,false/*exclusive*/);
        for (LegionMap<VersionID,ManagerVersions>::aligned::const_iterator vit =
              previous_version_infos.begin(); vit != 
              previous_version_infos.end(); vit++)
        {
          // Disjoint so it doesn't matter
          if (vit->second.get_valid_mask() * (*dirty_previous))
            continue;
          for (ManagerVersions::iterator mit = vit->second.begin();
                mit != vit->second.end(); mit++)
          {
            FieldMask state_overlap = mit->second & *dirty_previous;
            if (!state_overlap)
              continue;
            // Get the final version of this version state
            std::set<RtEvent> preconditions;
            mit->first->request_final_version_state(physical_context, 
                                                  state_overlap, preconditions);
            if (!preconditions.empty())
            {
              RtEvent precondition = Runtime::merge_events(preconditions);
              for (VersioningSet<>::iterator it = new_states.begin();
                    it != new_states.end(); it++)
              {
                FieldMask overlap = it->second & state_overlap;
                if (!overlap)
                  continue;
                DirtyUpdateArgs args;
                args.previous = mit->first;
                args.target = it->first;
                args.capture_mask = new FieldMask(overlap);
                RtEvent done = 
                  runtime->issue_runtime_meta_task(args, LG_LATENCY_PRIORITY,
                                                   NULL, precondition);
                applied_events.insert(done);
                state_overlap -= overlap;
                if (!state_overlap)
                  break;
              }
            }
            else
            {
              // We can do the captures now 
              for (VersioningSet<>::iterator it = new_states.begin();
                    it != new_states.end(); it++)
              {
                FieldMask overlap = it->second & state_overlap;
                if (!overlap)
                  continue;
                mit->first->capture_dirty_instances(overlap, it->first); 
                state_overlap -= overlap;
                if (!state_overlap)
                  break;
              }
            }
          }
        }
      }
      // If we recorded any new states then we have to tell our parent manager
      if (update_parent_state)
      {
        RegionTreeNode *parent = node->get_parent();      
#ifdef DEBUG_LEGION
        assert(parent != NULL);
#endif
        VersionManager &parent_manager = 
          parent->get_current_version_manager(ctx);
        const LegionColor color = node->get_color();
        // This destroys new states, but whatever we're done anyway
        parent_manager.update_child_versions(physical_context, color, 
                                             new_states, applied_events);
      }
    }

    //--------------------------------------------------------------------------
    /*static*/ void VersionManager::process_capture_dirty(const void *args)
    //--------------------------------------------------------------------------
    {
      const DirtyUpdateArgs *dargs = (const DirtyUpdateArgs*)args;
      dargs->previous->capture_dirty_instances(*(dargs->capture_mask),
                                               dargs->target);
      delete dargs->capture_mask;
    }

    //--------------------------------------------------------------------------
    void VersionManager::update_child_versions(InnerContext *context,
                                              const LegionColor child_color,
                                              VersioningSet<> &new_states,
                                              std::set<RtEvent> &applied_events)
    //--------------------------------------------------------------------------
    {
      // See if we have been assigned
      if (context != current_context)
      {
        const AddressSpaceID local_space = 
          node->context->runtime->address_space;
        owner_space = context->get_version_owner(node, local_space);
        is_owner = (owner_space == local_space);
        current_context = context;
      }
      // Only need to hold the lock in read-only mode since we're not
      // going to be updating any of these local data structures
      AutoLock m_lock(manager_lock,1,false/*exclusive*/);
      // If we are not the owner, see if we need to issue any requests
      if (!is_owner)
      {
        FieldMask request_mask = 
          new_states.get_valid_mask() - remote_valid_fields;
        if (!!request_mask)
        {
          // Release the lock before sending the message
          Runtime::release_reservation(manager_lock);
          RtEvent wait_on = send_remote_version_request(
              new_states.get_valid_mask(), applied_events);
          // Retake the lock only once we're ready to
          RtEvent lock_reacquired = Runtime::acquire_rt_reservation(
                          manager_lock, false/*exclusive*/, wait_on);
          // Might as well wait since we're sending a remote message
          lock_reacquired.lg_wait();
#ifdef DEBUG_LEGION
          // When we wake up everything should be good
          assert(!(new_states.get_valid_mask() - remote_valid_fields));
#endif
        }
      }
      for (LegionMap<VersionID,ManagerVersions>::aligned::const_iterator vit = 
            current_version_infos.begin(); vit != 
            current_version_infos.end(); vit++)
      {
        FieldMask version_overlap = 
          vit->second.get_valid_mask() & new_states.get_valid_mask();
        if (!version_overlap)
          continue;
        for (ManagerVersions::iterator it = vit->second.begin();
              it != vit->second.end(); it++)
        {
          FieldMask overlap = it->second & version_overlap;
          if (!overlap)
            continue;
          it->first->reduce_open_children(child_color, overlap, new_states, 
                                          applied_events, true/*need lock*/,
                                          true/*local update*/);
        }
        // If we've handled all the new states then we are done
        if (new_states.empty())
          break;
      }
    }

    //--------------------------------------------------------------------------
    void VersionManager::invalidate_version_infos(const FieldMask &invalid_mask)
    //--------------------------------------------------------------------------
    {
#ifdef DEBUG_LEGION
      assert(!is_owner); // should only be called on remote managers
#endif
      AutoLock m_lock(manager_lock);
#ifdef DEBUG_LEGION
      sanity_check();
#endif
      // This invalidates our local fields
      remote_valid_fields -= invalid_mask;
      filter_version_info(invalid_mask, current_version_infos);
      filter_version_info(invalid_mask, previous_version_infos);
#ifdef DEBUG_LEGION
      sanity_check();
#endif
    }

    //--------------------------------------------------------------------------
    /*static*/ void VersionManager::filter_version_info(const FieldMask &mask,
             LegionMap<VersionID,
                       VersioningSet<VERSION_MANAGER_REF> >::aligned &to_filter)
    //--------------------------------------------------------------------------
    {
      std::vector<VersionID> to_delete;
      for (LegionMap<VersionID,VersioningSet<VERSION_MANAGER_REF> >::aligned::
            iterator vit = to_filter.begin(); vit != to_filter.end(); vit++)
      {
        FieldMask overlap = vit->second.get_valid_mask() & mask;
        if (!overlap)
          continue;
        if (overlap == vit->second.get_valid_mask())
          to_delete.push_back(vit->first);
        else
        {
          std::vector<VersionState*> to_remove;
          for (VersioningSet<VERSION_MANAGER_REF>::iterator it = 
                vit->second.begin(); it != vit->second.end(); it++)
          {
            it->second -= overlap;
            if (!it->second)
              to_remove.push_back(it->first);
          }
          if (!to_remove.empty())
          {
            for (std::vector<VersionState*>::const_iterator it = 
                  to_remove.begin(); it != to_remove.end(); it++)
              vit->second.erase(*it);
            if (vit->second.empty())
              to_delete.push_back(vit->first);
          }
        }
      }
      if (!to_delete.empty())
      {
        for (std::vector<VersionID>::const_iterator it = 
              to_delete.begin(); it != to_delete.end(); it++)
          to_filter.erase(*it);
      }
    }

    //--------------------------------------------------------------------------
    void VersionManager::print_physical_state(RegionTreeNode *arg_node,
                                const FieldMask &capture_mask,
                         LegionMap<LegionColor,FieldMask>::aligned &to_traverse,
                                TreeStateLogger *logger)
    //--------------------------------------------------------------------------
    {
#ifdef DEBUG_LEGION
      assert(node == arg_node);
#endif
      PhysicalState temp_state(node, false/*dummy path only*/);
      logger->log("Versions:");
      logger->down();
      for (LegionMap<VersionID,ManagerVersions>::aligned::const_iterator vit =
            current_version_infos.begin(); vit != 
            current_version_infos.end(); vit++)
      {
        if (capture_mask * vit->second.get_valid_mask())
          continue;
        FieldMask version_fields;
        for (ManagerVersions::iterator it = vit->second.begin();
              it != vit->second.end(); it++)
        {
          FieldMask overlap = capture_mask & it->second;
          if (!overlap)
            continue;
          version_fields |= overlap;
          VersionState *vs = dynamic_cast<VersionState*>(it->first);
          assert(vs != NULL);
          vs->update_physical_state(&temp_state, overlap);
        }
        assert(!!version_fields);
        char *version_buffer = version_fields.to_string();
        logger->log("%lld: %s", vit->first, version_buffer);
        free(version_buffer);
      }
      logger->up();
      temp_state.print_physical_state(capture_mask, to_traverse, logger);
    }

    //--------------------------------------------------------------------------
    VersionState* VersionManager::create_new_version_state(VersionID vid)
    //--------------------------------------------------------------------------
    {
      DistributedID did = runtime->get_available_distributed_id(false);
      return new VersionState(vid, runtime, did, 
          runtime->address_space, node, true/*register now*/);
    }

    //--------------------------------------------------------------------------
    RtEvent VersionManager::send_remote_advance(const FieldMask &advance_mask,
                                            bool update_parent_state,
                                            UniqueID logical_context_uid,
                                            bool dedup_opens,
                                            ProjectionEpochID open_epoch,
                                            bool dedup_advances,
                                            ProjectionEpochID advance_epoch,
                                            const FieldMask *dirty_previous,
                                            const ProjectionInfo *proj_info,
                                            const VersioningSet<> *repl_states)
    //--------------------------------------------------------------------------
    {
#ifdef DEBUG_LEGION
      assert(!is_owner);
#endif
      RtUserEvent remote_advance = Runtime::create_rt_user_event();
      Serializer rez;
      {
        RezCheck z(rez);
        rez.serialize(remote_advance);
        rez.serialize(logical_context_uid);
        rez.serialize(current_context->get_context_uid());
        if (node->is_region())
        {
          rez.serialize<bool>(true);
          rez.serialize(node->as_region_node()->handle);
        }
        else
        {
          rez.serialize<bool>(false);
          rez.serialize(node->as_partition_node()->handle);
        }
        rez.serialize(advance_mask);
        rez.serialize<bool>(update_parent_state);
        rez.serialize<bool>(dedup_opens);
        if (dedup_opens)
          rez.serialize(open_epoch);
        rez.serialize<bool>(dedup_advances);
        if (dedup_advances)
          rez.serialize(advance_epoch);
        if (dirty_previous != NULL)
        {
          rez.serialize<bool>(true);
          rez.serialize(*dirty_previous);
        }
        else
          rez.serialize<bool>(false);
        if (proj_info != NULL)
        {
          rez.serialize<bool>(true);
          // Only need to pack the projection epochs
          proj_info->pack_epochs(rez);
        }
        else
          rez.serialize<bool>(false);
        if (repl_states != NULL)
        {
          rez.serialize<size_t>(repl_states->size());
          for (VersioningSet<>::iterator it = repl_states->begin();
                it != repl_states->end(); it++)
          {
            rez.serialize(it->first->did);
            rez.serialize(it->second);
          }
        }
        else
          rez.serialize<size_t>(0);
      }
      runtime->send_version_manager_advance(owner_space, rez);
      return remote_advance;
    }

    //--------------------------------------------------------------------------
    /*static*/ void VersionManager::handle_remote_advance(Deserializer &derez,
                                  Runtime *runtime, AddressSpaceID source_space)
    //--------------------------------------------------------------------------
    {
      DerezCheck z(derez);
      RtUserEvent done_event;
      derez.deserialize(done_event);
      UniqueID logical_context_uid;
      derez.deserialize(logical_context_uid);
      UniqueID physical_context_uid;
      derez.deserialize(physical_context_uid);
      bool is_region;
      derez.deserialize(is_region);
      RegionTreeNode *node;
      if (is_region)
      {
        LogicalRegion handle;
        derez.deserialize(handle);
        node = runtime->forest->get_node(handle);
      }
      else
      {
        LogicalPartition handle;
        derez.deserialize(handle);
        node = runtime->forest->get_node(handle);
      }
      FieldMask advance_mask;
      derez.deserialize(advance_mask);
      bool update_parent;
      derez.deserialize(update_parent);
      bool dedup_opens;
      derez.deserialize(dedup_opens);
      ProjectionEpochID open_epoch = 0;
      if (dedup_opens)
        derez.deserialize(open_epoch);
      bool dedup_advances;
      derez.deserialize(dedup_advances);
      ProjectionEpochID advance_epoch = 0;
      if (dedup_advances)
        derez.deserialize(advance_epoch);
      bool has_dirty_previous;
      derez.deserialize(has_dirty_previous);
      FieldMask dirty_previous;
      if (has_dirty_previous)
        derez.deserialize(dirty_previous);
      bool has_proj_info;
      derez.deserialize(has_proj_info);
      ProjectionInfo proj_info;
      if (has_proj_info)
        proj_info.unpack_epochs(derez);
      VersioningSet<> repl_states;
      size_t num_repl_states;
      derez.deserialize(num_repl_states);
      if (num_repl_states > 0)
      {
        std::set<RtEvent> ready_events;
        for (unsigned idx = 0; idx < num_repl_states; idx++)
        {
          DistributedID did;
          derez.deserialize(did);
          RtEvent ready;
          VersionState *state = 
            runtime->find_or_request_version_state(did, ready);
          FieldMask state_mask;
          derez.deserialize(state_mask);
          ready = repl_states.insert(state, state_mask, runtime, ready);
          if (ready.exists())
            ready_events.insert(ready);
        }
        if (!ready_events.empty())
        {
          RtEvent wait_on = Runtime::merge_events(ready_events);
          wait_on.lg_wait();
        }
      }

      InnerContext *context = runtime->find_context(physical_context_uid);
      ContextID ctx = context->get_context_id();
      VersionManager &manager = node->get_current_version_manager(ctx);
      std::set<RtEvent> done_preconditions;
      manager.advance_versions(advance_mask, logical_context_uid, context, 
                               update_parent, source_space, done_preconditions, 
                               dedup_opens, open_epoch, 
                               dedup_advances, advance_epoch,
                               has_dirty_previous ? &dirty_previous : NULL,
                               has_proj_info ? &proj_info : NULL,
                               num_repl_states > 0 ? &repl_states : NULL);
      if (!done_preconditions.empty())
        Runtime::trigger_event(done_event, 
            Runtime::merge_events(done_preconditions));
      else
        Runtime::trigger_event(done_event);
    }

    //--------------------------------------------------------------------------
    RtEvent VersionManager::send_remote_invalidate(AddressSpaceID target,
                                               const FieldMask &invalidate_mask)
    //--------------------------------------------------------------------------
    {
#ifdef DEBUG_LEGION
      assert(is_owner); // should only be called from the owner
#endif
      RtUserEvent remote_invalidate = Runtime::create_rt_user_event();
      Serializer rez;
      {
        RezCheck z(rez);
        rez.serialize(remote_invalidate);
        rez.serialize(current_context->get_context_uid());
        if (node->is_region())
        {
          rez.serialize<bool>(true);
          rez.serialize(node->as_region_node()->handle);
        }
        else
        {
          rez.serialize<bool>(false);
          rez.serialize(node->as_partition_node()->handle);
        }
        rez.serialize(invalidate_mask);
      }
      runtime->send_version_manager_invalidate(target, rez);
      return remote_invalidate;
    }

    //--------------------------------------------------------------------------
    /*static*/ void VersionManager::handle_remote_invalidate(
                                          Deserializer &derez, Runtime *runtime)
    //--------------------------------------------------------------------------
    {
      DerezCheck z(derez);
      RtUserEvent done_event;
      derez.deserialize(done_event);
      UniqueID context_uid;
      derez.deserialize(context_uid);
      bool is_region;
      derez.deserialize(is_region);
      RegionTreeNode *node;
      if (is_region)
      {
        LogicalRegion handle;
        derez.deserialize(handle);
        node = runtime->forest->get_node(handle);
      }
      else
      {
        LogicalPartition handle;
        derez.deserialize(handle);
        node = runtime->forest->get_node(handle);
      }
      FieldMask invalidate_mask;
      derez.deserialize(invalidate_mask);

      InnerContext *context = runtime->find_context(context_uid);
      ContextID ctx = context->get_context_id();
      VersionManager &manager = node->get_current_version_manager(ctx);
      manager.invalidate_version_infos(invalidate_mask);
      Runtime::trigger_event(done_event);
    }

    //--------------------------------------------------------------------------
    RtEvent VersionManager::send_remote_version_request(FieldMask request_mask,
                                                std::set<RtEvent> &ready_events)
    //--------------------------------------------------------------------------
    {
#ifdef DEBUG_LEGION
      assert(!is_owner); // better be a remote copy
#endif
      RtUserEvent local_request;
      std::set<RtEvent> preconditions;
      {
        // First check to see what if any outstanding requests we have
        AutoLock m_lock(manager_lock);
        for (LegionMap<RtUserEvent,FieldMask>::aligned::const_iterator it =
              outstanding_requests.begin(); it != 
              outstanding_requests.end(); it++)
        {
          if (it->second * request_mask)
            continue;
          preconditions.insert(it->first);
          request_mask -= it->second;
          if (!request_mask)
            break;
        }
        if (!!request_mask)
        {
          local_request = Runtime::create_rt_user_event();
          outstanding_requests[local_request] = request_mask;
        }
      }
      if (!!request_mask)
      {
        // Send the local request
        Serializer rez;
        {
          RezCheck z(rez);
          // Send a pointer to this object for the response
          rez.serialize(this);
          // Need this for when we do the unpack
          rez.serialize(&ready_events);
          rez.serialize(local_request);
          rez.serialize(current_context->get_context_uid());
          if (node->is_region())
          {
            rez.serialize<bool>(true);
            rez.serialize(node->as_region_node()->handle);
          }
          else
          {
            rez.serialize<bool>(false);
            rez.serialize(node->as_partition_node()->handle);
          }
          rez.serialize(request_mask);
        }
        runtime->send_version_manager_request(owner_space, rez);
      }
      if (!preconditions.empty())
      {
        // Add the local request if there is one
        if (local_request.exists())
          preconditions.insert(local_request);
        return Runtime::merge_events(preconditions);
      }
#ifdef DEBUG_LEGION
      assert(local_request.exists()); // better have an event
#endif
      return local_request;
    }

    //--------------------------------------------------------------------------
    /*static*/ void VersionManager::handle_request(Deserializer &derez,
                                  Runtime *runtime, AddressSpaceID source_space)
    //--------------------------------------------------------------------------
    {
      DerezCheck z(derez);
      VersionManager *remote_manager;
      derez.deserialize(remote_manager);
      std::set<RtEvent> *applied_events;
      derez.deserialize(applied_events);
      RtUserEvent done_event;
      derez.deserialize(done_event);
      UniqueID context_uid;
      derez.deserialize(context_uid);
      bool is_region;
      derez.deserialize(is_region);
      RegionTreeNode *node;
      if (is_region)
      {
        LogicalRegion handle;
        derez.deserialize(handle);
        node = runtime->forest->get_node(handle);
      }
      else
      {
        LogicalPartition handle;
        derez.deserialize(handle);
        node = runtime->forest->get_node(handle);
      }     
      FieldMask request_mask;
      derez.deserialize(request_mask);

      InnerContext *context = runtime->find_context(context_uid);
      ContextID ctx = context->get_context_id();
      VersionManager &manager = node->get_current_version_manager(ctx);
      Serializer rez;
      {
        RezCheck z(rez);
        rez.serialize(remote_manager);
        rez.serialize(applied_events);
        rez.serialize(done_event);
        rez.serialize(request_mask);
        manager.pack_response(rez, source_space, request_mask);
      }
      runtime->send_version_manager_response(source_space, rez);
    }

    //--------------------------------------------------------------------------
    void VersionManager::pack_response(Serializer &rez, AddressSpaceID target,
                                       const FieldMask &request_mask)
    //--------------------------------------------------------------------------
    {
      // Do most of this in ready only mode
      {
        AutoLock m_lock(manager_lock,1,false/*exclusive*/);
#ifdef DEBUG_LEGION
        sanity_check();
#endif
        LegionMap<VersionState*,FieldMask>::aligned send_infos;
        // Do the current infos first
        find_send_infos(current_version_infos, request_mask, send_infos);
        pack_send_infos(rez, send_infos);
        send_infos.clear();
        // Then do the previous infos
        find_send_infos(previous_version_infos, request_mask, send_infos);
        pack_send_infos(rez, send_infos);
      }
      // Need exclusive access at the end to update the remote information
      AutoLock m_lock(manager_lock);
      remote_valid_fields |= request_mask;
      remote_valid[target] |= request_mask;
    }

    //--------------------------------------------------------------------------
    /*static*/ void VersionManager::find_send_infos(
                   LegionMap<VersionID,
                             VersioningSet<VERSION_MANAGER_REF> >::aligned& 
            version_infos, const FieldMask &request_mask, 
          LegionMap<VersionState*,FieldMask>::aligned& send_infos)
    //--------------------------------------------------------------------------
    {
      for (LegionMap<VersionID,VersioningSet<VERSION_MANAGER_REF> >::aligned::
            const_iterator vit = version_infos.begin(); 
            vit != version_infos.end(); vit++)
      {
        FieldMask overlap = vit->second.get_valid_mask() & request_mask;
        if (!overlap)
          continue;
        for (VersioningSet<VERSION_MANAGER_REF>::iterator it = 
              vit->second.begin(); it != vit->second.end(); it++)
        {
          FieldMask state_overlap = it->second & overlap;
          if (!state_overlap)
            continue;
          send_infos[it->first] = state_overlap;
        }
      }
    }

    //--------------------------------------------------------------------------
    /*static*/ void VersionManager::pack_send_infos(Serializer &rez, const
        LegionMap<VersionState*,FieldMask>::aligned& send_infos)
    //--------------------------------------------------------------------------
    {
      rez.serialize<size_t>(send_infos.size());
      for (LegionMap<VersionState*,FieldMask>::aligned::const_iterator it = 
            send_infos.begin(); it != send_infos.end(); it++)
      {
        rez.serialize(it->first->did);
        rez.serialize(it->second);
      }
    }

    //--------------------------------------------------------------------------
    void VersionManager::unpack_response(Deserializer &derez, RtUserEvent done,
                                         const FieldMask &update_mask,
                                         std::set<RtEvent> *applied_events)
    //--------------------------------------------------------------------------
    {
      // Unpack all our version states
      LegionMap<VersionState*,FieldMask>::aligned current_update;
      LegionMap<VersionState*,FieldMask>::aligned previous_update;
      std::set<RtEvent> preconditions;
      unpack_send_infos(derez, current_update, runtime, preconditions);
      unpack_send_infos(derez, previous_update, runtime, preconditions);
      // If we have any preconditions here we must wait
      if (!preconditions.empty())
      {
        RtEvent wait_on = Runtime::merge_events(preconditions);
        wait_on.lg_wait();
      }
      // Take our lock and apply our updates
      {
        AutoLock m_lock(manager_lock);
#ifdef DEBUG_LEGION
        sanity_check();
#endif
        merge_send_infos(current_version_infos, current_update);
        merge_send_infos(previous_version_infos, previous_update);
        // Update the remote valid fields
        remote_valid_fields |= update_mask;
        // Remove our outstanding request
#ifdef DEBUG_LEGION
        assert(outstanding_requests.find(done) != outstanding_requests.end());
        sanity_check();
#endif
        outstanding_requests.erase(done);
      }
      // Now we can trigger our done event
      Runtime::trigger_event(done);
    }

    //--------------------------------------------------------------------------
    /*static*/ void VersionManager::unpack_send_infos(Deserializer &derez,
                            LegionMap<VersionState*,FieldMask>::aligned &infos,
                            Runtime *runtime, std::set<RtEvent> &preconditions)
    //--------------------------------------------------------------------------
    {
      size_t num_states;
      derez.deserialize(num_states);
      for (unsigned idx = 0; idx < num_states; idx++)
      {
        DistributedID did;
        derez.deserialize(did);
        FieldMask valid_mask;
        derez.deserialize(valid_mask);
        RtEvent ready;
        VersionState *state = runtime->find_or_request_version_state(did,ready);
        if (ready.exists())
          preconditions.insert(ready);
        infos[state] = valid_mask;
      }
    }

    //--------------------------------------------------------------------------
    /*static*/ void VersionManager::merge_send_infos(
        LegionMap<VersionID,
                  VersioningSet<VERSION_MANAGER_REF> >::aligned& target_infos,
        const LegionMap<VersionState*,FieldMask>::aligned &source_infos)
    //--------------------------------------------------------------------------
    {
      for (LegionMap<VersionState*,FieldMask>::aligned::const_iterator
            it = source_infos.begin(); it != source_infos.end(); it++)
        target_infos[it->first->version_number].insert(it->first, it->second);
    }

    //--------------------------------------------------------------------------
    /*static*/ void VersionManager::handle_response(Deserializer &derez)
    //--------------------------------------------------------------------------
    {
      DerezCheck z(derez);
      VersionManager *local_manager;
      derez.deserialize(local_manager);
      std::set<RtEvent> *applied_events;
      derez.deserialize(applied_events);
      RtUserEvent done_event;
      derez.deserialize(done_event);
      FieldMask update_mask;
      derez.deserialize(update_mask);
      local_manager->unpack_response(derez, done_event, 
                                     update_mask, applied_events);
    }

    //--------------------------------------------------------------------------
    void VersionManager::sanity_check(void)
    //--------------------------------------------------------------------------
    {
      // This code is a sanity check that each field appears for at most
      // one version number
      FieldMask current_version_fields;
      for (LegionMap<VersionID,ManagerVersions>::aligned::const_iterator vit =
            current_version_infos.begin(); vit != 
            current_version_infos.end(); vit++)
      {
        const ManagerVersions &info = vit->second;
        assert(!info.empty());
        // Make sure each field appears once in each version state info
        FieldMask local_version_fields;
        for (ManagerVersions::iterator it = vit->second.begin();
              it != vit->second.end(); it++)
        {
          assert(!!it->second); // better not be empty
          assert(local_version_fields * it->second); // better not overlap
          local_version_fields |= it->second;
        }
        // They can overapproximate if there is more than one
        if (info.size() > 1)
          assert(!(local_version_fields - info.get_valid_mask()));
        else
          assert(info.get_valid_mask() == local_version_fields); // beter match
        // Should not overlap with other fields in the current version
        assert(current_version_fields * local_version_fields);
        current_version_fields |= local_version_fields;
      }
      FieldMask previous_version_fields;
      for (LegionMap<VersionID,ManagerVersions>::aligned::const_iterator vit =
            previous_version_infos.begin(); vit != 
            previous_version_infos.end(); vit++)
      {
        const ManagerVersions &info = vit->second;
        assert(!info.empty());
        // Make sure each field appears once in each version state info
        FieldMask local_version_fields;
        for (ManagerVersions::iterator it = vit->second.begin();
              it != vit->second.end(); it++)
        {
          assert(!!it->second); // better not be empty
          assert(local_version_fields * it->second); // better not overlap
          local_version_fields |= it->second;
        }
        // They can overapproxminate if there is more than one
        if (info.size() > 1)
          assert(!(local_version_fields - info.get_valid_mask()));
        else
          assert(info.get_valid_mask() == local_version_fields); // beter match
        // Should not overlap with other fields in the current version
        assert(previous_version_fields * local_version_fields);
        previous_version_fields |= local_version_fields;
      }
    }

    /////////////////////////////////////////////////////////////
    // Version State 
    /////////////////////////////////////////////////////////////

    //--------------------------------------------------------------------------
    VersionState::VersionState(VersionID vid, Runtime *rt, DistributedID id,
                               AddressSpaceID own_sp, 
                               RegionTreeNode *node, bool register_now)
      : DistributedCollectable(rt, id, own_sp, register_now), 
        version_number(vid), logical_node(node), 
        state_lock(Reservation::create_reservation())
#ifdef DEBUG_LEGION
        , currently_active(true), currently_valid(true)
#endif
    //--------------------------------------------------------------------------
    {
      // If we are not the owner, add a valid reference
      if (!is_owner())
        add_base_valid_ref(REMOTE_DID_REF);
#ifdef LEGION_GC
      log_garbage.info("GC Version State %lld %d", 
          LEGION_DISTRIBUTED_ID_FILTER(did), local_space);
#endif
    }

    //--------------------------------------------------------------------------
    VersionState::VersionState(const VersionState &rhs)
      : DistributedCollectable(rhs.runtime, rhs.did,
                               rhs.owner_space, false/*register now*/),
        version_number(0), logical_node(NULL)
    //--------------------------------------------------------------------------
    {
      // should never be called
      assert(false);
    }

    //--------------------------------------------------------------------------
    VersionState::~VersionState(void)
    //--------------------------------------------------------------------------
    {
      if (is_owner() && registered_with_runtime)
        unregister_with_runtime(DEFAULT_VIRTUAL_CHANNEL);
      state_lock.destroy_reservation();
      state_lock = Reservation::NO_RESERVATION;
#ifdef DEBUG_LEGION
      if (is_owner())
        assert(!currently_valid);
#endif 
#ifdef LEGION_GC
      log_garbage.info("GC Deletion %lld %d", 
          LEGION_DISTRIBUTED_ID_FILTER(did), local_space);
#endif
    }

    //--------------------------------------------------------------------------
    VersionState& VersionState::operator=(const VersionState &rhs)
    //--------------------------------------------------------------------------
    {
      // should never be called
      assert(false);
      return *this;
    }

    //--------------------------------------------------------------------------
    void VersionState::initialize(ApEvent term_event, const RegionUsage &usage,
                                  const FieldMask &user_mask,
                                  const InstanceSet &targets,
                                  InnerContext *context, unsigned init_index,
                                 const std::vector<LogicalView*> &corresponding,
                                  std::set<RtEvent> &applied_events)
    //--------------------------------------------------------------------------
    {
#ifdef DEBUG_LEGION
      assert(is_owner());
      assert(currently_valid);
#endif
      const UniqueID init_op_id = context->get_unique_id();
      WrapperReferenceMutator mutator(applied_events);
      for (unsigned idx = 0; idx < targets.size(); idx++)
      {
        LogicalView *new_view = corresponding[idx];
#ifdef DEBUG_LEGION
        if (new_view->is_materialized_view())
          assert(!new_view->as_materialized_view()->
              manager->is_virtual_instance());
#endif
        const FieldMask &view_mask = targets[idx].get_valid_fields();
        if (new_view->is_instance_view())
        {
          InstanceView *inst_view = new_view->as_instance_view();
          if (inst_view->is_reduction_view())
          {
            ReductionView *view = inst_view->as_reduction_view();
            LegionMap<ReductionView*,FieldMask,VALID_REDUCTION_ALLOC>::
              track_aligned::iterator finder = reduction_views.find(view); 
            if (finder == reduction_views.end())
            {
              new_view->add_nested_valid_ref(did, &mutator);
              reduction_views[view] = view_mask;
            }
            else
              finder->second |= view_mask;
            reduction_mask |= view_mask;
            inst_view->add_initial_user(term_event, usage, view_mask,
                                        init_op_id, init_index);
          }
          else
          {
            LegionMap<LogicalView*,FieldMask,VALID_VIEW_ALLOC>::
              track_aligned::iterator finder = valid_views.find(new_view);
            if (finder == valid_views.end())
            {
              new_view->add_nested_valid_ref(did, &mutator);
              valid_views[new_view] = view_mask;
            }
            else
              finder->second |= view_mask;
            if (HAS_WRITE(usage))
              dirty_mask |= view_mask;
            inst_view->add_initial_user(term_event, usage, view_mask,
                                        init_op_id, init_index);
          }
        }
        else
        {
#ifdef DEBUG_LEGION
          assert(!term_event.exists());
#endif
          LegionMap<LogicalView*,FieldMask,VALID_VIEW_ALLOC>::
              track_aligned::iterator finder = valid_views.find(new_view);
          if (finder == valid_views.end())
          {
            new_view->add_nested_valid_ref(did, &mutator);
            valid_views[new_view] = view_mask;
          }
          else
            finder->second |= view_mask;
          if (HAS_WRITE(usage))
            dirty_mask |= view_mask;
          // Don't add a user since this is a deferred view and
          // we can't access it anyway
        }
      }
      update_fields |= user_mask;
    }

    //--------------------------------------------------------------------------
    void VersionState::update_path_only_state(PhysicalState *state,
                                             const FieldMask &update_mask) const
    //--------------------------------------------------------------------------
    {
      DETAILED_PROFILER(logical_node->context->runtime,
                        VERSION_STATE_UPDATE_PATH_ONLY_CALL);
      // We're reading so we only the need the lock in read-only mode
      AutoLock s_lock(state_lock,1,false/*exclusive*/);
      // If we are premapping, we only need to update the dirty bits
      // and the valid instance views 
      if (!!dirty_mask)
        state->dirty_mask |= (dirty_mask & update_mask);
      for (LegionMap<LogicalView*,FieldMask,VALID_VIEW_ALLOC>::
            track_aligned::const_iterator it = valid_views.begin();
            it != valid_views.end(); it++)
      {
        FieldMask overlap = it->second & update_mask;
        if (!overlap)
          continue;
        LegionMap<LogicalView*,FieldMask,VALID_VIEW_ALLOC>::track_aligned::
          iterator finder = state->valid_views.find(it->first);
        if (finder == state->valid_views.end())
          state->valid_views[it->first] = overlap;
        else
          finder->second |= overlap;
      }
    }

    //--------------------------------------------------------------------------
    void VersionState::update_physical_state(PhysicalState *state,
                                             const FieldMask &update_mask) const
    //--------------------------------------------------------------------------
    {
      DETAILED_PROFILER(logical_node->context->runtime,
                        VERSION_STATE_UPDATE_PATH_ONLY_CALL);
      // We're reading so we only the need the lock in read-only mode
      AutoLock s_lock(state_lock,1,false/*exclusive*/);
      if (!!dirty_mask)
        state->dirty_mask |= (dirty_mask & update_mask);
      FieldMask reduction_update = reduction_mask & update_mask;
      if (!!reduction_update)
        state->reduction_mask |= reduction_update;
      for (LegionMap<LogicalView*,FieldMask,VALID_VIEW_ALLOC>::
            track_aligned::const_iterator it = valid_views.begin();
            it != valid_views.end(); it++)
      {
        FieldMask overlap = it->second & update_mask;
        if (!overlap && !it->first->has_space(update_mask))
          continue;
        LegionMap<LogicalView*,FieldMask,VALID_VIEW_ALLOC>::track_aligned::
          iterator finder = state->valid_views.find(it->first);
        if (finder == state->valid_views.end())
          state->valid_views[it->first] = overlap;
        else
          finder->second |= overlap;
      }
      if (!!reduction_update)
      {
        for (LegionMap<ReductionView*,FieldMask,VALID_REDUCTION_ALLOC>::
              track_aligned::const_iterator it = reduction_views.begin();
              it != reduction_views.end(); it++)
        {
          FieldMask overlap = it->second & update_mask; 
          if (!overlap)
            continue;
          LegionMap<ReductionView*,FieldMask,VALID_REDUCTION_ALLOC>::
            track_aligned::iterator finder = 
              state->reduction_views.find(it->first);
          if (finder == state->reduction_views.end())
            state->reduction_views[it->first] = overlap;
          else
            finder->second |= overlap;
        }
      }
    }

    //--------------------------------------------------------------------------
    void VersionState::merge_physical_state(const PhysicalState *state,
                                            const FieldMask &merge_mask,
                                          std::set<RtEvent> &applied_conditions)
    //--------------------------------------------------------------------------
    {
      DETAILED_PROFILER(logical_node->context->runtime,
                        VERSION_STATE_MERGE_PHYSICAL_STATE_CALL);
#ifdef DEBUG_LEGION
      assert(currently_valid);
#endif
      WrapperReferenceMutator mutator(applied_conditions);
      AutoLock s_lock(state_lock);
      if (!!state->dirty_mask)
        dirty_mask |= (state->dirty_mask & merge_mask);
      FieldMask reduction_merge = state->reduction_mask & merge_mask;
      if (!!reduction_merge)
        reduction_mask |= reduction_merge;
      for (LegionMap<LogicalView*,FieldMask,VALID_VIEW_ALLOC>::
            track_aligned::const_iterator it = state->valid_views.begin();
            it != state->valid_views.end(); it++)
      {
#ifdef DEBUG_LEGION
        if (it->first->is_materialized_view())
          assert(!it->first->as_materialized_view()->
              manager->is_virtual_instance());
#endif
        FieldMask overlap = it->second & merge_mask;
        if (!overlap)
          continue;
        LegionMap<LogicalView*,FieldMask,VALID_VIEW_ALLOC>::
          track_aligned::iterator finder = valid_views.find(it->first);
        if (finder == valid_views.end())
        {
#ifdef DEBUG_LEGION
          assert(currently_valid);
#endif
          it->first->add_nested_valid_ref(did, &mutator);
          valid_views[it->first] = overlap;
        }
        else
          finder->second |= overlap;
      }
      if (!!reduction_merge)
      {
        for (LegionMap<ReductionView*,FieldMask,VALID_REDUCTION_ALLOC>::
              track_aligned::const_iterator it = state->reduction_views.begin();
              it != state->reduction_views.end(); it++)
        {
          FieldMask overlap = it->second & merge_mask;
          if (!overlap)
            continue;
          LegionMap<ReductionView*,FieldMask,VALID_REDUCTION_ALLOC>::
            track_aligned::iterator finder = reduction_views.find(it->first);
          if (finder == reduction_views.end())
          {
#ifdef DEBUG_LEGION
            assert(currently_valid);
#endif
            it->first->add_nested_valid_ref(did, &mutator);
            reduction_views[it->first] = overlap;
          }
          else
            finder->second |= overlap;
        }
      }
      // Tell our owner node that we have valid data
      if (!is_owner() && !update_fields)
        send_valid_notification(applied_conditions);
      update_fields |= merge_mask;
    }

    //--------------------------------------------------------------------------
    void VersionState::reduce_open_children(const LegionColor child_color,
                                            const FieldMask &update_mask,
                                            VersioningSet<> &new_states,
                                            std::set<RtEvent> &applied_events,
                                            bool need_lock, bool local_update)
    //--------------------------------------------------------------------------
    {
      if (need_lock)
      {
        // Hold the lock in exclusive mode since we might change things
        AutoLock s_lock(state_lock);
        reduce_open_children(child_color, update_mask, new_states, 
                             applied_events, false/*need lock*/, local_update);
        return;
      }
      WrapperReferenceMutator mutator(applied_events);
      LegionMap<LegionColor,StateVersions>::aligned::iterator finder =
        open_children.find(child_color);
      // We only have to do insertions if the entry didn't exist before
      // or its fields are disjoint with the update mask
      if ((finder == open_children.end()) || 
          (finder->second.get_valid_mask() * update_mask))
      {
        // Otherwise we can just insert these
        // but we only insert the ones for our fields
        StateVersions &local_states = (finder == open_children.end()) ? 
          open_children[child_color] : finder->second;
        for (VersioningSet<>::iterator it = new_states.begin();
              it != new_states.end(); it++)
        {
          FieldMask overlap = it->second & update_mask;
          if (!overlap)
            continue;
          local_states.insert(it->first, overlap, &mutator);
        }
      }
      else
        finder->second.reduce(update_mask, new_states, &mutator);
      if (local_update)
      {
        // Tell our owner node that we have valid data
        if (!is_owner() && !update_fields)
          send_valid_notification(applied_events);
        // Update the valid fields
        update_fields |= update_mask;
      }
    }

    //--------------------------------------------------------------------------
    void VersionState::send_valid_notification(
                                        std::set<RtEvent> &applied_events) const
    //--------------------------------------------------------------------------
    {
#ifdef DEBUG_LEGION
      assert(!is_owner());
#endif
      RtUserEvent done_event = Runtime::create_rt_user_event();
      Serializer rez;
      {
        RezCheck z(rez);
        rez.serialize(did);
        rez.serialize(done_event);
      }
      runtime->send_version_state_valid_notification(owner_space, rez);
      applied_events.insert(done_event);
    }

    //--------------------------------------------------------------------------
    void VersionState::handle_version_state_valid_notification(
                                                          AddressSpaceID source)
    //--------------------------------------------------------------------------
    {
      AutoLock s_lock(state_lock);
      remote_valid_instances.add(source);
    }

    //--------------------------------------------------------------------------
    /*static*/ void VersionState::process_version_state_valid_notification(
                   Deserializer &derez, Runtime *runtime, AddressSpaceID source)
    //--------------------------------------------------------------------------
    {
      DerezCheck z(derez);
      DistributedID did;
      derez.deserialize(did);
      RtUserEvent done;
      derez.deserialize(done);
      DistributedCollectable *target = 
        runtime->find_distributed_collectable(did);
#ifdef DEBUG_LEGION
      VersionState *vs = dynamic_cast<VersionState*>(target);
      assert(vs != NULL);
#else
      VersionState *vs = static_cast<VersionState*>(target);
#endif
      vs->handle_version_state_valid_notification(source);
      Runtime::trigger_event(done);
    }

    //--------------------------------------------------------------------------
    void VersionState::notify_active(ReferenceMutator *mutator)
    //--------------------------------------------------------------------------
    {
      // Do nothing 
    }

    //--------------------------------------------------------------------------
    void VersionState::notify_inactive(ReferenceMutator *mutator)
    //--------------------------------------------------------------------------
    {
      // Do nothing 
    }

    //--------------------------------------------------------------------------
    void VersionState::notify_valid(ReferenceMutator *mutator)
    //--------------------------------------------------------------------------
    {
      // Views have their valid references added when they are inserted 
#ifdef DEBUG_LEGION
      assert(currently_valid); // should be monotonic
#endif
    }

    //--------------------------------------------------------------------------
    void VersionState::notify_invalid(ReferenceMutator *mutator)
    //--------------------------------------------------------------------------
    {
      AutoLock s_lock(state_lock,1,false/*exclusive*/);
#ifdef DEBUG_LEGION
      // Should be monotonic
      assert(currently_valid);
      currently_valid = false;
#endif
      // When we are no longer valid, remove all valid references to version
      // state objects on remote nodes. 
      // No need to hold the lock since no one else should be accessing us
      if (is_owner() && !remote_instances.empty())
      {
        // If we're the owner, remove our valid references on remote nodes
        UpdateReferenceFunctor<VALID_REF_KIND,false/*add*/> functor(this, NULL);
        map_over_remote_instances(functor);
      }
      // We can clear out our open children since we don't need them anymore
      // which will also remove the valid references
      open_children.clear();
      for (LegionMap<LogicalView*,FieldMask>::aligned::const_iterator it = 
            valid_views.begin(); it != valid_views.end(); it++)
      {
        if (it->first->remove_nested_valid_ref(did, mutator))
          delete it->first;
      }
      for (LegionMap<ReductionView*,FieldMask>::aligned::const_iterator it = 
            reduction_views.begin(); it != reduction_views.end(); it++)
      {
        if (it->first->remove_nested_valid_ref(did, mutator))
          delete it->first;
      }
    }

    //--------------------------------------------------------------------------
    template<VersionState::VersionRequestKind KIND>
    void VersionState::RequestFunctor<KIND>::apply(AddressSpaceID target)
    //--------------------------------------------------------------------------
    {
      // Skip the requestor
      if (target == requestor)
        return;
      RtUserEvent ready_event = Runtime::create_rt_user_event();
      proxy_this->send_version_state_update_request(target, context, 
          requestor, ready_event, mask, KIND);
      preconditions.insert(ready_event);
    }

    //--------------------------------------------------------------------------
    void VersionState::request_children_version_state(InnerContext *context,
                    const FieldMask &req_mask, std::set<RtEvent> &preconditions)
    //--------------------------------------------------------------------------
    {
      DETAILED_PROFILER(context->runtime, VERSION_STATE_REQUEST_CHILDREN_CALL);
#ifdef DEBUG_LEGION
      assert(context != NULL);
#endif
      if (is_owner())
      {
        // We are the owner node so see if we need to do any reequests
        // to remote nodes to get our valid data
        AutoLock s_lock(state_lock);
        if (!remote_valid_instances.empty())
        {
          // We always have to request these from scratch for
          // disjoint closes in case we do several of them
          // If we still have remaining fields, we have to send requests to
          // all the other nodes asking for their data
          std::set<RtEvent> local_preconditions;
          RequestFunctor<CHILD_VERSION_REQUEST> functor(this, context, 
              local_space, req_mask, local_preconditions);
          remote_valid_instances.map(functor);
          RtEvent ready_event = Runtime::merge_events(local_preconditions);
          preconditions.insert(ready_event);
        }
        // otherwise we're the only copy so there is nothing to do
      }
      else
      {
        // We are not the owner so figure out which fields we still need to
        // send a request for
        RtUserEvent ready_event = Runtime::create_rt_user_event();
        send_version_state_update_request(owner_space, context, local_space,
            ready_event, req_mask, CHILD_VERSION_REQUEST);
        // Save the event indicating when the fields will be ready
        preconditions.insert(ready_event);
      }
    }

    //--------------------------------------------------------------------------
    void VersionState::request_initial_version_state(InnerContext *context,
                const FieldMask &request_mask, std::set<RtEvent> &preconditions)
    //--------------------------------------------------------------------------
    {
      DETAILED_PROFILER(context->runtime, VERSION_STATE_REQUEST_INITIAL_CALL);
#ifdef DEBUG_LEGION
      assert(context != NULL);
#endif
      FieldMask needed_fields = request_mask;
      if (is_owner())
      {
        // We're the owner, if we have remote copies then send a 
        // request to them for the needed fields
        AutoLock s_lock(state_lock);
        if (!remote_valid_instances.empty())
        {
          for (LegionMap<RtEvent,FieldMask>::aligned::const_iterator it = 
                initial_events.begin(); it != initial_events.end(); it++)
          {
            FieldMask overlap = it->second & needed_fields;
            if (!overlap)
              continue;
            preconditions.insert(it->first);
            needed_fields -= overlap;
            if (!needed_fields)
              return; 
          }
          // If we still have remaining fields, we have to send requests to
          // all the other nodes asking for their data
          if (!!needed_fields)
          {
            std::set<RtEvent> local_preconditions;
            RequestFunctor<INITIAL_VERSION_REQUEST> functor(this, context,
                local_space, needed_fields, local_preconditions);
            remote_valid_instances.map(functor);
            RtEvent ready_event = Runtime::merge_events(local_preconditions);
            preconditions.insert(ready_event);
          }
        }
        // Otherwise no one has anything so we are done
      }
      else
      {
        AutoLock s_lock(state_lock);
        // Figure out which requests we haven't sent yet
        for (LegionMap<RtEvent,FieldMask>::aligned::const_iterator it = 
              initial_events.begin(); it != initial_events.end(); it++)
        {
          FieldMask overlap = needed_fields & it->second;
          if (!overlap)
            continue;
          preconditions.insert(it->first);
          needed_fields -= overlap;
          if (!needed_fields)
            return;
        }
        // If we still have remaining fields, make a new event and 
        // send a request to the intial owner
        if (!!needed_fields)
        {
          RtUserEvent ready_event = Runtime::create_rt_user_event();
          send_version_state_update_request(owner_space, context, local_space,
              ready_event, needed_fields, INITIAL_VERSION_REQUEST);
          // Save the event indicating when the fields will be ready
          initial_events[ready_event] = needed_fields;
          preconditions.insert(ready_event);
        }
      }
    }

    //--------------------------------------------------------------------------
    void VersionState::request_final_version_state(InnerContext *context,
                    const FieldMask &req_mask, std::set<RtEvent> &preconditions)
    //--------------------------------------------------------------------------
    {
      DETAILED_PROFILER(context->runtime, VERSION_STATE_REQUEST_FINAL_CALL);
#ifdef DEBUG_LEGION
      assert(context != NULL);
#endif
      if (is_owner())
      {
        // We are the owner node so see if we need to do any reequests
        // to remote nodes to get our valid data
        AutoLock s_lock(state_lock);
        if (!remote_valid_instances.empty())
        {
          // Figure out which fields we need to request
          FieldMask remaining_mask = req_mask;
          for (LegionMap<RtEvent,FieldMask>::aligned::const_iterator it = 
                final_events.begin(); it != final_events.end(); it++)
          {
            FieldMask overlap = it->second & remaining_mask;
            if (!overlap)
              continue;
            preconditions.insert(it->first);
            remaining_mask -= overlap;
            if (!remaining_mask)
              return; 
          }
          // If we still have remaining fields, we have to send requests to
          // all the other nodes asking for their data
          if (!!remaining_mask)
          {
            std::set<RtEvent> local_preconditions;
            RequestFunctor<FINAL_VERSION_REQUEST> functor(this, context,
                local_space, remaining_mask, local_preconditions);
            remote_valid_instances.map(functor);
            RtEvent ready_event = Runtime::merge_events(local_preconditions);
            final_events[ready_event] = remaining_mask;
            preconditions.insert(ready_event);
          }
        }
        // otherwise we're the only copy so there is nothing to do
      }
      else
      {
        FieldMask remaining_mask = req_mask;
        // We are not the owner so figure out which fields we still need to
        // send a request for
        AutoLock s_lock(state_lock); 
        for (LegionMap<RtEvent,FieldMask>::aligned::const_iterator it = 
              final_events.begin(); it != final_events.end(); it++)
        {
          FieldMask overlap = it->second & remaining_mask;
          if (!overlap)
            continue;
          preconditions.insert(it->first);
          remaining_mask -= overlap;
          if (!remaining_mask)
            return;
        }
        if (!!remaining_mask)
        {
          RtUserEvent ready_event = Runtime::create_rt_user_event();
          send_version_state_update_request(owner_space, context, local_space,
              ready_event, remaining_mask, FINAL_VERSION_REQUEST);
          // Save the event indicating when the fields will be ready
          final_events[ready_event] = remaining_mask;
          preconditions.insert(ready_event);
        }
      }
    }

    //--------------------------------------------------------------------------
    void VersionState::send_version_state_update(AddressSpaceID target,
                                                InnerContext *context,
                                                const FieldMask &request_mask,
                                                VersionRequestKind request_kind,
                                                RtUserEvent to_trigger)
    //--------------------------------------------------------------------------
    {
      DETAILED_PROFILER(logical_node->context->runtime,
                        VERSION_STATE_SEND_STATE_CALL);
      Serializer rez;
      {
        RezCheck z(rez);
        rez.serialize(did);
        rez.serialize(context);
        rez.serialize(to_trigger);
        rez.serialize(request_mask);
        rez.serialize(request_kind);
        // Hold the lock in read-only mode while iterating these structures
        AutoLock s_lock(state_lock,1,false/*exclusive*/);
        // See if we should send all the fields or just do a partial send
        if (!(update_fields - request_mask))
        {
          // Send everything
          if (request_kind != CHILD_VERSION_REQUEST)
          {
            rez.serialize(dirty_mask);
            rez.serialize(reduction_mask);
          }
          // Only send this if request is for child or final
          if (request_kind != INITIAL_VERSION_REQUEST)
          {
            rez.serialize<size_t>(open_children.size());
            for (LegionMap<LegionColor,StateVersions>::aligned::const_iterator 
                 cit = open_children.begin(); cit != open_children.end(); cit++)
            {
              rez.serialize(cit->first);
              rez.serialize<size_t>(cit->second.size());
              for (StateVersions::iterator it = cit->second.begin();
                    it != cit->second.end(); it++)
              {
                rez.serialize(it->first->did);
                rez.serialize(it->second);
              }
            }
          }
          // Only send this if we are not doing child
          if (request_kind != CHILD_VERSION_REQUEST)
          {
            // Sort the valid views into materialized and deferred
            std::vector<MaterializedView*> materialized;
            std::vector<LogicalView*> deferred;
            for (LegionMap<LogicalView*,FieldMask,VALID_VIEW_ALLOC>::
                  track_aligned::const_iterator it = valid_views.begin(); it !=
                  valid_views.end(); it++)
            {
              if (it->first->is_materialized_view())
              {
                materialized.push_back(it->first->as_materialized_view());
              }
              else
              {
#ifdef DEBUG_LEGION
                assert(it->first->is_deferred_view());
#endif
                deferred.push_back(it->first);
              }
            }
            rez.serialize<size_t>(materialized.size());
            for (std::vector<MaterializedView*>::const_iterator it = 
                  materialized.begin(); it != materialized.end(); it++)
            {
              // Serialize the DID of the manager and not the view
              // it will be converted on the far side to get the
              // proper subview
              rez.serialize((*it)->manager->did);
              rez.serialize(valid_views[*it]);
            }
            rez.serialize<size_t>(deferred.size());
            for (std::vector<LogicalView*>::const_iterator it = 
                  deferred.begin(); it != deferred.end(); it++)
            {
              rez.serialize((*it)->did);
              rez.serialize(valid_views[*it]);
            }
            rez.serialize<size_t>(reduction_views.size());
            for (LegionMap<ReductionView*,FieldMask,VALID_REDUCTION_ALLOC>::
                  track_aligned::const_iterator it = reduction_views.begin();
                  it != reduction_views.end(); it++)
            {
              rez.serialize(it->first->did);
              rez.serialize(it->second);
            }
          }
        }
        else
        {
          // Partial send
          if (request_kind != CHILD_VERSION_REQUEST)
          {
            rez.serialize(dirty_mask & request_mask);
            rez.serialize(reduction_mask & request_mask);
          }
          if (request_kind != INITIAL_VERSION_REQUEST)
          {
            if (!open_children.empty())
            {
              Serializer child_rez;
              size_t count = 0;
              for (LegionMap<LegionColor,StateVersions>::aligned::const_iterator
                    cit = open_children.begin(); 
                    cit != open_children.end(); cit++)
              {
                FieldMask overlap = cit->second.get_valid_mask() & request_mask;
                if (!overlap)
                  continue;
                child_rez.serialize(cit->first);
                Serializer state_rez;
                size_t state_count = 0;
                for (StateVersions::iterator it = cit->second.begin();
                      it != cit->second.end(); it++)
                {
                  FieldMask state_overlap = it->second & overlap;
                  if (!state_overlap)
                    continue;
                  state_rez.serialize(it->first->did);
                  state_rez.serialize(state_overlap);
                  state_count++;
                }
                child_rez.serialize(state_count);
                child_rez.serialize(state_rez.get_buffer(), 
                                    state_rez.get_used_bytes());
                count++;
              }
              rez.serialize(count);
              rez.serialize(child_rez.get_buffer(), child_rez.get_used_bytes());
            }
            else
              rez.serialize<size_t>(0);
          }
          if (request_kind != CHILD_VERSION_REQUEST)
          {
            if (!valid_views.empty())
            {
              // Sort into materialized and deferred
              LegionMap<MaterializedView*,FieldMask>::aligned materialized;
              Serializer valid_rez;
              size_t count = 0;
              for (LegionMap<LogicalView*,FieldMask,VALID_VIEW_ALLOC>::
                    track_aligned::const_iterator it = valid_views.begin(); 
                    it != valid_views.end(); it++)
              {
                FieldMask overlap = it->second & request_mask;
                if (!overlap)
                  continue;
                if (it->first->is_materialized_view())
                {
                  materialized[it->first->as_materialized_view()] = overlap;
                  continue;
                }
#ifdef DEBUG_LEGION
                assert(it->first->is_deferred_view());
#endif
                valid_rez.serialize(it->first->did);
                valid_rez.serialize(overlap);
                count++;
              }
              rez.serialize<size_t>(materialized.size());
              for (LegionMap<MaterializedView*,FieldMask>::aligned::
                    const_iterator it = materialized.begin(); it !=
                    materialized.end(); it++)
              {
                // Serialize the manager DID, it will get converted
                // to the proper subview on the far side
                rez.serialize(it->first->manager->did);
                rez.serialize(it->second);
              }
              rez.serialize(count);
              rez.serialize(valid_rez.get_buffer(), valid_rez.get_used_bytes());
            }
            else
            {
              rez.serialize<size_t>(0); // instance views
              rez.serialize<size_t>(0); // valid views
            }
            if (!reduction_views.empty())
            {
              Serializer reduc_rez;
              size_t count = 0;
              for (LegionMap<ReductionView*,FieldMask,VALID_REDUCTION_ALLOC>::
                    track_aligned::const_iterator it = reduction_views.begin();
                    it != reduction_views.end(); it++)
              {
                FieldMask overlap = it->second & request_mask;
                if (!overlap)
                  continue;
                reduc_rez.serialize(it->first->did);
                reduc_rez.serialize(overlap);
                count++;
              }
              rez.serialize(count);
              rez.serialize(reduc_rez.get_buffer(), reduc_rez.get_used_bytes());
            }
            else
              rez.serialize<size_t>(0);
          }
        }
      }
      runtime->send_version_state_update_response(target, rez);
    }

    //--------------------------------------------------------------------------
    void VersionState::send_version_state_update_request(AddressSpaceID target,
                                                InnerContext *context, 
                                                AddressSpaceID source,
                                                RtUserEvent to_trigger,
                                                const FieldMask &request_mask, 
                                                VersionRequestKind request_kind) 
    //--------------------------------------------------------------------------
    {
#ifdef DEBUG_LEGION
      assert(!!request_mask);
#endif
      Serializer rez;
      {
        RezCheck z(rez);
        rez.serialize(did);
        rez.serialize(source);
        rez.serialize(context);
        rez.serialize(to_trigger);
        rez.serialize(request_kind);
        rez.serialize(request_mask);
      }
      runtime->send_version_state_update_request(target, rez);
    }

    //--------------------------------------------------------------------------
    void VersionState::launch_send_version_state_update(AddressSpaceID target,
                                                InnerContext *context,
                                                RtUserEvent to_trigger, 
                                                const FieldMask &request_mask, 
                                                VersionRequestKind request_kind,
                                                RtEvent precondition)
    //--------------------------------------------------------------------------
    {
#ifdef DEBUG_LEGION
      assert(!!request_mask);
#endif
      SendVersionStateArgs args;
      args.proxy_this = this;
      args.target = target;
      args.context = context;
      args.request_mask = new FieldMask(request_mask);
      args.request_kind = request_kind;
      args.to_trigger = to_trigger;
      // There is imprecision in our tracking of which nodes have valid
      // meta-data for different fields (i.e. we don't track it at all
      // currently), therefore we may get requests for updates that we
      runtime->issue_runtime_meta_task(args, LG_LATENCY_PRIORITY,
                                       NULL/*op*/, precondition);
    }

    //--------------------------------------------------------------------------
    void VersionState::send_version_state(AddressSpaceID target)
    //--------------------------------------------------------------------------
    {
#ifdef DEBUG_LEGION
      assert(is_owner());
#endif
      Serializer rez;
      {
        RezCheck z(rez);
        rez.serialize(did);
        rez.serialize(version_number);
        if (logical_node->is_region())
        {
          rez.serialize<bool>(true);
          rez.serialize(logical_node->as_region_node()->handle);
        }
        else
        {
          rez.serialize<bool>(false);
          rez.serialize(logical_node->as_partition_node()->handle);
        }
      }
      runtime->send_version_state_response(target, rez);
      update_remote_instances(target);
    }

    //--------------------------------------------------------------------------
    /*static*/ void VersionState::handle_version_state_request(
                   Deserializer &derez, Runtime *runtime, AddressSpaceID source)
    //--------------------------------------------------------------------------
    {
      DerezCheck z(derez);
      DistributedID did;
      derez.deserialize(did);
      DistributedCollectable *dc = runtime->find_distributed_collectable(did);
#ifdef DEBUG_LEGION
      VersionState *state = dynamic_cast<VersionState*>(dc);
      assert(state != NULL);
#else
      VersionState *state = static_cast<VersionState*>(dc);
#endif
      state->send_version_state(source);
    }

    //--------------------------------------------------------------------------
    /*static*/ void VersionState::handle_version_state_response(
                   Deserializer &derez, Runtime *runtime, AddressSpaceID source)
    //--------------------------------------------------------------------------
    {
      DerezCheck z(derez);
      DistributedID did;
      derez.deserialize(did);
      VersionID version_number;
      derez.deserialize(version_number);
      bool is_region;
      derez.deserialize(is_region);
      RegionTreeNode *node;
      if (is_region)
      {
        LogicalRegion handle;
        derez.deserialize(handle);
        node = runtime->forest->get_node(handle);
      }
      else
      {
        LogicalPartition handle;
        derez.deserialize(handle);
        node = runtime->forest->get_node(handle);
      }
      void *location;
      VersionState *state = NULL;
      if (runtime->find_pending_collectable_location(did, location))
        state = new(location) VersionState(version_number,
                                           runtime, did, source, 
                                           node, false/*register now*/);
      else
        state = new VersionState(version_number, runtime, did,
                                 source, node, false/*register now*/);
      // Once construction is complete then we do the registration
      state->register_with_runtime(NULL/*no remote registration needed*/);
    }

    //--------------------------------------------------------------------------
    void VersionState::handle_version_state_update_request(
          AddressSpaceID source, InnerContext *context, RtUserEvent to_trigger, 
          VersionRequestKind request_kind, FieldMask &request_mask)
    //--------------------------------------------------------------------------
    {
      DETAILED_PROFILER(logical_node->context->runtime,
                        VERSION_STATE_HANDLE_REQUEST_CALL);
      // If we are the not the owner, the same thing happens no matter what
      if (!is_owner())
      {
        // If we are not the owner, all we have to do is replay with our state
        AutoLock s_lock(state_lock,1,false/*exclusive*/);
        // Check to see if we have valid fields, if not we
        // can trigger the event immediately
        FieldMask overlap = update_fields & request_mask;
        if (!overlap)
          Runtime::trigger_event(to_trigger);
        else if (request_kind == CHILD_VERSION_REQUEST)
        {
          // See if we have any children we need to send
          bool has_children = false;
          for (LegionMap<LegionColor,StateVersions>::aligned::const_iterator 
                it = open_children.begin(); it != open_children.end(); it++)
          {
            if (it->second.get_valid_mask() * overlap)
              continue;
            has_children = true;
            break;
          }
          if (has_children)
            launch_send_version_state_update(source, context, to_trigger, 
                                             overlap, request_kind);
          else // no children so we can trigger now
            Runtime::trigger_event(to_trigger);
        }
        else
        {
#ifdef DEBUG_LEGION
          assert((request_kind == INITIAL_VERSION_REQUEST) || 
                 (request_kind == FINAL_VERSION_REQUEST));
#endif
          launch_send_version_state_update(source, context, to_trigger, 
                                           overlap, request_kind);
        }
      }
      else
      {
        // We're the owner, see if we're doing an initial requst or not 
        if (request_kind == INITIAL_VERSION_REQUEST)
        {
          AutoLock s_lock(state_lock,1,false/*exclusive*/);
          // See if we have any remote instances
          if (!remote_valid_instances.empty())
          {
            // Send notifications to any remote instances
            FieldMask needed_fields;
            RtEvent local_event;
            {
              // See if we have to send any messages
              FieldMask overlap = request_mask & update_fields;
              if (!!overlap)
              {
                needed_fields = request_mask - overlap;
                if (!!needed_fields)
                {
                  // We're going to have send messages so we need a local event
                  RtUserEvent local = Runtime::create_rt_user_event();
                  launch_send_version_state_update(source, context, local,
                                                   overlap, request_kind);
                  local_event = local;
                }
                else // no messages, so do the normal thing
                {
                  launch_send_version_state_update(source, context, to_trigger,
                                                   overlap, request_kind);
                  return; // we're done here
                }
              }
              else
                needed_fields = request_mask; // need all the fields
            }
#ifdef DEBUG_LEGION
            assert(!!needed_fields);
#endif
            std::set<RtEvent> local_preconditions;
            RequestFunctor<INITIAL_VERSION_REQUEST> functor(this, context,
                source, needed_fields, local_preconditions);
            remote_valid_instances.map(functor);
            if (!local_preconditions.empty())
            {
              if (local_event.exists())
                local_preconditions.insert(local_event);
              Runtime::trigger_event(to_trigger,
                  Runtime::merge_events(local_preconditions));
            }
            else
            {
              // Sent no messages
              if (local_event.exists())
                Runtime::trigger_event(to_trigger, local_event);
              else
                Runtime::trigger_event(to_trigger);
            }
          }
          else
          {
            // No remote instances so handle ourselves locally only
            FieldMask overlap = request_mask & update_fields;
            if (!overlap)
              Runtime::trigger_event(to_trigger);
            else
              launch_send_version_state_update(source, context, to_trigger,
                                               overlap, request_kind);
          }
        }
        else
        {
#ifdef DEBUG_LEGION
          assert((request_kind == CHILD_VERSION_REQUEST) || 
                 (request_kind == FINAL_VERSION_REQUEST));
#endif
          AutoLock s_lock(state_lock,1,false/*exclusive*/);
          // We're the owner handling a child or final version request
          // See if we have any remote instances to handle ourselves
          if (!remote_valid_instances.empty())
          {
            std::set<RtEvent> local_preconditions;
            if (request_kind == CHILD_VERSION_REQUEST)
            {
              RequestFunctor<CHILD_VERSION_REQUEST> functor(this, context,
                  source, request_mask, local_preconditions);
              remote_valid_instances.map(functor);
            }
            else
            {
              RequestFunctor<FINAL_VERSION_REQUEST> functor(this, context,
                  source, request_mask, local_preconditions);
              remote_valid_instances.map(functor);
            }
            if (!local_preconditions.empty())
            {
              FieldMask overlap = update_fields & request_mask;
              if (!!overlap)
              {
                RtUserEvent local_event = Runtime::create_rt_user_event();
                launch_send_version_state_update(source, context, local_event, 
                                                 overlap, request_kind);
                local_preconditions.insert(local_event);
              }
              Runtime::trigger_event(to_trigger,
                  Runtime::merge_events(local_preconditions));
            }
            else
            {
              // Didn't send any messages so do the normal path
              FieldMask overlap = update_fields & request_mask;
              if (!overlap)
                Runtime::trigger_event(to_trigger);
              else
                launch_send_version_state_update(source, context, to_trigger,
                                                 overlap, request_kind);
            }
          }
          else // We just have to send our local state
          {
            FieldMask overlap = update_fields & request_mask;
            if (!overlap)
              Runtime::trigger_event(to_trigger);
            else
              launch_send_version_state_update(source, context, to_trigger,
                                               overlap, request_kind);
          }
        }
      }
    }

    //--------------------------------------------------------------------------
    void VersionState::handle_version_state_update_response(
                                                InnerContext *context,
                                                RtUserEvent to_trigger, 
                                                Deserializer &derez,
                                                const FieldMask &update,
                                                VersionRequestKind request_kind)
    //--------------------------------------------------------------------------
    {
      DETAILED_PROFILER(context->runtime, VERSION_STATE_HANDLE_RESPONSE_CALL);
#ifdef DEBUG_LEGION
      assert(currently_valid);
#endif
      std::set<RtEvent> preconditions;
      std::map<LogicalView*,RtEvent> pending_views;
      WrapperReferenceMutator mutator(preconditions);
      {
        // Hold the lock when touching the data structures because we might
        // be getting multiple updates from different locations
        AutoLock s_lock(state_lock); 
        // Check to see what state we are generating, if it is the initial
        // one then we can just do our unpack in-place, otherwise we have
        // to unpack separately and then do a merge.
        const bool in_place = !dirty_mask && !reduction_mask &&
                              open_children.empty() && valid_views.empty() && 
                              reduction_views.empty();
        if (request_kind != CHILD_VERSION_REQUEST)
        {
          // Unpack the dirty and reduction fields
          if (in_place)
          {
            derez.deserialize(dirty_mask);
            derez.deserialize(reduction_mask);
          }
          else
          {
            FieldMask dirty_update;
            derez.deserialize(dirty_update);
            dirty_mask |= dirty_update;

            FieldMask reduction_update;
            derez.deserialize(reduction_update);
            reduction_mask |= reduction_update;
          }
        }
        if (request_kind != INITIAL_VERSION_REQUEST)
        {
          // Unpack the open children
          if (in_place)
          {
            size_t num_children;
            derez.deserialize(num_children);
            for (unsigned idx = 0; idx < num_children; idx++)
            {
              LegionColor child;
              derez.deserialize(child);
              StateVersions &versions = open_children[child]; 
              size_t num_states;
              derez.deserialize(num_states);
              if (num_states == 0)
                continue;
              VersioningSet<> *deferred_children = NULL;
              std::set<RtEvent> deferred_children_events;
              for (unsigned idx2 = 0; idx2 < num_states; idx2++)
              {
                DistributedID did;
                derez.deserialize(did);
                RtEvent state_ready;
                VersionState *state = 
                  runtime->find_or_request_version_state(did, state_ready);
                FieldMask state_mask;
                derez.deserialize(state_mask);
                if (state_ready.exists())
                {
                  // We can't actually put this in the data 
                  // structure yet, because the object isn't ready
                  if (deferred_children == NULL)
                    deferred_children = new VersioningSet<>();
                  deferred_children->insert(state, state_mask);
                  deferred_children_events.insert(state_ready);
                }
                else
                  versions.insert(state, state_mask, &mutator); 
              }
              if (deferred_children != NULL)
              {
                RtEvent precondition = 
                  Runtime::merge_events(deferred_children_events);
                if (!precondition.has_triggered())
                {
                  // Launch a task to do the merge later
                  UpdateStateReduceArgs args;
                  args.proxy_this = this;
                  args.child_color = child;
                  // Takes ownership for deallocation
                  args.children = deferred_children;
                  args.state_lock = state_lock;
                  // Take the lock on behalf of the this task
                  // Kind of scary asking for the lock we currently
                  // hold but such is the world of deferred execution
                  RtEvent actual_pre = 
                    Runtime::acquire_rt_reservation(state_lock, 
                        true/*exclusive*/, precondition);
                  // Need resource priority since we asked for the lock
                  RtEvent done = runtime->issue_runtime_meta_task(args, 
                              LG_RESOURCE_PRIORITY, NULL, actual_pre);
                  preconditions.insert(done);
                }
                else // We can run it now
                {
                  FieldMask update_mask;
                  for (VersioningSet<>::iterator it = 
                        deferred_children->begin(); it != 
                        deferred_children->end(); it++)
                    update_mask |= it->second;
                  reduce_open_children(child, update_mask, *deferred_children,
                      preconditions, false/*need lock*/, false/*local update*/);
                  delete deferred_children;
                }
              }
            }
          }
          else
          {
            size_t num_children;
            derez.deserialize(num_children);
            for (unsigned idx = 0; idx < num_children; idx++)
            {
              LegionColor child;
              derez.deserialize(child);
              size_t num_states;
              derez.deserialize(num_states);
              if (num_states == 0)
                continue;
              VersioningSet<> *reduce_children = new VersioningSet<>();
              std::set<RtEvent> reduce_preconditions;
              FieldMask update_mask;
              for (unsigned idx2 = 0; idx2 < num_states; idx2++)
              {
                DistributedID did;
                derez.deserialize(did);
                RtEvent state_ready;
                VersionState *state = 
                  runtime->find_or_request_version_state(did, state_ready);
                if (state_ready.exists())
                  reduce_preconditions.insert(state_ready);
                FieldMask state_mask;
                derez.deserialize(state_mask);
                reduce_children->insert(state, state_mask);
                // As long as we aren't going to defer things, keep
                // updating the update mask
                if (reduce_preconditions.empty())
                  update_mask |= state_mask;
              }
              if (!reduce_preconditions.empty())
              {
                RtEvent precondition = 
                  Runtime::merge_events(reduce_preconditions);
                if (!precondition.has_triggered())
                {
                  // Launch a task to do the merge later
                  UpdateStateReduceArgs args;
                  args.proxy_this = this;
                  args.child_color = child;
                  // Takes ownership for deallocation
                  args.children = reduce_children;
                  args.state_lock = state_lock;
                  // Ask for the reservation on behalf of the task
                  RtEvent actual_pre = 
                    Runtime::acquire_rt_reservation(state_lock,
                        true/*exclusive*/, precondition);
                  // Need resource priority since we asked for the lock
                  RtEvent done = runtime->issue_runtime_meta_task(args,
                      LG_RESOURCE_PRIORITY, NULL, actual_pre);
                  preconditions.insert(done);
                }
                else // We can run it now
                {
                  reduce_open_children(child, update_mask, *reduce_children,
                                       preconditions, false/*need lock*/,
                                       false/*local udpate*/);
                  delete reduce_children;
                }
              }
              else
              {
                // We can do the merge now
                reduce_open_children(child, update_mask, *reduce_children,
                                     preconditions, false/*need lock*/,
                                     false/*local update*/);
                delete reduce_children;
              }
            }
          }
        }
        if (request_kind != CHILD_VERSION_REQUEST)
        {
          // Finally do the views
          // Materialized Views have to convert to the proper
          // subview, so there is no point in doing anything
          // special with them since we'll need to convert
          // them anyway
          size_t num_instance_views;
          derez.deserialize(num_instance_views);
          for (unsigned idx = 0; idx < num_instance_views; idx++)
          {
            DistributedID manager_did;
            derez.deserialize(manager_did);
            RtEvent ready;
            PhysicalManager *manager = 
              runtime->find_or_request_physical_manager(manager_did, ready);
            LegionMap<PhysicalManager*,
              std::pair<RtEvent,FieldMask> >::aligned::iterator finder = 
                pending_instances.find(manager);
            if (finder == pending_instances.end())
            {
              ConvertViewArgs args;
              args.proxy_this = this;
              args.manager = manager;
              args.context = context;
              std::pair<RtEvent,FieldMask> &entry = pending_instances[manager];
              entry.first = runtime->issue_runtime_meta_task(args,
                                             LG_LATENCY_PRIORITY, NULL, ready);
              derez.deserialize(entry.second);
              preconditions.insert(entry.first);
            }
            else
            {
              // Already pending, so we can just add our fields 
              FieldMask update_mask;
              derez.deserialize(update_mask);
              finder->second.second |= update_mask;
              preconditions.insert(finder->second.first);
            }
          }
          if (in_place)
          {
            size_t num_valid_views;
            derez.deserialize(num_valid_views);
            for (unsigned idx = 0; idx < num_valid_views; idx++)
            {
              DistributedID view_did;
              derez.deserialize(view_did);
              RtEvent ready;
              LogicalView *view = 
                runtime->find_or_request_logical_view(view_did, ready);
#ifdef DEBUG_LEGION
              assert(valid_views.find(view) == valid_views.end());
#endif
              FieldMask &mask = valid_views[view];
              derez.deserialize(mask);
              if (ready.exists())
              {
                pending_views[view] = ready;
                continue;
              }
              view->add_nested_valid_ref(did, &mutator);
            }
            size_t num_reduction_views;
            derez.deserialize(num_reduction_views);
            for (unsigned idx = 0; idx < num_reduction_views; idx++)
            {
              DistributedID view_did;
              derez.deserialize(view_did);
              RtEvent ready;
              LogicalView *view =
                runtime->find_or_request_logical_view(view_did, ready);
              ReductionView *red_view = static_cast<ReductionView*>(view); 
#ifdef DEBUG_LEGION
              assert(reduction_views.find(red_view) == reduction_views.end());
#endif
              FieldMask &mask = reduction_views[red_view];
              derez.deserialize(mask);
              if (ready.exists())
              {
                pending_views[view] = ready;
                continue;
              }
#ifdef DEBUG_LEGION
              assert(view->is_instance_view());
              assert(view->as_instance_view()->is_reduction_view());
#endif
              view->add_nested_valid_ref(did, &mutator);
            }
          }
          else
          {
            size_t num_valid_views;
            derez.deserialize(num_valid_views);
            for (unsigned idx = 0; idx < num_valid_views; idx++)
            {
              DistributedID view_did;
              derez.deserialize(view_did);
              RtEvent ready;
              LogicalView *view =
                runtime->find_or_request_logical_view(view_did, ready);
              LegionMap<LogicalView*,FieldMask>::aligned::iterator finder = 
                valid_views.find(view);
              if (finder != valid_views.end())
              {
                FieldMask update_mask;
                derez.deserialize(update_mask);
                finder->second |= update_mask;
                if (ready.exists())
                  preconditions.insert(ready);
              }
              else
              {
                FieldMask &mask = valid_views[view];
                derez.deserialize(mask);
                if (ready.exists())
                {
                  pending_views[view] = ready;
                  continue;
                }
                view->add_nested_valid_ref(did, &mutator);
              }
            }
            size_t num_reduction_views;
            derez.deserialize(num_reduction_views);
            for (unsigned idx = 0; idx < num_reduction_views; idx++)
            {
              DistributedID view_did;
              derez.deserialize(view_did);
              RtEvent ready;
              LogicalView *view =
                runtime->find_or_request_logical_view(view_did, ready);
              ReductionView *red_view = static_cast<ReductionView*>(view);
              LegionMap<ReductionView*,FieldMask>::aligned::iterator finder =
                reduction_views.find(red_view);
              if (finder != reduction_views.end())
              {
                FieldMask update_mask;
                derez.deserialize(update_mask);
                finder->second |= update_mask;
                if (ready.exists())
                  preconditions.insert(ready);
              }
              else
              {
                FieldMask &mask = reduction_views[red_view];
                derez.deserialize(mask);
                if (ready.exists())
                {
                  pending_views[view] = ready;
                  continue;
                }
                view->add_nested_valid_ref(did, &mutator);
              }
            }
          }
        }
      }
      if (!pending_views.empty())
      {
        UpdateViewReferences args;
        args.did = this->did;
        for (std::map<LogicalView*,RtEvent>::const_iterator it = 
              pending_views.begin(); it != pending_views.end(); it++)
        {
          if (it->second.has_triggered())
          {
            it->first->add_nested_valid_ref(did, &mutator);
            continue;
          }
          args.view = it->first;
          preconditions.insert(
              runtime->issue_runtime_meta_task(args, LG_LATENCY_PRIORITY,
                                               NULL, it->second));
        }
      }
      if (!preconditions.empty())
        Runtime::trigger_event(to_trigger,
                               Runtime::merge_events(preconditions));
      else
        Runtime::trigger_event(to_trigger);
    }

    //--------------------------------------------------------------------------
    /*static*/ void VersionState::process_version_state_reduction(
                                                               const void *args)
    //--------------------------------------------------------------------------
    {
      const UpdateStateReduceArgs *reduce_args = 
        (const UpdateStateReduceArgs*)args;
      // Compute the update mask
      FieldMask update_mask;
      for (VersioningSet<>::iterator it = reduce_args->children->begin();
            it != reduce_args->children->end(); it++)
        update_mask |= it->second;
      std::set<RtEvent> done_events;
      // Lock was acquired by the caller
      reduce_args->proxy_this->reduce_open_children(reduce_args->child_color,
          update_mask, *reduce_args->children, done_events, 
          false/*need lock*/, false/*local update*/);
      delete reduce_args->children;
      // Release the lock before waiting
      Runtime::release_reservation(reduce_args->state_lock);
      // Wait for all the effects to be applied
      if (!done_events.empty())
      {
        RtEvent done = Runtime::merge_events(done_events);
        done.lg_wait();
      }
    }

    //--------------------------------------------------------------------------
    void VersionState::remove_version_state_ref(ReferenceSource ref_kind,
                                                RtEvent done_event)
    //--------------------------------------------------------------------------
    {
      RemoveVersionStateRefArgs args;
      args.proxy_this = this;
      args.ref_kind = ref_kind;
      runtime->issue_runtime_meta_task(args, LG_LATENCY_PRIORITY,
                                       NULL, done_event);
    }

    //--------------------------------------------------------------------------
    /*static*/ void VersionState::process_remove_version_state_ref(
                                                               const void *args)
    //--------------------------------------------------------------------------
    {
      const RemoveVersionStateRefArgs *ref_args = 
        (const RemoveVersionStateRefArgs*)args;
      if (ref_args->proxy_this->remove_base_valid_ref(ref_args->ref_kind))
        delete ref_args->proxy_this;     
    }

    //--------------------------------------------------------------------------
    void VersionState::convert_view(PhysicalManager *manager,
                               InnerContext *context, ReferenceMutator *mutator)
    //--------------------------------------------------------------------------
    {
#ifdef DEBUG_LEGION
      assert(!manager->is_virtual_manager());
#endif
      InstanceView *view = logical_node->convert_manager(manager, context);
      AutoLock s_lock(state_lock);
      LegionMap<PhysicalManager*,
                std::pair<RtEvent,FieldMask> >::aligned::iterator finder = 
                  pending_instances.find(manager);
#ifdef DEBUG_LEGION
      assert(finder != pending_instances.end());
#endif
      // See if it is already in our list of valid views
      LegionMap<LogicalView*,FieldMask>::aligned::iterator view_finder = 
        valid_views.find(view);
      if (view_finder == valid_views.end())
      {
        view->add_nested_valid_ref(did, mutator);
        valid_views[view] = finder->second.second;
      }
      else
        view_finder->second |= finder->second.second;
      // Remove the entry 
      pending_instances.erase(finder);
    }

    //--------------------------------------------------------------------------
    /*static*/ void VersionState::process_convert_view(const void *args)
    //--------------------------------------------------------------------------
    {
      const ConvertViewArgs *view_args = (const ConvertViewArgs*)args;
      LocalReferenceMutator mutator;
      view_args->proxy_this->convert_view(view_args->manager,
                                          view_args->context, &mutator);
    }

    //--------------------------------------------------------------------------
    /*static*/ void VersionState::process_view_references(const void *args)
    //--------------------------------------------------------------------------
    {
      const UpdateViewReferences *view_args = (const UpdateViewReferences*)args;
      LocalReferenceMutator mutator;
      view_args->view->add_nested_valid_ref(view_args->did, &mutator);
    }

    //--------------------------------------------------------------------------
    /*static*/ void VersionState::process_version_state_update_request(
                                               Runtime *rt, Deserializer &derez)
    //--------------------------------------------------------------------------
    {
      DerezCheck z(derez);
      DistributedID did;
      derez.deserialize(did);
      AddressSpaceID source;
      derez.deserialize(source);
      InnerContext *context;
      derez.deserialize(context);
      RtUserEvent to_trigger;
      derez.deserialize(to_trigger);
      VersionRequestKind request_kind;
      derez.deserialize(request_kind);
      FieldMask request_mask;
      derez.deserialize(request_mask);
      DistributedCollectable *target = rt->find_distributed_collectable(did);
#ifdef DEBUG_LEGION
      VersionState *vs = dynamic_cast<VersionState*>(target);
      assert(vs != NULL);
#else
      VersionState *vs = static_cast<VersionState*>(target);
#endif
      vs->handle_version_state_update_request(source, context, to_trigger, 
                                              request_kind, request_mask);
    }

    //--------------------------------------------------------------------------
    /*static*/ void VersionState::process_version_state_update_response(
                                               Runtime *rt, Deserializer &derez)
    //--------------------------------------------------------------------------
    {
      DerezCheck z(derez);
      DistributedID did;
      derez.deserialize(did);
      InnerContext *context;
      derez.deserialize(context);
      RtUserEvent to_trigger;
      derez.deserialize(to_trigger);
      FieldMask update_mask;
      derez.deserialize(update_mask);
      VersionRequestKind request_kind;
      derez.deserialize(request_kind);
      DistributedCollectable *target = rt->find_distributed_collectable(did);
#ifdef DEBUG_LEGION
      VersionState *vs = dynamic_cast<VersionState*>(target);
      assert(vs != NULL);
#else
      VersionState *vs = static_cast<VersionState*>(target);
#endif
      vs->handle_version_state_update_response(context, to_trigger, derez, 
                                               update_mask, request_kind);
    } 

    //--------------------------------------------------------------------------
    void VersionState::find_close_fields(FieldMask &test_mask, 
                                         FieldMask &result_mask)
    //--------------------------------------------------------------------------
    {
      AutoLock s_lock(state_lock,1,false/*exclusive*/);
      // Any reductions we have at this level mandate a close
      FieldMask reduc_mask = test_mask & reduction_mask;
      if (!reduc_mask)
      {
        result_mask |= reduc_mask;
        test_mask -= reduc_mask;
        if (!test_mask)
          return;
      }
      // Any dirty children also require a close
      for (LegionMap<LegionColor,StateVersions>::aligned::const_iterator it =
            open_children.begin(); it != open_children.end(); it++)
      {
        FieldMask overlap = it->second.get_valid_mask() & test_mask;
        if (!overlap)
          continue;
        result_mask |= overlap;
        test_mask -= overlap;
        if (!test_mask)
          return;
      }
    }

    //--------------------------------------------------------------------------
    void VersionState::capture_root(CompositeView *target, 
                 const FieldMask &capture_mask, ReferenceMutator *mutator) const
    //--------------------------------------------------------------------------
    { 
      // We'll only capture nested composite views if we have no choice
      // If we have any other kind of instance for those fields, then there
      // is no reason to capture a nested composite instance
      FieldMask non_composite_capture;
      LegionMap<CompositeView*,FieldMask>::aligned composite_views;
      {
        // Only need this in read only mode since we're just reading
        AutoLock s_lock(state_lock,1,false/*exclusive*/);
        for (LegionMap<LegionColor,StateVersions>::aligned::const_iterator cit =
              open_children.begin(); cit != open_children.end(); cit++)
        {
          if (cit->second.get_valid_mask() * capture_mask)
            continue;
          for (StateVersions::iterator it = cit->second.begin();
                it != cit->second.end(); it++)
          {
            FieldMask overlap = it->second & capture_mask;
            if (!overlap)
              continue;
            target->record_child_version_state(cit->first, it->first, 
                                               overlap, mutator);
          }
        }
        FieldMask dirty_overlap = dirty_mask & capture_mask;
        if (!!dirty_overlap)
        {
          target->record_dirty_fields(dirty_overlap);
          for (LegionMap<LogicalView*,FieldMask>::aligned::const_iterator it = 
                valid_views.begin(); it != valid_views.end(); it++)
          {
            FieldMask overlap = it->second & dirty_overlap;
            if (!overlap)
              continue;
            if (!it->first->is_composite_view())
            {
              target->record_valid_view(it->first, overlap);
              non_composite_capture |= overlap;
            }
            else
              composite_views[it->first->as_composite_view()] = overlap;
          }
        }
        FieldMask reduction_overlap = reduction_mask & capture_mask;
        if (!!reduction_overlap)
        {
          target->record_reduction_fields(reduction_overlap);
          for (LegionMap<ReductionView*,FieldMask>::aligned::const_iterator it =
                reduction_views.begin(); it != reduction_views.end(); it++)
          {
            FieldMask overlap = it->second & reduction_overlap;
            if (!overlap)
              continue;
            target->record_reduction_view(it->first, overlap);
          }
        }
      }
      if (!composite_views.empty())
      {
        if (!!non_composite_capture)
        {
          for (LegionMap<CompositeView*,FieldMask>::aligned::iterator it =
                composite_views.begin(); it != composite_views.end(); it++)
          {
            it->second -= non_composite_capture;
            if (!!it->second)
              target->record_valid_view(it->first, it->second);
          }
        }
        else
        {
          for (LegionMap<CompositeView*,FieldMask>::aligned::const_iterator it =
                composite_views.begin(); it != composite_views.end(); it++)
            target->record_valid_view(it->first, it->second);
        }
      }
    }

    //--------------------------------------------------------------------------
    void VersionState::capture(CompositeNode *target,
                               const FieldMask &capture_mask,
                               ReferenceMutator *mutator) const
    //--------------------------------------------------------------------------
    {
      // Only need this in read only mode since we're just reading
      AutoLock s_lock(state_lock,1,false/*exclusive*/);
      FieldMask dirty_overlap = dirty_mask & capture_mask;
      if (!!dirty_overlap)
      {
        target->record_dirty_fields(dirty_overlap);
        for (LegionMap<LogicalView*,FieldMask>::aligned::const_iterator it = 
              valid_views.begin(); it != valid_views.end(); it++)
        {
          FieldMask overlap = it->second & dirty_overlap;
          if (!overlap)
            continue;
          target->record_valid_view(it->first, overlap);
        }
      }
      FieldMask reduction_overlap = reduction_mask & capture_mask;
      if (!!reduction_overlap)
      {
        target->record_reduction_fields(reduction_overlap);
        for (LegionMap<ReductionView*,FieldMask>::aligned::const_iterator it = 
              reduction_views.begin(); it != reduction_views.end(); it++)
        {
          FieldMask overlap = it->second & reduction_overlap;
          if (!overlap)
            continue;
          target->record_reduction_view(it->first, overlap);
        }
      }
      for (LegionMap<LegionColor,StateVersions>::aligned::const_iterator cit =
            open_children.begin(); cit != open_children.end(); cit++)
      {
        if (cit->second.get_valid_mask() * capture_mask)
          continue;
        for (StateVersions::iterator it = cit->second.begin();
              it != cit->second.end(); it++)
        {
          FieldMask overlap = it->second & capture_mask;
          if (!overlap)
            continue;
          target->record_child_version_state(cit->first, it->first, 
                                             overlap, mutator);
        }
      }
    }

    //--------------------------------------------------------------------------
    void VersionState::capture_dirty_instances(const FieldMask &capture_mask,
                                               VersionState *target) const
    //--------------------------------------------------------------------------
    {
      AutoLock s_lock(state_lock,1,false/*exclusive*/);
#ifdef DEBUG_LEGION
      // This assertion doesn't hold true under virtual mappings where
      // an advance operation might think there is dirty field data but
      // it was never actually initialized in the outermost task
      //assert(!(capture_mask - (dirty_mask | reduction_mask)));
      assert((this->version_number + 1) == target->version_number);
#endif
      FieldMask dirty_overlap = dirty_mask & capture_mask;
      if (!!dirty_overlap)
      {
        target->dirty_mask |= dirty_overlap;
        target->update_fields |= dirty_overlap;
        for (LegionMap<LogicalView*,FieldMask>::aligned::const_iterator it =
              valid_views.begin(); it != valid_views.end(); it++)
        {
          FieldMask overlap = it->second & dirty_overlap;
          if (!overlap)
            continue;
          LegionMap<LogicalView*,FieldMask,VALID_VIEW_ALLOC>::
           track_aligned::iterator finder = target->valid_views.find(it->first);
          if (finder == target->valid_views.end())
          {
#ifdef DEBUG_LEGION
            assert(target->currently_valid);
#endif
            // No need for a mutator here, it is already valid
            it->first->add_nested_valid_ref(target->did);
            target->valid_views[it->first] = overlap;
          }
          else
            finder->second |= overlap;
        }
      }
      FieldMask reduction_overlap = reduction_mask & capture_mask;
      if (!!reduction_overlap)
      {
        target->reduction_mask |= reduction_overlap;
        target->update_fields |= reduction_overlap;
        for (LegionMap<ReductionView*,FieldMask>::aligned::const_iterator it =
              reduction_views.begin(); it != reduction_views.end(); it++)
        {
          FieldMask overlap = it->second & reduction_overlap;
          if (!overlap)
            continue;
          LegionMap<ReductionView*,FieldMask,VALID_REDUCTION_ALLOC>::
                track_aligned::iterator finder = 
                      target->reduction_views.find(it->first);
          if (finder == target->reduction_views.end())
          {
#ifdef DEBUG_LEGION
            assert(target->currently_valid);
#endif
            // No need for a mutator here, it is already valid
            it->first->add_nested_valid_ref(target->did);
            target->reduction_views[it->first] = overlap;
          }
          else
            finder->second |= overlap;
        }
      }
    }

    /////////////////////////////////////////////////////////////
    // RegionTreePath 
    /////////////////////////////////////////////////////////////

    //--------------------------------------------------------------------------
    RegionTreePath::RegionTreePath(void) 
      : min_depth(0), max_depth(0)
    //--------------------------------------------------------------------------
    {
    }

    //--------------------------------------------------------------------------
    void RegionTreePath::initialize(unsigned min, unsigned max)
    //--------------------------------------------------------------------------
    {
#ifdef DEBUG_LEGION
      assert(min <= max);
#endif
      min_depth = min;
      max_depth = max;
      path.resize(max_depth+1, INVALID_COLOR);
    }

    //--------------------------------------------------------------------------
    void RegionTreePath::register_child(unsigned depth, 
                                        const LegionColor color)
    //--------------------------------------------------------------------------
    {
#ifdef DEBUG_LEGION
      assert(min_depth <= depth);
      assert(depth <= max_depth);
#endif
      path[depth] = color;
    }

    //--------------------------------------------------------------------------
    void RegionTreePath::record_aliased_children(unsigned depth,
                                                 const FieldMask &mask)
    //--------------------------------------------------------------------------
    {
#ifdef DEBUG_LEGION
      assert(min_depth <= depth);
      assert(depth <= max_depth);
#endif
      LegionMap<unsigned,FieldMask>::aligned::iterator finder = 
        interfering_children.find(depth);
      if (finder == interfering_children.end())
        interfering_children[depth] = mask;
      else
        finder->second |= mask;
    }

    //--------------------------------------------------------------------------
    void RegionTreePath::clear(void)
    //--------------------------------------------------------------------------
    {
      path.clear();
      min_depth = 0;
      max_depth = 0;
    }

#ifdef DEBUG_LEGION
    //--------------------------------------------------------------------------
    bool RegionTreePath::has_child(unsigned depth) const
    //--------------------------------------------------------------------------
    {
      assert(min_depth <= depth);
      assert(depth <= max_depth);
      return (path[depth] != INVALID_COLOR);
    }

    //--------------------------------------------------------------------------
    LegionColor RegionTreePath::get_child(unsigned depth) const
    //--------------------------------------------------------------------------
    {
      assert(min_depth <= depth);
      assert(depth <= max_depth);
      assert(has_child(depth));
      return path[depth];
    }
#endif

    //--------------------------------------------------------------------------
    const FieldMask* RegionTreePath::get_aliased_children(unsigned depth) const
    //--------------------------------------------------------------------------
    {
      if (interfering_children.empty())
        return NULL;
      LegionMap<unsigned,FieldMask>::aligned::const_iterator finder = 
        interfering_children.find(depth);
      if (finder == interfering_children.end())
        return NULL;
      return &(finder->second);
    }

    /////////////////////////////////////////////////////////////
    // InstanceRef 
    /////////////////////////////////////////////////////////////

    //--------------------------------------------------------------------------
    InstanceRef::InstanceRef(bool comp)
      : ready_event(ApEvent::NO_AP_EVENT), manager(NULL), local(true)
    //--------------------------------------------------------------------------
    {
    }

    //--------------------------------------------------------------------------
    InstanceRef::InstanceRef(const InstanceRef &rhs)
      : valid_fields(rhs.valid_fields), ready_event(rhs.ready_event),
        manager(rhs.manager), local(rhs.local)
    //--------------------------------------------------------------------------
    {
    }

    //--------------------------------------------------------------------------
    InstanceRef::InstanceRef(PhysicalManager *man, const FieldMask &m,ApEvent r)
      : valid_fields(m), ready_event(r), manager(man), local(true)
    //--------------------------------------------------------------------------
    {
    }

    //--------------------------------------------------------------------------
    InstanceRef::~InstanceRef(void)
    //--------------------------------------------------------------------------
    {
    }

    //--------------------------------------------------------------------------
    InstanceRef& InstanceRef::operator=(const InstanceRef &rhs)
    //--------------------------------------------------------------------------
    {
      valid_fields = rhs.valid_fields;
      ready_event = rhs.ready_event;
      local = rhs.local;
      manager = rhs.manager;
      return *this;
    }

    //--------------------------------------------------------------------------
    bool InstanceRef::operator==(const InstanceRef &rhs) const
    //--------------------------------------------------------------------------
    {
      if (valid_fields != rhs.valid_fields)
        return false;
      if (ready_event != rhs.ready_event)
        return false;
      if (manager != rhs.manager)
        return false;
      return true;
    }

    //--------------------------------------------------------------------------
    bool InstanceRef::operator!=(const InstanceRef &rhs) const
    //--------------------------------------------------------------------------
    {
      return !(*this == rhs);
    }

    //--------------------------------------------------------------------------
    MappingInstance InstanceRef::get_mapping_instance(void) const
    //--------------------------------------------------------------------------
    {
      return MappingInstance(manager);
    }

    //--------------------------------------------------------------------------
    bool InstanceRef::is_virtual_ref(void) const
    //--------------------------------------------------------------------------
    {
      if (manager == NULL)
        return true;
      return manager->is_virtual_manager(); 
    }

    //--------------------------------------------------------------------------
    void InstanceRef::add_valid_reference(ReferenceSource source) const
    //--------------------------------------------------------------------------
    {
#ifdef DEBUG_LEGION
      assert(manager != NULL);
#endif
      manager->add_base_valid_ref(source);
    }

    //--------------------------------------------------------------------------
    void InstanceRef::remove_valid_reference(ReferenceSource source) const
    //--------------------------------------------------------------------------
    {
#ifdef DEBUG_LEGION
      assert(manager != NULL);
#endif
      if (manager->remove_base_valid_ref(source))
        delete manager;
    }

    //--------------------------------------------------------------------------
    Memory InstanceRef::get_memory(void) const
    //--------------------------------------------------------------------------
    {
#ifdef DEBUG_LEGION
      assert(manager != NULL);
#endif
      return manager->get_memory();
    }

    //--------------------------------------------------------------------------
    Reservation InstanceRef::get_read_only_reservation(void) const
    //--------------------------------------------------------------------------
    {
#ifdef DEBUG_LEGION
      assert(manager != NULL);
      assert(manager->is_instance_manager());
#endif
      return 
        manager->as_instance_manager()->get_read_only_mapping_reservation();
    }

    //--------------------------------------------------------------------------
    bool InstanceRef::is_field_set(FieldID fid) const
    //--------------------------------------------------------------------------
    {
#ifdef DEBUG_LEGION
      assert(manager != NULL);
#endif
      FieldSpaceNode *field_node = manager->region_node->column_source; 
      unsigned index = field_node->get_field_index(fid);
      return valid_fields.is_set(index);
    }

    //--------------------------------------------------------------------------
    LegionRuntime::Accessor::RegionAccessor<
      LegionRuntime::Accessor::AccessorType::Generic> 
        InstanceRef::get_accessor(void) const
    //--------------------------------------------------------------------------
    {
#ifdef DEBUG_LEGION
      assert(manager != NULL);
#endif
      return manager->get_accessor();
    }

    //--------------------------------------------------------------------------
    LegionRuntime::Accessor::RegionAccessor<
      LegionRuntime::Accessor::AccessorType::Generic>
        InstanceRef::get_field_accessor(FieldID fid) const
    //--------------------------------------------------------------------------
    {
#ifdef DEBUG_LEGION
      assert(manager != NULL);
#endif
      return manager->get_field_accessor(fid);
    }

    //--------------------------------------------------------------------------
    void InstanceRef::pack_reference(Serializer &rez, AddressSpaceID target)
    //--------------------------------------------------------------------------
    {
      rez.serialize(valid_fields);
      rez.serialize(ready_event);
      if (manager != NULL)
        rez.serialize(manager->did);
      else
        rez.serialize<DistributedID>(0);
    }

    //--------------------------------------------------------------------------
    void InstanceRef::unpack_reference(Runtime *runtime, TaskOp *task, 
                                       Deserializer &derez, RtEvent &ready)
    //--------------------------------------------------------------------------
    {
      derez.deserialize(valid_fields);
      derez.deserialize(ready_event);
      DistributedID did;
      derez.deserialize(did);
      if (did == 0)
        return;
      manager = runtime->find_or_request_physical_manager(did, ready);
      local = false;
    } 

    /////////////////////////////////////////////////////////////
    // InstanceSet 
    /////////////////////////////////////////////////////////////
    
    //--------------------------------------------------------------------------
    InstanceSet::CollectableRef& InstanceSet::CollectableRef::operator=(
                                         const InstanceSet::CollectableRef &rhs)
    //--------------------------------------------------------------------------
    {
      valid_fields = rhs.valid_fields;
      ready_event = rhs.ready_event;
      local = rhs.local;
      manager = rhs.manager;
      return *this;
    }

    //--------------------------------------------------------------------------
    InstanceSet::InstanceSet(size_t init_size /*=0*/)
      : single((init_size <= 1)), shared(false)
    //--------------------------------------------------------------------------
    {
      if (init_size == 0)
        refs.single = NULL;
      else if (init_size == 1)
      {
        refs.single = new CollectableRef();
        refs.single->add_reference();
      }
      else
      {
        refs.multi = new InternalSet(init_size);
        refs.multi->add_reference();
      }
    }

    //--------------------------------------------------------------------------
    InstanceSet::InstanceSet(const InstanceSet &rhs)
      : single(rhs.single)
    //--------------------------------------------------------------------------
    {
      // Mark that the other one is sharing too
      if (single)
      {
        refs.single = rhs.refs.single;
        if (refs.single == NULL)
        {
          shared = false;
          return;
        }
        shared = true;
        rhs.shared = true;
        refs.single->add_reference();
      }
      else
      {
        refs.multi = rhs.refs.multi;
        shared = true;
        rhs.shared = true;
        refs.multi->add_reference();
      }
    }

    //--------------------------------------------------------------------------
    InstanceSet::~InstanceSet(void)
    //--------------------------------------------------------------------------
    {
      if (single)
      {
        if ((refs.single != NULL) && refs.single->remove_reference())
          delete (refs.single);
      }
      else
      {
        if (refs.multi->remove_reference())
          delete refs.multi;
      }
    }

    //--------------------------------------------------------------------------
    InstanceSet& InstanceSet::operator=(const InstanceSet &rhs)
    //--------------------------------------------------------------------------
    {
      // See if we need to delete our current one
      if (single)
      {
        if ((refs.single != NULL) && refs.single->remove_reference())
          delete (refs.single);
      }
      else
      {
        if (refs.multi->remove_reference())
          delete refs.multi;
      }
      // Now copy over the other one
      single = rhs.single; 
      if (single)
      {
        refs.single = rhs.refs.single;
        if (refs.single != NULL)
        {
          shared = true;
          rhs.shared = true;
          refs.single->add_reference();
        }
        else
          shared = false;
      }
      else
      {
        refs.multi = rhs.refs.multi;
        shared = true;
        rhs.shared = true;
        refs.multi->add_reference();
      }
      return *this;
    }

    //--------------------------------------------------------------------------
    void InstanceSet::make_copy(void)
    //--------------------------------------------------------------------------
    {
#ifdef DEBUG_LEGION
      assert(shared);
#endif
      if (single)
      {
        if (refs.single != NULL)
        {
          CollectableRef *next = 
            new CollectableRef(*refs.single);
          next->add_reference();
          if (refs.single->remove_reference())
            delete (refs.single);
          refs.single = next;
        }
      }
      else
      {
        InternalSet *next = new InternalSet(*refs.multi);
        next->add_reference();
        if (refs.multi->remove_reference())
          delete refs.multi;
        refs.multi = next;
      }
      shared = false;
    }

    //--------------------------------------------------------------------------
    bool InstanceSet::operator==(const InstanceSet &rhs) const
    //--------------------------------------------------------------------------
    {
      if (single != rhs.single)
        return false;
      if (single)
      {
        if (refs.single == rhs.refs.single)
          return true;
        if (((refs.single == NULL) && (rhs.refs.single != NULL)) ||
            ((refs.single != NULL) && (rhs.refs.single == NULL)))
          return false;
        return ((*refs.single) == (*rhs.refs.single));
      }
      else
      {
        if (refs.multi->vector.size() != rhs.refs.multi->vector.size())
          return false;
        for (unsigned idx = 0; idx < refs.multi->vector.size(); idx++)
        {
          if (refs.multi->vector[idx] != rhs.refs.multi->vector[idx])
            return false;
        }
        return true;
      }
    }

    //--------------------------------------------------------------------------
    bool InstanceSet::operator!=(const InstanceSet &rhs) const
    //--------------------------------------------------------------------------
    {
      return !((*this) == rhs);
    }

    //--------------------------------------------------------------------------
    InstanceRef& InstanceSet::operator[](unsigned idx)
    //--------------------------------------------------------------------------
    {
      if (shared)
        make_copy();
      if (single)
      {
#ifdef DEBUG_LEGION
        assert(idx == 0);
        assert(refs.single != NULL);
#endif
        return *(refs.single);
      }
#ifdef DEBUG_LEGION
      assert(idx < refs.multi->vector.size());
#endif
      return refs.multi->vector[idx];
    }

    //--------------------------------------------------------------------------
    const InstanceRef& InstanceSet::operator[](unsigned idx) const
    //--------------------------------------------------------------------------
    {
      // No need to make a copy if shared here since this is read-only
      if (single)
      {
#ifdef DEBUG_LEGION
        assert(idx == 0);
        assert(refs.single != NULL);
#endif
        return *(refs.single);
      }
#ifdef DEBUG_LEGION
      assert(idx < refs.multi->vector.size());
#endif
      return refs.multi->vector[idx];
    }

    //--------------------------------------------------------------------------
    bool InstanceSet::empty(void) const
    //--------------------------------------------------------------------------
    {
      if (single && (refs.single == NULL))
        return true;
      else if (!single && refs.multi->empty())
        return true;
      return false;
    }

    //--------------------------------------------------------------------------
    size_t InstanceSet::size(void) const
    //--------------------------------------------------------------------------
    {
      if (single)
      {
        if (refs.single == NULL)
          return 0;
        return 1;
      }
      if (refs.multi == NULL)
        return 0;
      return refs.multi->vector.size();
    }

    //--------------------------------------------------------------------------
    void InstanceSet::resize(size_t new_size)
    //--------------------------------------------------------------------------
    {
      if (single)
      {
        if (new_size == 0)
        {
          if ((refs.single != NULL) && refs.single->remove_reference())
            delete (refs.single);
          refs.single = NULL;
          shared = false;
        }
        else if (new_size > 1)
        {
          // Switch to multi
          InternalSet *next = new InternalSet(new_size);
          if (refs.single != NULL)
          {
            next->vector[0] = *(refs.single);
            if (refs.single->remove_reference())
              delete (refs.single);
          }
          next->add_reference();
          refs.multi = next;
          single = false;
          shared = false;
        }
        else if (refs.single == NULL)
        {
          // New size is 1 but we were empty before
          CollectableRef *next = new CollectableRef();
          next->add_reference();
          refs.single = next;
          single = true;
          shared = false;
        }
      }
      else
      {
        if (new_size == 0)
        {
          if (refs.multi->remove_reference())
            delete refs.multi;
          refs.single = NULL;
          single = true;
          shared = false;
        }
        else if (new_size == 1)
        {
          CollectableRef *next = 
            new CollectableRef(refs.multi->vector[0]);
          if (refs.multi->remove_reference())
            delete (refs.multi);
          next->add_reference();
          refs.single = next;
          single = true;
          shared = false;
        }
        else
        {
          size_t current_size = refs.multi->vector.size();
          if (current_size != new_size)
          {
            if (shared)
            {
              // Make a copy
              InternalSet *next = new InternalSet(new_size);
              // Copy over the elements
              for (unsigned idx = 0; idx < 
                   ((current_size < new_size) ? current_size : new_size); idx++)
                next->vector[idx] = refs.multi->vector[idx];
              if (refs.multi->remove_reference())
                delete refs.multi;
              next->add_reference();
              refs.multi = next;
              shared = false;
            }
            else
            {
              // Resize our existing vector
              refs.multi->vector.resize(new_size);
            }
          }
          // Size is the same so there is no need to do anything
        }
      }
    }

    //--------------------------------------------------------------------------
    void InstanceSet::clear(void)
    //--------------------------------------------------------------------------
    {
      // No need to copy since we are removing our references and not mutating
      if (single)
      {
        if ((refs.single != NULL) && refs.single->remove_reference())
          delete (refs.single);
        refs.single = NULL;
      }
      else
      {
        if (shared)
        {
          // Small optimization here, if we're told to delete it, we know
          // that means we were the last user so we can re-use it
          if (refs.multi->remove_reference())
          {
            // Put a reference back on it since we're reusing it
            refs.multi->add_reference();
            refs.multi->vector.clear();
          }
          else
          {
            // Go back to single
            refs.multi = NULL;
            single = true;
          }
        }
        else
          refs.multi->vector.clear();
      }
      shared = false;
    }

    //--------------------------------------------------------------------------
    void InstanceSet::add_instance(const InstanceRef &ref)
    //--------------------------------------------------------------------------
    {
      if (single)
      {
        // No need to check for shared, we're going to make new things anyway
        if (refs.single != NULL)
        {
          // Make the new multi version
          InternalSet *next = new InternalSet(2);
          next->vector[0] = *(refs.single);
          next->vector[1] = ref;
          if (refs.single->remove_reference())
            delete (refs.single);
          next->add_reference();
          refs.multi = next;
          single = false;
          shared = false;
        }
        else
        {
          refs.single = new CollectableRef(ref);
          refs.single->add_reference();
        }
      }
      else
      {
        if (shared)
          make_copy();
        refs.multi->vector.push_back(ref);
      }
    }

    //--------------------------------------------------------------------------
    bool InstanceSet::is_virtual_mapping(void) const
    //--------------------------------------------------------------------------
    {
      if (empty())
        return true;
      if (size() > 1)
        return false;
      return refs.single->is_virtual_ref();
    }

    //--------------------------------------------------------------------------
    void InstanceSet::pack_references(Serializer &rez,
                                      AddressSpaceID target) const
    //--------------------------------------------------------------------------
    {
      if (single)
      {
        if (refs.single == NULL)
        {
          rez.serialize<size_t>(0);
          return;
        }
        rez.serialize<size_t>(1);
        refs.single->pack_reference(rez, target);
      }
      else
      {
        rez.serialize<size_t>(refs.multi->vector.size());
        for (unsigned idx = 0; idx < refs.multi->vector.size(); idx++)
          refs.multi->vector[idx].pack_reference(rez, target);
      }
    }

    //--------------------------------------------------------------------------
    void InstanceSet::unpack_references(Runtime *runtime, TaskOp *task,
                           Deserializer &derez, std::set<RtEvent> &ready_events)
    //--------------------------------------------------------------------------
    {
      size_t num_refs;
      derez.deserialize(num_refs);
      if (num_refs == 0)
      {
        // No matter what, we can just clear out any references we have
        if (single)
        {
          if ((refs.single != NULL) && refs.single->remove_reference())
            delete (refs.single);
          refs.single = NULL;
        }
        else
        {
          if (refs.multi->remove_reference())
            delete refs.multi;
          single = true;
        }
      }
      else if (num_refs == 1)
      {
        // If we're in multi, go back to single
        if (!single)
        {
          if (refs.multi->remove_reference())
            delete refs.multi;
          refs.multi = NULL;
          single = true;
        }
        // Now we can unpack our reference, see if we need to make one
        if (refs.single == NULL)
        {
          refs.single = new CollectableRef();
          refs.single->add_reference();
        }
        RtEvent ready;
        refs.single->unpack_reference(runtime, task, derez, ready);
        if (ready.exists())
          ready_events.insert(ready);
      }
      else
      {
        // If we're in single, go to multi
        // otherwise resize our multi for the appropriate number of references
        if (single)
        {
          if ((refs.single != NULL) && refs.single->remove_reference())
            delete (refs.single);
          refs.multi = new InternalSet(num_refs);
          refs.multi->add_reference();
          single = false;
        }
        else
          refs.multi->vector.resize(num_refs);
        // Now do the unpacking
        for (unsigned idx = 0; idx < num_refs; idx++)
        {
          RtEvent ready;
          refs.multi->vector[idx].unpack_reference(runtime, task, derez, ready);
          if (ready.exists())
            ready_events.insert(ready);
        }
      }
      // We are always not shared when we are done
      shared = false;
    }

    //--------------------------------------------------------------------------
    void InstanceSet::add_valid_references(ReferenceSource source) const
    //--------------------------------------------------------------------------
    {
      if (single)
      {
        if (refs.single != NULL)
          refs.single->add_valid_reference(source);
      }
      else
      {
        for (unsigned idx = 0; idx < refs.multi->vector.size(); idx++)
          refs.multi->vector[idx].add_valid_reference(source);
      }
    }

    //--------------------------------------------------------------------------
    void InstanceSet::remove_valid_references(ReferenceSource source) const
    //--------------------------------------------------------------------------
    {
      if (single)
      {
        if (refs.single != NULL)
          refs.single->remove_valid_reference(source);
      }
      else
      {
        for (unsigned idx = 0; idx < refs.multi->vector.size(); idx++)
          refs.multi->vector[idx].remove_valid_reference(source);
      }
    }

    //--------------------------------------------------------------------------
    void InstanceSet::update_wait_on_events(std::set<ApEvent> &wait_on) const 
    //--------------------------------------------------------------------------
    {
      if (single)
      {
        if (refs.single != NULL)
        {
          ApEvent ready = refs.single->get_ready_event();
          if (ready.exists())
            wait_on.insert(ready);
        }
      }
      else
      {
        for (unsigned idx = 0; idx < refs.multi->vector.size(); idx++)
        {
          ApEvent ready = refs.multi->vector[idx].get_ready_event();
          if (ready.exists())
            wait_on.insert(ready);
        }
      }
    }

    //--------------------------------------------------------------------------
    void InstanceSet::find_read_only_reservations(
                                             std::set<Reservation> &locks) const
    //--------------------------------------------------------------------------
    {
      if (single)
      {
        if (refs.single != NULL)
          locks.insert(refs.single->get_read_only_reservation());
      }
      else
      {
        for (unsigned idx = 0; idx < refs.multi->vector.size(); idx++)
          locks.insert(refs.multi->vector[idx].get_read_only_reservation());
      }
    }
    
    //--------------------------------------------------------------------------
    LegionRuntime::Accessor::RegionAccessor<
      LegionRuntime::Accessor::AccessorType::Generic> InstanceSet::
                                           get_field_accessor(FieldID fid) const
    //--------------------------------------------------------------------------
    {
      if (single)
      {
#ifdef DEBUG_LEGION
        assert(refs.single != NULL);
#endif
        return refs.single->get_field_accessor(fid);
      }
      else
      {
        for (unsigned idx = 0; idx < refs.multi->vector.size(); idx++)
        {
          const InstanceRef &ref = refs.multi->vector[idx];
          if (ref.is_field_set(fid))
            return ref.get_field_accessor(fid);
        }
        assert(false);
        return refs.multi->vector[0].get_field_accessor(fid);
      }
    }

    /////////////////////////////////////////////////////////////
    // VersioningInvalidator 
    /////////////////////////////////////////////////////////////

    //--------------------------------------------------------------------------
    VersioningInvalidator::VersioningInvalidator(void)
      : ctx(0), invalidate_all(true)
    //--------------------------------------------------------------------------
    {
    }

    //--------------------------------------------------------------------------
    VersioningInvalidator::VersioningInvalidator(RegionTreeContext c)
      : ctx(c.get_id()), invalidate_all(!c.exists())
    //--------------------------------------------------------------------------
    {
    }

    //--------------------------------------------------------------------------
    bool VersioningInvalidator::visit_region(RegionNode *node)
    //--------------------------------------------------------------------------
    {
      if (invalidate_all)
        node->invalidate_version_managers();
      else
        return node->invalidate_version_state(ctx);
      return true;
    }

    //--------------------------------------------------------------------------
    bool VersioningInvalidator::visit_partition(PartitionNode *node)
    //--------------------------------------------------------------------------
    {
      if (invalidate_all)
        node->invalidate_version_managers();
      else
        return node->invalidate_version_state(ctx);
      return true;
    }

  }; // namespace Internal 
}; // namespace Legion
<|MERGE_RESOLUTION|>--- conflicted
+++ resolved
@@ -3383,10 +3383,8 @@
         if (!node->is_complete()) 
           continue;
         IndexSpaceNode *color_space = node->row_source->color_space;
-<<<<<<< HEAD
         // Iterate over the projections and look for anything with an 
         // identity projection function for which we can do something
-        FieldMask non_dominated_by_any;
         for (std::map<std::pair<ProjectionFunction*,ShardingFunction*>,
               LegionMap<IndexSpaceNode*,FieldMask>::aligned>::const_iterator
               pit = it->second->projections.begin(); 
@@ -3394,58 +3392,32 @@
         {
           if (pit->first.first != identity)
             continue;
+          FieldMask new_child_dominated;
           for (LegionMap<IndexSpaceNode*,FieldMask>::aligned::const_iterator 
                 dit = pit->second.begin(); dit != pit->second.end(); dit++)
           {
             FieldMask overlap = non_dominated_mask & dit->second;
             if (!overlap)
               continue;
-            FieldMask reduction_mask = overlap & it->second->reduced_fields;
-            if (!!reduction_mask)
-            {
-              non_dominated_by_any |= reduction_mask;
-              overlap -= reduction_mask;
-            }
-            if ((color_space->get_num_dims() != dit->first->get_num_dims()) ||
-                !dit->first->dominates(color_space))
-              non_dominated_mask |= overlap;
-          }
-=======
-        std::map<ProjectionFunction*,
-                 LegionMap<IndexSpaceNode*,FieldMask>::aligned>::const_iterator 
-            finder = it->second->projections.find(identity);
-        if (finder == it->second->projections.end()) 
-          continue;
-
-        FieldMask new_child_dominated;
-        for (LegionMap<IndexSpaceNode*,FieldMask>::aligned::const_iterator dit =
-              finder->second.begin(); dit != finder->second.end(); dit++)
-        {
-          const FieldMask overlap = non_dominated_mask & dit->second;
-          if (!overlap)
-            continue;
-          // Make sure they are the same dimension then see if we
-          // dominate the color space in which case we know we cover
-          // the entire partition
-          if ((color_space->get_num_dims() == dit->first->get_num_dims()) &&
-              dit->first->dominates(color_space))
-            new_child_dominated |= overlap;
-        }
-        // See if we have any dominated fields
-        if (!new_child_dominated)
-          continue;
-        // If there are any reduction fields they can't be dominated
-        if (!!it->second->reduced_fields)
-        {
-          new_child_dominated -= it->second->reduced_fields;
+            if ((color_space->get_num_dims() == dit->first->get_num_dims()) &&
+                dit->first->dominates(color_space))
+              new_child_dominated |= overlap;
+          }
+          // See if we have any dominated fields
           if (!new_child_dominated)
             continue;
->>>>>>> 16511fe1
-        }
-        // Remove the fields dominated by this new child
-        non_dominated_mask -= new_child_dominated;
-        if (!!non_dominated_mask) 
-          return;
+          // If there are any reduction fields they can't be dominated
+          if (!!it->second->reduced_fields)
+          {
+            new_child_dominated -= it->second->reduced_fields;
+            if (!new_child_dominated)
+              continue;
+          }
+          // Remove the fields dominated by this new child
+          non_dominated_mask -= new_child_dominated;
+          if (!!non_dominated_mask) 
+            return;
+        }
       }
       // In order to remove a field, it has to be dominated in all our children
       FieldMask dominated_fields = non_dominated_mask;
