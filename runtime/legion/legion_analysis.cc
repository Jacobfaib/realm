/* Copyright 2017 Stanford University, NVIDIA Corporation
 *
 * Licensed under the Apache License, Version 2.0 (the "License");
 * you may not use this file except in compliance with the License.
 * You may obtain a copy of the License at
 *
 *     http://www.apache.org/licenses/LICENSE-2.0
 *
 * Unless required by applicable law or agreed to in writing, software
 * distributed under the License is distributed on an "AS IS" BASIS,
 * WITHOUT WARRANTIES OR CONDITIONS OF ANY KIND, either express or implied.
 * See the License for the specific language governing permissions and
 * limitations under the License.
 */

#include "legion.h"
#include "runtime.h"
#include "legion_ops.h"
#include "legion_tasks.h"
#include "region_tree.h"
#include "legion_spy.h"
#include "legion_trace.h"
#include "legion_profiling.h"
#include "legion_instances.h"
#include "legion_views.h"
#include "legion_analysis.h"
#include "legion_context.h"

namespace Legion {
  namespace Internal {

    LEGION_EXTERN_LOGGER_DECLARATIONS

    /////////////////////////////////////////////////////////////
    // Users and Info 
    /////////////////////////////////////////////////////////////

    //--------------------------------------------------------------------------
    LogicalUser::LogicalUser(void)
      : GenericUser(), op(NULL), idx(0), gen(0), timeout(TIMEOUT)
#ifdef LEGION_SPY
        , uid(0)
#endif
    //--------------------------------------------------------------------------
    {
    }

    //--------------------------------------------------------------------------
    LogicalUser::LogicalUser(Operation *o, unsigned id, const RegionUsage &u,
                             const FieldMask &m)
      : GenericUser(u, m), op(o), idx(id), 
        gen(o->get_generation()), timeout(TIMEOUT)
#ifdef LEGION_SPY
        , uid(o->get_unique_op_id())
#endif
    //--------------------------------------------------------------------------
    {
    }

    //--------------------------------------------------------------------------
    LogicalUser::LogicalUser(Operation *o, GenerationID g, unsigned id, 
                             const RegionUsage &u, const FieldMask &m)
      : GenericUser(u, m), op(o), idx(id), gen(g), timeout(TIMEOUT)
#ifdef LEGION_SPY
        , uid(o->get_unique_op_id())
#endif
    //--------------------------------------------------------------------------
    {
    }

    //--------------------------------------------------------------------------
    PhysicalUser::PhysicalUser(void)
    //--------------------------------------------------------------------------
    {
    }
    
    //--------------------------------------------------------------------------
    PhysicalUser::PhysicalUser(const RegionUsage &u, const LegionColor c,
                               UniqueID id, unsigned idx, RegionNode *n)
      : usage(u), child(c), op_id(id), index(idx), node(n)
    //--------------------------------------------------------------------------
    {
    }

    //--------------------------------------------------------------------------
    PhysicalUser::PhysicalUser(const PhysicalUser &rhs)
    //--------------------------------------------------------------------------
    {
      // should never be called
      assert(false);
    }

    //--------------------------------------------------------------------------
    PhysicalUser::~PhysicalUser(void)
    //--------------------------------------------------------------------------
    {
    }

    //--------------------------------------------------------------------------
    PhysicalUser& PhysicalUser::operator=(const PhysicalUser &rhs)
    //--------------------------------------------------------------------------
    {
      // should never be called
      assert(false);
      return *this;
    }

    //--------------------------------------------------------------------------
    void PhysicalUser::pack_user(Serializer &rez)
    //--------------------------------------------------------------------------
    {
      rez.serialize(child);
      rez.serialize(usage.privilege);
      rez.serialize(usage.prop);
      rez.serialize(usage.redop);
      rez.serialize(op_id);
      rez.serialize(index);
      rez.serialize(node->handle);
    }

    //--------------------------------------------------------------------------
    /*static*/ PhysicalUser* PhysicalUser::unpack_user(Deserializer &derez,
                                                       bool add_reference,
                                                       RegionTreeForest *forest)
    //--------------------------------------------------------------------------
    {
      PhysicalUser *result = new PhysicalUser();
      derez.deserialize(result->child);
      derez.deserialize(result->usage.privilege);
      derez.deserialize(result->usage.prop);
      derez.deserialize(result->usage.redop);
      derez.deserialize(result->op_id);
      derez.deserialize(result->index);
      LogicalRegion handle;
      derez.deserialize(handle);
      result->node = forest->get_node(handle);
#ifdef DEBUG_LEGION
      assert(result != NULL);
#endif
      if (add_reference)
        result->add_reference();
      return result;
    }

    //--------------------------------------------------------------------------
    TraversalInfo::TraversalInfo(ContextID c, Operation *o, unsigned idx,
                                 const RegionRequirement &r, VersionInfo &info, 
                                 const FieldMask &k, std::set<RtEvent> &e)
      : ctx(c), op(o), index(idx), req(r), version_info(info),
        traversal_mask(k), context_uid(o->get_context()->get_context_uid()),
        map_applied_events(e)
    //--------------------------------------------------------------------------
    {
    }

    /////////////////////////////////////////////////////////////
    // VersioningSet
    /////////////////////////////////////////////////////////////

    //--------------------------------------------------------------------------
    template<ReferenceSource REF_KIND, bool LOCAL>
    VersioningSet<REF_KIND,LOCAL>::VersioningSet(void)
      : single(true)
    //--------------------------------------------------------------------------
    {
      versions.single_version = NULL;
    }

    //--------------------------------------------------------------------------
    template<ReferenceSource REF_KIND, bool LOCAL>
    VersioningSet<REF_KIND,LOCAL>::VersioningSet(const VersioningSet &rhs)
      : single(true) 
    //--------------------------------------------------------------------------
    {
      // must be empty
#ifdef DEBUG_LEGION
      assert(rhs.single);
      assert(rhs.versions.single_version == NULL);
#endif
      versions.single_version = NULL;
    }

    //--------------------------------------------------------------------------
    template<ReferenceSource REF_KIND, bool LOCAL>
    VersioningSet<REF_KIND,LOCAL>::~VersioningSet(void)
    //--------------------------------------------------------------------------
    {
      clear(); 
    }

    //--------------------------------------------------------------------------
    template<ReferenceSource REF_KIND, bool LOCAL>
    VersioningSet<REF_KIND,LOCAL>& VersioningSet<REF_KIND,LOCAL>::operator=(
                                                       const VersioningSet &rhs)
    //--------------------------------------------------------------------------
    {
      // should never be called
      assert(false);
    }

    //--------------------------------------------------------------------------
    template<ReferenceSource REF_KIND, bool LOCAL>
    const FieldMask& VersioningSet<REF_KIND,LOCAL>::operator[](
                                                      VersionState *state) const
    //--------------------------------------------------------------------------
    {
      if (single)
      {
#ifdef DEBUG_LEGION
        assert(state == versions.single_version);
#endif
        return valid_fields;
      }
      else
      {
        LegionMap<VersionState*,FieldMask>::aligned::const_iterator finder =
          versions.multi_versions->find(state);
#ifdef DEBUG_LEGION
        assert(finder != versions.multi_versions->end());
#endif
        return finder->second;
      }
    }

    //--------------------------------------------------------------------------
    template<ReferenceSource REF_KIND, bool LOCAL>
    void VersioningSet<REF_KIND,LOCAL>::insert(VersionState *state, 
                               const FieldMask &mask, ReferenceMutator *mutator)
    //--------------------------------------------------------------------------
    {
#ifdef DEBUG_LEGION
      assert(!!mask);
#endif
      if (single)
      {
        if (versions.single_version == NULL)
        {
          versions.single_version = state;
          valid_fields = mask;
          if (REF_KIND != LAST_SOURCE_REF)
          {
#ifdef DEBUG_LEGION
            //assert(mutator != NULL);
#endif
            // If we're not local and this is the owner we
            // have to send a remote update 
            if (!LOCAL && !state->is_owner())
              state->send_remote_valid_update(state->owner_space, mutator,
                                              1/*count*/, true/*add*/);
            state->add_base_valid_ref(REF_KIND, mutator);
          }
        }
        else if (versions.single_version == state)
        {
          valid_fields |= mask;
        }
        else
        {
          // Go to multi
          LegionMap<VersionState*,FieldMask>::aligned *multi = 
            new LegionMap<VersionState*,FieldMask>::aligned();
          (*multi)[versions.single_version] = valid_fields;
          (*multi)[state] = mask;
          versions.multi_versions = multi;
          single = false;
          valid_fields |= mask;
          if (REF_KIND != LAST_SOURCE_REF)
          {
#ifdef DEBUG_LEGION
            //assert(mutator != NULL);
#endif
            if (!LOCAL && !state->is_owner())
              state->send_remote_valid_update(state->owner_space, mutator,
                                              1/*count*/, true/*add*/);
            state->add_base_valid_ref(REF_KIND, mutator);
          }
        }
      }
      else
      {
 #ifdef DEBUG_LEGION
        assert(versions.multi_versions != NULL);
#endif   
        LegionMap<VersionState*,FieldMask>::aligned::iterator finder = 
          versions.multi_versions->find(state);
        if (finder == versions.multi_versions->end())
        {
          (*versions.multi_versions)[state] = mask;
          if (REF_KIND != LAST_SOURCE_REF)
          {
#ifdef DEBUG_LEGION
            //assert(mutator != NULL);
#endif
            if (!LOCAL && !state->is_owner())
              state->send_remote_valid_update(state->owner_space, mutator,
                                              1/*count*/, true/*add*/);
            state->add_base_valid_ref(REF_KIND, mutator);
          }
        }
        else
          finder->second |= mask;
        valid_fields |= mask;
      }
    }

    //--------------------------------------------------------------------------
    template<ReferenceSource REF_KIND, bool LOCAL>
    RtEvent VersioningSet<REF_KIND,LOCAL>::insert(VersionState *state,
                                                  const FieldMask &mask, 
                                                  Runtime *runtime, RtEvent pre)
    //--------------------------------------------------------------------------
    {
#ifdef DEBUG_LEGION
      assert(!!mask);
#endif
      if (single)
      {
        if (versions.single_version == NULL)
        {
          versions.single_version = state;
          valid_fields = mask;
          if (REF_KIND != LAST_SOURCE_REF)
          {
            VersioningSetRefArgs args;
            args.state = state;
            args.kind = REF_KIND;
            return runtime->issue_runtime_meta_task(args, LG_LATENCY_PRIORITY,
                                                    NULL, pre);
          }
        }
        else if (versions.single_version == state)
        {
          valid_fields |= mask;
        }
        else
        {
          // Go to multi
          LegionMap<VersionState*,FieldMask>::aligned *multi = 
            new LegionMap<VersionState*,FieldMask>::aligned();
          (*multi)[versions.single_version] = valid_fields;
          (*multi)[state] = mask;
          versions.multi_versions = multi;
          single = false;
          valid_fields |= mask;
          if (REF_KIND != LAST_SOURCE_REF)
          {
            VersioningSetRefArgs args;
            args.state = state;
            args.kind = REF_KIND;
            return runtime->issue_runtime_meta_task(args, LG_LATENCY_PRIORITY,
                                                    NULL, pre);
          }
        }
      }
      else
      {
 #ifdef DEBUG_LEGION
        assert(versions.multi_versions != NULL);
#endif   
        LegionMap<VersionState*,FieldMask>::aligned::iterator finder = 
          versions.multi_versions->find(state);
        if (finder == versions.multi_versions->end())
        {
          (*versions.multi_versions)[state] = mask;
          if (REF_KIND != LAST_SOURCE_REF)
          {
            VersioningSetRefArgs args;
            args.state = state;
            args.kind = REF_KIND;
            return runtime->issue_runtime_meta_task(args, LG_LATENCY_PRIORITY,
                                                    NULL, pre);
          }
        }
        else
          finder->second |= mask;
        valid_fields |= mask;
      }
      return RtEvent::NO_RT_EVENT;
    }

    //--------------------------------------------------------------------------
    template<ReferenceSource REF_KIND, bool LOCAL>
    void VersioningSet<REF_KIND,LOCAL>::erase(VersionState *to_erase) 
    //--------------------------------------------------------------------------
    {
      if (single)
      {
#ifdef DEBUG_LEGION
        assert(versions.single_version == to_erase);
#endif
        versions.single_version = NULL;
        valid_fields.clear();
      }
      else
      {
        LegionMap<VersionState*,FieldMask>::aligned::iterator finder = 
          versions.multi_versions->find(to_erase);
#ifdef DEBUG_LEGION
        assert(finder != versions.multi_versions->end());
#endif
        valid_fields -= finder->second;
        versions.multi_versions->erase(finder);
        if (versions.multi_versions->size() == 1)
        {
          // go back to single
          finder = versions.multi_versions->begin();
          valid_fields = finder->second;
          VersionState *first = finder->first;
          delete versions.multi_versions;
          versions.single_version = first;
          single = true;
        }
      }
      if (REF_KIND != LAST_SOURCE_REF)
      {
        if (!LOCAL && !to_erase->is_owner())
          to_erase->send_remote_valid_update(to_erase->owner_space, 
              NULL/*mutator*/, 1/*count*/, false/*add*/);
        if (to_erase->remove_base_valid_ref(REF_KIND))
          delete to_erase; 
      }
    }

    //--------------------------------------------------------------------------
    template<ReferenceSource REF_KIND, bool LOCAL>
    void VersioningSet<REF_KIND,LOCAL>::clear(void)
    //--------------------------------------------------------------------------
    {
      if (single)
      {
        if ((REF_KIND != LAST_SOURCE_REF) && (versions.single_version != NULL))
        {
          if (!LOCAL && !versions.single_version->is_owner())
            versions.single_version->send_remote_valid_update(
                versions.single_version->owner_space, 
                NULL/*mutator*/, 1/*count*/, false/*add*/);
          if (versions.single_version->remove_base_valid_ref(REF_KIND))
            delete versions.single_version;
        }
        versions.single_version = NULL;
      }
      else
      {
#ifdef DEBUG_LEGION
        assert(versions.multi_versions != NULL);
#endif
        if (REF_KIND != LAST_SOURCE_REF)
        {
          for (LegionMap<VersionState*,FieldMask>::aligned::iterator it = 
                versions.multi_versions->begin(); it != 
                versions.multi_versions->end(); it++)
          {
            if (!LOCAL && !it->first->is_owner())
              it->first->send_remote_valid_update(it->first->owner_space,
                  NULL/*mutator*/, 1/*count*/, false/*add*/);
            if (it->first->remove_base_valid_ref(REF_KIND))
              delete it->first;
          }
        }
        delete versions.multi_versions;
        versions.multi_versions = NULL;
        single = true;
      }
      valid_fields.clear();
    }

    //--------------------------------------------------------------------------
    template<ReferenceSource REF_KIND, bool LOCAL>
    size_t VersioningSet<REF_KIND,LOCAL>::size(void) const
    //--------------------------------------------------------------------------
    {
      if (single)
      {
        if (versions.single_version == NULL)
          return 0;
        else
          return 1;
      }
      else
        return versions.multi_versions->size(); 
    }

    //--------------------------------------------------------------------------
    template<ReferenceSource REF_KIND, bool LOCAL>
    std::pair<VersionState*,FieldMask>* 
                VersioningSet<REF_KIND,LOCAL>::next(VersionState *current) const
    //--------------------------------------------------------------------------
    {
      if (single)
      {
#ifdef DEBUG_LEGION
        assert(current == versions.single_version);
#endif
        return NULL; 
      }
      else
      {
        LegionMap<VersionState*,FieldMask>::aligned::iterator finder = 
          versions.multi_versions->find(current);
#ifdef DEBUG_LEGION
        assert(finder != versions.multi_versions->end());
#endif
        finder++;
        if (finder == versions.multi_versions->end())
          return NULL;
        else
          return reinterpret_cast<
                      std::pair<VersionState*,FieldMask>*>(&(*finder));
      }
    }

    //--------------------------------------------------------------------------
    template<ReferenceSource REF_KIND, bool LOCAL>
    void VersioningSet<REF_KIND,LOCAL>::move(VersioningSet &other)
    //--------------------------------------------------------------------------
    {
#ifdef DEBUG_LEGION
      assert(other.empty());
#endif
      if (single)
      {
        other.versions.single_version = versions.single_version;
        other.single = true;
        versions.single_version = NULL;
      }
      else
      {
        other.versions.multi_versions = versions.multi_versions;
        other.single = false;
        versions.multi_versions = NULL;
        single = true;
      }
      other.valid_fields = valid_fields;
      valid_fields.clear();
    }

    //--------------------------------------------------------------------------
    template<ReferenceSource REF_KIND, bool LOCAL>
    typename VersioningSet<REF_KIND,LOCAL>::iterator 
                                VersioningSet<REF_KIND,LOCAL>::begin(void) const
    //--------------------------------------------------------------------------
    {
      // Scariness!
      if (single)
      {
        // If we're empty return end
        if (versions.single_version == NULL)
          return end();
        return iterator(this, 
            reinterpret_cast<std::pair<VersionState*,FieldMask>*>(
              const_cast<VersioningSet<REF_KIND,LOCAL>*>(this)), 
                                                    true/*single*/);
      }
      else
        return iterator(this,
            reinterpret_cast<std::pair<VersionState*,FieldMask>*>(
              &(*(versions.multi_versions->begin()))), false); 
    }

    //--------------------------------------------------------------------------
    template<ReferenceSource REF_KIND, bool LOCAL> 
      template<ReferenceSource ARG_KIND, bool ARG_LOCAL>
    void VersioningSet<REF_KIND,LOCAL>::reduce(const FieldMask &merge_mask, 
                             VersioningSet<ARG_KIND,ARG_LOCAL> &new_states,
                             ReferenceMutator *mutator)
    //--------------------------------------------------------------------------
    {
      // If you are looking for the magical reduce function that allows
      // us to know which are the most recent version state objects, well
      // you can congratulate yourself because you've found it
#ifdef DEBUG_LEGION
      sanity_check();
      new_states.sanity_check();
#endif
      std::vector<VersionState*> to_erase_new;
      for (typename VersioningSet<ARG_KIND,ARG_LOCAL>::iterator nit = 
            new_states.begin(); nit != new_states.end(); nit++)
      {
        LegionMap<VersionState*,FieldMask>::aligned to_add; 
        std::vector<VersionState*> to_erase_local;
        FieldMask overlap = merge_mask & nit->second;
        // This VersionState doesn't apply locally if there are no fields
        if (!overlap)
          continue;
        // We can remove these fields from the new states because
        // we know that we are going to handle it
        nit->second -= overlap;
        if (!nit->second)
          to_erase_new.push_back(nit->first);
        // Iterate over our states and see which ones interfere
        for (typename VersioningSet<REF_KIND,LOCAL>::iterator it = begin();
              it != end(); it++)
        {
          FieldMask local_overlap = it->second & overlap;
          if (!local_overlap)
            continue;
          // Overlapping fields to two different version states, compare
          // the version numbers to see which one we should keep
          if (it->first->version_number < nit->first->version_number)
          {
            // Take the next one, throw away this one
            to_add[nit->first] |= local_overlap;
            it->second -= local_overlap;
            if (!it->second)
              to_erase_local.push_back(it->first);
          }
#ifdef DEBUG_LEGION
          else if (it->first->version_number == nit->first->version_number)
            // better be the same object with overlapping fields 
            // and the same version number
            assert(it->first == nit->first);
#endif  
          // Otherwise we keep the old one and throw away the new one
          overlap -= local_overlap;
          if (!overlap)
            break;
        }
        // If we still have fields for this version state, then
        // we just have to insert it locally
        if (!!overlap)
          insert(nit->first, overlap, mutator);
        if (!to_erase_local.empty())
        {
          for (std::vector<VersionState*>::const_iterator it = 
                to_erase_local.begin(); it != to_erase_local.end(); it++)
            erase(*it);
        }
        if (!to_add.empty())
        {
          for (LegionMap<VersionState*,FieldMask>::aligned::const_iterator
                it = to_add.begin(); it != to_add.end(); it++)
            insert(it->first, it->second, mutator);
        }
      }
      if (!to_erase_new.empty())
      {
        for (std::vector<VersionState*>::const_iterator it = 
              to_erase_new.begin(); it != to_erase_new.end(); it++)
          new_states.erase(*it);
      }
#ifdef DEBUG_LEGION
      sanity_check();
#endif
    }

#ifdef DEBUG_LEGION
    //--------------------------------------------------------------------------
    template<ReferenceSource REF_KIND, bool LOCAL>
    void VersioningSet<REF_KIND,LOCAL>::sanity_check(void) const
    //--------------------------------------------------------------------------
    {
      // Each field should exist exactly once
      if (!single)
      {
        assert(versions.multi_versions != NULL);
        FieldMask previous_mask;
        for (LegionMap<VersionState*,FieldMask>::aligned::const_iterator it = 
              versions.multi_versions->begin(); it != 
              versions.multi_versions->end(); it++)
        {
          assert(previous_mask * it->second);
          previous_mask |= it->second;
        }
      }
    }
#endif

    /////////////////////////////////////////////////////////////
    // VersionInfo 
    /////////////////////////////////////////////////////////////

    //--------------------------------------------------------------------------
    VersionInfo::VersionInfo(void)
      : upper_bound_node(NULL)
    //--------------------------------------------------------------------------
    {
    }

    //--------------------------------------------------------------------------
    VersionInfo::VersionInfo(const VersionInfo &rhs)
      : upper_bound_node(rhs.upper_bound_node), 
        field_versions(rhs.field_versions), split_masks(rhs.split_masks)
    //--------------------------------------------------------------------------
    {
      physical_states.resize(rhs.physical_states.size(), NULL); 
      for (unsigned idx = 0; idx < physical_states.size(); idx++)
      {
        if (rhs.physical_states[idx] == NULL)
          continue;
        physical_states[idx] = rhs.physical_states[idx]->clone();
      }
    }

    //--------------------------------------------------------------------------
    VersionInfo::~VersionInfo(void)
    //--------------------------------------------------------------------------
    {
      clear();
    }

    //--------------------------------------------------------------------------
    VersionInfo& VersionInfo::operator=(const VersionInfo &rhs)
    //--------------------------------------------------------------------------
    {
#ifdef DEBUG_LEGION
      assert(field_versions.empty());
      assert(physical_states.empty());
      assert(split_masks.empty());
#endif
      upper_bound_node = rhs.upper_bound_node;
      field_versions = rhs.field_versions;
      split_masks = rhs.split_masks;
      physical_states.resize(rhs.physical_states.size(), NULL); 
      for (unsigned idx = 0; idx < physical_states.size(); idx++)
      {
        if (rhs.physical_states[idx] == NULL)
          continue;
        physical_states[idx] = rhs.physical_states[idx]->clone();
      }
      return *this;
    }

    //--------------------------------------------------------------------------
    void VersionInfo::record_split_fields(RegionTreeNode *node,
                            const FieldMask &split_mask, unsigned offset/*= 0*/)
    //--------------------------------------------------------------------------
    {
      const unsigned depth = node->get_depth() + offset;
#ifdef DEBUG_LEGION
      assert(depth < split_masks.size());
#endif
      split_masks[depth] |= split_mask;
    }

    //--------------------------------------------------------------------------
    void VersionInfo::add_current_version(VersionState *state, 
                                    const FieldMask &state_mask, bool path_only)
    //--------------------------------------------------------------------------
    {
      RegionTreeNode *node = state->logical_node;
      const unsigned depth = node->get_depth();
#ifdef DEBUG_LEGION
      assert(depth < physical_states.size());
#endif
      if (physical_states[depth] == NULL)
        physical_states[depth] = new PhysicalState(node, path_only);
      physical_states[depth]->add_version_state(state, state_mask);
      // Now record the version information
#ifdef DEBUG_LEGION
      assert(depth < field_versions.size());
#endif
      FieldVersions &local_versions = field_versions[depth];
      FieldVersions::iterator finder = 
        local_versions.find(state->version_number);
      if (finder == local_versions.end())
        local_versions[state->version_number] = state_mask;
      else
        finder->second |= state_mask;
    }

    //--------------------------------------------------------------------------
    void VersionInfo::add_advance_version(VersionState *state, 
                                    const FieldMask &state_mask, bool path_only)
    //--------------------------------------------------------------------------
    {
      RegionTreeNode *node = state->logical_node;
      const unsigned depth = node->get_depth();
#ifdef DEBUG_LEGION
      assert(depth < physical_states.size());
#endif
      if (physical_states[depth] == NULL)
        physical_states[depth] = new PhysicalState(node, path_only);
      physical_states[depth]->add_advance_state(state, state_mask);
    }

    //--------------------------------------------------------------------------
    void VersionInfo::set_upper_bound_node(RegionTreeNode *node)
    //--------------------------------------------------------------------------
    {
      upper_bound_node = node;
    }

    //--------------------------------------------------------------------------
    bool VersionInfo::has_physical_states(void) const
    //--------------------------------------------------------------------------
    {
      for (unsigned idx = 0; idx < physical_states.size(); idx++)
      {
        if (physical_states[idx] != NULL)
          return true;
      }
      return false;
    }

    //--------------------------------------------------------------------------
    void VersionInfo::apply_mapping(std::set<RtEvent> &applied_conditions, 
                                    bool copy_through/*=false*/)
    //--------------------------------------------------------------------------
    {
      // We only ever need to apply state at the leaves
#ifdef DEBUG_LEGION
      assert(!physical_states.empty());
#endif
      unsigned last_idx = physical_states.size() - 1;
      if (copy_through)
      {
        // Deal with mis-speculated state that we still have to propagate
        PhysicalState *state = physical_states[last_idx];
        // If we have advance states and we haven't capture, then
        // we need to propagate information
        if (state->has_advance_states() && !state->is_captured())
          state->capture_state();
      }
      physical_states[last_idx]->apply_state(applied_conditions);
    }

    //--------------------------------------------------------------------------
    void VersionInfo::resize(size_t max_depth)
    //--------------------------------------------------------------------------
    {
      // Make this max_depth+1
      max_depth += 1;
      field_versions.resize(max_depth);
      physical_states.resize(max_depth,NULL);
      split_masks.resize(max_depth);
    }

    //--------------------------------------------------------------------------
    void VersionInfo::resize(size_t max_depth, HandleType req_handle,
                             ProjectionFunction *function)
    //--------------------------------------------------------------------------
    {
      // Path depth is twice the function depth because it counts region levels
      max_depth += (2*function->depth);
      // If it is a partition projection function we add one more
      // to get to the next region
      if (req_handle == PART_PROJECTION)
        max_depth += 1;
      resize(max_depth);
    }

    //--------------------------------------------------------------------------
    void VersionInfo::clear(void)
    //--------------------------------------------------------------------------
    {
      upper_bound_node = NULL;
      field_versions.clear();
      for (std::vector<PhysicalState*>::const_iterator it = 
            physical_states.begin(); it != physical_states.end(); it++)
      {
        if ((*it) != NULL)
          delete *it;
      }
      physical_states.clear();
      split_masks.clear();
    }

    //--------------------------------------------------------------------------
    void VersionInfo::sanity_check(unsigned depth)
    //--------------------------------------------------------------------------
    {
      if (depth >= field_versions.size())
        return;
      const FieldVersions &versions = field_versions[depth];
      FieldMask previous_fields;
      for (LegionMap<VersionID,FieldMask>::aligned::const_iterator it = 
            versions.begin(); it != versions.end(); it++)
      {
        assert(previous_fields * it->second);
        previous_fields |= it->second;
      }
    }

    //--------------------------------------------------------------------------
    void VersionInfo::clone_logical(const VersionInfo &rhs, 
                                 const FieldMask &mask, RegionTreeNode *to_node)
    //--------------------------------------------------------------------------
    {
#ifdef DEBUG_LEGION
      assert(upper_bound_node == NULL);
      assert(physical_states.empty());
      assert(field_versions.empty());
      assert(split_masks.empty());
#endif
      const unsigned max_depth = to_node->get_depth() + 1;
#ifdef DEBUG_LEGION
      assert(max_depth <= rhs.split_masks.size());
#endif
      // Only need to copy over the upper bound and split masks that
      // are computed as part of the logical analysis
      upper_bound_node = rhs.upper_bound_node;
      split_masks.resize(max_depth);
      for (unsigned idx = 0; idx < max_depth; idx++)
        split_masks[idx] = rhs.split_masks[idx] & mask;
      // Only need to resize the other things
      field_versions.resize(max_depth);
      physical_states.resize(max_depth, NULL);
    }

    //--------------------------------------------------------------------------
    void VersionInfo::copy_to(VersionInfo &rhs)
    //--------------------------------------------------------------------------
    {
      rhs.upper_bound_node = upper_bound_node;
      // No need to copy over the physical states
      rhs.field_versions = field_versions;
      rhs.split_masks = split_masks;
    }

    //--------------------------------------------------------------------------
    void VersionInfo::clone_to_depth(unsigned depth, const FieldMask &mask,
                                     VersionInfo &target_info) const
    //--------------------------------------------------------------------------
    {
      // If the upper bound nodes are the same, we are done
      const unsigned upper_depth = upper_bound_node->get_depth();
#ifdef DEBUG_LEGION
      assert(upper_depth <= depth);
#endif
      if (upper_depth == depth)
        return;
      // Update the upper bound node
      target_info.set_upper_bound_node(upper_bound_node);
      // Copy data into the target info
      for (unsigned idx = upper_depth; idx < depth; idx++)
      {
        const PhysicalState *state = physical_states[idx];
#ifdef DEBUG_LEGION
        assert(state != NULL);
#endif
        FieldMask split_overlap = split_masks[idx] & mask;
        if (!!split_overlap)
          target_info.record_split_fields(state->node, split_overlap);
        // Also copy over the needed version states
        state->clone_to(mask, target_info);
      }
    }

    //--------------------------------------------------------------------------
    PhysicalState* VersionInfo::find_physical_state(RegionTreeNode *node)
    //--------------------------------------------------------------------------
    {
      const unsigned depth = node->get_depth();
#ifdef DEBUG_LEGION
      assert(depth < physical_states.size());
#endif
      PhysicalState *result = physical_states[depth];
      // We can make a physical state if it is below our upper bound node
      if ((result == NULL) && 
          (upper_bound_node->get_depth() <= node->get_depth()))
      {
        result = 
          new PhysicalState(node, (depth < (physical_states.size()-1)));
        result->capture_state();
        physical_states[depth] = result;
        return result;
      }
#ifdef DEBUG_LEGION
      assert(result != NULL);
      assert(result->node == node);
#endif
      if (!result->is_captured())
        result->capture_state();
      return result;
    }

    //--------------------------------------------------------------------------
    void VersionInfo::get_field_versions(RegionTreeNode *node, bool split_prev,
                                         const FieldMask &needed_fields,
                                         FieldVersions &result_versions)
    //--------------------------------------------------------------------------
    {
      const unsigned depth = node->get_depth();
#ifdef DEBUG_LEGION
      assert(depth < field_versions.size());
      assert(depth < split_masks.size());
#endif
      const FieldMask &split_mask = split_masks[depth];
      const FieldVersions &local_versions = field_versions[depth];
      if (!split_prev || !!split_mask)
      {
        // If we don't care about the split previous mask then we can
        // just copy over what we need
        for (FieldVersions::const_iterator it = local_versions.begin();
              it != local_versions.end(); it++)
        {
          const FieldMask overlap = needed_fields & it->second;
          if (!overlap)
            continue;
          result_versions[it->first] = overlap;
        }
      }
      else
      {
        // We need to save any fields that are needed, and we want
        // the previous version number for any split fields
        for (FieldVersions::const_iterator it = local_versions.begin();
              it != local_versions.end(); it++)
        {
          FieldMask overlap = needed_fields & it->second;
          if (!overlap)
            continue;
          FieldMask split_overlap = overlap & split_mask;
          if (!split_overlap)
          {
            result_versions[it->first] = overlap;
            continue;
          }
#ifdef DEBUG_LEGION
          assert(it->first > 0);
#endif
          result_versions[it->first - 1] = split_overlap;
          overlap -= split_overlap;
          if (!!overlap)
            result_versions[it->first] = overlap;
        }
      }
    }

    //--------------------------------------------------------------------------
    void VersionInfo::get_advance_versions(RegionTreeNode *node, bool base,
                                           const FieldMask &needed_fields,
                                           FieldVersions &result_versions)
    //--------------------------------------------------------------------------
    {
      const unsigned depth = node->get_depth();
#ifdef DEBUG_LEGION
      assert(depth < split_masks.size());
      assert(depth < field_versions.size());
#endif
      const FieldVersions &local_versions = field_versions[depth];
      if (base)
      {
        // Should be no split masks for base updates
#ifdef DEBUG_LEGION
        assert(!split_masks[depth]);
#endif
        // Bottom node with no split fields so therefore we need all
        // the fields advanced
        for (FieldVersions::const_iterator it = local_versions.begin();
              it != local_versions.end(); it++)
        {
          FieldMask overlap = needed_fields & it->second;
          if (!overlap)
            continue;
          result_versions[it->first+1] = overlap;
        }
      }
      else
      {
        // Above versions have already been advanced as reflected
        // by split fields
        for (FieldVersions::const_iterator it = local_versions.begin();
              it != local_versions.end(); it++)
        {
          FieldMask overlap = needed_fields & it->second;
          if (!overlap)
            continue;
          result_versions[it->first] = overlap;
        }
      }
    }

    //--------------------------------------------------------------------------
    const FieldMask& VersionInfo::get_split_mask(unsigned depth) const
    //--------------------------------------------------------------------------
    {
#ifdef DEBUG_LEGION
      assert(depth < split_masks.size());
#endif
      return split_masks[depth];
    }

    //--------------------------------------------------------------------------
    void VersionInfo::get_split_mask(RegionTreeNode *node,
                                     const FieldMask &needed_fields,
                                     FieldMask &result)
    //--------------------------------------------------------------------------
    {
      const unsigned depth = node->get_depth();
#ifdef DEBUG_LEGION
      assert(depth < split_masks.size());
#endif
      result = split_masks[depth];
    }

    //--------------------------------------------------------------------------
    void VersionInfo::pack_version_info(Serializer &rez) const
    //--------------------------------------------------------------------------
    {
      pack_version_numbers(rez);
      if (upper_bound_node != NULL)
      {
        rez.serialize<size_t>(physical_states.size());
        bool is_region = upper_bound_node->is_region();
        for (std::vector<PhysicalState*>::const_iterator it = 
              physical_states.begin(); it != physical_states.end(); it++)
        {
          if ((*it) == NULL)
          {
            rez.serialize<bool>(true); // empty
            continue;
          }
          rez.serialize<bool>(false); // not empty
          rez.serialize<bool>((*it)->path_only);
          if (is_region)
            rez.serialize((*it)->node->as_region_node()->handle);
          else
            rez.serialize((*it)->node->as_partition_node()->handle);
          (*it)->pack_physical_state(rez);
          // Reverse polarity
          is_region = !is_region;
        }
      }
    }

    //--------------------------------------------------------------------------
    void VersionInfo::unpack_version_info(Deserializer &derez, 
                              Runtime *runtime, std::set<RtEvent> &ready_events)
    //--------------------------------------------------------------------------
    {
      unpack_version_numbers(derez, runtime->forest);
      if (upper_bound_node != NULL)
      {
        size_t num_states;
        derez.deserialize(num_states);
        physical_states.resize(num_states, NULL);
        bool is_region = upper_bound_node->is_region();
        for (unsigned idx = 0; idx < num_states; idx++)
        {
          bool empty;
          derez.deserialize(empty);
          if (empty)
            continue;
          bool is_path_only;
          derez.deserialize(is_path_only);
          RegionTreeNode *node = NULL;
          if (is_region)
          {
            LogicalRegion handle;
            derez.deserialize(handle);
            node = runtime->forest->get_node(handle);
          }
          else
          {
            LogicalPartition handle;
            derez.deserialize(handle);
            node = runtime->forest->get_node(handle);
          }
          PhysicalState *next = new PhysicalState(node, is_path_only);
          next->unpack_physical_state(derez, runtime, ready_events);
          physical_states[idx] = next;
          // Reverse the polarity
          is_region = !is_region;
        }
      }
    }

    //--------------------------------------------------------------------------
    void VersionInfo::pack_version_numbers(Serializer &rez) const
    //--------------------------------------------------------------------------
    {
#ifdef DEBUG_LEGION
      assert(split_masks.size() == field_versions.size());
#endif
      pack_upper_bound_node(rez);
      // Then pack the split masks, nothing else needs to be sent
      rez.serialize<size_t>(split_masks.size());
      for (unsigned idx = 0; idx < split_masks.size(); idx++)
        rez.serialize(split_masks[idx]);
      for (unsigned idx = 0; idx < field_versions.size(); idx++)
      {
        const LegionMap<VersionID,FieldMask>::aligned &fields = 
          field_versions[idx];
        rez.serialize<size_t>(fields.size());
        for (LegionMap<VersionID,FieldMask>::aligned::const_iterator it = 
              fields.begin(); it != fields.end(); it++)
        {
          rez.serialize(it->first);
          rez.serialize(it->second);
        }
      }
    }

    //--------------------------------------------------------------------------
    void VersionInfo::unpack_version_numbers(Deserializer &derez,
                                             RegionTreeForest *forest)
    //--------------------------------------------------------------------------
    {
      unpack_upper_bound_node(derez, forest);
      size_t depth;
      derez.deserialize(depth);
      split_masks.resize(depth);
      for (unsigned idx = 0; idx < depth; idx++)
        derez.deserialize(split_masks[idx]);
      field_versions.resize(depth);
      for (unsigned idx = 0; idx < depth; idx++)
      {
        size_t num_versions;
        derez.deserialize(num_versions);
        if (num_versions == 0)
          continue;
        LegionMap<VersionID,FieldMask>::aligned &fields = 
          field_versions[idx];
        for (unsigned idx2 = 0; idx2 < num_versions; idx2++)
        {
          VersionID vid;
          derez.deserialize(vid);
          derez.deserialize(fields[vid]);
        }
      }
    }

    //--------------------------------------------------------------------------
    void VersionInfo::pack_upper_bound_node(Serializer &rez) const
    //--------------------------------------------------------------------------
    {
      // Pack the upper bound node (if there is one)
      if (upper_bound_node != NULL)
      {
        if (upper_bound_node->is_region())
        {
          rez.serialize<bool>(true/*is region*/);
          rez.serialize(upper_bound_node->as_region_node()->handle);
        }
        else
        {
          rez.serialize<bool>(false/*is region*/);
          rez.serialize(upper_bound_node->as_partition_node()->handle);
        }
      }
      else
      {
        rez.serialize<bool>(true/*is region*/);
        rez.serialize(LogicalRegion::NO_REGION);
      }
    }

    //--------------------------------------------------------------------------
    void VersionInfo::unpack_upper_bound_node(Deserializer &derez,
                                              RegionTreeForest *forest)
    //--------------------------------------------------------------------------
    {
#ifdef DEBUG_LEGION
      assert(upper_bound_node == NULL);
#endif
      bool is_region;
      derez.deserialize(is_region);
      if (is_region)
      {
        LogicalRegion handle;
        derez.deserialize(handle);
        if (handle.exists())
          upper_bound_node = forest->get_node(handle);
      }
      else
      {
        LogicalPartition handle;
        derez.deserialize(handle);
        upper_bound_node = forest->get_node(handle);
      }
    }

    /////////////////////////////////////////////////////////////
    // RestrictInfo 
    /////////////////////////////////////////////////////////////

    //--------------------------------------------------------------------------
    RestrictInfo::RestrictInfo(void)
    //--------------------------------------------------------------------------
    {
    }

    //--------------------------------------------------------------------------
    RestrictInfo::RestrictInfo(const RestrictInfo &rhs)
    //--------------------------------------------------------------------------
    {
#ifdef DEBUG_LEGION
      assert(restrictions.empty());
#endif
      for (LegionMap<PhysicalManager*,FieldMask>::aligned::const_iterator it = 
            rhs.restrictions.begin(); it != rhs.restrictions.end(); it++)
      {
        it->first->add_base_gc_ref(RESTRICTED_REF);
        restrictions.insert(*it);
      }
    }

    //--------------------------------------------------------------------------
    RestrictInfo::~RestrictInfo(void)
    //--------------------------------------------------------------------------
    {
      for (LegionMap<PhysicalManager*,FieldMask>::aligned::const_iterator it = 
            restrictions.begin(); it != restrictions.end(); it++)
      {
        if (it->first->remove_base_gc_ref(RESTRICTED_REF))
          delete it->first;
      }
      restrictions.clear();
    }

    //--------------------------------------------------------------------------
    RestrictInfo& RestrictInfo::operator=(const RestrictInfo &rhs)
    //--------------------------------------------------------------------------
    {
#ifdef DEBUG_LEGION
      assert(restrictions.empty());
#endif
      for (LegionMap<PhysicalManager*,FieldMask>::aligned::const_iterator it = 
            rhs.restrictions.begin(); it != rhs.restrictions.end(); it++)
      {
        it->first->add_base_gc_ref(RESTRICTED_REF);
        restrictions.insert(*it);
      }
      return *this;
    }

    //--------------------------------------------------------------------------
    void RestrictInfo::record_restriction(PhysicalManager *inst, 
                                          const FieldMask &mask)
    //--------------------------------------------------------------------------
    {
      LegionMap<PhysicalManager*,FieldMask>::aligned::iterator finder = 
        restrictions.find(inst);
      if (finder == restrictions.end())
      {
        inst->add_base_gc_ref(RESTRICTED_REF);
        restrictions[inst] = mask;
      }
      else
        finder->second |= mask;
    }

    //--------------------------------------------------------------------------
    void RestrictInfo::populate_restrict_fields(FieldMask &to_fill) const
    //--------------------------------------------------------------------------
    {
      for (LegionMap<PhysicalManager*,FieldMask>::aligned::const_iterator it = 
            restrictions.begin(); it != restrictions.end(); it++)
        to_fill |= it->second;
    }

    //--------------------------------------------------------------------------
    void RestrictInfo::clear(void)
    //--------------------------------------------------------------------------
    {
      for (LegionMap<PhysicalManager*,FieldMask>::aligned::const_iterator it = 
            restrictions.begin(); it != restrictions.end(); it++)
      {
        if (it->first->remove_base_gc_ref(RESTRICTED_REF))
          delete it->first;
      }
      restrictions.clear();
      restricted_instances.clear();
    }

    //--------------------------------------------------------------------------
    const InstanceSet& RestrictInfo::get_instances(void)
    //--------------------------------------------------------------------------
    {
      if (restricted_instances.size() == restrictions.size())
        return restricted_instances;
      restricted_instances.resize(restrictions.size());
      unsigned idx = 0;
      for (LegionMap<PhysicalManager*,FieldMask>::aligned::const_iterator it = 
            restrictions.begin(); it != restrictions.end(); it++, idx++)
        restricted_instances[idx] = InstanceRef(it->first, it->second);
      return restricted_instances;
    }

    //--------------------------------------------------------------------------
    void RestrictInfo::pack_info(Serializer &rez)
    //--------------------------------------------------------------------------
    {
      rez.serialize<size_t>(restrictions.size());
      for (LegionMap<PhysicalManager*,FieldMask>::aligned::const_iterator it = 
            restrictions.begin(); it != restrictions.end(); it++)
      {
        rez.serialize(it->first->did);
        rez.serialize(it->second);
      }
    }

    //--------------------------------------------------------------------------
    void RestrictInfo::unpack_info(Deserializer &derez, Runtime *runtime,
                                   std::set<RtEvent> &ready_events)
    //--------------------------------------------------------------------------
    {
      size_t num_restrictions;
      derez.deserialize(num_restrictions);
      for (unsigned idx = 0; idx < num_restrictions; idx++)
      {
        DistributedID did;
        derez.deserialize(did);
        RtEvent ready;
        PhysicalManager *manager =  
          runtime->find_or_request_physical_manager(did, ready);
        derez.deserialize(restrictions[manager]);
        if (ready.exists() && !ready.has_triggered())
        {
          DeferRestrictedManagerArgs args;
          args.manager = manager;
          ready = runtime->issue_runtime_meta_task(args, LG_LATENCY_PRIORITY,
                                                   NULL, ready);
          ready_events.insert(ready);
        }
        else
        {
          WrapperReferenceMutator mutator(ready_events);
          manager->add_base_gc_ref(RESTRICTED_REF, &mutator);
        }
      }
    }

    //--------------------------------------------------------------------------
    /*static*/ void RestrictInfo::handle_deferred_reference(const void *args)
    //--------------------------------------------------------------------------
    {
      const DeferRestrictedManagerArgs *margs = 
        (const DeferRestrictedManagerArgs*)args;
      LocalReferenceMutator mutator;
      margs->manager->add_base_gc_ref(RESTRICTED_REF, &mutator);
    }

    /////////////////////////////////////////////////////////////
    // Restriction 
    /////////////////////////////////////////////////////////////

    //--------------------------------------------------------------------------
    Restriction::Restriction(RegionNode *n)
      : tree_id(n->handle.get_tree_id()), local_node(n)
    //--------------------------------------------------------------------------
    {
    }

    //--------------------------------------------------------------------------
    Restriction::Restriction(const Restriction &rhs)
      : tree_id(rhs.tree_id), local_node(rhs.local_node)
    //--------------------------------------------------------------------------
    {
      // should never be called
      assert(false);
    }

    //--------------------------------------------------------------------------
    Restriction::~Restriction(void)
    //--------------------------------------------------------------------------
    {
      // Delete our acquisitions
      for (std::set<Acquisition*>::const_iterator it = acquisitions.begin();
            it != acquisitions.end(); it++)
        delete (*it);
      acquisitions.clear();
      // Remove references on any of our instances
      for (LegionMap<PhysicalManager*,FieldMask>::aligned::const_iterator it =
            instances.begin(); it != instances.end(); it++)
      {
        if (it->first->remove_base_gc_ref(RESTRICTED_REF))
          delete it->first;
      }
      instances.clear();
    }

    //--------------------------------------------------------------------------
    Restriction& Restriction::operator=(const Restriction &rhs)
    //--------------------------------------------------------------------------
    {
      // should never be called
      assert(false);
      return *this;
    }

    //--------------------------------------------------------------------------
    void Restriction::add_restricted_instance(PhysicalManager *inst,
                                              const FieldMask &inst_fields)
    //--------------------------------------------------------------------------
    {
      // Always update the restricted fields
      restricted_fields |= inst_fields;
      LegionMap<PhysicalManager*,FieldMask>::aligned::iterator finder = 
        instances.find(inst);
      if (finder == instances.end())
      {
        inst->add_base_gc_ref(RESTRICTED_REF);
        instances[inst] = inst_fields;
      }
      else
        finder->second |= inst_fields; 
    }

    //--------------------------------------------------------------------------
    void Restriction::find_restrictions(RegionTreeNode *node, 
              FieldMask &possibly_restricted, RestrictInfo &restrict_info) const
    //--------------------------------------------------------------------------
    {
      if (!local_node->intersects_with(node))    
        return;
      // See if we have any acquires that make this alright
      for (std::set<Acquisition*>::const_iterator it = acquisitions.begin();
            it != acquisitions.end(); it++)
      {
        (*it)->find_restrictions(node, possibly_restricted, restrict_info);
        if (!possibly_restricted)
          return;
      }
      // If we make it here then we are restricted
      FieldMask restricted = possibly_restricted & restricted_fields;
      if (!!restricted)
      {
        // Record the restrictions
        for (LegionMap<PhysicalManager*,FieldMask>::aligned::const_iterator
              it = instances.begin(); it != instances.end(); it++)
        {
          FieldMask overlap = it->second & restricted;
          if (!overlap)
            continue;
          restrict_info.record_restriction(it->first, overlap);
        }
        // Remove the restricted fields
        possibly_restricted -= restricted;
      }
    }

    //--------------------------------------------------------------------------
    bool Restriction::matches(DetachOp *op, RegionNode *node,
                              FieldMask &remaining_fields)
    //--------------------------------------------------------------------------
    {
      // Not the same node, then we aren't going to match
      if (local_node != node)
        return false;
      FieldMask overlap = remaining_fields & restricted_fields;
      if (!overlap)
        return false;
      // If we have any acquired fields here, we can't match
      for (std::set<Acquisition*>::const_iterator it = acquisitions.begin();
            it != acquisitions.end(); it++)
      {
        (*it)->remove_acquired_fields(overlap);
        if (!overlap)
          return false;
      }
      // These are the fields that we match for
      remaining_fields -= overlap;
      restricted_fields -= overlap;
      // We've been removed, deletion will clean up the references
      if (!restricted_fields)
        return true;
      // Filter out the overlapped instances
      std::vector<PhysicalManager*> to_delete;
      for (LegionMap<PhysicalManager*,FieldMask>::aligned::iterator it = 
            instances.begin(); it != instances.end(); it++)
      {
        it->second -= overlap;
        if (!it->second)
          to_delete.push_back(it->first);
      }
      if (!to_delete.empty())
      {
        for (std::vector<PhysicalManager*>::const_iterator it = 
              to_delete.begin(); it != to_delete.end(); it++)
        {
          instances.erase(*it);
          if ((*it)->remove_base_gc_ref(RESTRICTED_REF))
            delete *it;
        }
      }
      return false;
    }

    //--------------------------------------------------------------------------
    void Restriction::remove_restricted_fields(FieldMask &remaining) const
    //--------------------------------------------------------------------------
    {
      remaining -= restricted_fields;
    }

    //--------------------------------------------------------------------------
    void Restriction::add_acquisition(AcquireOp *op, RegionNode *node,
                                      FieldMask &remaining_fields)
    //--------------------------------------------------------------------------
    {
      FieldMask overlap = restricted_fields & remaining_fields;
      if (!overlap)
        return;
      // If we don't dominate then we can't help
      if (!local_node->dominates(node))
      {
        if (local_node->intersects_with(node))
          REPORT_LEGION_ERROR(ERROR_ILLEGAL_PARTIAL_ACQUIRE, 
                        "Illegal partial acquire operation (ID %lld) "
                        "performed in task %s (ID %lld)", op->get_unique_id(),
                        op->get_context()->get_task_name(),
                        op->get_context()->get_unique_id())
        return;
      }
      // At this point we know we'll be handling the fields one 
      // way or another so remove them for the original set
      remaining_fields -= overlap;
      // Try adding it to any of the acquires
      for (std::set<Acquisition*>::const_iterator it = acquisitions.begin();
            it != acquisitions.end(); it++)
      {
        (*it)->add_acquisition(op, node, overlap);
        if (!overlap)
          return;
      }
      // If we still have any remaining fields, we can add them here
      acquisitions.insert(new Acquisition(node, overlap));
    }
    
    //--------------------------------------------------------------------------
    void Restriction::remove_acquisition(ReleaseOp *op, RegionNode *node,
                                         FieldMask &remaining_fields)
    //--------------------------------------------------------------------------
    {
      if (restricted_fields * remaining_fields)
        return;
      if (!local_node->intersects_with(node))
        return;
      std::vector<Acquisition*> to_delete;
      for (std::set<Acquisition*>::const_iterator it = acquisitions.begin();
            it != acquisitions.end(); it++)
      {
        if ((*it)->matches(op, node, remaining_fields))
          to_delete.push_back(*it);
        else if (!!remaining_fields)
          (*it)->remove_acquisition(op, node, remaining_fields);
        if (!remaining_fields)
          return;
      }
      if (!to_delete.empty())
      {
        for (std::vector<Acquisition*>::const_iterator it = 
              to_delete.begin(); it != to_delete.end(); it++)
        {
          acquisitions.erase(*it);
          delete (*it);
        }
      }
    }

    //--------------------------------------------------------------------------
    void Restriction::add_restriction(AttachOp *op, RegionNode *node,
                             PhysicalManager *inst, FieldMask &remaining_fields)
    //--------------------------------------------------------------------------
    {
      if (restricted_fields * remaining_fields)
        return;
      if (!local_node->intersects_with(node))
        return;
      // Try adding it to any of our acquires
      for (std::set<Acquisition*>::const_iterator it = acquisitions.begin();
            it != acquisitions.end(); it++)
      {
        (*it)->add_restriction(op, node, inst, remaining_fields);
        if (!remaining_fields)
          return;
      }
      // It's bad if we get here
      REPORT_LEGION_ERROR(ERROR_ILLEGAL_INTERFERING_RESTRICTON, 
                    "Illegal interfering restriction performed by attach "
                    "operation (ID %lld) in task %s (ID %lld)",
                    op->get_unique_op_id(), op->get_context()->get_task_name(),
                    op->get_context()->get_unique_id())
    }
    
    //--------------------------------------------------------------------------
    void Restriction::remove_restriction(DetachOp *op, RegionNode *node,
                                         FieldMask &remaining_fields)
    //--------------------------------------------------------------------------
    {
      if (restricted_fields * remaining_fields)
        return;
      if (!local_node->dominates(node))
        return;
      for (std::set<Acquisition*>::const_iterator it = acquisitions.begin();
            it != acquisitions.end(); it++)
      {
        (*it)->remove_restriction(op, node, remaining_fields);
        if (!remaining_fields)
          return;
      }
    }

    /////////////////////////////////////////////////////////////
    // Acquisition 
    /////////////////////////////////////////////////////////////

    //--------------------------------------------------------------------------
    Acquisition::Acquisition(RegionNode *node, const FieldMask &acquired)
      : local_node(node), acquired_fields(acquired)
    //--------------------------------------------------------------------------
    {
    }

    //--------------------------------------------------------------------------
    Acquisition::Acquisition(const Acquisition &rhs)
      : local_node(rhs.local_node)
    //--------------------------------------------------------------------------
    {
      // should never be called
      assert(false);
    }

    //--------------------------------------------------------------------------
    Acquisition::~Acquisition(void)
    //--------------------------------------------------------------------------
    {
      for (std::set<Restriction*>::const_iterator it = restrictions.begin();
            it != restrictions.end(); it++)
        delete (*it);
      restrictions.clear();
    }

    //--------------------------------------------------------------------------
    Acquisition& Acquisition::operator=(const Acquisition &rhs)
    //--------------------------------------------------------------------------
    {
      // should never be called
      assert(false);
      return *this;
    }

    //--------------------------------------------------------------------------
    void Acquisition::find_restrictions(RegionTreeNode *node,
                                        FieldMask &possibly_restricted,
                                        RestrictInfo &restrict_info) const
    //--------------------------------------------------------------------------
    {
      if (acquired_fields * possibly_restricted)
        return;
      if (!local_node->intersects_with(node))
        return;
      // Check to see if it is restricted below
      for (std::set<Restriction*>::const_iterator it = 
            restrictions.begin(); it != restrictions.end(); it++)
      {
        (*it)->find_restrictions(node, possibly_restricted, restrict_info);
        if (!possibly_restricted)
          return;
      }
      FieldMask overlap = acquired_fields & possibly_restricted;
      // If we dominate and they weren't restricted below, we know
      // that they are acquired
      if (!!overlap && local_node->dominates(node))
        possibly_restricted -= overlap;
    }

    //--------------------------------------------------------------------------
    bool Acquisition::matches(ReleaseOp *op, RegionNode *node,
                              FieldMask &remaining_fields)
    //--------------------------------------------------------------------------
    {
      if (local_node != node)
        return false;
      FieldMask overlap = remaining_fields & acquired_fields;
      if (!overlap)
        return false;
      // If we have any restricted fields below, then we can't match
      for (std::set<Restriction*>::const_iterator it = restrictions.begin();
            it != restrictions.end(); it++)
      {
        (*it)->remove_restricted_fields(overlap);
        if (!overlap)
          return false;
      }
      // These are the fields that we match for
      remaining_fields -= overlap;
      acquired_fields -= overlap;
      if (!acquired_fields)
        return true;
      else
        return false;
    }

    //--------------------------------------------------------------------------
    void Acquisition::remove_acquired_fields(FieldMask &remaining_fields) const
    //--------------------------------------------------------------------------
    {
      remaining_fields -= acquired_fields;
    }

    //--------------------------------------------------------------------------
    void Acquisition::add_acquisition(AcquireOp *op, RegionNode *node,
                                      FieldMask &remaining_fields)
    //--------------------------------------------------------------------------
    {
      if (acquired_fields * remaining_fields)
        return;
      if (!local_node->intersects_with(node))
        return;
      for (std::set<Restriction*>::const_iterator it = 
            restrictions.begin(); it != restrictions.end(); it++)
      {
        (*it)->add_acquisition(op, node, remaining_fields);
        if (!remaining_fields)
          return;
      }
      // It's bad if we get here
      REPORT_LEGION_ERROR(ERROR_ILLEGAL_INTERFERING_ACQUIRE, 
                    "Illegal interfering acquire operation performed by "
                    "acquire operation (ID %lld) in task %s (ID %lld)",
                    op->get_unique_op_id(), op->get_context()->get_task_name(),
                    op->get_context()->get_unique_id())
    }

    //--------------------------------------------------------------------------
    void Acquisition::remove_acquisition(ReleaseOp *op, RegionNode *node,
                                         FieldMask &remaining_fields)
    //--------------------------------------------------------------------------
    {
      if (acquired_fields * remaining_fields)
        return;
      if (!local_node->dominates(node))
        return;
      for (std::set<Restriction*>::const_iterator it = restrictions.begin();
            it != restrictions.end(); it++)
      {
        (*it)->remove_acquisition(op, node, remaining_fields);
        if (!remaining_fields)
          return;
      }
    }

    //--------------------------------------------------------------------------
    void Acquisition::add_restriction(AttachOp *op, RegionNode *node,
                          PhysicalManager *manager, FieldMask &remaining_fields)
    //--------------------------------------------------------------------------
    {
      FieldMask overlap = remaining_fields & acquired_fields;
      if (!overlap)
        return;
      if (!local_node->dominates(node))
      {
        if (local_node->intersects_with(node))
          REPORT_LEGION_ERROR(ERROR_ILLEGAL_PARTIAL_RESTRICTION, 
                        "Illegal partial restriction operation performed by "
                        "attach operation (ID %lld) in task %s (ID %lld)",
                        op->get_unique_op_id(), 
                        op->get_context()->get_task_name(),
                        op->get_context()->get_unique_id())
        return;
      }
      // At this point we know we'll be able to do the restriction
      remaining_fields -= overlap;
      for (std::set<Restriction*>::const_iterator it = restrictions.begin();
            it != restrictions.end(); it++)
      {
        (*it)->add_restriction(op, node, manager, overlap);
        if (!overlap)
          return;
      }
      Restriction *restriction = new Restriction(node);
      restriction->add_restricted_instance(manager, overlap);
      restrictions.insert(restriction); 
    }

    //--------------------------------------------------------------------------
    void Acquisition::remove_restriction(DetachOp *op, RegionNode *node,
                                         FieldMask &remaining_fields)
    //--------------------------------------------------------------------------
    {
      if (acquired_fields * remaining_fields)
        return;
      if (!local_node->intersects_with(node))
        return;
      std::vector<Restriction*> to_delete;
      for (std::set<Restriction*>::const_iterator it = restrictions.begin();
            it != restrictions.end(); it++)
      {
        if ((*it)->matches(op, node, remaining_fields))
          to_delete.push_back(*it);
        else if (!!remaining_fields)
          (*it)->remove_restriction(op, node, remaining_fields);
        if (!remaining_fields)
          return;
      }
      if (!to_delete.empty())
      {
        for (std::vector<Restriction*>::const_iterator it = 
              to_delete.begin(); it != to_delete.end(); it++)
        {
          restrictions.erase(*it);
          delete (*it);
        }
      }
    }

    /////////////////////////////////////////////////////////////
    // TraceInfo 
    /////////////////////////////////////////////////////////////

    //--------------------------------------------------------------------------
    TraceInfo::TraceInfo(bool already_tr, LegionTrace *tr, unsigned idx,
                         const RegionRequirement &r)
      : already_traced(already_tr), trace(tr), req_idx(idx), req(r)
    //--------------------------------------------------------------------------
    {
      // If we have a trace but it doesn't handle the region tree then
      // we should mark that this is not part of a trace
      if ((trace != NULL) && 
          !trace->handles_region_tree(req.parent.get_tree_id()))
      {
        already_traced = false;
        trace = NULL;
      }
    }

    /////////////////////////////////////////////////////////////
    // ProjectionInfo 
    /////////////////////////////////////////////////////////////

    //--------------------------------------------------------------------------
    ProjectionInfo::ProjectionInfo(Runtime *runtime, 
                      const RegionRequirement &req, IndexSpace launch_space)
      : projection((req.handle_type != SINGULAR) ? 
          runtime->find_projection_function(req.projection) : NULL),
        projection_type(req.handle_type),
        projection_space((req.handle_type != SINGULAR) ?
            runtime->forest->get_node(launch_space) : NULL),
        dirty_reduction(false)
    //--------------------------------------------------------------------------
    {
    }

    //--------------------------------------------------------------------------
    void ProjectionInfo::record_projection_epoch(ProjectionEpochID epoch,
                                                 const FieldMask &epoch_mask)
    //--------------------------------------------------------------------------
    {
      LegionMap<ProjectionEpochID,FieldMask>::aligned::iterator finder = 
        projection_epochs.find(epoch);
      if (finder == projection_epochs.end())
        projection_epochs[epoch] = epoch_mask;
      else
        finder->second |= epoch_mask;
    }

    //--------------------------------------------------------------------------
    void ProjectionInfo::clear(void)
    //--------------------------------------------------------------------------
    {
      projection = NULL;
      projection_type = SINGULAR;
      projection_space = NULL;
      projection_epochs.clear();
      dirty_reduction = false;
    }

    //--------------------------------------------------------------------------
    void ProjectionInfo::pack_info(Serializer &rez) const
    //--------------------------------------------------------------------------
    {
      rez.serialize<size_t>(projection_epochs.size());
      for (LegionMap<ProjectionEpochID,FieldMask>::aligned::const_iterator 
            it = projection_epochs.begin(); it != projection_epochs.end(); it++)
      {
        rez.serialize(it->first);
        rez.serialize(it->second);
      }
      rez.serialize<bool>(dirty_reduction);
    }

    //--------------------------------------------------------------------------
    void ProjectionInfo::unpack_info(Deserializer &derez, Runtime *runtime,
                      const RegionRequirement &req, IndexSpaceNode *launch_node)
    //--------------------------------------------------------------------------
    {
      projection_type = req.handle_type;
      if (req.handle_type != SINGULAR)
      {
        projection = runtime->find_projection_function(req.projection);
        projection_space = launch_node; 
      }
      size_t num_epochs;
      derez.deserialize(num_epochs);
      for (unsigned idx = 0; idx < num_epochs; idx++)
      {
        ProjectionEpochID epoch_id;
        derez.deserialize(epoch_id);
        derez.deserialize(projection_epochs[epoch_id]);
      }
      derez.deserialize<bool>(dirty_reduction);
    }

    //--------------------------------------------------------------------------
    void ProjectionInfo::pack_epochs(Serializer &rez) const
    //--------------------------------------------------------------------------
    {
      rez.serialize<size_t>(projection_epochs.size());
      for (LegionMap<ProjectionEpochID,FieldMask>::aligned::const_iterator it =
            projection_epochs.begin(); it != projection_epochs.end(); it++)
      {
        rez.serialize(it->first);
        rez.serialize(it->second);
      }
    }

    //--------------------------------------------------------------------------
    void ProjectionInfo::unpack_epochs(Deserializer &derez)
    //--------------------------------------------------------------------------
    {
#ifdef DEBUG_LEGION
      assert(projection_epochs.empty());
#endif
      size_t num_epochs;
      derez.deserialize(num_epochs);
      for (unsigned idx = 0; idx < num_epochs; idx++)
      {
        ProjectionEpochID epoch;
        derez.deserialize(epoch);
        derez.deserialize(projection_epochs[epoch]);
      }
    }

    /////////////////////////////////////////////////////////////
    // PathTraverser 
    /////////////////////////////////////////////////////////////

    //--------------------------------------------------------------------------
    PathTraverser::PathTraverser(RegionTreePath &p)
      : path(p)
    //--------------------------------------------------------------------------
    {
    }

    //--------------------------------------------------------------------------
    PathTraverser::PathTraverser(const PathTraverser &rhs)
      : path(rhs.path)
    //--------------------------------------------------------------------------
    {
      // should never be called
      assert(false);
    }

    //--------------------------------------------------------------------------
    PathTraverser::~PathTraverser(void)
    //--------------------------------------------------------------------------
    {
    }

    //--------------------------------------------------------------------------
    PathTraverser& PathTraverser::operator=(const PathTraverser &rhs)
    //--------------------------------------------------------------------------
    {
      // should never be called
      assert(false);
      return *this;
    }

    //--------------------------------------------------------------------------
    bool PathTraverser::traverse(RegionTreeNode *node)
    //--------------------------------------------------------------------------
    {
      // Continue visiting nodes and then finding their children
      // until we have traversed the entire path.
      while (true)
      {
#ifdef DEBUG_LEGION
        assert(node != NULL);
#endif
        depth = node->get_depth();
        has_child = path.has_child(depth);
        if (has_child)
          next_child = path.get_child(depth);
        bool continue_traversal = node->visit_node(this);
        if (!continue_traversal)
          return false;
        if (!has_child)
          break;
        node = node->get_tree_child(next_child);
      }
      return true;
    }

    /////////////////////////////////////////////////////////////
    // LogicalPathRegistrar
    /////////////////////////////////////////////////////////////

    //--------------------------------------------------------------------------
    LogicalPathRegistrar::LogicalPathRegistrar(ContextID c, Operation *o,
                                       const FieldMask &m, RegionTreePath &p)
      : PathTraverser(p), ctx(c), field_mask(m), op(o)
    //--------------------------------------------------------------------------
    {
    }

    //--------------------------------------------------------------------------
    LogicalPathRegistrar::LogicalPathRegistrar(const LogicalPathRegistrar&rhs)
      : PathTraverser(rhs.path), ctx(0), field_mask(FieldMask()), op(NULL)
    //--------------------------------------------------------------------------
    {
      // should never be called
      assert(false);
    }

    //--------------------------------------------------------------------------
    LogicalPathRegistrar::~LogicalPathRegistrar(void)
    //--------------------------------------------------------------------------
    {
    }

    //--------------------------------------------------------------------------
    LogicalPathRegistrar& LogicalPathRegistrar::operator=(
                                                const LogicalPathRegistrar &rhs)
    //--------------------------------------------------------------------------
    {
      // should never be called
      assert(false);
      return *this;
    }

    //--------------------------------------------------------------------------
    bool LogicalPathRegistrar::visit_region(RegionNode *node)
    //--------------------------------------------------------------------------
    {
      node->register_logical_dependences(ctx, op, field_mask,false/*dominate*/);
      if (!has_child)
      {
        // If we're at the bottom, fan out and do all the children
        LogicalRegistrar registrar(ctx, op, field_mask, false);
        return node->visit_node(&registrar);
      }
      return true;
    }

    //--------------------------------------------------------------------------
    bool LogicalPathRegistrar::visit_partition(PartitionNode *node)
    //--------------------------------------------------------------------------
    {
      node->register_logical_dependences(ctx, op, field_mask,false/*dominate*/);
      if (!has_child)
      {
        // If we're at the bottom, fan out and do all the children
        LogicalRegistrar registrar(ctx, op, field_mask, false);
        return node->visit_node(&registrar);
      }
      return true;
    }


    /////////////////////////////////////////////////////////////
    // LogicalRegistrar
    /////////////////////////////////////////////////////////////
    
    //--------------------------------------------------------------------------
    LogicalRegistrar::LogicalRegistrar(ContextID c, Operation *o,
                                       const FieldMask &m, bool dom)
      : ctx(c), field_mask(m), op(o), dominate(dom)
    //--------------------------------------------------------------------------
    {
    }

    //--------------------------------------------------------------------------
    LogicalRegistrar::LogicalRegistrar(const LogicalRegistrar &rhs)
      : ctx(0), field_mask(FieldMask()), op(NULL), dominate(rhs.dominate)
    //--------------------------------------------------------------------------
    {
      // should never be called
      assert(false);
    }

    //--------------------------------------------------------------------------
    LogicalRegistrar::~LogicalRegistrar(void)
    //--------------------------------------------------------------------------
    {
    }

    //--------------------------------------------------------------------------
    LogicalRegistrar& LogicalRegistrar::operator=(const LogicalRegistrar &rhs)
    //--------------------------------------------------------------------------
    {
      // should never be called
      assert(false);
      return *this;
    }

    //--------------------------------------------------------------------------
    bool LogicalRegistrar::visit_only_valid(void) const
    //--------------------------------------------------------------------------
    {
      return false;
    }

    //--------------------------------------------------------------------------
    bool LogicalRegistrar::visit_region(RegionNode *node)
    //--------------------------------------------------------------------------
    {
      node->register_logical_dependences(ctx, op, field_mask, dominate);
      return true;
    }

    //--------------------------------------------------------------------------
    bool LogicalRegistrar::visit_partition(PartitionNode *node)
    //--------------------------------------------------------------------------
    {
      node->register_logical_dependences(ctx, op, field_mask, dominate);
      return true;
    }

    /////////////////////////////////////////////////////////////
    // CurrentInitializer 
    /////////////////////////////////////////////////////////////

    //--------------------------------------------------------------------------
    CurrentInitializer::CurrentInitializer(ContextID c)
      : ctx(c)
    //--------------------------------------------------------------------------
    {
    }

    //--------------------------------------------------------------------------
    CurrentInitializer::CurrentInitializer(const CurrentInitializer &rhs)
      : ctx(0)
    //--------------------------------------------------------------------------
    {
      // should never be called
      assert(false);
    }

    //--------------------------------------------------------------------------
    CurrentInitializer::~CurrentInitializer(void)
    //--------------------------------------------------------------------------
    {
    }

    //--------------------------------------------------------------------------
    CurrentInitializer& CurrentInitializer::operator=(
                                                  const CurrentInitializer &rhs)
    //--------------------------------------------------------------------------
    {
      // should never be called
      assert(false);
      return *this;
    }

    //--------------------------------------------------------------------------
    bool CurrentInitializer::visit_only_valid(void) const
    //--------------------------------------------------------------------------
    {
      return false;
    }

    //--------------------------------------------------------------------------
    bool CurrentInitializer::visit_region(RegionNode *node)
    //--------------------------------------------------------------------------
    {
      node->initialize_current_state(ctx); 
      return true;
    }

    //--------------------------------------------------------------------------
    bool CurrentInitializer::visit_partition(PartitionNode *node)
    //--------------------------------------------------------------------------
    {
      node->initialize_current_state(ctx);
      return true;
    }

    /////////////////////////////////////////////////////////////
    // CurrentInvalidator
    /////////////////////////////////////////////////////////////

    //--------------------------------------------------------------------------
    CurrentInvalidator::CurrentInvalidator(ContextID c, bool only)
      : ctx(c), users_only(only)
    //--------------------------------------------------------------------------
    {
    }

    //--------------------------------------------------------------------------
    CurrentInvalidator::CurrentInvalidator(const CurrentInvalidator &rhs)
      : ctx(0), users_only(false)
    //--------------------------------------------------------------------------
    {
      // should never be called
      assert(false);
    }

    //--------------------------------------------------------------------------
    CurrentInvalidator::~CurrentInvalidator(void)
    //--------------------------------------------------------------------------
    {
    }

    //--------------------------------------------------------------------------
    CurrentInvalidator& CurrentInvalidator::operator=(
                                                  const CurrentInvalidator &rhs)
    //--------------------------------------------------------------------------
    {
      // should never be called
      assert(false);
      return *this;
    }

    //--------------------------------------------------------------------------
    bool CurrentInvalidator::visit_only_valid(void) const
    //--------------------------------------------------------------------------
    {
      return false;
    }

    //--------------------------------------------------------------------------
    bool CurrentInvalidator::visit_region(RegionNode *node)
    //--------------------------------------------------------------------------
    {
      node->invalidate_current_state(ctx, users_only); 
      return true;
    }

    //--------------------------------------------------------------------------
    bool CurrentInvalidator::visit_partition(PartitionNode *node)
    //--------------------------------------------------------------------------
    {
      node->invalidate_current_state(ctx, users_only);
      return true;
    }

    /////////////////////////////////////////////////////////////
    // DeletionInvalidator 
    /////////////////////////////////////////////////////////////

    //--------------------------------------------------------------------------
    DeletionInvalidator::DeletionInvalidator(ContextID c, const FieldMask &dm)
      : ctx(c), deletion_mask(dm)
    //--------------------------------------------------------------------------
    {
    }

    //--------------------------------------------------------------------------
    DeletionInvalidator::DeletionInvalidator(const DeletionInvalidator &rhs)
      : ctx(0), deletion_mask(rhs.deletion_mask)
    //--------------------------------------------------------------------------
    {
      // should never be called
      assert(false);
    }

    //--------------------------------------------------------------------------
    DeletionInvalidator::~DeletionInvalidator(void)
    //--------------------------------------------------------------------------
    {
    }

    //--------------------------------------------------------------------------
    DeletionInvalidator& DeletionInvalidator::operator=(
                                                 const DeletionInvalidator &rhs)
    //--------------------------------------------------------------------------
    {
      // should never be called
      assert(false);
      return *this;
    }

    //--------------------------------------------------------------------------
    bool DeletionInvalidator::visit_only_valid(void) const
    //--------------------------------------------------------------------------
    {
      return false;
    }

    //--------------------------------------------------------------------------
    bool DeletionInvalidator::visit_region(RegionNode *node)
    //--------------------------------------------------------------------------
    {
      node->invalidate_deleted_state(ctx, deletion_mask); 
      return true;
    }

    //--------------------------------------------------------------------------
    bool DeletionInvalidator::visit_partition(PartitionNode *node)
    //--------------------------------------------------------------------------
    {
      node->invalidate_deleted_state(ctx, deletion_mask);
      return true;
    }

    /////////////////////////////////////////////////////////////
    // Projection Epoch
    /////////////////////////////////////////////////////////////

    // C++ is really dumb
    const ProjectionEpochID ProjectionEpoch::first_epoch;

    //--------------------------------------------------------------------------
    ProjectionEpoch::ProjectionEpoch(ProjectionEpochID id, const FieldMask &m)
      : epoch_id(id), valid_fields(m)
    //--------------------------------------------------------------------------
    {
    }

    //--------------------------------------------------------------------------
    ProjectionEpoch::ProjectionEpoch(const ProjectionEpoch &rhs)
      : epoch_id(rhs.epoch_id), valid_fields(rhs.valid_fields)
    //--------------------------------------------------------------------------
    {
      // should never be called
      assert(false);
    }

    //--------------------------------------------------------------------------
    ProjectionEpoch::~ProjectionEpoch(void)
    //--------------------------------------------------------------------------
    {
    }

    //--------------------------------------------------------------------------
    ProjectionEpoch& ProjectionEpoch::operator=(const ProjectionEpoch &rhs)
    //--------------------------------------------------------------------------
    {
      // should never be called
      assert(false);
      return *this;
    }

    //--------------------------------------------------------------------------
    void ProjectionEpoch::insert(ProjectionFunction *function, 
                                 IndexSpaceNode* node)
    //--------------------------------------------------------------------------
    {
#ifdef DEBUG_LEGION
      assert(!!valid_fields);
#endif
      projections[function].insert(node);
    }

    /////////////////////////////////////////////////////////////
    // LogicalState 
    ///////////////////////////////////////////////////////////// 

    //--------------------------------------------------------------------------
    LogicalState::LogicalState(RegionTreeNode *node, ContextID ctx)
      : owner(node)
    //--------------------------------------------------------------------------
    {
    }

    //--------------------------------------------------------------------------
    LogicalState::LogicalState(const LogicalState &rhs)
      : owner(NULL)
    //--------------------------------------------------------------------------
    {
      // should never be called
      assert(false);
    }

    //--------------------------------------------------------------------------
    LogicalState::~LogicalState(void)
    //--------------------------------------------------------------------------
    {
    }

    //--------------------------------------------------------------------------
    LogicalState& LogicalState::operator=(const LogicalState&rhs)
    //--------------------------------------------------------------------------
    {
      // should never be called
      assert(false);
      return *this;
    }

    //--------------------------------------------------------------------------
    void LogicalState::check_init(void)
    //--------------------------------------------------------------------------
    {
#ifdef DEBUG_LEGION
      assert(field_states.empty());
      assert(curr_epoch_users.empty());
      assert(prev_epoch_users.empty());
      assert(projection_epochs.empty());
      assert(!dirty_fields);
      assert(!dirty_below);
      assert(!reduction_fields);
#endif
    }

    //--------------------------------------------------------------------------
    void LogicalState::clear_logical_users(void)
    //--------------------------------------------------------------------------
    {
      if (!curr_epoch_users.empty())
      {
        for (LegionList<LogicalUser,CURR_LOGICAL_ALLOC>::track_aligned::
              const_iterator it = curr_epoch_users.begin(); it != 
              curr_epoch_users.end(); it++)
        {
          it->op->remove_mapping_reference(it->gen); 
        }
        curr_epoch_users.clear();
      }
      if (!prev_epoch_users.empty())
      {
        for (LegionList<LogicalUser,PREV_LOGICAL_ALLOC>::track_aligned::
              const_iterator it = prev_epoch_users.begin(); it != 
              prev_epoch_users.end(); it++)
        {
          it->op->remove_mapping_reference(it->gen); 
        }
        prev_epoch_users.clear();
      }
    }

    //--------------------------------------------------------------------------
    void LogicalState::reset(void)
    //--------------------------------------------------------------------------
    {
      field_states.clear();
      clear_logical_users(); 
      dirty_below.clear();
      dirty_fields.clear();
      reduction_fields.clear();
      outstanding_reductions.clear();
      for (std::list<ProjectionEpoch*>::const_iterator it = 
            projection_epochs.begin(); it != projection_epochs.end(); it++)
        delete *it;
      projection_epochs.clear();
    } 

    //--------------------------------------------------------------------------
    void LogicalState::clear_deleted_state(const FieldMask &deleted_mask)
    //--------------------------------------------------------------------------
    {
      for (LegionList<FieldState>::aligned::iterator it = field_states.begin();
            it != field_states.end(); /*nothing*/)
      {
        it->valid_fields -= deleted_mask;
        if (!it->valid_fields)
        {
          it = field_states.erase(it);
          continue;
        }
        std::vector<LegionColor> to_delete;
        for (LegionMap<LegionColor,FieldMask>::aligned::iterator child_it = 
              it->open_children.begin(); child_it != 
              it->open_children.end(); child_it++)
        {
          child_it->second -= deleted_mask;
          if (!child_it->second)
            to_delete.push_back(child_it->first);
        }
        if (!to_delete.empty())
        {
          for (std::vector<LegionColor>::const_iterator cit = to_delete.begin();
                cit != to_delete.end(); cit++)
            it->open_children.erase(*cit);
        }
        if (!it->open_children.empty())
          it++;
        else
          it = field_states.erase(it);
      }
      reduction_fields -= deleted_mask;
      if (!outstanding_reductions.empty())
      {
        std::vector<ReductionOpID> to_delete;
        for (LegionMap<ReductionOpID,FieldMask>::aligned::iterator it = 
              outstanding_reductions.begin(); it != 
              outstanding_reductions.end(); it++)
        {
          it->second -= deleted_mask;
          if (!it->second)
            to_delete.push_back(it->first);
        }
        for (std::vector<ReductionOpID>::const_iterator it = 
              to_delete.begin(); it != to_delete.end(); it++)
        {
          outstanding_reductions.erase(*it);
        }
      }
      dirty_below -= deleted_mask;
      dirty_fields -= deleted_mask;
    }

    //--------------------------------------------------------------------------
    void LogicalState::advance_projection_epochs(const FieldMask &advance_mask)
    //--------------------------------------------------------------------------
    {
      // See if we can get some coalescing going on here
      std::map<ProjectionEpochID,ProjectionEpoch*> to_add; 
      for (std::list<ProjectionEpoch*>::iterator it = 
            projection_epochs.begin(); it != 
            projection_epochs.end(); /*nothing*/)
      {
        FieldMask overlap = (*it)->valid_fields & advance_mask;
        if (!overlap)
        {
          it++;
          continue;
        }
        const ProjectionEpochID next_epoch_id = (*it)->epoch_id + 1;
        std::map<ProjectionEpochID,ProjectionEpoch*>::iterator finder = 
          to_add.find(next_epoch_id);
        if (finder == to_add.end())
        {
          ProjectionEpoch *next_epoch = 
            new ProjectionEpoch((*it)->epoch_id+1, overlap);
          to_add[next_epoch_id] = next_epoch;
        }
        else
          finder->second->valid_fields |= overlap;
        // Filter the fields from our old one
        (*it)->valid_fields -= overlap;
        if (!((*it)->valid_fields))
        {
          delete (*it);
          it = projection_epochs.erase(it);
        }
        else
          it++;
      }
      if (!to_add.empty())
      {
        for (std::map<ProjectionEpochID,ProjectionEpoch*>::const_iterator it = 
              to_add.begin(); it != to_add.end(); it++)
          projection_epochs.push_back(it->second);
      }
    }

    //--------------------------------------------------------------------------
    void LogicalState::capture_projection_epochs(FieldMask capture_mask,
                                                 ProjectionInfo &info)
    //--------------------------------------------------------------------------
    {
#ifdef DEBUG_LEGION
      assert(!!capture_mask);
#endif
      for (std::list<ProjectionEpoch*>::const_iterator it = 
            projection_epochs.begin(); it != projection_epochs.end(); it++)
      {
        FieldMask overlap = (*it)->valid_fields & capture_mask;
        if (!overlap)
          continue;
        info.record_projection_epoch((*it)->epoch_id, overlap);
        capture_mask -= overlap;
        if (!capture_mask)
          return;
      }
      // If it didn't already exist, start a new projection epoch
      ProjectionEpoch *new_epoch = 
        new ProjectionEpoch(ProjectionEpoch::first_epoch, capture_mask);
      new_epoch->insert(info.projection, info.projection_space);
      projection_epochs.push_back(new_epoch);
      // Record it
      info.record_projection_epoch(ProjectionEpoch::first_epoch, capture_mask);
    }

    //--------------------------------------------------------------------------
    void LogicalState::capture_close_epochs(FieldMask capture_mask,
                                            ClosedNode *closed_node) const
    //--------------------------------------------------------------------------
    {
      for (std::list<ProjectionEpoch*>::const_iterator it = 
            projection_epochs.begin(); it != projection_epochs.end(); it++)
      {
        FieldMask overlap = (*it)->valid_fields & capture_mask;
        if (!overlap)
          continue;
        closed_node->record_projections(*it, overlap);
        capture_mask -= overlap;
        if (!capture_mask)
          return;
      }
    }

    //--------------------------------------------------------------------------
    void LogicalState::update_projection_epochs(FieldMask update_mask,
                                                const ProjectionInfo &info)
    //--------------------------------------------------------------------------
    {
      for (std::list<ProjectionEpoch*>::const_iterator it = 
            projection_epochs.begin(); it != projection_epochs.end(); it++)
      {
        FieldMask overlap = (*it)->valid_fields & update_mask;
        if (!overlap)
          continue;
        (*it)->insert(info.projection, info.projection_space);
        update_mask -= overlap;
        if (!update_mask)
          return;
      }
#ifdef DEBUG_LEGION
      assert(!!update_mask);
#endif
      // If we get here will still have an update mask so make an epoch
      ProjectionEpoch *new_epoch = 
        new ProjectionEpoch(ProjectionEpoch::first_epoch, update_mask);
      new_epoch->insert(info.projection, info.projection_space);
      projection_epochs.push_back(new_epoch);
    }

    /////////////////////////////////////////////////////////////
    // FieldState 
    /////////////////////////////////////////////////////////////

    //--------------------------------------------------------------------------
    FieldState::FieldState(void)
      : open_state(NOT_OPEN), redop(0), projection(NULL), 
        projection_space(NULL), rebuild_timeout(1)
    //--------------------------------------------------------------------------
    {
    }

    //--------------------------------------------------------------------------
    FieldState::FieldState(const GenericUser &user, const FieldMask &m, 
                           const LegionColor c)
      : ChildState(m), redop(0), projection(NULL), 
        projection_space(NULL), rebuild_timeout(1)
    //--------------------------------------------------------------------------
    {
      if (IS_READ_ONLY(user.usage))
        open_state = OPEN_READ_ONLY;
      else if (IS_WRITE(user.usage))
        open_state = OPEN_READ_WRITE;
      else if (IS_REDUCE(user.usage))
      {
        open_state = OPEN_SINGLE_REDUCE;
        redop = user.usage.redop;
      }
      open_children[c] = m;
    }

    //--------------------------------------------------------------------------
    FieldState::FieldState(const RegionUsage &usage, const FieldMask &m,
                           ProjectionFunction *proj, IndexSpaceNode *proj_space,
                           bool disjoint, bool dirty_reduction)
      : ChildState(m), redop(0), projection(proj), 
        projection_space(proj_space), rebuild_timeout(1)
    //--------------------------------------------------------------------------
    {
#ifdef DEBUG_LEGION
      assert(projection != NULL);
#endif
      if (IS_READ_ONLY(usage))
        open_state = OPEN_READ_ONLY_PROJ;
      else if (IS_REDUCE(usage))
      {
        if (dirty_reduction)
          open_state = OPEN_REDUCE_PROJ_DIRTY;
        else
          open_state = OPEN_REDUCE_PROJ;
        redop = usage.redop;
      }
      else if (disjoint && (projection->depth == 0))
        open_state = OPEN_READ_WRITE_PROJ_DISJOINT_SHALLOW;
      else
        open_state = OPEN_READ_WRITE_PROJ;
    }

    //--------------------------------------------------------------------------
    bool FieldState::overlaps(const FieldState &rhs) const
    //--------------------------------------------------------------------------
    {
      if (redop != rhs.redop)
        return false;
      if (projection != rhs.projection)
        return false;
      // Only do this test if they are both projections
      if ((projection != NULL) && (projection_space != rhs.projection_space))
        return false;
      if (redop == 0)
        return (open_state == rhs.open_state);
      else
      {
#ifdef DEBUG_LEGION
        assert((open_state == OPEN_SINGLE_REDUCE) ||
               (open_state == OPEN_MULTI_REDUCE) ||
               (open_state == OPEN_REDUCE_PROJ) ||
               (open_state == OPEN_REDUCE_PROJ_DIRTY));
        assert((rhs.open_state == OPEN_SINGLE_REDUCE) ||
               (rhs.open_state == OPEN_MULTI_REDUCE) ||
               (rhs.open_state == OPEN_REDUCE_PROJ) ||
               (rhs.open_state == OPEN_REDUCE_PROJ_DIRTY));
#endif
        // Only support merging reduction fields with exactly the
        // same mask which should be single fields for reductions
        return (valid_fields == rhs.valid_fields);
      }
    }

    //--------------------------------------------------------------------------
    void FieldState::merge(const FieldState &rhs, RegionTreeNode *node)
    //--------------------------------------------------------------------------
    {
      valid_fields |= rhs.valid_fields;
      for (LegionMap<LegionColor,FieldMask>::aligned::const_iterator it = 
            rhs.open_children.begin(); it != rhs.open_children.end(); it++)
      {
        LegionMap<LegionColor,FieldMask>::aligned::iterator finder = 
                                      open_children.find(it->first);
        if (finder == open_children.end())
          open_children[it->first] = it->second;
        else
          finder->second |= it->second;
      }
#ifdef DEBUG_LEGION
      assert(redop == rhs.redop);
      assert(projection == rhs.projection);
#endif
      if (redop > 0)
      {
#ifdef DEBUG_LEGION
        assert(!open_children.empty());
#endif
        // For the reductions, handle the case where we need to merge
        // reduction modes, if they are all disjoint, we don't need
        // to distinguish between single and multi reduce
        if (node->are_all_children_disjoint())
        {
          open_state = OPEN_READ_WRITE;
          redop = 0;
        }
        else
        {
          if (open_children.size() == 1)
            open_state = OPEN_SINGLE_REDUCE;
          else
            open_state = OPEN_MULTI_REDUCE;
        }
      }
    }

    //--------------------------------------------------------------------------
    bool FieldState::projection_domain_dominates(
                                               IndexSpaceNode *next_space) const
    //--------------------------------------------------------------------------
    {
#ifdef DEBUG_LEGION
      assert(projection_space != NULL);
#endif
      if (projection_space == next_space)
        return true;
      // If the domains do not have the same type, the answer must be no
      if (projection_space->handle.get_type_tag() != 
          next_space->handle.get_type_tag())
        return false;
      return projection_space->dominates(next_space);
    }

    //--------------------------------------------------------------------------
    void FieldState::print_state(TreeStateLogger *logger,
                                 const FieldMask &capture_mask) const
    //--------------------------------------------------------------------------
    {
      switch (open_state)
      {
        case NOT_OPEN:
          {
            logger->log("Field State: NOT OPEN (%ld)", 
                        open_children.size());
            break;
          }
        case OPEN_READ_WRITE:
          {
            logger->log("Field State: OPEN READ WRITE (%ld)", 
                        open_children.size());
            break;
          }
        case OPEN_READ_ONLY:
          {
            logger->log("Field State: OPEN READ-ONLY (%ld)", 
                        open_children.size());
            break;
          }
        case OPEN_SINGLE_REDUCE:
          {
            logger->log("Field State: OPEN SINGLE REDUCE Mode %d (%ld)", 
                        redop, open_children.size());
            break;
          }
        case OPEN_MULTI_REDUCE:
          {
            logger->log("Field State: OPEN MULTI REDUCE Mode %d (%ld)", 
                        redop, open_children.size());
            break;
          }
        case OPEN_READ_ONLY_PROJ:
          {
            logger->log("Field State: OPEN READ-ONLY PROJECTION %d",
                        projection);
            break;
          }
        case OPEN_READ_WRITE_PROJ:
          {
            logger->log("Field State: OPEN READ WRITE PROJECTION %d",
                        projection);
            break;
          }
        case OPEN_REDUCE_PROJ:
          {
            logger->log("Field State: OPEN REDUCE PROJECTION %d Mode %d",
                        projection, redop);
            break;
          }
        default:
          assert(false);
      }
      logger->down();
      for (LegionMap<LegionColor,FieldMask>::aligned::const_iterator it = 
            open_children.begin(); it != open_children.end(); it++)
      {
        FieldMask overlap = it->second & capture_mask;
        if (!overlap)
          continue;
        char *mask_buffer = overlap.to_string();
        logger->log("Color %d   Mask %s", it->first, mask_buffer);
        free(mask_buffer);
      }
      logger->up();
    }

    /////////////////////////////////////////////////////////////
    // Closed Node
    /////////////////////////////////////////////////////////////

    //--------------------------------------------------------------------------
    ClosedNode::ClosedNode(RegionTreeNode *n)
      : node(n)
    //--------------------------------------------------------------------------
    {
    }

    //--------------------------------------------------------------------------
    ClosedNode::ClosedNode(const ClosedNode &rhs)
      : node(rhs.node)
    //--------------------------------------------------------------------------
    {
      // should never be called
      assert(false);
    }

    //--------------------------------------------------------------------------
    ClosedNode::~ClosedNode(void)
    //--------------------------------------------------------------------------
    {
      // Recursively delete the rest of the tree
      for (std::map<RegionTreeNode*,ClosedNode*>::const_iterator it = 
            children.begin(); it != children.end(); it++)
        delete it->second;
      children.clear();
    }

    //--------------------------------------------------------------------------
    ClosedNode& ClosedNode::operator=(const ClosedNode &rhs)
    //--------------------------------------------------------------------------
    {
      // should never be called
      assert(false);
      return *this;
    }

    //--------------------------------------------------------------------------
    ClosedNode* ClosedNode::clone_disjoint_projection(
                  RegionTreeNode *child_node, const FieldMask &close_mask) const
    //--------------------------------------------------------------------------
    {
#ifdef DEBUG_LEGION
      assert(children.empty()); // should never have any children here
#endif
      ClosedNode *result = new ClosedNode(child_node);
      for (std::map<ProjectionFunction*,
            LegionMap<IndexSpaceNode*,FieldMask>::aligned>::const_iterator pit =
            projections.begin(); pit != projections.end(); pit++)
      {
        for (LegionMap<IndexSpaceNode*,FieldMask>::aligned::const_iterator it = 
              pit->second.begin(); it != pit->second.end(); it++)
        {
          FieldMask overlap = it->second & close_mask;
          if (!overlap)
            continue;
          result->record_projection(pit->first, it->first, overlap);
        }
      }
      return result;
    }

    //--------------------------------------------------------------------------
    void ClosedNode::record_projection(ProjectionFunction *function,
                                   IndexSpaceNode *space, const FieldMask &mask)
    //--------------------------------------------------------------------------
    {
      projections[function][space] |= mask;
    }

    //--------------------------------------------------------------------------
    void ClosedNode::add_child_node(ClosedNode *child)
    //--------------------------------------------------------------------------
    {
#ifdef DEBUG_LEGION
      assert(children.find(child->node) == children.end());
#endif
      children[child->node] = child; 
    }

    //--------------------------------------------------------------------------
    void ClosedNode::record_closed_fields(const FieldMask &fields)
    //--------------------------------------------------------------------------
    {
      covered_fields |= fields;
    }

    //--------------------------------------------------------------------------
    void ClosedNode::record_projections(const ProjectionEpoch *epoch,
                                        const FieldMask &fields)
    //--------------------------------------------------------------------------
    {
      for (std::map<ProjectionFunction*,std::set<IndexSpaceNode*> >::
            const_iterator pit = epoch->projections.begin(); 
            pit != epoch->projections.end(); pit++)
      {
        std::map<ProjectionFunction*,LegionMap<IndexSpaceNode*,FieldMask>::
          aligned>::iterator finder = projections.find(pit->first);
        if (finder != projections.end())
        {
          for (std::set<IndexSpaceNode*>::const_iterator it = 
                pit->second.begin(); it != pit->second.end(); it++)
          {
            LegionMap<IndexSpaceNode*,FieldMask>::aligned::iterator finder2 = 
              finder->second.find(*it);
            if (finder2 == finder->second.end())
              finder->second[*it] = fields;
            else
              finder2->second |= fields;
          }
        }
        else
        {
          // Didn't exist before so we can just insert 
          LegionMap<IndexSpaceNode*,FieldMask>::aligned &spaces = 
            projections[pit->first];
          for (std::set<IndexSpaceNode*>::const_iterator it = 
                pit->second.begin(); it != pit->second.end(); it++)
            spaces[*it] = fields;
        }
      }
    }

    //--------------------------------------------------------------------------
    void ClosedNode::fix_closed_tree(void)
    //--------------------------------------------------------------------------
    {
      // If we are complete and have all our children, that we can also
      // infer covering at this node
      if (!children.empty())
      {
        const bool local_complete = node->is_complete() && 
          (children.size() == node->get_num_children());
        bool first_child = true;
        FieldMask child_covered;
        // Do all our sub-trees first
        for (std::map<RegionTreeNode*,ClosedNode*>::const_iterator it = 
              children.begin(); it != children.end(); it++)
        {
          // Recurse down the tree
          it->second->fix_closed_tree();
          // Update our valid mask
          valid_fields |= it->second->get_valid_fields();
          // If the child is complete we can also update covered
          if (it->second->node->is_complete())
            covered_fields |= it->second->get_covered_fields();
          if (local_complete)
          {
            if (first_child)
            {
              child_covered = it->second->get_covered_fields();
              first_child = false;
            }
            else
              child_covered &= it->second->get_covered_fields();
          }
        }
        if (local_complete && !!child_covered)
          covered_fields |= child_covered;
      }
      // All our covered fields are always valid
      valid_fields |= covered_fields;
      // Finally update our valid fields based on any projections
      if (!projections.empty())
      {
        for (std::map<ProjectionFunction*,
                  LegionMap<IndexSpaceNode*,FieldMask>::aligned>::const_iterator
              pit = projections.begin(); pit != projections.end(); pit++) 
        {
          for (LegionMap<IndexSpaceNode*,FieldMask>::aligned::const_iterator 
                it = pit->second.begin(); it != pit->second.end(); it++)
            valid_fields |= it->second;
        }
      }
    }

    //--------------------------------------------------------------------------
    void ClosedNode::filter_dominated_fields(const ClosedNode *old_tree, 
                                            FieldMask &non_dominated_mask) const
    //--------------------------------------------------------------------------
    {
#ifdef DEBUG_LEGION
      assert(node == old_tree->node); // should always be the same
#endif
      // We can remove any fields we are covered by here
      if (!!covered_fields)
      {
        non_dominated_mask -= covered_fields;
        if (!non_dominated_mask)
          return;
      }
      // If we have any projections, we can also try to filter by that
      if (!projections.empty())
      {
        old_tree->filter_dominated_projection_fields(non_dominated_mask, 
                                                     projections); 
        if (!non_dominated_mask)
          return;
      }
      // Otherwise try to see if the children zip well, this only
      // works if we actually have children that can dominate other children
      if (!children.empty())
        old_tree->filter_dominated_children(non_dominated_mask, children);
    }

    //--------------------------------------------------------------------------
    /*static*/ bool ClosedNode::dominates(const Domain &lhs, const Domain &rhs)
    //--------------------------------------------------------------------------
    {
      switch (lhs.get_dim())
      {
        case 1:
          {
            LegionRuntime::Arrays::Rect<1> lhs_rect = lhs.get_rect<1>();
            LegionRuntime::Arrays::Rect<1> rhs_rect = rhs.get_rect<1>();
            return lhs_rect.dominates(rhs_rect);
          }
        case 2:
          {
            LegionRuntime::Arrays::Rect<2> lhs_rect = lhs.get_rect<2>();
            LegionRuntime::Arrays::Rect<2> rhs_rect = rhs.get_rect<2>();
            return lhs_rect.dominates(rhs_rect);
          }
        case 3:
          {
            LegionRuntime::Arrays::Rect<3> lhs_rect = lhs.get_rect<3>();
            LegionRuntime::Arrays::Rect<3> rhs_rect = rhs.get_rect<3>();
            return lhs_rect.dominates(rhs_rect);
          }
        default:
          assert(false); // bad dimension size
      }
    }

    //--------------------------------------------------------------------------
    void ClosedNode::filter_dominated_projection_fields(
        FieldMask &non_dominated_mask,
        const std::map<ProjectionFunction*,
          LegionMap<IndexSpaceNode*,FieldMask>::aligned> &new_projections) const
    //--------------------------------------------------------------------------
    {
      // In order to remove a dominated field, for each of our projection
      // operations, we need to find one in the new set that dominates it
      FieldMask dominated_mask = non_dominated_mask;
      for (std::map<ProjectionFunction*,
              LegionMap<IndexSpaceNode*,FieldMask>::aligned>::const_iterator 
            pit = projections.begin(); pit != projections.end(); pit++)
      {
        // Set this iterator to the begining to start
        // Use it later to find domains with the same projection function
        std::map<ProjectionFunction*,
                 LegionMap<IndexSpaceNode*,FieldMask>::aligned>::const_iterator
                   finder = new_projections.begin();
        for (LegionMap<IndexSpaceNode*,FieldMask>::aligned::const_iterator dit =
              pit->second.begin(); dit != pit->second.end(); dit++)
        {
          FieldMask overlap = dit->second & dominated_mask;
          if (!overlap)
            continue;
          // If it's still at the beginning try to find it
          if (finder == new_projections.begin())
            finder = new_projections.find(pit->first);
          // If we found it then we can try to find overlapping domains
          if (finder != new_projections.end())
          {
            for (LegionMap<IndexSpaceNode*,FieldMask>::aligned::const_iterator 
                  it = finder->second.begin(); it != finder->second.end(); it++)
            {
              FieldMask dom_overlap = overlap & it->second;
              if (!dom_overlap)
                continue; 
              // Types don't have to match, if they don't we don't care
              if (it->first->handle.get_type_tag() !=
                  dit->first->handle.get_type_tag())
                continue;
              // See if the domain dominates
<<<<<<< HEAD
              if (it->first->dominates(dit->first))
=======
              if (dominates(it->first, dit->first))
>>>>>>> 9112b48f
              {
                overlap -= dom_overlap;
                if (!overlap)
                  break;
              }
            }
          }
          // Any fields still in overlap are not dominated
          if (!!overlap)
          {
            dominated_mask -= overlap;
            if (!dominated_mask)
              break;
          }
        }
        // Didn't find any dominated fields so we are done
        if (!dominated_mask)
          break;
      }
      if (!!dominated_mask)
        non_dominated_mask -= dominated_mask;
    }

    //--------------------------------------------------------------------------
    void ClosedNode::filter_dominated_children(FieldMask &non_dominated_mask,
               const std::map<RegionTreeNode*,ClosedNode*> &new_children) const
    //--------------------------------------------------------------------------
    {
      // If the child is created for a complete partition with an identity
      // projection over the entire color space, we are dominated for its fields
      // TODO: Any bijective projections can use this optimization
      ProjectionFunction *identity =
        node->context->runtime->find_projection_function(0);
      for (std::map<RegionTreeNode*,ClosedNode*>::const_iterator it =
            new_children.begin(); it != new_children.end(); it++)
      {
        if (it->first->is_region() || it->second->projections.empty()) continue;
        PartitionNode *node = it->first->as_partition_node();
        if (!node->is_complete()) continue;
        const Domain &color_space = node->row_source->color_space;
        std::map<ProjectionFunction*,
                 LegionMap<Domain,FieldMask>::aligned>::const_iterator finder =
                   it->second->projections.find(identity);
        if (finder == it->second->projections.end()) continue;

        for (LegionMap<Domain,FieldMask>::aligned::const_iterator dit =
              finder->second.begin(); dit != finder->second.end(); dit++)
        {
          FieldMask overlap = non_dominated_mask & dit->second;
          if (!overlap)
            continue;
          if (color_space.get_dim() != dit->first.get_dim())
            continue;

          if (dominates(dit->first, color_space))
          {
            non_dominated_mask -= overlap;
            if (!!non_dominated_mask) return;
          }
        }
      }

      // In order to remove a field, it has to be dominated in all our children
      FieldMask dominated_fields = non_dominated_mask;
      // If we have projections instead of explicitly closed children then we 
      // aren't going to directly compare them right now
      // TODO: make this analysis more precise
      if (!projections.empty())
      {
        for (std::map<ProjectionFunction*,
                LegionMap<IndexSpaceNode*,FieldMask>::aligned>::const_iterator
              pit = projections.begin(); pit != projections.end(); pit++)
        {
          for (LegionMap<IndexSpaceNode*,FieldMask>::aligned::const_iterator 
                it = pit->second.begin(); it != pit->second.end(); it++)
          {
            const FieldMask overlap = it->second & dominated_fields;
            if (!overlap)
              continue;
            dominated_fields -= overlap;
            if (!dominated_fields)
              return;
          }
        }
      }
      FieldMask not_dominated_by_all;
      for (std::map<RegionTreeNode*,ClosedNode*>::const_iterator it = 
            children.begin(); it != children.end(); it++)
      {
        FieldMask overlap = it->second->get_valid_fields() & non_dominated_mask;
        if (!overlap)
          continue;
        std::map<RegionTreeNode*,ClosedNode*>::const_iterator finder = 
          new_children.find(it->first);
        // If we can't find it, then we are not dominated for those fields
        if (finder == new_children.end())
        {
          dominated_fields -= overlap;
          if (!dominated_fields)
            return;
          continue;
        }
        FieldMask child_non_dominated = overlap;
        finder->second->filter_dominated_fields(it->second,child_non_dominated);
        not_dominated_by_all |= child_non_dominated;
      }
      non_dominated_mask -= dominated_fields - not_dominated_by_all;
    }

    //--------------------------------------------------------------------------
    void ClosedNode::pack_closed_node(Serializer &rez) const 
    //--------------------------------------------------------------------------
    {
      if (node->is_region())
        rez.serialize(node->as_region_node()->handle);
      else
        rez.serialize(node->as_partition_node()->handle);
      rez.serialize(valid_fields);
      rez.serialize(covered_fields);
      rez.serialize<size_t>(projections.size());
      for (std::map<ProjectionFunction*,
              LegionMap<IndexSpaceNode*,FieldMask>::aligned>::const_iterator 
            pit = projections.begin(); pit != projections.end(); pit++)
      {
        rez.serialize(pit->first->projection_id);
        rez.serialize<size_t>(pit->second.size());
        for (LegionMap<IndexSpaceNode*,FieldMask>::aligned::const_iterator it =
              pit->second.begin(); it != pit->second.end(); it++)
        {
          rez.serialize(it->first->handle);
          rez.serialize(it->second);
        }
      }
      rez.serialize<size_t>(children.size());
      for (std::map<RegionTreeNode*,ClosedNode*>::const_iterator it = 
            children.begin(); it != children.end(); it++)
        it->second->pack_closed_node(rez);
    }

    //--------------------------------------------------------------------------
    void ClosedNode::perform_unpack(Deserializer &derez, 
                                    Runtime *runtime, bool is_region)
    //--------------------------------------------------------------------------
    {
      derez.deserialize(valid_fields);
      derez.deserialize(covered_fields);
      size_t num_projections;
      derez.deserialize(num_projections);
      for (unsigned idx = 0; idx < num_projections; idx++)
      {
        ProjectionID pid;
        derez.deserialize(pid);
        ProjectionFunction *function = runtime->find_projection_function(pid);
        LegionMap<IndexSpaceNode*,FieldMask>::aligned &spaces = 
          projections[function];
        size_t num_doms;
        derez.deserialize(num_doms);
        for (unsigned idx2 = 0; idx2 < num_doms; idx2++)
        {
          IndexSpace handle;
          derez.deserialize(handle);
          IndexSpaceNode *node = runtime->forest->get_node(handle);
          derez.deserialize(spaces[node]);
        }
      }
      size_t num_children;
      derez.deserialize(num_children);
      for (unsigned idx = 0; idx < num_children; idx++)
      {
        ClosedNode *child = unpack_closed_node(derez, runtime, !is_region); 
        children[child->node] = child;
      }
    }

    //--------------------------------------------------------------------------
    /*static*/ ClosedNode* ClosedNode::unpack_closed_node(Deserializer &derez,
                                               Runtime *runtime, bool is_region)
    //--------------------------------------------------------------------------
    {
      RegionTreeNode *node = NULL;
      if (is_region)
      {
        LogicalRegion handle;
        derez.deserialize(handle);
        node = runtime->forest->get_node(handle);
      }
      else
      {
        LogicalPartition handle;
        derez.deserialize(handle);
        node = runtime->forest->get_node(handle);
      }
      ClosedNode *result = new ClosedNode(node);
      result->perform_unpack(derez, runtime, is_region);
      return result;
    }

    /////////////////////////////////////////////////////////////
    // Logical Closer 
    /////////////////////////////////////////////////////////////

    //--------------------------------------------------------------------------
    LogicalCloser::LogicalCloser(ContextID c, const LogicalUser &u, 
                                 RegionTreeNode *r, bool val, bool capture)
      : ctx(c), user(u), root_node(r), validates(val), capture_users(capture),
        normal_close_op(NULL),read_only_close_op(NULL),flush_only_close_op(NULL)
    //--------------------------------------------------------------------------
    {
    }

    //--------------------------------------------------------------------------
    LogicalCloser::LogicalCloser(const LogicalCloser &rhs)
      : user(rhs.user), root_node(rhs.root_node), validates(rhs.validates),
        capture_users(rhs.capture_users)
    //--------------------------------------------------------------------------
    {
      // should never be called
      assert(false);
    }

    //--------------------------------------------------------------------------
    LogicalCloser::~LogicalCloser(void)
    //--------------------------------------------------------------------------
    {
    }

    //--------------------------------------------------------------------------
    LogicalCloser& LogicalCloser::operator=(const LogicalCloser &rhs)
    //--------------------------------------------------------------------------
    {
      // should never be called
      assert(false);
      return *this;
    }

    //--------------------------------------------------------------------------
    void LogicalCloser::record_close_operation(const FieldMask &mask, 
                                           bool projection, bool disjoint_close)
    //--------------------------------------------------------------------------
    {
#ifdef DEBUG_LEGION
      assert(!!mask);
#endif
      normal_close_mask |= mask;
      if (projection)
        closed_projections |= mask;
      if (disjoint_close)
      {
#ifdef DEBUG_LEGION
        assert(projection); // should only happen with projections
#endif
        disjoint_close_mask |= mask;
      }
    }

    //--------------------------------------------------------------------------
    void LogicalCloser::record_overwriting_close(const FieldMask &mask,
                                                 bool projection)
    //--------------------------------------------------------------------------
    {
#ifdef DEBUG_LEGION
      assert(!!mask);
#endif
      // Overwriting closes do all the same stuff as read-only closes
      // only they also get to clear the dirty-below bits in the state
      overwriting_close_mask |= mask;
      record_read_only_close(mask, projection);
    }

    //--------------------------------------------------------------------------
    void LogicalCloser::record_read_only_close(const FieldMask &mask,
                                               bool projection)
    //--------------------------------------------------------------------------
    {
#ifdef DEBUG_LEGION
      assert(!!mask);
#endif
      read_only_close_mask |= mask;
      if (projection)
        closed_projections |= mask;
    }

    //--------------------------------------------------------------------------
    void LogicalCloser::record_flush_only_close(const FieldMask &mask)
    //--------------------------------------------------------------------------
    {
#ifdef DEBUG_LEGION
      assert(!!mask);
#endif
      flush_only_close_mask |= mask;
    }

    //--------------------------------------------------------------------------
    ClosedNode* LogicalCloser::find_closed_node(RegionTreeNode *node)
    //--------------------------------------------------------------------------
    {
      std::map<RegionTreeNode*,ClosedNode*>::const_iterator finder = 
        closed_nodes.find(node);
      if (finder != closed_nodes.end())
        return finder->second;
      // Otherwise we need to make it
      ClosedNode *result = new ClosedNode(node);
      closed_nodes[node] = result;
      // Make it up the tree if necessary
      if (node != root_node)
      {
        ClosedNode *parent = find_closed_node(node->get_parent());
        parent->add_child_node(result);
      }
      return result;
    }

    //--------------------------------------------------------------------------
    void LogicalCloser::record_closed_user(const LogicalUser &user,
                                          const FieldMask &mask, bool read_only)
    //--------------------------------------------------------------------------
    {
      if (read_only)
      {
        read_only_closed_users.push_back(user);
        LogicalUser &closed_user = read_only_closed_users.back();
        closed_user.field_mask = mask;
      }
      else
      {
        normal_closed_users.push_back(user);
        LogicalUser &closed_user = normal_closed_users.back();
        closed_user.field_mask = mask;
      }
    }

#ifndef LEGION_SPY
    //--------------------------------------------------------------------------
    void LogicalCloser::pop_closed_user(bool read_only)
    //--------------------------------------------------------------------------
    {
      if (read_only)
        read_only_closed_users.pop_back();
      else
        normal_closed_users.pop_back();
    }
#endif

    //--------------------------------------------------------------------------
    void LogicalCloser::initialize_close_operations(LogicalState &state, 
                                                   Operation *creator,
                                                   const VersionInfo &ver_info,
                                                   const TraceInfo &trace_info)
    //--------------------------------------------------------------------------
    {
#ifdef DEBUG_LEGION
      // These sets of fields better be disjoint
      assert(normal_close_mask * flush_only_close_mask);
#endif
      // Construct a reigon requirement for this operation
      // All privileges are based on the parent logical region
      RegionRequirement req;
      if (root_node->is_region())
        req = RegionRequirement(root_node->as_region_node()->handle,
                                READ_WRITE, EXCLUSIVE, trace_info.req.parent);
      else
        req = RegionRequirement(root_node->as_partition_node()->handle, 0,
                                READ_WRITE, EXCLUSIVE, trace_info.req.parent);
      if (!!normal_close_mask)
      {
        normal_close_op = creator->runtime->get_available_inter_close_op(false);
        normal_close_gen = normal_close_op->get_generation();
        // Compute the set of fields that we need
        root_node->column_source->get_field_set(normal_close_mask,
                                               trace_info.req.privilege_fields,
                                               req.privilege_fields);
        std::map<RegionTreeNode*,ClosedNode*>::const_iterator finder = 
          closed_nodes.find(root_node);
#ifdef DEBUG_LEGION
        assert(finder != closed_nodes.end()); // better have a closed tree
#endif
        // Now initialize the operation
        normal_close_op->initialize(creator->get_context(), req, finder->second,
                                    trace_info, trace_info.req_idx, 
                                    ver_info, normal_close_mask, creator);
        // We can clear this now
        closed_nodes.clear();
        // See if we are doing a disjoint close for any of these fields
        if (!!disjoint_close_mask)
        {
          // Record the disjoint close, advance the projection epochs
          // and then record the new projection epoch that the close
          // will be a part of
          ProjectionInfo &proj_info = 
            normal_close_op->initialize_disjoint_close(disjoint_close_mask,
               root_node->as_partition_node()->row_source->color_space->handle);
          // Advance these epochs and then mark that we no longer need
          // to advance them during update_state
          state.advance_projection_epochs(disjoint_close_mask);
          closed_projections -= disjoint_close_mask;
          state.capture_projection_epochs(disjoint_close_mask, proj_info);
          // No need to record ourselves in the epoch since we know
          // that we are disjoint shallow
        }
      }
      if (!!read_only_close_mask)
      {
        read_only_close_op = 
          creator->runtime->get_available_read_close_op(false);
        read_only_close_gen = read_only_close_op->get_generation();
        req.privilege_fields.clear();
        root_node->column_source->get_field_set(read_only_close_mask,
                                               trace_info.req.privilege_fields,
                                               req.privilege_fields);
        read_only_close_op->initialize(creator->get_context(), req, 
                                       trace_info, trace_info.req_idx, 
                                       read_only_close_mask, creator);
      }
      // Finally if we have any fields which are flush only
      // make a close operation for them and add it to force close
      if (!!flush_only_close_mask)
      {
        flush_only_close_op =
          creator->runtime->get_available_inter_close_op(false);
        flush_only_close_gen = flush_only_close_op->get_generation();
        req.privilege_fields.clear();
        // Compute the set of fields that we need
        root_node->column_source->get_field_set(flush_only_close_mask,
                                               trace_info.req.privilege_fields,
                                               req.privilege_fields);
        // Make a closed tree of just the root node
        // There are no dirty fields here since we just flushing reductions
        ClosedNode *closed_tree = new ClosedNode(root_node);
        flush_only_close_op->initialize(creator->get_context(), req, 
            closed_tree, trace_info, trace_info.req_idx, 
            ver_info, flush_only_close_mask, creator);
      }
    }

    //--------------------------------------------------------------------------
    void LogicalCloser::perform_dependence_analysis(const LogicalUser &current,
                                                    const FieldMask &open_below,
              LegionList<LogicalUser,CURR_LOGICAL_ALLOC>::track_aligned &cusers,
              LegionList<LogicalUser,PREV_LOGICAL_ALLOC>::track_aligned &pusers)
    //--------------------------------------------------------------------------
    {
      // We also need to do dependence analysis against all the other operations
      // that this operation recorded dependences on above in the tree so we
      // don't run too early.
      LegionList<LogicalUser,LOGICAL_REC_ALLOC>::track_aligned &above_users = 
                                              current.op->get_logical_records();
      if (normal_close_op != NULL)
      {
        LogicalUser normal_close_user(normal_close_op, 0/*idx*/, 
            RegionUsage(READ_WRITE, EXCLUSIVE, 0/*redop*/), normal_close_mask);
        register_dependences(normal_close_op, normal_close_user, current, 
            open_below, normal_closed_users, above_users, cusers, pusers);
      }
      if (read_only_close_op != NULL)
      {
        LogicalUser read_only_close_user(read_only_close_op, 0/*idx*/, 
          RegionUsage(READ_WRITE, EXCLUSIVE, 0/*redop*/), read_only_close_mask);
        register_dependences(read_only_close_op, read_only_close_user, current,
            open_below, read_only_closed_users, above_users, cusers, pusers);
        
      }
      if (flush_only_close_op != NULL)
      {
        LegionList<LogicalUser,CLOSE_LOGICAL_ALLOC>::track_aligned no_users;
        LogicalUser flush_close_user(flush_only_close_op, 0/*idx*/, 
         RegionUsage(READ_WRITE, EXCLUSIVE, 0/*redop*/), flush_only_close_mask);
        register_dependences(flush_only_close_op, flush_close_user,
            current, open_below, no_users, above_users, cusers, pusers);
      }
      // Now we can remove our references on our local users
      for (LegionList<LogicalUser>::aligned::const_iterator it = 
            normal_closed_users.begin(); it != normal_closed_users.end(); it++)
      {
        it->op->remove_mapping_reference(it->gen);
      }
      for (LegionList<LogicalUser>::aligned::const_iterator it =
            read_only_closed_users.begin(); it != 
            read_only_closed_users.end(); it++)
      {
        it->op->remove_mapping_reference(it->gen);
      }
    }

    // If you are looking for LogicalCloser::register_dependences it can 
    // be found in region_tree.cc to make sure that templates are instantiated

    //--------------------------------------------------------------------------
    void LogicalCloser::update_state(LogicalState &state)
    //--------------------------------------------------------------------------
    {
#ifdef DEBUG_LEGION
      assert(state.owner == root_node);
#endif
      // Advance any closed projection epochs, note that disjoint
      // closes already did this when we made the disjoint close op
      if (!!closed_projections)
        state.advance_projection_epochs(closed_projections);
      // If we had any overwriting close operations remove dirty below bits
      if (!!overwriting_close_mask)
        state.dirty_below -= overwriting_close_mask;
      // If we only have read-only closes then we are done
      FieldMask closed_mask = normal_close_mask | flush_only_close_mask;
      if (!closed_mask)
        return;
      root_node->filter_prev_epoch_users(state, closed_mask);
      root_node->filter_curr_epoch_users(state, closed_mask);
      // Any dirty data which is not a disjoint close resides at this level
      // otherwise it is still below
      if (!!disjoint_close_mask)
      {
        closed_mask -= disjoint_close_mask;
        if (!closed_mask)
          return;
      }
      // the dirty data now resides at this level
      state.dirty_fields |= closed_mask;
      state.dirty_below -= closed_mask;
    }

    //--------------------------------------------------------------------------
    void LogicalCloser::register_close_operations(
               LegionList<LogicalUser,CURR_LOGICAL_ALLOC>::track_aligned &users)
    //--------------------------------------------------------------------------
    {
      // No need to add mapping references, we did that in 
      // Note we also use the cached generation IDs since the close
      // operations have already been kicked off and might be done
      // LogicalCloser::register_dependences
      if (normal_close_op != NULL)
      {
        LogicalUser close_user(normal_close_op, normal_close_gen, 0/*idx*/, 
            RegionUsage(READ_WRITE, EXCLUSIVE, 0/*redop*/), normal_close_mask);
        users.push_back(close_user);
      }
      if (read_only_close_op != NULL)
      {
        LogicalUser close_user(read_only_close_op, read_only_close_gen,0/*idx*/,
          RegionUsage(READ_WRITE, EXCLUSIVE, 0/*redop*/), read_only_close_mask);
        users.push_back(close_user);
      }
      if (flush_only_close_op != NULL)
      {
        LogicalUser close_user(flush_only_close_op, 
                               flush_only_close_gen, 0/*idx*/,
         RegionUsage(READ_WRITE, EXCLUSIVE, 0/*redop*/), flush_only_close_mask);
        users.push_back(close_user);
      }
    }

    /////////////////////////////////////////////////////////////
    // Physical State 
    /////////////////////////////////////////////////////////////

    //--------------------------------------------------------------------------
    PhysicalState::PhysicalState(RegionTreeNode *n, bool path)
      : node(n), path_only(path), captured(false)
    //--------------------------------------------------------------------------
    {
    }

    //--------------------------------------------------------------------------
    PhysicalState::PhysicalState(const PhysicalState &rhs)
      : node(NULL), path_only(false)
    //--------------------------------------------------------------------------
    {
      // should never be called
      assert(false);
    }

    //--------------------------------------------------------------------------
    PhysicalState::~PhysicalState(void)
    //--------------------------------------------------------------------------
    {
      // Remove references to our version states and delete them if necessary
      version_states.clear();
      advance_states.clear();
    }

    //--------------------------------------------------------------------------
    PhysicalState& PhysicalState::operator=(const PhysicalState &rhs)
    //--------------------------------------------------------------------------
    {
      // should never be called
      assert(false);
      return *this;
    }
    
    //--------------------------------------------------------------------------
    void PhysicalState::pack_physical_state(Serializer &rez)
    //--------------------------------------------------------------------------
    {
      rez.serialize<size_t>(version_states.size());
      for (PhysicalVersions::iterator it = version_states.begin();
            it != version_states.end(); it++)
      {
        rez.serialize(it->first->did);
        rez.serialize(it->second);
      }
      rez.serialize<size_t>(advance_states.size());
      for (PhysicalVersions::iterator it = advance_states.begin();
            it != advance_states.end(); it++)
      {
        rez.serialize(it->first->did);
        rez.serialize(it->second);
      }
    }

    //--------------------------------------------------------------------------
    void PhysicalState::unpack_physical_state(Deserializer &derez,
                                              Runtime *runtime,
                                              std::set<RtEvent> &ready_events)
    //--------------------------------------------------------------------------
    {
      WrapperReferenceMutator mutator(ready_events);
      size_t num_versions;
      derez.deserialize(num_versions);
      for (unsigned idx = 0; idx < num_versions; idx++)
      {
        DistributedID did;
        derez.deserialize(did);
        FieldMask mask;
        derez.deserialize(mask);
        RtEvent ready;
        VersionState *state = runtime->find_or_request_version_state(did,ready);
        if (ready.exists())
        {
          RtEvent done = version_states.insert(state, mask, runtime, ready);
          ready_events.insert(done);
        }
        else
          version_states.insert(state, mask, &mutator);
      }
      size_t num_advance;
      derez.deserialize(num_advance);
      for (unsigned idx = 0; idx < num_advance; idx++)
      {
        DistributedID did;
        derez.deserialize(did);
        FieldMask mask;
        derez.deserialize(mask);
        RtEvent ready;
        VersionState *state = runtime->find_or_request_version_state(did,ready);
        if (ready.exists())
        {
          RtEvent done = advance_states.insert(state, mask, runtime, ready);
          ready_events.insert(done);
        }
        else
          advance_states.insert(state, mask, &mutator);
      }
    }

    //--------------------------------------------------------------------------
    void PhysicalState::add_version_state(VersionState *state, 
                                          const FieldMask &state_mask)
    //--------------------------------------------------------------------------
    {
      version_states.insert(state, state_mask);
    }

    //--------------------------------------------------------------------------
    void PhysicalState::add_advance_state(VersionState *state, 
                                          const FieldMask &state_mask)
    //--------------------------------------------------------------------------
    {
      advance_states.insert(state, state_mask);
    }

    //--------------------------------------------------------------------------
    void PhysicalState::capture_state(void)
    //--------------------------------------------------------------------------
    {
      DETAILED_PROFILER(node->context->runtime,
                        PHYSICAL_STATE_CAPTURE_STATE_CALL);
#ifdef DEBUG_LEGION
      assert(!captured);
#endif
      // Path only first since path only can also be a split
      if (path_only)
      {
        for (PhysicalVersions::iterator it = version_states.begin();
              it != version_states.end(); it++)
        {
          it->first->update_path_only_state(this, it->second);
        }
      }
      else
      {
        for (PhysicalVersions::iterator it = version_states.begin();
              it != version_states.end(); it++)
        {
          it->first->update_physical_state(this, it->second);
        }
      }
      captured = true;
    }

    //--------------------------------------------------------------------------
    void PhysicalState::apply_state(std::set<RtEvent> &applied_conditions) const
    //--------------------------------------------------------------------------
    {
      DETAILED_PROFILER(node->context->runtime,
                        PHYSICAL_STATE_APPLY_STATE_CALL);
#ifdef DEBUG_LEGION
      assert(captured);
#endif
      // No advance versions then we are done
      if (advance_states.empty())
        return;
      for (PhysicalVersions::iterator it = advance_states.begin();
            it != advance_states.end(); it++)
        it->first->merge_physical_state(this, it->second, applied_conditions);
    }

    //--------------------------------------------------------------------------
    void PhysicalState::capture_composite_root(CompositeView *composite_view,
                  const FieldMask &close_mask, ReferenceMutator *mutator,
                  const LegionMap<LogicalView*,FieldMask>::aligned &valid_above)
    //--------------------------------------------------------------------------
    {
      // Capture all the information for the root from the version_states
      for (PhysicalVersions::iterator it = version_states.begin();
            it != version_states.end(); it++)
      {
        FieldMask overlap = it->second & close_mask;
        if (!overlap)
          continue;
        it->first->capture_root(composite_view, overlap, mutator);
      }
      // Finally record any valid above views
      for (LegionMap<LogicalView*,FieldMask>::aligned::const_iterator it = 
            valid_above.begin(); it != valid_above.end(); it++)
        composite_view->record_valid_view(it->first, it->second);
    }

    //--------------------------------------------------------------------------
    void PhysicalState::perform_disjoint_close(InterCloseOp *op, unsigned index,
                           InnerContext *context, const FieldMask &closing_mask)
    //--------------------------------------------------------------------------
    {
      // Iterate over the current states
      for (PhysicalVersions::iterator it = version_states.begin();
            it != version_states.end(); it++)
      {
        FieldMask overlap = it->second & closing_mask;
        if (!overlap)
          continue;
        it->first->perform_disjoint_close(op, index, context, overlap);
      }
    }

    //--------------------------------------------------------------------------
    PhysicalState* PhysicalState::clone(void) const
    //--------------------------------------------------------------------------
    {
      PhysicalState *result = new PhysicalState(node, path_only);
      if (!version_states.empty())
      {
        for (PhysicalVersions::iterator it = version_states.begin();
              it != version_states.end(); it++)
          result->add_version_state(it->first, it->second);
      }
      if (!advance_states.empty())
      {
        for (PhysicalVersions::iterator it = advance_states.begin();
              it != advance_states.end(); it++)
          result->add_advance_state(it->first, it->second);
      }
      if (is_captured())
      {
        result->dirty_mask = dirty_mask;
        result->reduction_mask = reduction_mask;
        result->valid_views = valid_views;
        result->reduction_views = reduction_views;
      }
      return result;
    }

    //--------------------------------------------------------------------------
    void PhysicalState::clone_to(const FieldMask &mask, 
                                 VersionInfo &target_info) const
    //--------------------------------------------------------------------------
    {
      // Should only be calling this on path only nodes
#ifdef DEBUG_LEGION
      assert(path_only);
#endif
      if (!version_states.empty())
      {
        for (PhysicalVersions::iterator it = version_states.begin();
              it != version_states.end(); it++)
        {
          FieldMask overlap = it->second & mask;
          if (!overlap)
            continue;
          target_info.add_current_version(it->first, overlap, path_only);
        }
      }
      if (!advance_states.empty())
      {
        for (PhysicalVersions::iterator it = advance_states.begin();
              it != advance_states.end(); it++)
        {
          FieldMask overlap = it->second & mask;
          if (!overlap)
            continue;
          target_info.add_advance_version(it->first, overlap, path_only);
        }
      }
    }

    //--------------------------------------------------------------------------
    void PhysicalState::print_physical_state(const FieldMask &capture_mask,
                         LegionMap<LegionColor,FieldMask>::aligned &to_traverse,
                                             TreeStateLogger *logger)
    //--------------------------------------------------------------------------
    {
      // Dirty Mask
      {
        FieldMask overlap = dirty_mask & capture_mask;
        char *dirty_buffer = overlap.to_string();
        logger->log("Dirty Mask: %s",dirty_buffer);
        free(dirty_buffer);
      }
      // Valid Views
      {
        unsigned num_valid = 0;
        for (LegionMap<LogicalView*,FieldMask>::aligned::const_iterator it = 
              valid_views.begin(); it != valid_views.end(); it++)
        {
          if (it->second * capture_mask)
            continue;
          num_valid++;
        }
        logger->log("Valid Instances (%d)", num_valid);
        logger->down();
        for (LegionMap<LogicalView*,FieldMask>::aligned::const_iterator it = 
              valid_views.begin(); it != valid_views.end(); it++)
        {
          FieldMask overlap = it->second & capture_mask;
          if (!overlap)
            continue;
          if (it->first->is_deferred_view())
            continue;
#ifdef DEBUG_LEGION
          assert(it->first->as_instance_view()->is_materialized_view());
#endif
          MaterializedView *current = 
            it->first->as_instance_view()->as_materialized_view();
          char *valid_mask = overlap.to_string();
          logger->log("Instance " IDFMT "   Memory " IDFMT "   Mask %s",
                      current->manager->get_instance().id, 
                      current->manager->get_memory().id, valid_mask);
          free(valid_mask);
        }
        logger->up();
      }
      // Valid Reduction Views
      {
        unsigned num_valid = 0;
        for (LegionMap<ReductionView*,FieldMask>::aligned::const_iterator it =
              reduction_views.begin(); it != 
              reduction_views.end(); it++)
        {
          if (it->second * capture_mask)
            continue;
          num_valid++;
        }
        logger->log("Valid Reduction Instances (%d)", num_valid);
        logger->down();
        for (LegionMap<ReductionView*,FieldMask>::aligned::const_iterator it = 
              reduction_views.begin(); it != 
              reduction_views.end(); it++)
        {
          FieldMask overlap = it->second & capture_mask;
          if (!overlap)
            continue;
          char *valid_mask = overlap.to_string();
          logger->log("Reduction Instance " IDFMT "   Memory " IDFMT 
                      "  Mask %s",
                      it->first->manager->get_instance().id, 
                      it->first->manager->get_memory().id, valid_mask);
          free(valid_mask);
        }
        logger->up();
      }
    } 

    /////////////////////////////////////////////////////////////
    // Version Manager 
    /////////////////////////////////////////////////////////////

    // C++ is dumb
    const VersionID VersionManager::init_version;

    //--------------------------------------------------------------------------
    VersionManager::VersionManager(RegionTreeNode *n, ContextID c)
      : ctx(c), node(n), depth(n->get_depth()), runtime(n->context->runtime),
        current_context(NULL), is_owner(false)
    //--------------------------------------------------------------------------
    {
      manager_lock = Reservation::create_reservation();
    }

    //--------------------------------------------------------------------------
    VersionManager::VersionManager(const VersionManager &rhs)
      : ctx(rhs.ctx), node(rhs.node), depth(rhs.depth), runtime(rhs.runtime)
    //--------------------------------------------------------------------------
    {
      // should never be called
      assert(false);
    }

    //--------------------------------------------------------------------------
    VersionManager::~VersionManager(void)
    //--------------------------------------------------------------------------
    {
      manager_lock.destroy_reservation();
      manager_lock = Reservation::NO_RESERVATION;
    }

    //--------------------------------------------------------------------------
    VersionManager& VersionManager::operator=(const VersionManager &rhs)
    //--------------------------------------------------------------------------
    {
      // should never be called
      assert(false);
      return *this;
    }

    //--------------------------------------------------------------------------
    void VersionManager::reset(void)
    //--------------------------------------------------------------------------
    {
      AutoLock m_lock(manager_lock);
      is_owner = false;
      current_context = NULL;
      remote_valid_fields.clear();
      remote_valid.clear();
      previous_opens.clear();
      previous_advancers.clear();
      if (!current_version_infos.empty())
        current_version_infos.clear();
      if (!previous_version_infos.empty())
        previous_version_infos.clear();
    }

    //--------------------------------------------------------------------------
    void VersionManager::initialize_state(ApEvent term_event,
                                          const RegionUsage &usage,
                                          const FieldMask &user_mask,
                                          const InstanceSet &targets,
                                          InnerContext *context,
                                          unsigned init_index,
                                 const std::vector<LogicalView*> &corresponding,
                                          std::set<RtEvent> &applied_events)
    //--------------------------------------------------------------------------
    {
      // See if we have been assigned
      if (context != current_context)
      {
#ifdef DEBUG_LEGION
        assert(current_version_infos.empty() || 
                (current_version_infos.size() == 1));
        assert(previous_version_infos.empty());
#endif
        const AddressSpaceID local_space = 
          node->context->runtime->address_space;
        owner_space = context->get_version_owner(node, local_space);
        is_owner = (owner_space == local_space);
        current_context = context;
      }
      // Make a new version state and initialize it, then insert it
      VersionState *init_state = create_new_version_state(init_version);
      init_state->initialize(term_event, usage, user_mask, targets, context, 
                             init_index, corresponding, applied_events);
      // We do need the lock because sometimes these are virtual
      // mapping results comping back
      AutoLock m_lock(manager_lock);
#ifdef DEBUG_LEGION
      sanity_check();
#endif
      LegionMap<VersionID,ManagerVersions>::aligned::iterator finder = 
          current_version_infos.find(init_version);
      if (finder == current_version_infos.end())
        current_version_infos[init_version].insert(init_state, user_mask);
      else
        finder->second.insert(init_state, user_mask);
#ifdef DEBUG_LEGION
      sanity_check();
#endif
    }

    //--------------------------------------------------------------------------
    void VersionManager::record_current_versions(const FieldMask &version_mask, 
                                                FieldMask &unversioned_mask,
                                                InnerContext *context, 
                                                Operation *op, unsigned index,
                                                const RegionUsage &usage,
                                                VersionInfo &version_info,
                                                std::set<RtEvent> &ready_events)
    //--------------------------------------------------------------------------
    {
      // See if we have been assigned
      if (context != current_context)
      {
        const AddressSpaceID local_space = 
          node->context->runtime->address_space;
        owner_space = context->get_version_owner(node, local_space);
        is_owner = (owner_space == local_space);
        current_context = context;
      } 
      // We'll only track unversioned in the reading cases
      FieldMask unversioned;
      // Now we can record our versions
      if (IS_WRITE(usage))
      {
        // Uncomment this if we want READ_WRITE on unversioned
        // data to result in a warning, same with the code below
#ifdef UNVERSIONED_READ_WRITE_WARNING
        if (HAS_READ(usage))
          unversioned = version_mask;
#endif
        // At first we only need the lock in read-only mode
        AutoLock m_lock(manager_lock,1,false/*exclusive*/);
        // See if we are the owner
        if (!is_owner)
        {
          FieldMask request_mask = version_mask - remote_valid_fields;
          if (!!request_mask)
          {
            // Release the lock before sending the message
            Runtime::release_reservation(manager_lock);
            RtEvent wait_on = send_remote_version_request(request_mask,
                                                          ready_events);
            // Only retake the reservation, when we are ready
            RtEvent lock_reacquired = Runtime::acquire_rt_reservation(
                            manager_lock, false/*exclusive*/, wait_on);
            // Might as well wait since we just sent a message
            lock_reacquired.lg_wait();
#ifdef DEBUG_LEGION
            // When we wake up everything should be good
            assert(!(version_mask - remote_valid_fields));
#endif
          }
        }
#ifdef DEBUG_LEGION
        sanity_check();
#endif
        // Just capture the current versions for now if we end
        // up mapping a physical instance then we'll advance 
        // later and record those versions as necessary
        for (LegionMap<VersionID,ManagerVersions>::aligned::const_iterator 
              vit = current_version_infos.begin(); vit !=
              current_version_infos.end(); vit++)
        {
          FieldMask local_overlap = vit->second.get_valid_mask() & version_mask;
          if (!local_overlap)
            continue;
#ifdef UNVERSIONED_READ_WRITE_WARNING
          unversioned -= local_overlap;
#endif
          for (ManagerVersions::iterator it = vit->second.begin();
                it != vit->second.end(); it++)
          {
            FieldMask overlap = it->second & local_overlap;
            if (!overlap)
              continue;
            version_info.add_current_version(it->first, overlap,
                                             false/*path only*/);
            it->first->request_final_version_state(context, overlap, 
                                                   ready_events);
          }
        }
#ifdef UNVERSIONED_READ_WRITE_WARNING
        // Have to return since we don't want to make empty versions
        return;
#endif
      }
      else
      {
        // Only track unversioned in non-writing cases for now
        unversioned = version_mask;
        // At first we only need the lock in read-only mode
        AutoLock m_lock(manager_lock,1,false/*exclusive*/);
        // See if we are the owner
        if (!is_owner)
        {
          FieldMask request_mask = version_mask - remote_valid_fields;
          if (!!request_mask)
          {
            // Release the lock before sending the message
            Runtime::release_reservation(manager_lock);
            RtEvent wait_on = send_remote_version_request(request_mask,
                                                          ready_events);
            // Only retake the reservation, when we are ready
            RtEvent lock_reacquired = Runtime::acquire_rt_reservation(
                            manager_lock, false/*exclusive*/, wait_on);
            // Might as well wait since we just sent a message
            lock_reacquired.lg_wait();
#ifdef DEBUG_LEGION
            // When we wake up everything should be good
            assert(!(version_mask - remote_valid_fields));
#endif
          }
        }
#ifdef DEBUG_LEGION
        sanity_check();
#endif
        // We only need the current versions, but we record them
        // as both the previous and the advance
        for (LegionMap<VersionID,ManagerVersions>::aligned::const_iterator
              vit = current_version_infos.begin(); vit != 
              current_version_infos.end(); vit++)
        {
          FieldMask local_overlap = vit->second.get_valid_mask() & version_mask;
          if (!local_overlap)
            continue;
          for (ManagerVersions::iterator it = vit->second.begin();
                it != vit->second.end(); it++)
          {
            FieldMask overlap = it->second & local_overlap;
            if (!overlap)
              continue;
            unversioned -= overlap;
            version_info.add_current_version(it->first, overlap,
                                             false/*path only*/);
            version_info.add_advance_version(it->first, overlap,
                                             false/*path only*/);
            it->first->request_initial_version_state(context, overlap, 
                                                     ready_events);
          }
          if (!unversioned)
            break;
        }
      }
      // If we have unversioned fields we need to make new 
      // version state object(s) for those fields
      if (!!unversioned)
      {
#ifdef DEBUG_LEGION
        assert(is_owner); // should only get here on the owner
#endif
        // Retake the lock in exclusive mode and see if we lost any races
        AutoLock m_lock(manager_lock);
        for (LegionMap<VersionID,ManagerVersions>::aligned::const_iterator
              vit = current_version_infos.begin(); vit != 
              current_version_infos.end(); vit++)
        {
          // Only need to check against unversioned this time
          FieldMask local_overlap = vit->second.get_valid_mask() & unversioned;
          if (!local_overlap)
            continue;
          for (ManagerVersions::iterator it = vit->second.begin();
                it != vit->second.end(); it++)
          {
            FieldMask overlap = it->second & local_overlap;
            if (!overlap)
              continue;
            unversioned -= local_overlap;
            version_info.add_current_version(it->first, overlap,
                                             false/*path only*/);
            it->first->request_initial_version_state(context, overlap, 
                                                     ready_events);
          }
          if (!unversioned)
            break;
        }
        if (!!unversioned)
        {
          VersionState *new_state = create_new_version_state(init_version);
          version_info.add_current_version(new_state, unversioned,
                                           false/*path only*/);
          version_info.add_advance_version(new_state, unversioned,
                                           false/*path only*/);
          // No need to query for initial state since we know there is none
          WrapperReferenceMutator mutator(ready_events);
          current_version_infos[init_version].insert(new_state, 
                                                     unversioned, &mutator);
          // Keep any unversioned fields
          unversioned_mask &= unversioned;
        }
        else if (!!unversioned_mask)
          unversioned_mask.clear();
      }
      else if (!!unversioned_mask)
        unversioned_mask.clear();
    }

    //--------------------------------------------------------------------------
    void VersionManager::record_advance_versions(const FieldMask &version_mask,
                                                InnerContext *context,
                                                VersionInfo &version_info,
                                                std::set<RtEvent> &ready_events)
    //--------------------------------------------------------------------------
    {
      // See if we have been assigned
      if (context != current_context)
      {
        const AddressSpaceID local_space = 
          node->context->runtime->address_space;
        owner_space = context->get_version_owner(node, local_space);
        is_owner = (owner_space == local_space);
        current_context = context;
      }
      AutoLock m_lock(manager_lock, 1, false/*exclusive*/);
      // See if we are the owner
      if (!is_owner)
      {
        FieldMask request_mask = version_mask - remote_valid_fields;
        if (!!request_mask)
        {
          // Release the lock before sending the message
          Runtime::release_reservation(manager_lock);
          RtEvent wait_on = send_remote_version_request(request_mask,
                                                        ready_events);
          // Retake the lock only once we're ready to
          RtEvent lock_reacquired = Runtime::acquire_rt_reservation(
                          manager_lock, false/*exclusive*/, wait_on);
          // Might as well wait since we're sending a remote message
          lock_reacquired.lg_wait();
#ifdef DEBUG_LEGION
          // When we wake up everything should be good
          assert(!(version_mask - remote_valid_fields));
#endif
        }
      }
      for (LegionMap<VersionID,ManagerVersions>::aligned::const_iterator
            vit = current_version_infos.begin(); vit != 
            current_version_infos.end(); vit++)
      {
        FieldMask local_overlap = version_mask & vit->second.get_valid_mask();
        if (!local_overlap)
          continue;
        for (ManagerVersions::iterator it = vit->second.begin();
              it != vit->second.end(); it++)
        {
          FieldMask overlap = it->second & local_overlap;
          if (!overlap)
            continue;
          version_info.add_advance_version(it->first, overlap,
                                           false/*path only*/);
        }
      }
    }

    //--------------------------------------------------------------------------
    void VersionManager::compute_advance_split_mask(VersionInfo &version_info,
                                                   UniqueID logical_context_uid,
                                                   InnerContext *context,
                                                const FieldMask &version_mask,
                                                std::set<RtEvent> &ready_events,
          const LegionMap<ProjectionEpochID,FieldMask>::aligned &advance_epochs)
    //--------------------------------------------------------------------------
    {
      // See if we have been assigned
      if (context != current_context)
      {
        const AddressSpaceID local_space = 
          node->context->runtime->address_space;
        owner_space = context->get_version_owner(node, local_space);
        is_owner = (owner_space == local_space);
        current_context = context;
      }
      AutoLock m_lock(manager_lock,1,false/*exclusive*/);
      // See if we are the owner
      if (!is_owner)
      {
        FieldMask request_mask = version_mask - remote_valid_fields;
        if (!!request_mask)
        {
          // Release the lock before sending the message
          Runtime::release_reservation(manager_lock);
          RtEvent wait_on = send_remote_version_request(request_mask,
                                                        ready_events); 
          // Retake the lock only once we're ready to
          RtEvent lock_reacquired = Runtime::acquire_rt_reservation(
                          manager_lock, false/*exclusive*/, wait_on);
          // Might as well wait since we're sending a remote message
          lock_reacquired.lg_wait();
#ifdef DEBUG_LEGION
          // When we wake up everything should be good
          assert(!(version_mask - remote_valid_fields));
#endif
        }
      }
      // See if we've done any previous advances for this projection epoch
      for (LegionMap<ProjectionEpochID,FieldMask>::aligned::const_iterator it =
            advance_epochs.begin(); it != advance_epochs.end(); it++)
      {
        LegionMap<ProjectionEpoch,FieldMask>::aligned::const_iterator 
          finder = previous_advancers.find(
              ProjectionEpoch(logical_context_uid, it->first));
        if (finder == previous_advancers.end())
          continue;
        FieldMask overlap = finder->second & it->second;
        if (!overlap)
          continue;
        version_info.record_split_fields(node, overlap);
      }
    }

    //--------------------------------------------------------------------------
    void VersionManager::record_path_only_versions(
                                                const FieldMask &version_mask,
                                                const FieldMask &split_mask,
                                                FieldMask &unversioned_mask,
                                                InnerContext *context,
                                                Operation *op, unsigned index,
                                                const RegionUsage &usage,
                                                VersionInfo &version_info,
                                                std::set<RtEvent> &ready_events)
    //--------------------------------------------------------------------------
    {
      // See if we have been assigned
      if (context != current_context)
      {
        const AddressSpaceID local_space = 
          node->context->runtime->address_space;
        owner_space = context->get_version_owner(node, local_space);
        is_owner = (owner_space == local_space);
        current_context = context;
      }
      // We aren't mutating our data structures, so we just need 
      // the manager lock in read only mode
      AutoLock m_lock(manager_lock,1,false/*exclusive*/);
      // See if we are the owner
      if (!is_owner)
      {
        FieldMask request_mask = version_mask - remote_valid_fields;
        if (!!request_mask)
        {
          // Release the lock before sending the message
          Runtime::release_reservation(manager_lock);
          RtEvent wait_on = send_remote_version_request(request_mask,
                                                        ready_events); 
          // Retake the lock only once we're ready to
          RtEvent lock_reacquired = Runtime::acquire_rt_reservation(
                          manager_lock, false/*exclusive*/, wait_on);
          // Might as well wait since we're sending a remote message
          lock_reacquired.lg_wait();
#ifdef DEBUG_LEGION
          // When we wake up everything should be good
          assert(!(version_mask - remote_valid_fields));
#endif
        }
      }
      FieldMask unversioned = version_mask; 
#ifdef DEBUG_LEGION
      sanity_check();
#endif
      // Do different things depending on whether we are 
      // not read-only, have split fields, or no split fields
      if (!IS_READ_ONLY(usage))
      {
        // We are modifying below in the sub-tree so all the fields 
        // should be split
#ifdef DEBUG_LEGION
        assert(version_mask == split_mask);
#endif
        // All fields from previous are current and all fields from 
        // current are advance, unless we are doing reductions so
        // we don't need to get anything from previous
        if (!IS_REDUCE(usage))
        {
          for (LegionMap<VersionID,ManagerVersions>::aligned::const_iterator
                vit = previous_version_infos.begin(); vit !=
                previous_version_infos.end(); vit++)
          {
            FieldMask local_overlap = 
              vit->second.get_valid_mask() & version_mask;
            if (!local_overlap)
              continue;
            for (ManagerVersions::iterator it = vit->second.begin();
                  it != vit->second.end(); it++)
            {
              FieldMask overlap = it->second & local_overlap;
              if (!overlap)
                continue;
              unversioned -= overlap;
              version_info.add_current_version(it->first, overlap,
                                               true/*path only*/);
              it->first->request_final_version_state(context, overlap, 
                                                     ready_events);
            }
            if (!unversioned)
              break;
          }
          // We don't care about versioning information for writes because
          // they can modify the next version
          if (!!unversioned_mask)
            unversioned_mask.clear();
        }
        else if (!!unversioned_mask)
        {
          // If we are a reduction and we have previously unversioned
          // fields then we need to do a little check to make sure
          // that versions at least exist
          for (LegionMap<VersionID,ManagerVersions>::aligned::const_iterator
                vit = previous_version_infos.begin(); vit != 
                previous_version_infos.end(); vit++)
          {
            // Don't need to capture the actual states, just need to 
            // remove all the fields for which we have a prior version
            if (vit->second.size() > 1)
            {
              // Need this to be precise and valid mask might overapproximate
              for (ManagerVersions::iterator it = vit->second.begin();
                    it != vit->second.end(); it++)
                unversioned_mask -= it->second;
            }
            else
              unversioned_mask -= vit->second.get_valid_mask();
            if (!unversioned_mask)
              break;
          }
        }
        for (LegionMap<VersionID,ManagerVersions>::aligned::const_iterator
              vit = current_version_infos.begin(); vit !=
              current_version_infos.end(); vit++)
        {
          FieldMask local_overlap = vit->second.get_valid_mask() & version_mask;
          if (!local_overlap)
            continue;
          for (ManagerVersions::iterator it = vit->second.begin();
                it != vit->second.end(); it++)
          {
            FieldMask overlap = it->second & local_overlap;
            if (!overlap)
              continue;
            version_info.add_advance_version(it->first, overlap,
                                             true/*path only*/);
            // No need to request anything since we're contributing only
          }
        }
      }
      else if (!!split_mask)
      {
        // We are read-only with split fields that we have to deal with
        // Split fields we need the final version of previous, while
        // non-split fields we need final version of current, no need
        // for advance fields because we are read-only
        for (LegionMap<VersionID,ManagerVersions>::aligned::const_iterator
              vit = previous_version_infos.begin(); vit !=
              previous_version_infos.end(); vit++)
        {
          FieldMask local_overlap = vit->second.get_valid_mask() & split_mask;
          if (!local_overlap)
            continue;
          for (ManagerVersions::iterator it = vit->second.begin();
                it != vit->second.end(); it++)
          {
            FieldMask overlap = it->second & local_overlap;
            if (!overlap)
              continue;
            unversioned -= overlap;
            version_info.add_current_version(it->first, overlap,
                                             true/*path only*/);
            it->first->request_final_version_state(context, overlap, 
                                                   ready_events);
          }
          if (!unversioned)
            break;
        }
        FieldMask non_split = version_mask - split_mask;
        if (!!non_split)
        {
          for (LegionMap<VersionID,ManagerVersions>::aligned::const_iterator
                vit = current_version_infos.begin(); vit !=
                current_version_infos.end(); vit++)
          {
            FieldMask local_overlap = vit->second.get_valid_mask() & non_split;
            if (!local_overlap)
              continue;
            for (ManagerVersions::iterator it = vit->second.begin();
                  it != vit->second.end(); it++)
            {
              FieldMask overlap = it->second & local_overlap;
              if (!overlap)
                continue;
              version_info.add_current_version(it->first, overlap,
                                               true/*path only*/);
              it->first->request_initial_version_state(context, overlap,
                                                       ready_events);
            }
          } 
        }
        // Update the unversioned mask if necessary
        if (!!unversioned_mask)
        {
          if (!!unversioned)
            unversioned_mask &= unversioned;
          else
            unversioned_mask.clear();
        }
      }
      else
      {
        // We are read-only with no split fields so everything is easy
        // We do have to request the initial version of the states
        for (LegionMap<VersionID,ManagerVersions>::aligned::const_iterator
              vit = current_version_infos.begin(); vit !=
              current_version_infos.end(); vit++)
        {
          FieldMask local_overlap = vit->second.get_valid_mask() & version_mask;
          if (!local_overlap)
            continue;
          for (ManagerVersions::iterator it = vit->second.begin();
                it != vit->second.end(); it++)
          {
            FieldMask overlap = it->second & local_overlap;
            if (!overlap)
              continue;
            unversioned -= overlap;
            version_info.add_current_version(it->first, overlap, 
                                             true/*path only*/);
            it->first->request_initial_version_state(context, overlap, 
                                                     ready_events);
          }
          if (!unversioned)
            break;
        }
        // Update the unversioned mask if necessary
        if (!!unversioned_mask)
        {
          if (!!unversioned)
            unversioned_mask &= unversioned;
          else
            unversioned_mask.clear();
        }
      }
    }

    //--------------------------------------------------------------------------
    void VersionManager::record_disjoint_close_versions(
                                                const FieldMask &version_mask,
                                                InnerContext *context,
                                                Operation *op, unsigned index,
                                                VersionInfo &version_info,
                                                std::set<RtEvent> &ready_events)
    //--------------------------------------------------------------------------
    {
      // See if we have been assigned
      if (context != current_context)
      {
        const AddressSpaceID local_space = 
          node->context->runtime->address_space;
        owner_space = context->get_version_owner(node, local_space);
        is_owner = (owner_space == local_space);
        current_context = context;
      }
      // We aren't mutating our data structures, so we just need 
      // the manager lock in read only mode
      AutoLock m_lock(manager_lock,1,false/*exclusive*/);
      // See if we are the owner
      if (!is_owner)
      {
        FieldMask request_mask = version_mask - remote_valid_fields;
        if (!!request_mask)
        {
          // Release the lock before sending the message
          Runtime::release_reservation(manager_lock);
          RtEvent wait_on = send_remote_version_request(request_mask,
                                                        ready_events); 
          // Retake the lock only once we're ready to
          RtEvent lock_reacquired = Runtime::acquire_rt_reservation(
                          manager_lock, false/*exclusive*/, wait_on);
          // Might as well wait since we're sending a remote message
          lock_reacquired.lg_wait();
#ifdef DEBUG_LEGION
          // When we wake up everything should be good
          assert(!(version_mask - remote_valid_fields));
#endif
        }
      }
#ifdef DEBUG_LEGION
      sanity_check();
#endif
      // We need all the current versions at this level with 
      // their open children information up to date because
      // it is the current version state objects that are 
      // tracking which children are dirty below 
      for (LegionMap<VersionID,ManagerVersions>::aligned::const_iterator vit =
            current_version_infos.begin(); vit != 
            current_version_infos.end(); vit++)
      {
        FieldMask local_overlap = vit->second.get_valid_mask() & version_mask;
        if (!local_overlap)
          continue;
        for (ManagerVersions::iterator it = vit->second.begin();
              it != vit->second.end(); it++)
        {
          FieldMask overlap = it->second & local_overlap;
          if (!overlap)
            continue;
          version_info.add_current_version(it->first, overlap,
                                           true/*path only*/); 
          it->first->request_children_version_state(context, overlap,
                                                    ready_events);
        }
      }
    }

    //--------------------------------------------------------------------------
    void VersionManager::advance_versions(FieldMask mask, 
                                          UniqueID logical_context_uid,
                                          InnerContext *physical_context, 
                                          bool update_parent_state,
                                          AddressSpaceID source_space,
                                          std::set<RtEvent> &applied_events,
                                          bool dedup_opens,
                                          ProjectionEpochID open_epoch,
                                          bool dedup_advances, 
                                          ProjectionEpochID advance_epoch,
                                          const FieldMask *dirty_previous,
                                          const ProjectionInfo *proj_info)
    //--------------------------------------------------------------------------
    {
      DETAILED_PROFILER(node->context->runtime, 
                        CURRENT_STATE_ADVANCE_VERSION_NUMBERS_CALL);
      // See if we have been assigned
      if (physical_context != current_context)
      {
        const AddressSpaceID local_space = 
          node->context->runtime->address_space;
        owner_space = physical_context->get_version_owner(node, local_space);
        is_owner = (owner_space == local_space);
        current_context = physical_context;
      }
      // Check to see if we are the owner
      if (!is_owner)
      {
        // First send back the message to the owner to do the advance there
        RtEvent advanced = send_remote_advance(mask, update_parent_state,
                                               logical_context_uid,
                                               dedup_opens, open_epoch, 
                                               dedup_advances, advance_epoch,
                                               dirty_previous, proj_info);
        applied_events.insert(advanced); 
        // Now filter out any of our current version states that are
        // no longer valid for the given fields
        invalidate_version_infos(mask);
        return;
      }
      // If we are deduplicating advances, do that now
      // to see if we can avoid any communication
      if (dedup_opens || dedup_advances)
      {
        AutoLock m_lock(manager_lock,1,false/*exclusive*/);
        if (dedup_opens)
        {
          LegionMap<ProjectionEpoch,FieldMask>::aligned::const_iterator
            finder = previous_opens.find(
                ProjectionEpoch(logical_context_uid, open_epoch));
          if (finder != previous_opens.end())
          {
            mask -= finder->second;
            if (!mask)
              return;
          }
        }
        if (dedup_advances)
        {
          LegionMap<ProjectionEpoch,FieldMask>::aligned::const_iterator 
            finder = previous_advancers.find(
                ProjectionEpoch(logical_context_uid, advance_epoch));
          if (finder != previous_advancers.end())
          {
            mask -= finder->second;
            if (!mask)
              return;
          }
        }
      }
      WrapperReferenceMutator mutator(applied_events);
      // If we have to update our parent version info, then we
      // need to keep track of all the new VersionState objects that we make
      VersioningSet<> new_states;
      // We need the lock in exclusive mode because we are going
      // to be mutating our data structures
      {
        AutoLock m_lock(manager_lock);
        // Recheck for any advance or open fields in case we lost the race
        if (dedup_opens)
        {
          // Filter out any previous opens if necessary
          const ProjectionEpoch key(logical_context_uid, open_epoch);
          if (!previous_opens.empty())
          {
            for (LegionMap<ProjectionEpoch,FieldMask>::aligned::iterator it =
                  previous_opens.begin(); it != 
                  previous_opens.end(); /*nothing*/)
            {
              if (it->first == key) // skip our own
              {
                it++;
                continue;
              }
              it->second -= mask;
              if (!it->second)
              {
                LegionMap<ProjectionEpoch,FieldMask>::aligned::iterator 
                  to_delete = it;
                it++;
                previous_opens.erase(to_delete);
              }
              else
                it++;
            }
          }
          LegionMap<ProjectionEpoch,FieldMask>::aligned::iterator
            finder = previous_opens.find(key);
          if (finder != previous_opens.end())
          {
            mask -= finder->second;
            if (!mask)
              return;
            finder->second |= mask;
          }
          else
            previous_opens[key] = mask;
        }
        if (dedup_advances)
        {
          // Filter out any previous advancers if necessary  
          const ProjectionEpoch key(logical_context_uid, advance_epoch);
          if (!previous_advancers.empty())
          {
            for (LegionMap<ProjectionEpoch,FieldMask>::aligned::iterator it =
                  previous_advancers.begin(); it != 
                  previous_advancers.end(); /*nothing*/)
            {
              if (it->first == key) // skip our own
              {
                it++;
                continue;
              }
              it->second -= mask;
              if (!it->second)
              {
                LegionMap<ProjectionEpoch,FieldMask>::aligned::iterator 
                  to_delete = it;
                it++;
                previous_advancers.erase(to_delete);
              }
              else
                it++;
            }
          }
          LegionMap<ProjectionEpoch,FieldMask>::aligned::iterator 
            finder = previous_advancers.find(key);
          if (finder != previous_advancers.end())
          {
            mask -= finder->second;
            if (!mask)
              return;
            finder->second |= mask;
          }
          else
            previous_advancers[key] = mask;
        }
        // Record any epoch updates
        if (proj_info != NULL)
        {
          const LegionMap<ProjectionEpochID,FieldMask>::aligned 
            &advance_epochs = proj_info->get_projection_epochs();
          for (LegionMap<ProjectionEpochID,FieldMask>::aligned::const_iterator
               pit = advance_epochs.begin(); pit != advance_epochs.end(); pit++)
          {
            const ProjectionEpoch key(logical_context_uid, pit->first);
            FieldMask update_mask = pit->second;
            // Filter out any previous advancers with overlapping fields
            std::vector<ProjectionEpoch> to_delete;
            for (LegionMap<ProjectionEpoch,FieldMask>::aligned::iterator it = 
                  previous_advancers.begin(); it !=
                  previous_advancers.end(); it++)
            {
              if (it->first == key)
              {
                update_mask -= it->second;
                if (!update_mask)
                  break;
                continue;
              }
              it->second -= pit->second;
              if (!it->second)
                to_delete.push_back(it->first);
            }
            if (!to_delete.empty())
            {
              for (std::vector<ProjectionEpoch>::const_iterator it = 
                    to_delete.begin(); it != to_delete.end(); it++)
                previous_advancers.erase(*it);
            }
            if (!!update_mask)
            {
              LegionMap<ProjectionEpoch,FieldMask>::aligned::iterator finder =
                previous_advancers.find(key);
              if (finder == previous_advancers.end())
                previous_advancers[key] = update_mask;
              else
                finder->second |= update_mask;
            }
          }
        }
        // Now send any invalidations to get them in flight
        if (!remote_valid.empty() && !(remote_valid_fields * mask))
        {
          std::vector<AddressSpaceID> to_delete;
          bool skipped_source = false;
          for (LegionMap<AddressSpaceID,FieldMask>::aligned::iterator it = 
                remote_valid.begin(); it != remote_valid.end(); it++)
          {
            // If this is the source, then we can skip it
            // because it already knows to do its own invalidate
            if (it->first == source_space)
            {
              skipped_source = true;
              continue;
            }
            FieldMask overlap = mask & it->second;
            if (!overlap)
              continue;
            RtEvent done = send_remote_invalidate(it->first, overlap);
            applied_events.insert(done); 
            it->second -= mask;
            if (!it->second)
              to_delete.push_back(it->first);
          }
          if (!to_delete.empty())
          {
            for (std::vector<AddressSpaceID>::const_iterator it = 
                  to_delete.begin(); it != to_delete.end(); it++)
              remote_valid.erase(*it);
          }
          remote_valid_fields -= mask;
          // If we skipped the source, then make sure to
          // keep its remote valid fields in the remote valid mask
          if (skipped_source)
            remote_valid_fields |= remote_valid[source_space];
        }
        // Otherwise we are the owner node so we can do the update
#ifdef DEBUG_LEGION
        sanity_check();
#endif
        // First filter out fields in the previous
        std::vector<VersionID> to_delete_previous;
        FieldMask previous_filter = mask;
        for (LegionMap<VersionID,ManagerVersions>::aligned::iterator vit =
              previous_version_infos.begin(); vit != 
              previous_version_infos.end(); vit++)
        {
          FieldMask overlap = vit->second.get_valid_mask() & previous_filter;
          if (!overlap)
            continue;
          ManagerVersions &info = vit->second;
          // Might be an overapproximation, so we might need to
          // update the overlap because we need it precise below
          const bool need_overlap_update = (info.size() > 1);
          // See if everyone is going away or just some of them
          if (overlap == info.get_valid_mask())
          {
            // The whole version number is going away, remove all
            // the valid references on the version state objects
            if (need_overlap_update)
            {
              overlap.clear();
              for (ManagerVersions::iterator it = info.begin();
                    it != info.end(); it++)
                overlap |= it->second;
            }
            to_delete_previous.push_back(vit->first);
          }
          else
          {
            // Only some of the state are being filtered
            std::vector<VersionState*> to_delete;
            if (need_overlap_update)
              overlap.clear();
            for (ManagerVersions::iterator it = info.begin();
                  it != info.end(); it++)
            {
              FieldMask state_overlap = it->second & previous_filter;
              if (!state_overlap)
                continue;
              if (need_overlap_update)
                overlap |= state_overlap;
              it->second -= state_overlap;
              if (!it->second)
                to_delete.push_back(it->first);
            }
            if (!to_delete.empty())
            {
              for (std::vector<VersionState*>::const_iterator it = 
                    to_delete.begin(); it != to_delete.end(); it++)
                info.erase(*it);
              if (info.empty())
                to_delete_previous.push_back(vit->first);
            }
          }
          if (need_overlap_update && !overlap)
            continue;
          previous_filter -= overlap;
          if (!previous_filter)
            break;
        }
        if (!to_delete_previous.empty())
        {
          for (std::vector<VersionID>::const_iterator it = 
                to_delete_previous.begin(); it != 
                to_delete_previous.end(); it++)
          {
            previous_version_infos.erase(*it);
          }
          to_delete_previous.clear();
        }
        // Now filter fields from current back to previous
        FieldMask current_filter = mask;
        // Keep a set of version states that have to be added
        LegionMap<VersionState*,FieldMask>::aligned to_add;
        std::set<VersionID> to_delete_current;
        // Do this in reverse order so we can add new states earlier
        for (LegionMap<VersionID,ManagerVersions>::aligned::reverse_iterator 
              vit = current_version_infos.rbegin(); vit != 
              current_version_infos.rend(); vit++)
        {
          FieldMask version_overlap = 
            vit->second.get_valid_mask() & current_filter;
          if (!version_overlap)
            continue;
          ManagerVersions &info = vit->second;
          // If we have more than one element then the
          // valid mask might be an over approximation and
          // we're going to need the precise overlap set below
          const bool need_version_overlap_update = (info.size() > 1);
          if (version_overlap == info.get_valid_mask())
          {
            // Send back the whole version state info to previous
            to_delete_current.insert(vit->first);
            // See if we need to merge it or can just copy it
            LegionMap<VersionID,ManagerVersions>::aligned::iterator 
              prev_finder = previous_version_infos.find(vit->first);
            if (prev_finder == previous_version_infos.end())
            {
              if (need_version_overlap_update)
              {
                version_overlap.clear();
                for (ManagerVersions::iterator it = info.begin();
                      it != info.end(); it++)
                  version_overlap |= it->second; 
              }
              // Can just send it back with no merge
              info.move(previous_version_infos[vit->first]);
            }
            else
            {
              // prev_inf already existed
              // Filter back the version states
              if (need_version_overlap_update)
                version_overlap.clear();
              for (ManagerVersions::iterator it = info.begin();
                    it != info.end(); it++)
              {
                if (need_version_overlap_update)
                  version_overlap |= it->second;
                prev_finder->second.insert(it->first, it->second, &mutator);
              }
              info.clear(); // clear it in case we get unerased
            }
          }
          else
          {
            if (need_version_overlap_update)
              version_overlap.clear();
            // Filter back only some of the version states
            std::vector<VersionState*> to_delete;
            ManagerVersions &prev_info = previous_version_infos[vit->first];
            for (ManagerVersions::iterator it = info.begin();
                  it != info.end(); it++)
            {
              FieldMask overlap = it->second & current_filter;
              if (!overlap)
                continue;
              if (need_version_overlap_update)
                version_overlap |= overlap; 
              prev_info.insert(it->first, overlap, &mutator);
              it->second -= overlap;
              if (!it->second)
                to_delete.push_back(it->first);
            }
            if (!to_delete.empty())
            {
              for (std::vector<VersionState*>::const_iterator it = 
                    to_delete.begin(); it != to_delete.end(); it++)
                info.erase(*it);
            }
            if (info.empty())
              to_delete_current.insert(vit->first);
          }
          // Make our new version state object and add if we can
          VersionID next_version = vit->first+1;
          // Remove this version number from the delete set if it exists
          to_delete_current.erase(next_version);
          VersionState *new_state = create_new_version_state(next_version);
          if (update_parent_state || (dirty_previous != NULL))
            new_states.insert(new_state, version_overlap, &mutator);
          // Kind of dangerous to be getting another iterator to this
          // data structure that we're iterating, but since neither
          // is mutating, we won't invalidate any iterators
          LegionMap<VersionID,ManagerVersions>::aligned::iterator 
            next_finder = current_version_infos.find(next_version);
          if (next_finder != current_version_infos.end())
            next_finder->second.insert(new_state, version_overlap, &mutator);
          else
            to_add[new_state] = version_overlap;
          current_filter -= version_overlap;
          if (!current_filter)
            break;
        }
        // Remove any old version state infos
        if (!to_delete_current.empty())
        {
          for (std::set<VersionID>::const_iterator it = 
                to_delete_current.begin(); it != to_delete_current.end(); it++)
            current_version_infos.erase(*it);
        }
        // See if we have any fields for which there was no prior
        // version number, if there was then these are fields which
        // are being initialized and should be added as version 1
        if (!!current_filter)
        {
          VersionState *new_state = create_new_version_state(init_version);
          if (update_parent_state || (dirty_previous != NULL))
            new_states.insert(new_state, current_filter, &mutator);
          current_version_infos[init_version].insert(new_state, 
                                                     current_filter, &mutator);
        }
        // Finally add in our new states
        if (!to_add.empty())
        {
          for (LegionMap<VersionState*,FieldMask>::aligned::const_iterator 
                it = to_add.begin(); it != to_add.end(); it++)
          {
#ifdef DEBUG_LEGION
            assert(current_version_infos.find(it->first->version_number) ==
                   current_version_infos.end());
#endif
            current_version_infos[it->first->version_number].insert(
                it->first, it->second, &mutator);
          }
        }
#ifdef DEBUG_LEGION
        sanity_check();
#endif
      } // release the lock
      // If we have no new states then we are done
      if (new_states.empty())
        return;
      // See if we have to capture any dirty data from the previous versions
      // If we don't have to update the parent state then we are at the
      // top of the tree, so there is no need to worry about closes from above
      if (dirty_previous != NULL)
      {
        AutoLock m_lock(manager_lock,1,false/*exclusive*/);
        for (LegionMap<VersionID,ManagerVersions>::aligned::const_iterator vit =
              previous_version_infos.begin(); vit != 
              previous_version_infos.end(); vit++)
        {
          // Disjoint so it doesn't matter
          if (vit->second.get_valid_mask() * (*dirty_previous))
            continue;
          for (ManagerVersions::iterator mit = vit->second.begin();
                mit != vit->second.end(); mit++)
          {
            FieldMask state_overlap = mit->second & *dirty_previous;
            if (!state_overlap)
              continue;
            // Get the final version of this version state
            std::set<RtEvent> preconditions;
            mit->first->request_final_version_state(physical_context, 
                                                  state_overlap, preconditions);
            if (!preconditions.empty())
            {
              RtEvent precondition = Runtime::merge_events(preconditions);
              for (VersioningSet<>::iterator it = new_states.begin();
                    it != new_states.end(); it++)
              {
                FieldMask overlap = it->second & state_overlap;
                if (!overlap)
                  continue;
                DirtyUpdateArgs args;
                args.previous = mit->first;
                args.target = it->first;
                args.capture_mask = new FieldMask(overlap);
                RtEvent done = 
                  runtime->issue_runtime_meta_task(args, LG_LATENCY_PRIORITY,
                                                   NULL, precondition);
                applied_events.insert(done);
                state_overlap -= overlap;
                if (!state_overlap)
                  break;
              }
            }
            else
            {
              // We can do the captures now 
              for (VersioningSet<>::iterator it = new_states.begin();
                    it != new_states.end(); it++)
              {
                FieldMask overlap = it->second & state_overlap;
                if (!overlap)
                  continue;
                mit->first->capture_dirty_instances(overlap, it->first); 
                state_overlap -= overlap;
                if (!state_overlap)
                  break;
              }
            }
          }
        }
      }
      // If we recorded any new states then we have to tell our parent manager
      if (update_parent_state)
      {
        RegionTreeNode *parent = node->get_parent();      
#ifdef DEBUG_LEGION
        assert(parent != NULL);
#endif
        VersionManager &parent_manager = 
          parent->get_current_version_manager(ctx);
        const LegionColor color = node->get_color();
        // This destroys new states, but whatever we're done anyway
        parent_manager.update_child_versions(physical_context, color, 
                                             new_states, applied_events);
      }
    }

    //--------------------------------------------------------------------------
    /*static*/ void VersionManager::process_capture_dirty(const void *args)
    //--------------------------------------------------------------------------
    {
      const DirtyUpdateArgs *dargs = (const DirtyUpdateArgs*)args;
      dargs->previous->capture_dirty_instances(*(dargs->capture_mask),
                                               dargs->target);
      delete dargs->capture_mask;
    }

    //--------------------------------------------------------------------------
    void VersionManager::update_child_versions(InnerContext *context,
                                              const LegionColor child_color,
                                              VersioningSet<> &new_states,
                                              std::set<RtEvent> &applied_events)
    //--------------------------------------------------------------------------
    {
      // See if we have been assigned
      if (context != current_context)
      {
        const AddressSpaceID local_space = 
          node->context->runtime->address_space;
        owner_space = context->get_version_owner(node, local_space);
        is_owner = (owner_space == local_space);
        current_context = context;
      }
      // Only need to hold the lock in read-only mode since we're not
      // going to be updating any of these local data structures
      AutoLock m_lock(manager_lock,1,false/*exclusive*/);
      // If we are not the owner, see if we need to issue any requests
      if (!is_owner)
      {
        FieldMask request_mask = 
          new_states.get_valid_mask() - remote_valid_fields;
        if (!!request_mask)
        {
          // Release the lock before sending the message
          Runtime::release_reservation(manager_lock);
          RtEvent wait_on = send_remote_version_request(
              new_states.get_valid_mask(), applied_events);
          // Retake the lock only once we're ready to
          RtEvent lock_reacquired = Runtime::acquire_rt_reservation(
                          manager_lock, false/*exclusive*/, wait_on);
          // Might as well wait since we're sending a remote message
          lock_reacquired.lg_wait();
#ifdef DEBUG_LEGION
          // When we wake up everything should be good
          assert(!(new_states.get_valid_mask() - remote_valid_fields));
#endif
        }
      }
      for (LegionMap<VersionID,ManagerVersions>::aligned::const_iterator vit = 
            current_version_infos.begin(); vit != 
            current_version_infos.end(); vit++)
      {
        FieldMask version_overlap = 
          vit->second.get_valid_mask() & new_states.get_valid_mask();
        if (!version_overlap)
          continue;
        for (ManagerVersions::iterator it = vit->second.begin();
              it != vit->second.end(); it++)
        {
          FieldMask overlap = it->second & version_overlap;
          if (!overlap)
            continue;
          it->first->reduce_open_children(child_color, overlap, new_states, 
                                          applied_events, true/*need lock*/,
                                          true/*local update*/);
        }
        // If we've handled all the new states then we are done
        if (new_states.empty())
          break;
      }
    }

    //--------------------------------------------------------------------------
    void VersionManager::invalidate_version_infos(const FieldMask &invalid_mask)
    //--------------------------------------------------------------------------
    {
#ifdef DEBUG_LEGION
      assert(!is_owner); // should only be called on remote managers
#endif
      AutoLock m_lock(manager_lock);
#ifdef DEBUG_LEGION
      sanity_check();
#endif
      // This invalidates our local fields
      remote_valid_fields -= invalid_mask;
      filter_version_info(invalid_mask, current_version_infos);
      filter_version_info(invalid_mask, previous_version_infos);
#ifdef DEBUG_LEGION
      sanity_check();
#endif
    }

    //--------------------------------------------------------------------------
    /*static*/ void VersionManager::filter_version_info(const FieldMask &mask,
             LegionMap<VersionID,
                       VersioningSet<VERSION_MANAGER_REF> >::aligned &to_filter)
    //--------------------------------------------------------------------------
    {
      std::vector<VersionID> to_delete;
      for (LegionMap<VersionID,VersioningSet<VERSION_MANAGER_REF> >::aligned::
            iterator vit = to_filter.begin(); vit != to_filter.end(); vit++)
      {
        FieldMask overlap = vit->second.get_valid_mask() & mask;
        if (!overlap)
          continue;
        if (overlap == vit->second.get_valid_mask())
          to_delete.push_back(vit->first);
        else
        {
          std::vector<VersionState*> to_remove;
          for (VersioningSet<VERSION_MANAGER_REF>::iterator it = 
                vit->second.begin(); it != vit->second.end(); it++)
          {
            it->second -= overlap;
            if (!it->second)
              to_remove.push_back(it->first);
          }
          if (!to_remove.empty())
          {
            for (std::vector<VersionState*>::const_iterator it = 
                  to_remove.begin(); it != to_remove.end(); it++)
              vit->second.erase(*it);
            if (vit->second.empty())
              to_delete.push_back(vit->first);
          }
        }
      }
      if (!to_delete.empty())
      {
        for (std::vector<VersionID>::const_iterator it = 
              to_delete.begin(); it != to_delete.end(); it++)
          to_filter.erase(*it);
      }
    }

    //--------------------------------------------------------------------------
    void VersionManager::print_physical_state(RegionTreeNode *arg_node,
                                const FieldMask &capture_mask,
                         LegionMap<LegionColor,FieldMask>::aligned &to_traverse,
                                TreeStateLogger *logger)
    //--------------------------------------------------------------------------
    {
#ifdef DEBUG_LEGION
      assert(node == arg_node);
#endif
      PhysicalState temp_state(node, false/*dummy path only*/);
      logger->log("Versions:");
      logger->down();
      for (LegionMap<VersionID,ManagerVersions>::aligned::const_iterator vit =
            current_version_infos.begin(); vit != 
            current_version_infos.end(); vit++)
      {
        if (capture_mask * vit->second.get_valid_mask())
          continue;
        FieldMask version_fields;
        for (ManagerVersions::iterator it = vit->second.begin();
              it != vit->second.end(); it++)
        {
          FieldMask overlap = capture_mask & it->second;
          if (!overlap)
            continue;
          version_fields |= overlap;
          VersionState *vs = dynamic_cast<VersionState*>(it->first);
          assert(vs != NULL);
          vs->update_physical_state(&temp_state, overlap);
        }
        assert(!!version_fields);
        char *version_buffer = version_fields.to_string();
        logger->log("%lld: %s", vit->first, version_buffer);
        free(version_buffer);
      }
      logger->up();
      temp_state.print_physical_state(capture_mask, to_traverse, logger);
    }

    //--------------------------------------------------------------------------
    VersionState* VersionManager::create_new_version_state(VersionID vid)
    //--------------------------------------------------------------------------
    {
      DistributedID did = runtime->get_available_distributed_id(false);
      return new VersionState(vid, runtime, did, 
          runtime->address_space, node, true/*register now*/);
    }

    //--------------------------------------------------------------------------
    RtEvent VersionManager::send_remote_advance(const FieldMask &advance_mask,
                                                bool update_parent_state,
                                                UniqueID logical_context_uid,
                                                bool dedup_opens,
                                                ProjectionEpochID open_epoch,
                                                bool dedup_advances,
                                                ProjectionEpochID advance_epoch,
                                                const FieldMask *dirty_previous,
                                                const ProjectionInfo *proj_info)
    //--------------------------------------------------------------------------
    {
#ifdef DEBUG_LEGION
      assert(!is_owner);
#endif
      RtUserEvent remote_advance = Runtime::create_rt_user_event();
      Serializer rez;
      {
        RezCheck z(rez);
        rez.serialize(remote_advance);
        rez.serialize(logical_context_uid);
        rez.serialize(current_context->get_context_uid());
        if (node->is_region())
        {
          rez.serialize<bool>(true);
          rez.serialize(node->as_region_node()->handle);
        }
        else
        {
          rez.serialize<bool>(false);
          rez.serialize(node->as_partition_node()->handle);
        }
        rez.serialize(advance_mask);
        rez.serialize<bool>(update_parent_state);
        rez.serialize<bool>(dedup_opens);
        if (dedup_opens)
          rez.serialize(open_epoch);
        rez.serialize<bool>(dedup_advances);
        if (dedup_advances)
          rez.serialize(advance_epoch);
        if (dirty_previous != NULL)
        {
          rez.serialize<bool>(true);
          rez.serialize(*dirty_previous);
        }
        else
          rez.serialize<bool>(false);
        if (proj_info != NULL)
        {
          rez.serialize<bool>(true);
          // Only need to pack the projection epochs
          proj_info->pack_epochs(rez);
        }
        else
          rez.serialize<bool>(false);
      }
      runtime->send_version_manager_advance(owner_space, rez);
      return remote_advance;
    }

    //--------------------------------------------------------------------------
    /*static*/ void VersionManager::handle_remote_advance(Deserializer &derez,
                                  Runtime *runtime, AddressSpaceID source_space)
    //--------------------------------------------------------------------------
    {
      DerezCheck z(derez);
      RtUserEvent done_event;
      derez.deserialize(done_event);
      UniqueID logical_context_uid;
      derez.deserialize(logical_context_uid);
      UniqueID physical_context_uid;
      derez.deserialize(physical_context_uid);
      bool is_region;
      derez.deserialize(is_region);
      RegionTreeNode *node;
      if (is_region)
      {
        LogicalRegion handle;
        derez.deserialize(handle);
        node = runtime->forest->get_node(handle);
      }
      else
      {
        LogicalPartition handle;
        derez.deserialize(handle);
        node = runtime->forest->get_node(handle);
      }
      FieldMask advance_mask;
      derez.deserialize(advance_mask);
      bool update_parent;
      derez.deserialize(update_parent);
      bool dedup_opens;
      derez.deserialize(dedup_opens);
      ProjectionEpochID open_epoch = 0;
      if (dedup_opens)
        derez.deserialize(open_epoch);
      bool dedup_advances;
      derez.deserialize(dedup_advances);
      ProjectionEpochID advance_epoch = 0;
      if (dedup_advances)
        derez.deserialize(advance_epoch);
      bool has_dirty_previous;
      derez.deserialize(has_dirty_previous);
      FieldMask dirty_previous;
      if (has_dirty_previous)
        derez.deserialize(dirty_previous);
      bool has_proj_info;
      derez.deserialize(has_proj_info);
      ProjectionInfo proj_info;
      if (has_proj_info)
        proj_info.unpack_epochs(derez);

      InnerContext *context = runtime->find_context(physical_context_uid);
      ContextID ctx = context->get_context_id();
      VersionManager &manager = node->get_current_version_manager(ctx);
      std::set<RtEvent> done_preconditions;
      manager.advance_versions(advance_mask, logical_context_uid, context, 
                               update_parent, source_space, done_preconditions, 
                               dedup_opens, open_epoch, 
                               dedup_advances, advance_epoch,
                               has_dirty_previous ? &dirty_previous : NULL,
                               has_proj_info ? &proj_info : NULL);
      if (!done_preconditions.empty())
        Runtime::trigger_event(done_event, 
            Runtime::merge_events(done_preconditions));
      else
        Runtime::trigger_event(done_event);
    }

    //--------------------------------------------------------------------------
    RtEvent VersionManager::send_remote_invalidate(AddressSpaceID target,
                                               const FieldMask &invalidate_mask)
    //--------------------------------------------------------------------------
    {
#ifdef DEBUG_LEGION
      assert(is_owner); // should only be called from the owner
#endif
      RtUserEvent remote_invalidate = Runtime::create_rt_user_event();
      Serializer rez;
      {
        RezCheck z(rez);
        rez.serialize(remote_invalidate);
        rez.serialize(current_context->get_context_uid());
        if (node->is_region())
        {
          rez.serialize<bool>(true);
          rez.serialize(node->as_region_node()->handle);
        }
        else
        {
          rez.serialize<bool>(false);
          rez.serialize(node->as_partition_node()->handle);
        }
        rez.serialize(invalidate_mask);
      }
      runtime->send_version_manager_invalidate(target, rez);
      return remote_invalidate;
    }

    //--------------------------------------------------------------------------
    /*static*/ void VersionManager::handle_remote_invalidate(
                                          Deserializer &derez, Runtime *runtime)
    //--------------------------------------------------------------------------
    {
      DerezCheck z(derez);
      RtUserEvent done_event;
      derez.deserialize(done_event);
      UniqueID context_uid;
      derez.deserialize(context_uid);
      bool is_region;
      derez.deserialize(is_region);
      RegionTreeNode *node;
      if (is_region)
      {
        LogicalRegion handle;
        derez.deserialize(handle);
        node = runtime->forest->get_node(handle);
      }
      else
      {
        LogicalPartition handle;
        derez.deserialize(handle);
        node = runtime->forest->get_node(handle);
      }
      FieldMask invalidate_mask;
      derez.deserialize(invalidate_mask);

      InnerContext *context = runtime->find_context(context_uid);
      ContextID ctx = context->get_context_id();
      VersionManager &manager = node->get_current_version_manager(ctx);
      manager.invalidate_version_infos(invalidate_mask);
      Runtime::trigger_event(done_event);
    }

    //--------------------------------------------------------------------------
    RtEvent VersionManager::send_remote_version_request(FieldMask request_mask,
                                                std::set<RtEvent> &ready_events)
    //--------------------------------------------------------------------------
    {
#ifdef DEBUG_LEGION
      assert(!is_owner); // better be a remote copy
#endif
      RtUserEvent local_request;
      std::set<RtEvent> preconditions;
      {
        // First check to see what if any outstanding requests we have
        AutoLock m_lock(manager_lock);
        for (LegionMap<RtUserEvent,FieldMask>::aligned::const_iterator it =
              outstanding_requests.begin(); it != 
              outstanding_requests.end(); it++)
        {
          if (it->second * request_mask)
            continue;
          preconditions.insert(it->first);
          request_mask -= it->second;
          if (!request_mask)
            break;
        }
        if (!!request_mask)
        {
          local_request = Runtime::create_rt_user_event();
          outstanding_requests[local_request] = request_mask;
        }
      }
      if (!!request_mask)
      {
        // Send the local request
        Serializer rez;
        {
          RezCheck z(rez);
          // Send a pointer to this object for the response
          rez.serialize(this);
          // Need this for when we do the unpack
          rez.serialize(&ready_events);
          rez.serialize(local_request);
          rez.serialize(current_context->get_context_uid());
          if (node->is_region())
          {
            rez.serialize<bool>(true);
            rez.serialize(node->as_region_node()->handle);
          }
          else
          {
            rez.serialize<bool>(false);
            rez.serialize(node->as_partition_node()->handle);
          }
          rez.serialize(request_mask);
        }
        runtime->send_version_manager_request(owner_space, rez);
      }
      if (!preconditions.empty())
      {
        // Add the local request if there is one
        if (local_request.exists())
          preconditions.insert(local_request);
        return Runtime::merge_events(preconditions);
      }
#ifdef DEBUG_LEGION
      assert(local_request.exists()); // better have an event
#endif
      return local_request;
    }

    //--------------------------------------------------------------------------
    /*static*/ void VersionManager::handle_request(Deserializer &derez,
                                  Runtime *runtime, AddressSpaceID source_space)
    //--------------------------------------------------------------------------
    {
      DerezCheck z(derez);
      VersionManager *remote_manager;
      derez.deserialize(remote_manager);
      std::set<RtEvent> *applied_events;
      derez.deserialize(applied_events);
      RtUserEvent done_event;
      derez.deserialize(done_event);
      UniqueID context_uid;
      derez.deserialize(context_uid);
      bool is_region;
      derez.deserialize(is_region);
      RegionTreeNode *node;
      if (is_region)
      {
        LogicalRegion handle;
        derez.deserialize(handle);
        node = runtime->forest->get_node(handle);
      }
      else
      {
        LogicalPartition handle;
        derez.deserialize(handle);
        node = runtime->forest->get_node(handle);
      }     
      FieldMask request_mask;
      derez.deserialize(request_mask);

      InnerContext *context = runtime->find_context(context_uid);
      ContextID ctx = context->get_context_id();
      VersionManager &manager = node->get_current_version_manager(ctx);
      Serializer rez;
      {
        RezCheck z(rez);
        rez.serialize(remote_manager);
        rez.serialize(applied_events);
        rez.serialize(done_event);
        rez.serialize(request_mask);
        manager.pack_response(rez, source_space, request_mask);
      }
      runtime->send_version_manager_response(source_space, rez);
    }

    //--------------------------------------------------------------------------
    void VersionManager::pack_response(Serializer &rez, AddressSpaceID target,
                                       const FieldMask &request_mask)
    //--------------------------------------------------------------------------
    {
      // Do most of this in ready only mode
      {
        AutoLock m_lock(manager_lock,1,false/*exclusive*/);
#ifdef DEBUG_LEGION
        sanity_check();
#endif
        LegionMap<VersionState*,FieldMask>::aligned send_infos;
        // Do the current infos first
        find_send_infos(current_version_infos, request_mask, send_infos);
        pack_send_infos(rez, send_infos);
        send_infos.clear();
        // Then do the previous infos
        find_send_infos(previous_version_infos, request_mask, send_infos);
        pack_send_infos(rez, send_infos);
      }
      // Need exclusive access at the end to update the remote information
      AutoLock m_lock(manager_lock);
      remote_valid_fields |= request_mask;
      remote_valid[target] |= request_mask;
    }

    //--------------------------------------------------------------------------
    /*static*/ void VersionManager::find_send_infos(
                   LegionMap<VersionID,
                             VersioningSet<VERSION_MANAGER_REF> >::aligned& 
            version_infos, const FieldMask &request_mask, 
          LegionMap<VersionState*,FieldMask>::aligned& send_infos)
    //--------------------------------------------------------------------------
    {
      for (LegionMap<VersionID,VersioningSet<VERSION_MANAGER_REF> >::aligned::
            const_iterator vit = version_infos.begin(); 
            vit != version_infos.end(); vit++)
      {
        FieldMask overlap = vit->second.get_valid_mask() & request_mask;
        if (!overlap)
          continue;
        for (VersioningSet<VERSION_MANAGER_REF>::iterator it = 
              vit->second.begin(); it != vit->second.end(); it++)
        {
          FieldMask state_overlap = it->second & overlap;
          if (!state_overlap)
            continue;
          send_infos[it->first] = state_overlap;
        }
      }
    }

    //--------------------------------------------------------------------------
    /*static*/ void VersionManager::pack_send_infos(Serializer &rez, const
        LegionMap<VersionState*,FieldMask>::aligned& send_infos)
    //--------------------------------------------------------------------------
    {
      rez.serialize<size_t>(send_infos.size());
      for (LegionMap<VersionState*,FieldMask>::aligned::const_iterator it = 
            send_infos.begin(); it != send_infos.end(); it++)
      {
        rez.serialize(it->first->did);
        rez.serialize(it->second);
      }
    }

    //--------------------------------------------------------------------------
    void VersionManager::unpack_response(Deserializer &derez, RtUserEvent done,
                                         const FieldMask &update_mask,
                                         std::set<RtEvent> *applied_events)
    //--------------------------------------------------------------------------
    {
      // Unpack all our version states
      LegionMap<VersionState*,FieldMask>::aligned current_update;
      LegionMap<VersionState*,FieldMask>::aligned previous_update;
      std::set<RtEvent> preconditions;
      unpack_send_infos(derez, current_update, runtime, preconditions);
      unpack_send_infos(derez, previous_update, runtime, preconditions);
      // If we have any preconditions here we must wait
      if (!preconditions.empty())
      {
        RtEvent wait_on = Runtime::merge_events(preconditions);
        wait_on.lg_wait();
      }
      // Take our lock and apply our updates
      {
        AutoLock m_lock(manager_lock);
#ifdef DEBUG_LEGION
        sanity_check();
#endif
        merge_send_infos(current_version_infos, current_update);
        merge_send_infos(previous_version_infos, previous_update);
        // Update the remote valid fields
        remote_valid_fields |= update_mask;
        // Remove our outstanding request
#ifdef DEBUG_LEGION
        assert(outstanding_requests.find(done) != outstanding_requests.end());
        sanity_check();
#endif
        outstanding_requests.erase(done);
      }
      // Now we can trigger our done event
      Runtime::trigger_event(done);
    }

    //--------------------------------------------------------------------------
    /*static*/ void VersionManager::unpack_send_infos(Deserializer &derez,
                            LegionMap<VersionState*,FieldMask>::aligned &infos,
                            Runtime *runtime, std::set<RtEvent> &preconditions)
    //--------------------------------------------------------------------------
    {
      size_t num_states;
      derez.deserialize(num_states);
      for (unsigned idx = 0; idx < num_states; idx++)
      {
        DistributedID did;
        derez.deserialize(did);
        FieldMask valid_mask;
        derez.deserialize(valid_mask);
        RtEvent ready;
        VersionState *state = runtime->find_or_request_version_state(did,ready);
        if (ready.exists())
          preconditions.insert(ready);
        infos[state] = valid_mask;
      }
    }

    //--------------------------------------------------------------------------
    /*static*/ void VersionManager::merge_send_infos(
        LegionMap<VersionID,
                  VersioningSet<VERSION_MANAGER_REF> >::aligned& target_infos,
        const LegionMap<VersionState*,FieldMask>::aligned &source_infos)
    //--------------------------------------------------------------------------
    {
      for (LegionMap<VersionState*,FieldMask>::aligned::const_iterator
            it = source_infos.begin(); it != source_infos.end(); it++)
        target_infos[it->first->version_number].insert(it->first, it->second);
    }

    //--------------------------------------------------------------------------
    /*static*/ void VersionManager::handle_response(Deserializer &derez)
    //--------------------------------------------------------------------------
    {
      DerezCheck z(derez);
      VersionManager *local_manager;
      derez.deserialize(local_manager);
      std::set<RtEvent> *applied_events;
      derez.deserialize(applied_events);
      RtUserEvent done_event;
      derez.deserialize(done_event);
      FieldMask update_mask;
      derez.deserialize(update_mask);
      local_manager->unpack_response(derez, done_event, 
                                     update_mask, applied_events);
    }

    //--------------------------------------------------------------------------
    void VersionManager::sanity_check(void)
    //--------------------------------------------------------------------------
    {
      // This code is a sanity check that each field appears for at most
      // one version number
      FieldMask current_version_fields;
      for (LegionMap<VersionID,ManagerVersions>::aligned::const_iterator vit =
            current_version_infos.begin(); vit != 
            current_version_infos.end(); vit++)
      {
        const ManagerVersions &info = vit->second;
        assert(!info.empty());
        // Make sure each field appears once in each version state info
        FieldMask local_version_fields;
        for (ManagerVersions::iterator it = vit->second.begin();
              it != vit->second.end(); it++)
        {
          assert(!!it->second); // better not be empty
          assert(local_version_fields * it->second); // better not overlap
          local_version_fields |= it->second;
        }
        // They can overapproximate if there is more than one
        if (info.size() > 1)
          assert(!(local_version_fields - info.get_valid_mask()));
        else
          assert(info.get_valid_mask() == local_version_fields); // beter match
        // Should not overlap with other fields in the current version
        assert(current_version_fields * local_version_fields);
        current_version_fields |= local_version_fields;
      }
      FieldMask previous_version_fields;
      for (LegionMap<VersionID,ManagerVersions>::aligned::const_iterator vit =
            previous_version_infos.begin(); vit != 
            previous_version_infos.end(); vit++)
      {
        const ManagerVersions &info = vit->second;
        assert(!info.empty());
        // Make sure each field appears once in each version state info
        FieldMask local_version_fields;
        for (ManagerVersions::iterator it = vit->second.begin();
              it != vit->second.end(); it++)
        {
          assert(!!it->second); // better not be empty
          assert(local_version_fields * it->second); // better not overlap
          local_version_fields |= it->second;
        }
        // They can overapproxminate if there is more than one
        if (info.size() > 1)
          assert(!(local_version_fields - info.get_valid_mask()));
        else
          assert(info.get_valid_mask() == local_version_fields); // beter match
        // Should not overlap with other fields in the current version
        assert(previous_version_fields * local_version_fields);
        previous_version_fields |= local_version_fields;
      }
    }

    /////////////////////////////////////////////////////////////
    // Version State 
    /////////////////////////////////////////////////////////////

    //--------------------------------------------------------------------------
    VersionState::VersionState(VersionID vid, Runtime *rt, DistributedID id,
                               AddressSpaceID own_sp, 
                               RegionTreeNode *node, bool register_now)
      : DistributedCollectable(rt, id, own_sp, register_now), 
        version_number(vid), logical_node(node), 
        state_lock(Reservation::create_reservation())
#ifdef DEBUG_LEGION
        , currently_active(true), currently_valid(true)
#endif
    //--------------------------------------------------------------------------
    {
      // If we are not the owner, add a valid reference
      if (!is_owner())
        add_base_valid_ref(REMOTE_DID_REF);
#ifdef LEGION_GC
      log_garbage.info("GC Version State %lld %d", 
          LEGION_DISTRIBUTED_ID_FILTER(did), local_space);
#endif
    }

    //--------------------------------------------------------------------------
    VersionState::VersionState(const VersionState &rhs)
      : DistributedCollectable(rhs.runtime, rhs.did,
                               rhs.owner_space, false/*register now*/),
        version_number(0), logical_node(NULL)
    //--------------------------------------------------------------------------
    {
      // should never be called
      assert(false);
    }

    //--------------------------------------------------------------------------
    VersionState::~VersionState(void)
    //--------------------------------------------------------------------------
    {
      if (is_owner() && registered_with_runtime)
        unregister_with_runtime(DEFAULT_VIRTUAL_CHANNEL);
      state_lock.destroy_reservation();
      state_lock = Reservation::NO_RESERVATION;
#ifdef DEBUG_LEGION
      if (is_owner())
        assert(!currently_valid);
#endif 
#ifdef LEGION_GC
      log_garbage.info("GC Deletion %lld %d", 
          LEGION_DISTRIBUTED_ID_FILTER(did), local_space);
#endif
    }

    //--------------------------------------------------------------------------
    VersionState& VersionState::operator=(const VersionState &rhs)
    //--------------------------------------------------------------------------
    {
      // should never be called
      assert(false);
      return *this;
    }

    //--------------------------------------------------------------------------
    void VersionState::initialize(ApEvent term_event, const RegionUsage &usage,
                                  const FieldMask &user_mask,
                                  const InstanceSet &targets,
                                  InnerContext *context, unsigned init_index,
                                 const std::vector<LogicalView*> &corresponding,
                                  std::set<RtEvent> &applied_events)
    //--------------------------------------------------------------------------
    {
#ifdef DEBUG_LEGION
      assert(is_owner());
      assert(currently_valid);
#endif
      const UniqueID init_op_id = context->get_unique_id();
      WrapperReferenceMutator mutator(applied_events);
      for (unsigned idx = 0; idx < targets.size(); idx++)
      {
        LogicalView *new_view = corresponding[idx];
#ifdef DEBUG_LEGION
        if (new_view->is_materialized_view())
          assert(!new_view->as_materialized_view()->
              manager->is_virtual_instance());
#endif
        const FieldMask &view_mask = targets[idx].get_valid_fields();
        if (new_view->is_instance_view())
        {
          InstanceView *inst_view = new_view->as_instance_view();
          if (inst_view->is_reduction_view())
          {
            ReductionView *view = inst_view->as_reduction_view();
            LegionMap<ReductionView*,FieldMask,VALID_REDUCTION_ALLOC>::
              track_aligned::iterator finder = reduction_views.find(view); 
            if (finder == reduction_views.end())
            {
              new_view->add_nested_valid_ref(did, &mutator);
              reduction_views[view] = view_mask;
            }
            else
              finder->second |= view_mask;
            reduction_mask |= view_mask;
            inst_view->add_initial_user(term_event, usage, view_mask,
                                        init_op_id, init_index);
          }
          else
          {
            LegionMap<LogicalView*,FieldMask,VALID_VIEW_ALLOC>::
              track_aligned::iterator finder = valid_views.find(new_view);
            if (finder == valid_views.end())
            {
              new_view->add_nested_valid_ref(did, &mutator);
              valid_views[new_view] = view_mask;
            }
            else
              finder->second |= view_mask;
            if (HAS_WRITE(usage))
              dirty_mask |= view_mask;
            inst_view->add_initial_user(term_event, usage, view_mask,
                                        init_op_id, init_index);
          }
        }
        else
        {
#ifdef DEBUG_LEGION
          assert(!term_event.exists());
#endif
          LegionMap<LogicalView*,FieldMask,VALID_VIEW_ALLOC>::
              track_aligned::iterator finder = valid_views.find(new_view);
          if (finder == valid_views.end())
          {
            new_view->add_nested_valid_ref(did, &mutator);
            valid_views[new_view] = view_mask;
          }
          else
            finder->second |= view_mask;
          if (HAS_WRITE(usage))
            dirty_mask |= view_mask;
          // Don't add a user since this is a deferred view and
          // we can't access it anyway
        }
      }
      update_fields |= user_mask;
    }

    //--------------------------------------------------------------------------
    void VersionState::update_path_only_state(PhysicalState *state,
                                             const FieldMask &update_mask) const
    //--------------------------------------------------------------------------
    {
      DETAILED_PROFILER(logical_node->context->runtime,
                        VERSION_STATE_UPDATE_PATH_ONLY_CALL);
      // We're reading so we only the need the lock in read-only mode
      AutoLock s_lock(state_lock,1,false/*exclusive*/);
      // If we are premapping, we only need to update the dirty bits
      // and the valid instance views 
      if (!!dirty_mask)
        state->dirty_mask |= (dirty_mask & update_mask);
      for (LegionMap<LogicalView*,FieldMask,VALID_VIEW_ALLOC>::
            track_aligned::const_iterator it = valid_views.begin();
            it != valid_views.end(); it++)
      {
        FieldMask overlap = it->second & update_mask;
        if (!overlap)
          continue;
        LegionMap<LogicalView*,FieldMask,VALID_VIEW_ALLOC>::track_aligned::
          iterator finder = state->valid_views.find(it->first);
        if (finder == state->valid_views.end())
          state->valid_views[it->first] = overlap;
        else
          finder->second |= overlap;
      }
    }

    //--------------------------------------------------------------------------
    void VersionState::update_physical_state(PhysicalState *state,
                                             const FieldMask &update_mask) const
    //--------------------------------------------------------------------------
    {
      DETAILED_PROFILER(logical_node->context->runtime,
                        VERSION_STATE_UPDATE_PATH_ONLY_CALL);
      // We're reading so we only the need the lock in read-only mode
      AutoLock s_lock(state_lock,1,false/*exclusive*/);
      if (!!dirty_mask)
        state->dirty_mask |= (dirty_mask & update_mask);
      FieldMask reduction_update = reduction_mask & update_mask;
      if (!!reduction_update)
        state->reduction_mask |= reduction_update;
      for (LegionMap<LogicalView*,FieldMask,VALID_VIEW_ALLOC>::
            track_aligned::const_iterator it = valid_views.begin();
            it != valid_views.end(); it++)
      {
        FieldMask overlap = it->second & update_mask;
        if (!overlap && !it->first->has_space(update_mask))
          continue;
        LegionMap<LogicalView*,FieldMask,VALID_VIEW_ALLOC>::track_aligned::
          iterator finder = state->valid_views.find(it->first);
        if (finder == state->valid_views.end())
          state->valid_views[it->first] = overlap;
        else
          finder->second |= overlap;
      }
      if (!!reduction_update)
      {
        for (LegionMap<ReductionView*,FieldMask,VALID_REDUCTION_ALLOC>::
              track_aligned::const_iterator it = reduction_views.begin();
              it != reduction_views.end(); it++)
        {
          FieldMask overlap = it->second & update_mask; 
          if (!overlap)
            continue;
          LegionMap<ReductionView*,FieldMask,VALID_REDUCTION_ALLOC>::
            track_aligned::iterator finder = 
              state->reduction_views.find(it->first);
          if (finder == state->reduction_views.end())
            state->reduction_views[it->first] = overlap;
          else
            finder->second |= overlap;
        }
      }
    }

    //--------------------------------------------------------------------------
    void VersionState::perform_disjoint_close(InterCloseOp *op, unsigned index,
                     InnerContext *context, const FieldMask &closing_mask) const
    //--------------------------------------------------------------------------
    {
      // Need the lock in read only mode to access these data structures
      AutoLock s_lock(state_lock,1,false/*exclusive*/);
      for (LegionMap<LegionColor,StateVersions>::aligned::const_iterator cit =
            open_children.begin(); cit != open_children.end(); cit++)
      {
        FieldMask child_overlap = closing_mask & cit->second.get_valid_mask();
        if (!child_overlap)
          continue;
        RegionTreeNode *child_node = logical_node->get_tree_child(cit->first);
        InterCloseOp::DisjointCloseInfo *info = 
          op->find_disjoint_close_child(index, child_node);
        // If we don't care about this child because of control
        // replication then we can keep going
        if (info == NULL)
          continue;
        // Find the version state infos that we need
        for (StateVersions::iterator it = cit->second.begin();
              it != cit->second.end(); it++)
        {
          FieldMask overlap = it->second & child_overlap;
          if (!overlap)
            continue;
          info->close_mask |= overlap;
          // Request the final version of the state
          it->first->request_final_version_state(context, overlap,
                                                 info->ready_events);
          info->version_info.add_current_version(it->first, overlap,
                                                 false/*path only*/);
        }
      }
    }

    //--------------------------------------------------------------------------
    void VersionState::merge_physical_state(const PhysicalState *state,
                                            const FieldMask &merge_mask,
                                          std::set<RtEvent> &applied_conditions)
    //--------------------------------------------------------------------------
    {
      DETAILED_PROFILER(logical_node->context->runtime,
                        VERSION_STATE_MERGE_PHYSICAL_STATE_CALL);
#ifdef DEBUG_LEGION
      assert(currently_valid);
#endif
      WrapperReferenceMutator mutator(applied_conditions);
      AutoLock s_lock(state_lock);
      if (!!state->dirty_mask)
        dirty_mask |= (state->dirty_mask & merge_mask);
      FieldMask reduction_merge = state->reduction_mask & merge_mask;
      if (!!reduction_merge)
        reduction_mask |= reduction_merge;
      for (LegionMap<LogicalView*,FieldMask,VALID_VIEW_ALLOC>::
            track_aligned::const_iterator it = state->valid_views.begin();
            it != state->valid_views.end(); it++)
      {
#ifdef DEBUG_LEGION
        if (it->first->is_materialized_view())
          assert(!it->first->as_materialized_view()->
              manager->is_virtual_instance());
#endif
        FieldMask overlap = it->second & merge_mask;
        if (!overlap)
          continue;
        LegionMap<LogicalView*,FieldMask,VALID_VIEW_ALLOC>::
          track_aligned::iterator finder = valid_views.find(it->first);
        if (finder == valid_views.end())
        {
#ifdef DEBUG_LEGION
          assert(currently_valid);
#endif
          it->first->add_nested_valid_ref(did, &mutator);
          valid_views[it->first] = overlap;
        }
        else
          finder->second |= overlap;
      }
      if (!!reduction_merge)
      {
        for (LegionMap<ReductionView*,FieldMask,VALID_REDUCTION_ALLOC>::
              track_aligned::const_iterator it = state->reduction_views.begin();
              it != state->reduction_views.end(); it++)
        {
          FieldMask overlap = it->second & merge_mask;
          if (!overlap)
            continue;
          LegionMap<ReductionView*,FieldMask,VALID_REDUCTION_ALLOC>::
            track_aligned::iterator finder = reduction_views.find(it->first);
          if (finder == reduction_views.end())
          {
#ifdef DEBUG_LEGION
            assert(currently_valid);
#endif
            it->first->add_nested_valid_ref(did, &mutator);
            reduction_views[it->first] = overlap;
          }
          else
            finder->second |= overlap;
        }
      }
      // Tell our owner node that we have valid data
      if (!is_owner() && !update_fields)
        send_valid_notification(applied_conditions);
      update_fields |= merge_mask;
    }

    //--------------------------------------------------------------------------
    void VersionState::reduce_open_children(const LegionColor child_color,
                                            const FieldMask &update_mask,
                                            VersioningSet<> &new_states,
                                            std::set<RtEvent> &applied_events,
                                            bool need_lock, bool local_update)
    //--------------------------------------------------------------------------
    {
      if (need_lock)
      {
        // Hold the lock in exclusive mode since we might change things
        AutoLock s_lock(state_lock);
        reduce_open_children(child_color, update_mask, new_states, 
                             applied_events, false/*need lock*/, local_update);
        return;
      }
      WrapperReferenceMutator mutator(applied_events);
      LegionMap<LegionColor,StateVersions>::aligned::iterator finder =
        open_children.find(child_color);
      // We only have to do insertions if the entry didn't exist before
      // or its fields are disjoint with the update mask
      if ((finder == open_children.end()) || 
          (finder->second.get_valid_mask() * update_mask))
      {
        // Otherwise we can just insert these
        // but we only insert the ones for our fields
        StateVersions &local_states = (finder == open_children.end()) ? 
          open_children[child_color] : finder->second;
        for (VersioningSet<>::iterator it = new_states.begin();
              it != new_states.end(); it++)
        {
          FieldMask overlap = it->second & update_mask;
          if (!overlap)
            continue;
          local_states.insert(it->first, overlap, &mutator);
        }
      }
      else
        finder->second.reduce(update_mask, new_states, &mutator);
      if (local_update)
      {
        // Tell our owner node that we have valid data
        if (!is_owner() && !update_fields)
          send_valid_notification(applied_events);
        // Update the valid fields
        update_fields |= update_mask;
      }
    }

    //--------------------------------------------------------------------------
    void VersionState::send_valid_notification(
                                        std::set<RtEvent> &applied_events) const
    //--------------------------------------------------------------------------
    {
#ifdef DEBUG_LEGION
      assert(!is_owner());
#endif
      RtUserEvent done_event = Runtime::create_rt_user_event();
      Serializer rez;
      {
        RezCheck z(rez);
        rez.serialize(did);
        rez.serialize(done_event);
      }
      runtime->send_version_state_valid_notification(owner_space, rez);
      applied_events.insert(done_event);
    }

    //--------------------------------------------------------------------------
    void VersionState::handle_version_state_valid_notification(
                                                          AddressSpaceID source)
    //--------------------------------------------------------------------------
    {
      AutoLock s_lock(state_lock);
      remote_valid_instances.add(source);
    }

    //--------------------------------------------------------------------------
    /*static*/ void VersionState::process_version_state_valid_notification(
                   Deserializer &derez, Runtime *runtime, AddressSpaceID source)
    //--------------------------------------------------------------------------
    {
      DerezCheck z(derez);
      DistributedID did;
      derez.deserialize(did);
      RtUserEvent done;
      derez.deserialize(done);
      DistributedCollectable *target = 
        runtime->find_distributed_collectable(did);
#ifdef DEBUG_LEGION
      VersionState *vs = dynamic_cast<VersionState*>(target);
      assert(vs != NULL);
#else
      VersionState *vs = static_cast<VersionState*>(target);
#endif
      vs->handle_version_state_valid_notification(source);
      Runtime::trigger_event(done);
    }

    //--------------------------------------------------------------------------
    void VersionState::notify_active(ReferenceMutator *mutator)
    //--------------------------------------------------------------------------
    {
      // Do nothing 
    }

    //--------------------------------------------------------------------------
    void VersionState::notify_inactive(ReferenceMutator *mutator)
    //--------------------------------------------------------------------------
    {
      // Do nothing 
    }

    //--------------------------------------------------------------------------
    void VersionState::notify_valid(ReferenceMutator *mutator)
    //--------------------------------------------------------------------------
    {
      // Views have their valid references added when they are inserted 
#ifdef DEBUG_LEGION
      assert(currently_valid); // should be monotonic
#endif
    }

    //--------------------------------------------------------------------------
    void VersionState::notify_invalid(ReferenceMutator *mutator)
    //--------------------------------------------------------------------------
    {
      AutoLock s_lock(state_lock,1,false/*exclusive*/);
#ifdef DEBUG_LEGION
      // Should be monotonic
      assert(currently_valid);
      currently_valid = false;
#endif
      // When we are no longer valid, remove all valid references to version
      // state objects on remote nodes. 
      // No need to hold the lock since no one else should be accessing us
      if (is_owner() && !remote_instances.empty())
      {
        // If we're the owner, remove our valid references on remote nodes
        UpdateReferenceFunctor<VALID_REF_KIND,false/*add*/> functor(this, NULL);
        map_over_remote_instances(functor);
      }
      // We can clear out our open children since we don't need them anymore
      // which will also remove the valid references
      open_children.clear();
      for (LegionMap<LogicalView*,FieldMask>::aligned::const_iterator it = 
            valid_views.begin(); it != valid_views.end(); it++)
      {
        if (it->first->remove_nested_valid_ref(did, mutator))
          delete it->first;
      }
      for (LegionMap<ReductionView*,FieldMask>::aligned::const_iterator it = 
            reduction_views.begin(); it != reduction_views.end(); it++)
      {
        if (it->first->remove_nested_valid_ref(did, mutator))
          delete it->first;
      }
    }

    //--------------------------------------------------------------------------
    template<VersionState::VersionRequestKind KIND>
    void VersionState::RequestFunctor<KIND>::apply(AddressSpaceID target)
    //--------------------------------------------------------------------------
    {
      // Skip the requestor
      if (target == requestor)
        return;
      RtUserEvent ready_event = Runtime::create_rt_user_event();
      proxy_this->send_version_state_update_request(target, context, 
          requestor, ready_event, mask, KIND);
      preconditions.insert(ready_event);
    }

    //--------------------------------------------------------------------------
    void VersionState::request_children_version_state(InnerContext *context,
                    const FieldMask &req_mask, std::set<RtEvent> &preconditions)
    //--------------------------------------------------------------------------
    {
      DETAILED_PROFILER(context->runtime, VERSION_STATE_REQUEST_CHILDREN_CALL);
#ifdef DEBUG_LEGION
      assert(context != NULL);
#endif
      if (is_owner())
      {
        // We are the owner node so see if we need to do any reequests
        // to remote nodes to get our valid data
        AutoLock s_lock(state_lock);
        if (!remote_valid_instances.empty())
        {
          // We always have to request these from scratch for
          // disjoint closes in case we do several of them
          // If we still have remaining fields, we have to send requests to
          // all the other nodes asking for their data
          std::set<RtEvent> local_preconditions;
          RequestFunctor<CHILD_VERSION_REQUEST> functor(this, context, 
              local_space, req_mask, local_preconditions);
          remote_valid_instances.map(functor);
          RtEvent ready_event = Runtime::merge_events(local_preconditions);
          preconditions.insert(ready_event);
        }
        // otherwise we're the only copy so there is nothing to do
      }
      else
      {
        // We are not the owner so figure out which fields we still need to
        // send a request for
        RtUserEvent ready_event = Runtime::create_rt_user_event();
        send_version_state_update_request(owner_space, context, local_space,
            ready_event, req_mask, CHILD_VERSION_REQUEST);
        // Save the event indicating when the fields will be ready
        preconditions.insert(ready_event);
      }
    }

    //--------------------------------------------------------------------------
    void VersionState::request_initial_version_state(InnerContext *context,
                const FieldMask &request_mask, std::set<RtEvent> &preconditions)
    //--------------------------------------------------------------------------
    {
      DETAILED_PROFILER(context->runtime, VERSION_STATE_REQUEST_INITIAL_CALL);
#ifdef DEBUG_LEGION
      assert(context != NULL);
#endif
      FieldMask needed_fields = request_mask;
      if (is_owner())
      {
        // We're the owner, if we have remote copies then send a 
        // request to them for the needed fields
        AutoLock s_lock(state_lock);
        if (!remote_valid_instances.empty())
        {
          for (LegionMap<RtEvent,FieldMask>::aligned::const_iterator it = 
                initial_events.begin(); it != initial_events.end(); it++)
          {
            FieldMask overlap = it->second & needed_fields;
            if (!overlap)
              continue;
            preconditions.insert(it->first);
            needed_fields -= overlap;
            if (!needed_fields)
              return; 
          }
          // If we still have remaining fields, we have to send requests to
          // all the other nodes asking for their data
          if (!!needed_fields)
          {
            std::set<RtEvent> local_preconditions;
            RequestFunctor<INITIAL_VERSION_REQUEST> functor(this, context,
                local_space, needed_fields, local_preconditions);
            remote_valid_instances.map(functor);
            RtEvent ready_event = Runtime::merge_events(local_preconditions);
            preconditions.insert(ready_event);
          }
        }
        // Otherwise no one has anything so we are done
      }
      else
      {
        AutoLock s_lock(state_lock);
        // Figure out which requests we haven't sent yet
        for (LegionMap<RtEvent,FieldMask>::aligned::const_iterator it = 
              initial_events.begin(); it != initial_events.end(); it++)
        {
          FieldMask overlap = needed_fields & it->second;
          if (!overlap)
            continue;
          preconditions.insert(it->first);
          needed_fields -= overlap;
          if (!needed_fields)
            return;
        }
        // If we still have remaining fields, make a new event and 
        // send a request to the intial owner
        if (!!needed_fields)
        {
          RtUserEvent ready_event = Runtime::create_rt_user_event();
          send_version_state_update_request(owner_space, context, local_space,
              ready_event, needed_fields, INITIAL_VERSION_REQUEST);
          // Save the event indicating when the fields will be ready
          initial_events[ready_event] = needed_fields;
          preconditions.insert(ready_event);
        }
      }
    }

    //--------------------------------------------------------------------------
    void VersionState::request_final_version_state(InnerContext *context,
                    const FieldMask &req_mask, std::set<RtEvent> &preconditions)
    //--------------------------------------------------------------------------
    {
      DETAILED_PROFILER(context->runtime, VERSION_STATE_REQUEST_FINAL_CALL);
#ifdef DEBUG_LEGION
      assert(context != NULL);
#endif
      if (is_owner())
      {
        // We are the owner node so see if we need to do any reequests
        // to remote nodes to get our valid data
        AutoLock s_lock(state_lock);
        if (!remote_valid_instances.empty())
        {
          // Figure out which fields we need to request
          FieldMask remaining_mask = req_mask;
          for (LegionMap<RtEvent,FieldMask>::aligned::const_iterator it = 
                final_events.begin(); it != final_events.end(); it++)
          {
            FieldMask overlap = it->second & remaining_mask;
            if (!overlap)
              continue;
            preconditions.insert(it->first);
            remaining_mask -= overlap;
            if (!remaining_mask)
              return; 
          }
          // If we still have remaining fields, we have to send requests to
          // all the other nodes asking for their data
          if (!!remaining_mask)
          {
            std::set<RtEvent> local_preconditions;
            RequestFunctor<FINAL_VERSION_REQUEST> functor(this, context,
                local_space, remaining_mask, local_preconditions);
            remote_valid_instances.map(functor);
            RtEvent ready_event = Runtime::merge_events(local_preconditions);
            final_events[ready_event] = remaining_mask;
            preconditions.insert(ready_event);
          }
        }
        // otherwise we're the only copy so there is nothing to do
      }
      else
      {
        FieldMask remaining_mask = req_mask;
        // We are not the owner so figure out which fields we still need to
        // send a request for
        AutoLock s_lock(state_lock); 
        for (LegionMap<RtEvent,FieldMask>::aligned::const_iterator it = 
              final_events.begin(); it != final_events.end(); it++)
        {
          FieldMask overlap = it->second & remaining_mask;
          if (!overlap)
            continue;
          preconditions.insert(it->first);
          remaining_mask -= overlap;
          if (!remaining_mask)
            return;
        }
        if (!!remaining_mask)
        {
          RtUserEvent ready_event = Runtime::create_rt_user_event();
          send_version_state_update_request(owner_space, context, local_space,
              ready_event, remaining_mask, FINAL_VERSION_REQUEST);
          // Save the event indicating when the fields will be ready
          final_events[ready_event] = remaining_mask;
          preconditions.insert(ready_event);
        }
      }
    }

    //--------------------------------------------------------------------------
    void VersionState::send_version_state_update(AddressSpaceID target,
                                                InnerContext *context,
                                                const FieldMask &request_mask,
                                                VersionRequestKind request_kind,
                                                RtUserEvent to_trigger)
    //--------------------------------------------------------------------------
    {
      DETAILED_PROFILER(logical_node->context->runtime,
                        VERSION_STATE_SEND_STATE_CALL);
      Serializer rez;
      {
        RezCheck z(rez);
        rez.serialize(did);
        rez.serialize(context);
        rez.serialize(to_trigger);
        rez.serialize(request_mask);
        rez.serialize(request_kind);
        // Hold the lock in read-only mode while iterating these structures
        AutoLock s_lock(state_lock,1,false/*exclusive*/);
        // See if we should send all the fields or just do a partial send
        if (!(update_fields - request_mask))
        {
          // Send everything
          if (request_kind != CHILD_VERSION_REQUEST)
          {
            rez.serialize(dirty_mask);
            rez.serialize(reduction_mask);
          }
          // Only send this if request is for child or final
          if (request_kind != INITIAL_VERSION_REQUEST)
          {
            rez.serialize<size_t>(open_children.size());
            for (LegionMap<LegionColor,StateVersions>::aligned::const_iterator 
                 cit = open_children.begin(); cit != open_children.end(); cit++)
            {
              rez.serialize(cit->first);
              rez.serialize<size_t>(cit->second.size());
              for (StateVersions::iterator it = cit->second.begin();
                    it != cit->second.end(); it++)
              {
                rez.serialize(it->first->did);
                rez.serialize(it->second);
              }
            }
          }
          // Only send this if we are not doing child
          if (request_kind != CHILD_VERSION_REQUEST)
          {
            // Sort the valid views into materialized and deferred
            std::vector<MaterializedView*> materialized;
            std::vector<LogicalView*> deferred;
            for (LegionMap<LogicalView*,FieldMask,VALID_VIEW_ALLOC>::
                  track_aligned::const_iterator it = valid_views.begin(); it !=
                  valid_views.end(); it++)
            {
              if (it->first->is_materialized_view())
              {
                materialized.push_back(it->first->as_materialized_view());
              }
              else
              {
#ifdef DEBUG_LEGION
                assert(it->first->is_deferred_view());
#endif
                deferred.push_back(it->first);
              }
            }
            rez.serialize<size_t>(materialized.size());
            for (std::vector<MaterializedView*>::const_iterator it = 
                  materialized.begin(); it != materialized.end(); it++)
            {
              // Serialize the DID of the manager and not the view
              // it will be converted on the far side to get the
              // proper subview
              rez.serialize((*it)->manager->did);
              rez.serialize(valid_views[*it]);
            }
            rez.serialize<size_t>(deferred.size());
            for (std::vector<LogicalView*>::const_iterator it = 
                  deferred.begin(); it != deferred.end(); it++)
            {
              rez.serialize((*it)->did);
              rez.serialize(valid_views[*it]);
            }
            rez.serialize<size_t>(reduction_views.size());
            for (LegionMap<ReductionView*,FieldMask,VALID_REDUCTION_ALLOC>::
                  track_aligned::const_iterator it = reduction_views.begin();
                  it != reduction_views.end(); it++)
            {
              rez.serialize(it->first->did);
              rez.serialize(it->second);
            }
          }
        }
        else
        {
          // Partial send
          if (request_kind != CHILD_VERSION_REQUEST)
          {
            rez.serialize(dirty_mask & request_mask);
            rez.serialize(reduction_mask & request_mask);
          }
          if (request_kind != INITIAL_VERSION_REQUEST)
          {
            if (!open_children.empty())
            {
              Serializer child_rez;
              size_t count = 0;
              for (LegionMap<LegionColor,StateVersions>::aligned::const_iterator
                    cit = open_children.begin(); 
                    cit != open_children.end(); cit++)
              {
                FieldMask overlap = cit->second.get_valid_mask() & request_mask;
                if (!overlap)
                  continue;
                child_rez.serialize(cit->first);
                Serializer state_rez;
                size_t state_count = 0;
                for (StateVersions::iterator it = cit->second.begin();
                      it != cit->second.end(); it++)
                {
                  FieldMask state_overlap = it->second & overlap;
                  if (!state_overlap)
                    continue;
                  state_rez.serialize(it->first->did);
                  state_rez.serialize(state_overlap);
                  state_count++;
                }
                child_rez.serialize(state_count);
                child_rez.serialize(state_rez.get_buffer(), 
                                    state_rez.get_used_bytes());
                count++;
              }
              rez.serialize(count);
              rez.serialize(child_rez.get_buffer(), child_rez.get_used_bytes());
            }
            else
              rez.serialize<size_t>(0);
          }
          if (request_kind != CHILD_VERSION_REQUEST)
          {
            if (!valid_views.empty())
            {
              // Sort into materialized and deferred
              LegionMap<MaterializedView*,FieldMask>::aligned materialized;
              Serializer valid_rez;
              size_t count = 0;
              for (LegionMap<LogicalView*,FieldMask,VALID_VIEW_ALLOC>::
                    track_aligned::const_iterator it = valid_views.begin(); 
                    it != valid_views.end(); it++)
              {
                FieldMask overlap = it->second & request_mask;
                if (!overlap)
                  continue;
                if (it->first->is_materialized_view())
                {
                  materialized[it->first->as_materialized_view()] = overlap;
                  continue;
                }
#ifdef DEBUG_LEGION
                assert(it->first->is_deferred_view());
#endif
                valid_rez.serialize(it->first->did);
                valid_rez.serialize(overlap);
                count++;
              }
              rez.serialize<size_t>(materialized.size());
              for (LegionMap<MaterializedView*,FieldMask>::aligned::
                    const_iterator it = materialized.begin(); it !=
                    materialized.end(); it++)
              {
                // Serialize the manager DID, it will get converted
                // to the proper subview on the far side
                rez.serialize(it->first->manager->did);
                rez.serialize(it->second);
              }
              rez.serialize(count);
              rez.serialize(valid_rez.get_buffer(), valid_rez.get_used_bytes());
            }
            else
            {
              rez.serialize<size_t>(0); // instance views
              rez.serialize<size_t>(0); // valid views
            }
            if (!reduction_views.empty())
            {
              Serializer reduc_rez;
              size_t count = 0;
              for (LegionMap<ReductionView*,FieldMask,VALID_REDUCTION_ALLOC>::
                    track_aligned::const_iterator it = reduction_views.begin();
                    it != reduction_views.end(); it++)
              {
                FieldMask overlap = it->second & request_mask;
                if (!overlap)
                  continue;
                reduc_rez.serialize(it->first->did);
                reduc_rez.serialize(overlap);
                count++;
              }
              rez.serialize(count);
              rez.serialize(reduc_rez.get_buffer(), reduc_rez.get_used_bytes());
            }
            else
              rez.serialize<size_t>(0);
          }
        }
      }
      runtime->send_version_state_update_response(target, rez);
    }

    //--------------------------------------------------------------------------
    void VersionState::send_version_state_update_request(AddressSpaceID target,
                                                InnerContext *context, 
                                                AddressSpaceID source,
                                                RtUserEvent to_trigger,
                                                const FieldMask &request_mask, 
                                                VersionRequestKind request_kind) 
    //--------------------------------------------------------------------------
    {
#ifdef DEBUG_LEGION
      assert(!!request_mask);
#endif
      Serializer rez;
      {
        RezCheck z(rez);
        rez.serialize(did);
        rez.serialize(source);
        rez.serialize(context);
        rez.serialize(to_trigger);
        rez.serialize(request_kind);
        rez.serialize(request_mask);
      }
      runtime->send_version_state_update_request(target, rez);
    }

    //--------------------------------------------------------------------------
    void VersionState::launch_send_version_state_update(AddressSpaceID target,
                                                InnerContext *context,
                                                RtUserEvent to_trigger, 
                                                const FieldMask &request_mask, 
                                                VersionRequestKind request_kind,
                                                RtEvent precondition)
    //--------------------------------------------------------------------------
    {
#ifdef DEBUG_LEGION
      assert(!!request_mask);
#endif
      SendVersionStateArgs args;
      args.proxy_this = this;
      args.target = target;
      args.context = context;
      args.request_mask = new FieldMask(request_mask);
      args.request_kind = request_kind;
      args.to_trigger = to_trigger;
      // There is imprecision in our tracking of which nodes have valid
      // meta-data for different fields (i.e. we don't track it at all
      // currently), therefore we may get requests for updates that we
      runtime->issue_runtime_meta_task(args, LG_LATENCY_PRIORITY,
                                       NULL/*op*/, precondition);
    }

    //--------------------------------------------------------------------------
    void VersionState::send_version_state(AddressSpaceID target)
    //--------------------------------------------------------------------------
    {
#ifdef DEBUG_LEGION
      assert(is_owner());
#endif
      Serializer rez;
      {
        RezCheck z(rez);
        rez.serialize(did);
        rez.serialize(version_number);
        if (logical_node->is_region())
        {
          rez.serialize<bool>(true);
          rez.serialize(logical_node->as_region_node()->handle);
        }
        else
        {
          rez.serialize<bool>(false);
          rez.serialize(logical_node->as_partition_node()->handle);
        }
      }
      runtime->send_version_state_response(target, rez);
      update_remote_instances(target);
    }

    //--------------------------------------------------------------------------
    /*static*/ void VersionState::handle_version_state_request(
                   Deserializer &derez, Runtime *runtime, AddressSpaceID source)
    //--------------------------------------------------------------------------
    {
      DerezCheck z(derez);
      DistributedID did;
      derez.deserialize(did);
      DistributedCollectable *dc = runtime->find_distributed_collectable(did);
#ifdef DEBUG_LEGION
      VersionState *state = dynamic_cast<VersionState*>(dc);
      assert(state != NULL);
#else
      VersionState *state = static_cast<VersionState*>(dc);
#endif
      state->send_version_state(source);
    }

    //--------------------------------------------------------------------------
    /*static*/ void VersionState::handle_version_state_response(
                   Deserializer &derez, Runtime *runtime, AddressSpaceID source)
    //--------------------------------------------------------------------------
    {
      DerezCheck z(derez);
      DistributedID did;
      derez.deserialize(did);
      VersionID version_number;
      derez.deserialize(version_number);
      bool is_region;
      derez.deserialize(is_region);
      RegionTreeNode *node;
      if (is_region)
      {
        LogicalRegion handle;
        derez.deserialize(handle);
        node = runtime->forest->get_node(handle);
      }
      else
      {
        LogicalPartition handle;
        derez.deserialize(handle);
        node = runtime->forest->get_node(handle);
      }
      void *location;
      VersionState *state = NULL;
      if (runtime->find_pending_collectable_location(did, location))
        state = new(location) VersionState(version_number,
                                           runtime, did, source, 
                                           node, false/*register now*/);
      else
        state = new VersionState(version_number, runtime, did,
                                 source, node, false/*register now*/);
      // Once construction is complete then we do the registration
      state->register_with_runtime(NULL/*no remote registration needed*/);
    }

    //--------------------------------------------------------------------------
    void VersionState::handle_version_state_update_request(
          AddressSpaceID source, InnerContext *context, RtUserEvent to_trigger, 
          VersionRequestKind request_kind, FieldMask &request_mask)
    //--------------------------------------------------------------------------
    {
      DETAILED_PROFILER(logical_node->context->runtime,
                        VERSION_STATE_HANDLE_REQUEST_CALL);
      // If we are the not the owner, the same thing happens no matter what
      if (!is_owner())
      {
        // If we are not the owner, all we have to do is replay with our state
        AutoLock s_lock(state_lock,1,false/*exclusive*/);
        // Check to see if we have valid fields, if not we
        // can trigger the event immediately
        FieldMask overlap = update_fields & request_mask;
        if (!overlap)
          Runtime::trigger_event(to_trigger);
        else if (request_kind == CHILD_VERSION_REQUEST)
        {
          // See if we have any children we need to send
          bool has_children = false;
          for (LegionMap<LegionColor,StateVersions>::aligned::const_iterator 
                it = open_children.begin(); it != open_children.end(); it++)
          {
            if (it->second.get_valid_mask() * overlap)
              continue;
            has_children = true;
            break;
          }
          if (has_children)
            launch_send_version_state_update(source, context, to_trigger, 
                                             overlap, request_kind);
          else // no children so we can trigger now
            Runtime::trigger_event(to_trigger);
        }
        else
        {
#ifdef DEBUG_LEGION
          assert((request_kind == INITIAL_VERSION_REQUEST) || 
                 (request_kind == FINAL_VERSION_REQUEST));
#endif
          launch_send_version_state_update(source, context, to_trigger, 
                                           overlap, request_kind);
        }
      }
      else
      {
        // We're the owner, see if we're doing an initial requst or not 
        if (request_kind == INITIAL_VERSION_REQUEST)
        {
          AutoLock s_lock(state_lock,1,false/*exclusive*/);
          // See if we have any remote instances
          if (!remote_valid_instances.empty())
          {
            // Send notifications to any remote instances
            FieldMask needed_fields;
            RtEvent local_event;
            {
              // See if we have to send any messages
              FieldMask overlap = request_mask & update_fields;
              if (!!overlap)
              {
                needed_fields = request_mask - overlap;
                if (!!needed_fields)
                {
                  // We're going to have send messages so we need a local event
                  RtUserEvent local = Runtime::create_rt_user_event();
                  launch_send_version_state_update(source, context, local,
                                                   overlap, request_kind);
                  local_event = local;
                }
                else // no messages, so do the normal thing
                {
                  launch_send_version_state_update(source, context, to_trigger,
                                                   overlap, request_kind);
                  return; // we're done here
                }
              }
              else
                needed_fields = request_mask; // need all the fields
            }
#ifdef DEBUG_LEGION
            assert(!!needed_fields);
#endif
            std::set<RtEvent> local_preconditions;
            RequestFunctor<INITIAL_VERSION_REQUEST> functor(this, context,
                source, needed_fields, local_preconditions);
            remote_valid_instances.map(functor);
            if (!local_preconditions.empty())
            {
              if (local_event.exists())
                local_preconditions.insert(local_event);
              Runtime::trigger_event(to_trigger,
                  Runtime::merge_events(local_preconditions));
            }
            else
            {
              // Sent no messages
              if (local_event.exists())
                Runtime::trigger_event(to_trigger, local_event);
              else
                Runtime::trigger_event(to_trigger);
            }
          }
          else
          {
            // No remote instances so handle ourselves locally only
            FieldMask overlap = request_mask & update_fields;
            if (!overlap)
              Runtime::trigger_event(to_trigger);
            else
              launch_send_version_state_update(source, context, to_trigger,
                                               overlap, request_kind);
          }
        }
        else
        {
#ifdef DEBUG_LEGION
          assert((request_kind == CHILD_VERSION_REQUEST) || 
                 (request_kind == FINAL_VERSION_REQUEST));
#endif
          AutoLock s_lock(state_lock,1,false/*exclusive*/);
          // We're the owner handling a child or final version request
          // See if we have any remote instances to handle ourselves
          if (!remote_valid_instances.empty())
          {
            std::set<RtEvent> local_preconditions;
            if (request_kind == CHILD_VERSION_REQUEST)
            {
              RequestFunctor<CHILD_VERSION_REQUEST> functor(this, context,
                  source, request_mask, local_preconditions);
              remote_valid_instances.map(functor);
            }
            else
            {
              RequestFunctor<FINAL_VERSION_REQUEST> functor(this, context,
                  source, request_mask, local_preconditions);
              remote_valid_instances.map(functor);
            }
            if (!local_preconditions.empty())
            {
              FieldMask overlap = update_fields & request_mask;
              if (!!overlap)
              {
                RtUserEvent local_event = Runtime::create_rt_user_event();
                launch_send_version_state_update(source, context, local_event, 
                                                 overlap, request_kind);
                local_preconditions.insert(local_event);
              }
              Runtime::trigger_event(to_trigger,
                  Runtime::merge_events(local_preconditions));
            }
            else
            {
              // Didn't send any messages so do the normal path
              FieldMask overlap = update_fields & request_mask;
              if (!overlap)
                Runtime::trigger_event(to_trigger);
              else
                launch_send_version_state_update(source, context, to_trigger,
                                                 overlap, request_kind);
            }
          }
          else // We just have to send our local state
          {
            FieldMask overlap = update_fields & request_mask;
            if (!overlap)
              Runtime::trigger_event(to_trigger);
            else
              launch_send_version_state_update(source, context, to_trigger,
                                               overlap, request_kind);
          }
        }
      }
    }

    //--------------------------------------------------------------------------
    void VersionState::handle_version_state_update_response(
                                                InnerContext *context,
                                                RtUserEvent to_trigger, 
                                                Deserializer &derez,
                                                const FieldMask &update,
                                                VersionRequestKind request_kind)
    //--------------------------------------------------------------------------
    {
      DETAILED_PROFILER(context->runtime, VERSION_STATE_HANDLE_RESPONSE_CALL);
#ifdef DEBUG_LEGION
      assert(currently_valid);
#endif
      std::set<RtEvent> preconditions;
      std::map<LogicalView*,RtEvent> pending_views;
      WrapperReferenceMutator mutator(preconditions);
      {
        // Hold the lock when touching the data structures because we might
        // be getting multiple updates from different locations
        AutoLock s_lock(state_lock); 
        // Check to see what state we are generating, if it is the initial
        // one then we can just do our unpack in-place, otherwise we have
        // to unpack separately and then do a merge.
        const bool in_place = !dirty_mask && !reduction_mask &&
                              open_children.empty() && valid_views.empty() && 
                              reduction_views.empty();
        if (request_kind != CHILD_VERSION_REQUEST)
        {
          // Unpack the dirty and reduction fields
          if (in_place)
          {
            derez.deserialize(dirty_mask);
            derez.deserialize(reduction_mask);
          }
          else
          {
            FieldMask dirty_update;
            derez.deserialize(dirty_update);
            dirty_mask |= dirty_update;

            FieldMask reduction_update;
            derez.deserialize(reduction_update);
            reduction_mask |= reduction_update;
          }
        }
        if (request_kind != INITIAL_VERSION_REQUEST)
        {
          // Unpack the open children
          if (in_place)
          {
            size_t num_children;
            derez.deserialize(num_children);
            for (unsigned idx = 0; idx < num_children; idx++)
            {
              LegionColor child;
              derez.deserialize(child);
              StateVersions &versions = open_children[child]; 
              size_t num_states;
              derez.deserialize(num_states);
              if (num_states == 0)
                continue;
              VersioningSet<> *deferred_children = NULL;
              std::set<RtEvent> deferred_children_events;
              for (unsigned idx2 = 0; idx2 < num_states; idx2++)
              {
                DistributedID did;
                derez.deserialize(did);
                RtEvent state_ready;
                VersionState *state = 
                  runtime->find_or_request_version_state(did, state_ready);
                FieldMask state_mask;
                derez.deserialize(state_mask);
                if (state_ready.exists())
                {
                  // We can't actually put this in the data 
                  // structure yet, because the object isn't ready
                  if (deferred_children == NULL)
                    deferred_children = new VersioningSet<>();
                  deferred_children->insert(state, state_mask);
                  deferred_children_events.insert(state_ready);
                }
                else
                  versions.insert(state, state_mask, &mutator); 
              }
              if (deferred_children != NULL)
              {
                RtEvent precondition = 
                  Runtime::merge_events(deferred_children_events);
                if (!precondition.has_triggered())
                {
                  // Launch a task to do the merge later
                  UpdateStateReduceArgs args;
                  args.proxy_this = this;
                  args.child_color = child;
                  // Takes ownership for deallocation
                  args.children = deferred_children;
                  args.state_lock = state_lock;
                  // Take the lock on behalf of the this task
                  // Kind of scary asking for the lock we currently
                  // hold but such is the world of deferred execution
                  RtEvent actual_pre = 
                    Runtime::acquire_rt_reservation(state_lock, 
                        true/*exclusive*/, precondition);
                  // Need resource priority since we asked for the lock
                  RtEvent done = runtime->issue_runtime_meta_task(args, 
                              LG_RESOURCE_PRIORITY, NULL, actual_pre);
                  preconditions.insert(done);
                }
                else // We can run it now
                {
                  FieldMask update_mask;
                  for (VersioningSet<>::iterator it = 
                        deferred_children->begin(); it != 
                        deferred_children->end(); it++)
                    update_mask |= it->second;
                  reduce_open_children(child, update_mask, *deferred_children,
                      preconditions, false/*need lock*/, false/*local update*/);
                  delete deferred_children;
                }
              }
            }
          }
          else
          {
            size_t num_children;
            derez.deserialize(num_children);
            for (unsigned idx = 0; idx < num_children; idx++)
            {
              LegionColor child;
              derez.deserialize(child);
              size_t num_states;
              derez.deserialize(num_states);
              if (num_states == 0)
                continue;
              VersioningSet<> *reduce_children = new VersioningSet<>();
              std::set<RtEvent> reduce_preconditions;
              FieldMask update_mask;
              for (unsigned idx2 = 0; idx2 < num_states; idx2++)
              {
                DistributedID did;
                derez.deserialize(did);
                RtEvent state_ready;
                VersionState *state = 
                  runtime->find_or_request_version_state(did, state_ready);
                if (state_ready.exists())
                  reduce_preconditions.insert(state_ready);
                FieldMask state_mask;
                derez.deserialize(state_mask);
                reduce_children->insert(state, state_mask);
                // As long as we aren't going to defer things, keep
                // updating the update mask
                if (reduce_preconditions.empty())
                  update_mask |= state_mask;
              }
              if (!reduce_preconditions.empty())
              {
                RtEvent precondition = 
                  Runtime::merge_events(reduce_preconditions);
                if (!precondition.has_triggered())
                {
                  // Launch a task to do the merge later
                  UpdateStateReduceArgs args;
                  args.proxy_this = this;
                  args.child_color = child;
                  // Takes ownership for deallocation
                  args.children = reduce_children;
                  args.state_lock = state_lock;
                  // Ask for the reservation on behalf of the task
                  RtEvent actual_pre = 
                    Runtime::acquire_rt_reservation(state_lock,
                        true/*exclusive*/, precondition);
                  // Need resource priority since we asked for the lock
                  RtEvent done = runtime->issue_runtime_meta_task(args,
                      LG_RESOURCE_PRIORITY, NULL, actual_pre);
                  preconditions.insert(done);
                }
                else // We can run it now
                {
                  reduce_open_children(child, update_mask, *reduce_children,
                                       preconditions, false/*need lock*/,
                                       false/*local udpate*/);
                  delete reduce_children;
                }
              }
              else
              {
                // We can do the merge now
                reduce_open_children(child, update_mask, *reduce_children,
                                     preconditions, false/*need lock*/,
                                     false/*local update*/);
                delete reduce_children;
              }
            }
          }
        }
        if (request_kind != CHILD_VERSION_REQUEST)
        {
          // Finally do the views
          // Materialized Views have to convert to the proper
          // subview, so there is no point in doing anything
          // special with them since we'll need to convert
          // them anyway
          size_t num_instance_views;
          derez.deserialize(num_instance_views);
          for (unsigned idx = 0; idx < num_instance_views; idx++)
          {
            DistributedID manager_did;
            derez.deserialize(manager_did);
            RtEvent ready;
            PhysicalManager *manager = 
              runtime->find_or_request_physical_manager(manager_did, ready);
            LegionMap<PhysicalManager*,
              std::pair<RtEvent,FieldMask> >::aligned::iterator finder = 
                pending_instances.find(manager);
            if (finder == pending_instances.end())
            {
              ConvertViewArgs args;
              args.proxy_this = this;
              args.manager = manager;
              args.context = context;
              std::pair<RtEvent,FieldMask> &entry = pending_instances[manager];
              entry.first = runtime->issue_runtime_meta_task(args,
                                             LG_LATENCY_PRIORITY, NULL, ready);
              derez.deserialize(entry.second);
              preconditions.insert(entry.first);
            }
            else
            {
              // Already pending, so we can just add our fields 
              FieldMask update_mask;
              derez.deserialize(update_mask);
              finder->second.second |= update_mask;
              preconditions.insert(finder->second.first);
            }
          }
          if (in_place)
          {
            size_t num_valid_views;
            derez.deserialize(num_valid_views);
            for (unsigned idx = 0; idx < num_valid_views; idx++)
            {
              DistributedID view_did;
              derez.deserialize(view_did);
              RtEvent ready;
              LogicalView *view = 
                runtime->find_or_request_logical_view(view_did, ready);
#ifdef DEBUG_LEGION
              assert(valid_views.find(view) == valid_views.end());
#endif
              FieldMask &mask = valid_views[view];
              derez.deserialize(mask);
              if (ready.exists())
              {
                pending_views[view] = ready;
                continue;
              }
              view->add_nested_valid_ref(did, &mutator);
            }
            size_t num_reduction_views;
            derez.deserialize(num_reduction_views);
            for (unsigned idx = 0; idx < num_reduction_views; idx++)
            {
              DistributedID view_did;
              derez.deserialize(view_did);
              RtEvent ready;
              LogicalView *view =
                runtime->find_or_request_logical_view(view_did, ready);
              ReductionView *red_view = static_cast<ReductionView*>(view); 
#ifdef DEBUG_LEGION
              assert(reduction_views.find(red_view) == reduction_views.end());
#endif
              FieldMask &mask = reduction_views[red_view];
              derez.deserialize(mask);
              if (ready.exists())
              {
                pending_views[view] = ready;
                continue;
              }
#ifdef DEBUG_LEGION
              assert(view->is_instance_view());
              assert(view->as_instance_view()->is_reduction_view());
#endif
              view->add_nested_valid_ref(did, &mutator);
            }
          }
          else
          {
            size_t num_valid_views;
            derez.deserialize(num_valid_views);
            for (unsigned idx = 0; idx < num_valid_views; idx++)
            {
              DistributedID view_did;
              derez.deserialize(view_did);
              RtEvent ready;
              LogicalView *view =
                runtime->find_or_request_logical_view(view_did, ready);
              LegionMap<LogicalView*,FieldMask>::aligned::iterator finder = 
                valid_views.find(view);
              if (finder != valid_views.end())
              {
                FieldMask update_mask;
                derez.deserialize(update_mask);
                finder->second |= update_mask;
                if (ready.exists())
                  preconditions.insert(ready);
              }
              else
              {
                FieldMask &mask = valid_views[view];
                derez.deserialize(mask);
                if (ready.exists())
                {
                  pending_views[view] = ready;
                  continue;
                }
                view->add_nested_valid_ref(did, &mutator);
              }
            }
            size_t num_reduction_views;
            derez.deserialize(num_reduction_views);
            for (unsigned idx = 0; idx < num_reduction_views; idx++)
            {
              DistributedID view_did;
              derez.deserialize(view_did);
              RtEvent ready;
              LogicalView *view =
                runtime->find_or_request_logical_view(view_did, ready);
              ReductionView *red_view = static_cast<ReductionView*>(view);
              LegionMap<ReductionView*,FieldMask>::aligned::iterator finder =
                reduction_views.find(red_view);
              if (finder != reduction_views.end())
              {
                FieldMask update_mask;
                derez.deserialize(update_mask);
                finder->second |= update_mask;
                if (ready.exists())
                  preconditions.insert(ready);
              }
              else
              {
                FieldMask &mask = reduction_views[red_view];
                derez.deserialize(mask);
                if (ready.exists())
                {
                  pending_views[view] = ready;
                  continue;
                }
                view->add_nested_valid_ref(did, &mutator);
              }
            }
          }
        }
      }
      if (!pending_views.empty())
      {
        UpdateViewReferences args;
        args.did = this->did;
        for (std::map<LogicalView*,RtEvent>::const_iterator it = 
              pending_views.begin(); it != pending_views.end(); it++)
        {
          if (it->second.has_triggered())
          {
            it->first->add_nested_valid_ref(did, &mutator);
            continue;
          }
          args.view = it->first;
          preconditions.insert(
              runtime->issue_runtime_meta_task(args, LG_LATENCY_PRIORITY,
                                               NULL, it->second));
        }
      }
      if (!preconditions.empty())
        Runtime::trigger_event(to_trigger,
                               Runtime::merge_events(preconditions));
      else
        Runtime::trigger_event(to_trigger);
    }

    //--------------------------------------------------------------------------
    /*static*/ void VersionState::process_version_state_reduction(
                                                               const void *args)
    //--------------------------------------------------------------------------
    {
      const UpdateStateReduceArgs *reduce_args = 
        (const UpdateStateReduceArgs*)args;
      // Compute the update mask
      FieldMask update_mask;
      for (VersioningSet<>::iterator it = reduce_args->children->begin();
            it != reduce_args->children->end(); it++)
        update_mask |= it->second;
      std::set<RtEvent> done_events;
      // Lock was acquired by the caller
      reduce_args->proxy_this->reduce_open_children(reduce_args->child_color,
          update_mask, *reduce_args->children, done_events, 
          false/*need lock*/, false/*local update*/);
      delete reduce_args->children;
      // Release the lock before waiting
      Runtime::release_reservation(reduce_args->state_lock);
      // Wait for all the effects to be applied
      if (!done_events.empty())
      {
        RtEvent done = Runtime::merge_events(done_events);
        done.lg_wait();
      }
    }

    //--------------------------------------------------------------------------
    void VersionState::remove_version_state_ref(ReferenceSource ref_kind,
                                                RtEvent done_event)
    //--------------------------------------------------------------------------
    {
      RemoveVersionStateRefArgs args;
      args.proxy_this = this;
      args.ref_kind = ref_kind;
      runtime->issue_runtime_meta_task(args, LG_LATENCY_PRIORITY,
                                       NULL, done_event);
    }

    //--------------------------------------------------------------------------
    /*static*/ void VersionState::process_remove_version_state_ref(
                                                               const void *args)
    //--------------------------------------------------------------------------
    {
      const RemoveVersionStateRefArgs *ref_args = 
        (const RemoveVersionStateRefArgs*)args;
      if (ref_args->proxy_this->remove_base_valid_ref(ref_args->ref_kind))
        delete ref_args->proxy_this;     
    }

    //--------------------------------------------------------------------------
    void VersionState::convert_view(PhysicalManager *manager,
                               InnerContext *context, ReferenceMutator *mutator)
    //--------------------------------------------------------------------------
    {
#ifdef DEBUG_LEGION
      assert(!manager->is_virtual_manager());
#endif
      InstanceView *view = logical_node->convert_manager(manager, context);
      AutoLock s_lock(state_lock);
      LegionMap<PhysicalManager*,
                std::pair<RtEvent,FieldMask> >::aligned::iterator finder = 
                  pending_instances.find(manager);
#ifdef DEBUG_LEGION
      assert(finder != pending_instances.end());
#endif
      // See if it is already in our list of valid views
      LegionMap<LogicalView*,FieldMask>::aligned::iterator view_finder = 
        valid_views.find(view);
      if (view_finder == valid_views.end())
      {
        view->add_nested_valid_ref(did, mutator);
        valid_views[view] = finder->second.second;
      }
      else
        view_finder->second |= finder->second.second;
      // Remove the entry 
      pending_instances.erase(finder);
    }

    //--------------------------------------------------------------------------
    /*static*/ void VersionState::process_convert_view(const void *args)
    //--------------------------------------------------------------------------
    {
      const ConvertViewArgs *view_args = (const ConvertViewArgs*)args;
      LocalReferenceMutator mutator;
      view_args->proxy_this->convert_view(view_args->manager,
                                          view_args->context, &mutator);
    }

    //--------------------------------------------------------------------------
    /*static*/ void VersionState::process_view_references(const void *args)
    //--------------------------------------------------------------------------
    {
      const UpdateViewReferences *view_args = (const UpdateViewReferences*)args;
      LocalReferenceMutator mutator;
      view_args->view->add_nested_valid_ref(view_args->did, &mutator);
    }

    //--------------------------------------------------------------------------
    /*static*/ void VersionState::process_version_state_update_request(
                                               Runtime *rt, Deserializer &derez)
    //--------------------------------------------------------------------------
    {
      DerezCheck z(derez);
      DistributedID did;
      derez.deserialize(did);
      AddressSpaceID source;
      derez.deserialize(source);
      InnerContext *context;
      derez.deserialize(context);
      RtUserEvent to_trigger;
      derez.deserialize(to_trigger);
      VersionRequestKind request_kind;
      derez.deserialize(request_kind);
      FieldMask request_mask;
      derez.deserialize(request_mask);
      DistributedCollectable *target = rt->find_distributed_collectable(did);
#ifdef DEBUG_LEGION
      VersionState *vs = dynamic_cast<VersionState*>(target);
      assert(vs != NULL);
#else
      VersionState *vs = static_cast<VersionState*>(target);
#endif
      vs->handle_version_state_update_request(source, context, to_trigger, 
                                              request_kind, request_mask);
    }

    //--------------------------------------------------------------------------
    /*static*/ void VersionState::process_version_state_update_response(
                                               Runtime *rt, Deserializer &derez)
    //--------------------------------------------------------------------------
    {
      DerezCheck z(derez);
      DistributedID did;
      derez.deserialize(did);
      InnerContext *context;
      derez.deserialize(context);
      RtUserEvent to_trigger;
      derez.deserialize(to_trigger);
      FieldMask update_mask;
      derez.deserialize(update_mask);
      VersionRequestKind request_kind;
      derez.deserialize(request_kind);
      DistributedCollectable *target = rt->find_distributed_collectable(did);
#ifdef DEBUG_LEGION
      VersionState *vs = dynamic_cast<VersionState*>(target);
      assert(vs != NULL);
#else
      VersionState *vs = static_cast<VersionState*>(target);
#endif
      vs->handle_version_state_update_response(context, to_trigger, derez, 
                                               update_mask, request_kind);
    } 

    //--------------------------------------------------------------------------
    void VersionState::capture_root(CompositeView *target, 
                 const FieldMask &capture_mask, ReferenceMutator *mutator) const
    //--------------------------------------------------------------------------
    { 
      // We'll only capture nested composite views if we have no choice
      // If we have any other kind of instance for those fields, then there
      // is no reason to capture a nested composite instance
      FieldMask non_composite_capture;
      LegionMap<CompositeView*,FieldMask>::aligned composite_views;
      {
        // Only need this in read only mode since we're just reading
        AutoLock s_lock(state_lock,1,false/*exclusive*/);
        for (LegionMap<LegionColor,StateVersions>::aligned::const_iterator cit =
              open_children.begin(); cit != open_children.end(); cit++)
        {
          if (cit->second.get_valid_mask() * capture_mask)
            continue;
          for (StateVersions::iterator it = cit->second.begin();
                it != cit->second.end(); it++)
          {
            FieldMask overlap = it->second & capture_mask;
            if (!overlap)
              continue;
            target->record_child_version_state(cit->first, it->first, 
                                               overlap, mutator);
          }
        }
        FieldMask dirty_overlap = dirty_mask & capture_mask;
        if (!!dirty_overlap)
        {
          target->record_dirty_fields(dirty_overlap);
          for (LegionMap<LogicalView*,FieldMask>::aligned::const_iterator it = 
                valid_views.begin(); it != valid_views.end(); it++)
          {
            FieldMask overlap = it->second & dirty_overlap;
            if (!overlap)
              continue;
            if (!it->first->is_composite_view())
            {
              target->record_valid_view(it->first, overlap);
              non_composite_capture |= overlap;
            }
            else
              composite_views[it->first->as_composite_view()] = overlap;
          }
        }
        FieldMask reduction_overlap = reduction_mask & capture_mask;
        if (!!reduction_overlap)
        {
          target->record_reduction_fields(reduction_overlap);
          for (LegionMap<ReductionView*,FieldMask>::aligned::const_iterator it =
                reduction_views.begin(); it != reduction_views.end(); it++)
          {
            FieldMask overlap = it->second & reduction_overlap;
            if (!overlap)
              continue;
            target->record_reduction_view(it->first, overlap);
          }
        }
      }
      if (!composite_views.empty())
      {
        if (!!non_composite_capture)
        {
          for (LegionMap<CompositeView*,FieldMask>::aligned::iterator it =
                composite_views.begin(); it != composite_views.end(); it++)
          {
            it->second -= non_composite_capture;
            if (!!it->second)
              target->record_valid_view(it->first, it->second);
          }
        }
        else
        {
          for (LegionMap<CompositeView*,FieldMask>::aligned::const_iterator it =
                composite_views.begin(); it != composite_views.end(); it++)
            target->record_valid_view(it->first, it->second);
        }
      }
    }

    //--------------------------------------------------------------------------
    void VersionState::capture(CompositeNode *target,
                               const FieldMask &capture_mask,
                               ReferenceMutator *mutator) const
    //--------------------------------------------------------------------------
    {
      // Only need this in read only mode since we're just reading
      AutoLock s_lock(state_lock,1,false/*exclusive*/);
      FieldMask dirty_overlap = dirty_mask & capture_mask;
      if (!!dirty_overlap)
      {
        target->record_dirty_fields(dirty_overlap);
        for (LegionMap<LogicalView*,FieldMask>::aligned::const_iterator it = 
              valid_views.begin(); it != valid_views.end(); it++)
        {
          FieldMask overlap = it->second & dirty_overlap;
          if (!overlap)
            continue;
          target->record_valid_view(it->first, overlap);
        }
      }
      FieldMask reduction_overlap = reduction_mask & capture_mask;
      if (!!reduction_overlap)
      {
        target->record_reduction_fields(reduction_overlap);
        for (LegionMap<ReductionView*,FieldMask>::aligned::const_iterator it = 
              reduction_views.begin(); it != reduction_views.end(); it++)
        {
          FieldMask overlap = it->second & reduction_overlap;
          if (!overlap)
            continue;
          target->record_reduction_view(it->first, overlap);
        }
      }
      for (LegionMap<LegionColor,StateVersions>::aligned::const_iterator cit =
            open_children.begin(); cit != open_children.end(); cit++)
      {
        if (cit->second.get_valid_mask() * capture_mask)
          continue;
        for (StateVersions::iterator it = cit->second.begin();
              it != cit->second.end(); it++)
        {
          FieldMask overlap = it->second & capture_mask;
          if (!overlap)
            continue;
          target->record_child_version_state(cit->first, it->first, 
                                             overlap, mutator);
        }
      }
    }

    //--------------------------------------------------------------------------
    void VersionState::capture_dirty_instances(const FieldMask &capture_mask,
                                               VersionState *target) const
    //--------------------------------------------------------------------------
    {
      AutoLock s_lock(state_lock,1,false/*exclusive*/);
#ifdef DEBUG_LEGION
      // This assertion doesn't hold true under virtual mappings where
      // an advance operation might think there is dirty field data but
      // it was never actually initialized in the outermost task
      //assert(!(capture_mask - (dirty_mask | reduction_mask)));
      assert((this->version_number + 1) == target->version_number);
#endif
      FieldMask dirty_overlap = dirty_mask & capture_mask;
      if (!!dirty_overlap)
      {
        target->dirty_mask |= dirty_overlap;
        target->update_fields |= dirty_overlap;
        for (LegionMap<LogicalView*,FieldMask>::aligned::const_iterator it =
              valid_views.begin(); it != valid_views.end(); it++)
        {
          FieldMask overlap = it->second & dirty_overlap;
          if (!overlap)
            continue;
          LegionMap<LogicalView*,FieldMask,VALID_VIEW_ALLOC>::
           track_aligned::iterator finder = target->valid_views.find(it->first);
          if (finder == target->valid_views.end())
          {
#ifdef DEBUG_LEGION
            assert(target->currently_valid);
#endif
            // No need for a mutator here, it is already valid
            it->first->add_nested_valid_ref(target->did);
            target->valid_views[it->first] = overlap;
          }
          else
            finder->second |= overlap;
        }
      }
      FieldMask reduction_overlap = reduction_mask & capture_mask;
      if (!!reduction_overlap)
      {
        target->reduction_mask |= reduction_overlap;
        target->update_fields |= reduction_overlap;
        for (LegionMap<ReductionView*,FieldMask>::aligned::const_iterator it =
              reduction_views.begin(); it != reduction_views.end(); it++)
        {
          FieldMask overlap = it->second & reduction_overlap;
          if (!overlap)
            continue;
          LegionMap<ReductionView*,FieldMask,VALID_REDUCTION_ALLOC>::
                track_aligned::iterator finder = 
                      target->reduction_views.find(it->first);
          if (finder == target->reduction_views.end())
          {
#ifdef DEBUG_LEGION
            assert(target->currently_valid);
#endif
            // No need for a mutator here, it is already valid
            it->first->add_nested_valid_ref(target->did);
            target->reduction_views[it->first] = overlap;
          }
          else
            finder->second |= overlap;
        }
      }
    }

    /////////////////////////////////////////////////////////////
    // RegionTreePath 
    /////////////////////////////////////////////////////////////

    //--------------------------------------------------------------------------
    RegionTreePath::RegionTreePath(void) 
      : min_depth(0), max_depth(0)
    //--------------------------------------------------------------------------
    {
    }

    //--------------------------------------------------------------------------
    void RegionTreePath::initialize(unsigned min, unsigned max)
    //--------------------------------------------------------------------------
    {
#ifdef DEBUG_LEGION
      assert(min <= max);
#endif
      min_depth = min;
      max_depth = max;
      path.resize(max_depth+1, INVALID_COLOR);
    }

    //--------------------------------------------------------------------------
    void RegionTreePath::register_child(unsigned depth, 
                                        const LegionColor color)
    //--------------------------------------------------------------------------
    {
#ifdef DEBUG_LEGION
      assert(min_depth <= depth);
      assert(depth <= max_depth);
#endif
      path[depth] = color;
    }

    //--------------------------------------------------------------------------
    void RegionTreePath::record_aliased_children(unsigned depth,
                                                 const FieldMask &mask)
    //--------------------------------------------------------------------------
    {
#ifdef DEBUG_LEGION
      assert(min_depth <= depth);
      assert(depth <= max_depth);
#endif
      LegionMap<unsigned,FieldMask>::aligned::iterator finder = 
        interfering_children.find(depth);
      if (finder == interfering_children.end())
        interfering_children[depth] = mask;
      else
        finder->second |= mask;
    }

    //--------------------------------------------------------------------------
    void RegionTreePath::clear(void)
    //--------------------------------------------------------------------------
    {
      path.clear();
      min_depth = 0;
      max_depth = 0;
    }

#ifdef DEBUG_LEGION
    //--------------------------------------------------------------------------
    bool RegionTreePath::has_child(unsigned depth) const
    //--------------------------------------------------------------------------
    {
      assert(min_depth <= depth);
      assert(depth <= max_depth);
      return (path[depth] != INVALID_COLOR);
    }

    //--------------------------------------------------------------------------
    LegionColor RegionTreePath::get_child(unsigned depth) const
    //--------------------------------------------------------------------------
    {
      assert(min_depth <= depth);
      assert(depth <= max_depth);
      assert(has_child(depth));
      return path[depth];
    }
#endif

    //--------------------------------------------------------------------------
    const FieldMask* RegionTreePath::get_aliased_children(unsigned depth) const
    //--------------------------------------------------------------------------
    {
      if (interfering_children.empty())
        return NULL;
      LegionMap<unsigned,FieldMask>::aligned::const_iterator finder = 
        interfering_children.find(depth);
      if (finder == interfering_children.end())
        return NULL;
      return &(finder->second);
    }

    /////////////////////////////////////////////////////////////
    // InstanceRef 
    /////////////////////////////////////////////////////////////

    //--------------------------------------------------------------------------
    InstanceRef::InstanceRef(bool comp)
      : ready_event(ApEvent::NO_AP_EVENT), manager(NULL), local(true)
    //--------------------------------------------------------------------------
    {
    }

    //--------------------------------------------------------------------------
    InstanceRef::InstanceRef(const InstanceRef &rhs)
      : valid_fields(rhs.valid_fields), ready_event(rhs.ready_event),
        manager(rhs.manager), local(rhs.local)
    //--------------------------------------------------------------------------
    {
    }

    //--------------------------------------------------------------------------
    InstanceRef::InstanceRef(PhysicalManager *man, const FieldMask &m,ApEvent r)
      : valid_fields(m), ready_event(r), manager(man), local(true)
    //--------------------------------------------------------------------------
    {
    }

    //--------------------------------------------------------------------------
    InstanceRef::~InstanceRef(void)
    //--------------------------------------------------------------------------
    {
    }

    //--------------------------------------------------------------------------
    InstanceRef& InstanceRef::operator=(const InstanceRef &rhs)
    //--------------------------------------------------------------------------
    {
      valid_fields = rhs.valid_fields;
      ready_event = rhs.ready_event;
      local = rhs.local;
      manager = rhs.manager;
      return *this;
    }

    //--------------------------------------------------------------------------
    bool InstanceRef::operator==(const InstanceRef &rhs) const
    //--------------------------------------------------------------------------
    {
      if (valid_fields != rhs.valid_fields)
        return false;
      if (ready_event != rhs.ready_event)
        return false;
      if (manager != rhs.manager)
        return false;
      return true;
    }

    //--------------------------------------------------------------------------
    bool InstanceRef::operator!=(const InstanceRef &rhs) const
    //--------------------------------------------------------------------------
    {
      return !(*this == rhs);
    }

    //--------------------------------------------------------------------------
    MappingInstance InstanceRef::get_mapping_instance(void) const
    //--------------------------------------------------------------------------
    {
      return MappingInstance(manager);
    }

    //--------------------------------------------------------------------------
    bool InstanceRef::is_virtual_ref(void) const
    //--------------------------------------------------------------------------
    {
      if (manager == NULL)
        return true;
      return manager->is_virtual_manager(); 
    }

    //--------------------------------------------------------------------------
    void InstanceRef::add_valid_reference(ReferenceSource source) const
    //--------------------------------------------------------------------------
    {
#ifdef DEBUG_LEGION
      assert(manager != NULL);
#endif
      manager->add_base_valid_ref(source);
    }

    //--------------------------------------------------------------------------
    void InstanceRef::remove_valid_reference(ReferenceSource source) const
    //--------------------------------------------------------------------------
    {
#ifdef DEBUG_LEGION
      assert(manager != NULL);
#endif
      if (manager->remove_base_valid_ref(source))
        delete manager;
    }

    //--------------------------------------------------------------------------
    Memory InstanceRef::get_memory(void) const
    //--------------------------------------------------------------------------
    {
#ifdef DEBUG_LEGION
      assert(manager != NULL);
#endif
      return manager->get_memory();
    }

    //--------------------------------------------------------------------------
    Reservation InstanceRef::get_read_only_reservation(void) const
    //--------------------------------------------------------------------------
    {
#ifdef DEBUG_LEGION
      assert(manager != NULL);
      assert(manager->is_instance_manager());
#endif
      return 
        manager->as_instance_manager()->get_read_only_mapping_reservation();
    }

    //--------------------------------------------------------------------------
    bool InstanceRef::is_field_set(FieldID fid) const
    //--------------------------------------------------------------------------
    {
#ifdef DEBUG_LEGION
      assert(manager != NULL);
#endif
      FieldSpaceNode *field_node = manager->region_node->column_source; 
      unsigned index = field_node->get_field_index(fid);
      return valid_fields.is_set(index);
    }

    //--------------------------------------------------------------------------
    LegionRuntime::Accessor::RegionAccessor<
      LegionRuntime::Accessor::AccessorType::Generic> 
        InstanceRef::get_accessor(void) const
    //--------------------------------------------------------------------------
    {
#ifdef DEBUG_LEGION
      assert(manager != NULL);
#endif
      return manager->get_accessor();
    }

    //--------------------------------------------------------------------------
    LegionRuntime::Accessor::RegionAccessor<
      LegionRuntime::Accessor::AccessorType::Generic>
        InstanceRef::get_field_accessor(FieldID fid) const
    //--------------------------------------------------------------------------
    {
#ifdef DEBUG_LEGION
      assert(manager != NULL);
#endif
      return manager->get_field_accessor(fid);
    }

    //--------------------------------------------------------------------------
    void InstanceRef::pack_reference(Serializer &rez, AddressSpaceID target)
    //--------------------------------------------------------------------------
    {
      rez.serialize(valid_fields);
      rez.serialize(ready_event);
      if (manager != NULL)
        rez.serialize(manager->did);
      else
        rez.serialize<DistributedID>(0);
    }

    //--------------------------------------------------------------------------
    void InstanceRef::unpack_reference(Runtime *runtime, TaskOp *task, 
                                       Deserializer &derez, RtEvent &ready)
    //--------------------------------------------------------------------------
    {
      derez.deserialize(valid_fields);
      derez.deserialize(ready_event);
      DistributedID did;
      derez.deserialize(did);
      if (did == 0)
        return;
      manager = runtime->find_or_request_physical_manager(did, ready);
      local = false;
    } 

    /////////////////////////////////////////////////////////////
    // InstanceSet 
    /////////////////////////////////////////////////////////////
    
    //--------------------------------------------------------------------------
    InstanceSet::CollectableRef& InstanceSet::CollectableRef::operator=(
                                         const InstanceSet::CollectableRef &rhs)
    //--------------------------------------------------------------------------
    {
      valid_fields = rhs.valid_fields;
      ready_event = rhs.ready_event;
      local = rhs.local;
      manager = rhs.manager;
      return *this;
    }

    //--------------------------------------------------------------------------
    InstanceSet::InstanceSet(size_t init_size /*=0*/)
      : single((init_size <= 1)), shared(false)
    //--------------------------------------------------------------------------
    {
      if (init_size == 0)
        refs.single = NULL;
      else if (init_size == 1)
      {
        refs.single = new CollectableRef();
        refs.single->add_reference();
      }
      else
      {
        refs.multi = new InternalSet(init_size);
        refs.multi->add_reference();
      }
    }

    //--------------------------------------------------------------------------
    InstanceSet::InstanceSet(const InstanceSet &rhs)
      : single(rhs.single)
    //--------------------------------------------------------------------------
    {
      // Mark that the other one is sharing too
      if (single)
      {
        refs.single = rhs.refs.single;
        if (refs.single == NULL)
        {
          shared = false;
          return;
        }
        shared = true;
        rhs.shared = true;
        refs.single->add_reference();
      }
      else
      {
        refs.multi = rhs.refs.multi;
        shared = true;
        rhs.shared = true;
        refs.multi->add_reference();
      }
    }

    //--------------------------------------------------------------------------
    InstanceSet::~InstanceSet(void)
    //--------------------------------------------------------------------------
    {
      if (single)
      {
        if ((refs.single != NULL) && refs.single->remove_reference())
          delete (refs.single);
      }
      else
      {
        if (refs.multi->remove_reference())
          delete refs.multi;
      }
    }

    //--------------------------------------------------------------------------
    InstanceSet& InstanceSet::operator=(const InstanceSet &rhs)
    //--------------------------------------------------------------------------
    {
      // See if we need to delete our current one
      if (single)
      {
        if ((refs.single != NULL) && refs.single->remove_reference())
          delete (refs.single);
      }
      else
      {
        if (refs.multi->remove_reference())
          delete refs.multi;
      }
      // Now copy over the other one
      single = rhs.single; 
      if (single)
      {
        refs.single = rhs.refs.single;
        if (refs.single != NULL)
        {
          shared = true;
          rhs.shared = true;
          refs.single->add_reference();
        }
        else
          shared = false;
      }
      else
      {
        refs.multi = rhs.refs.multi;
        shared = true;
        rhs.shared = true;
        refs.multi->add_reference();
      }
      return *this;
    }

    //--------------------------------------------------------------------------
    void InstanceSet::make_copy(void)
    //--------------------------------------------------------------------------
    {
#ifdef DEBUG_LEGION
      assert(shared);
#endif
      if (single)
      {
        if (refs.single != NULL)
        {
          CollectableRef *next = 
            new CollectableRef(*refs.single);
          next->add_reference();
          if (refs.single->remove_reference())
            delete (refs.single);
          refs.single = next;
        }
      }
      else
      {
        InternalSet *next = new InternalSet(*refs.multi);
        next->add_reference();
        if (refs.multi->remove_reference())
          delete refs.multi;
        refs.multi = next;
      }
      shared = false;
    }

    //--------------------------------------------------------------------------
    bool InstanceSet::operator==(const InstanceSet &rhs) const
    //--------------------------------------------------------------------------
    {
      if (single != rhs.single)
        return false;
      if (single)
      {
        if (refs.single == rhs.refs.single)
          return true;
        if (((refs.single == NULL) && (rhs.refs.single != NULL)) ||
            ((refs.single != NULL) && (rhs.refs.single == NULL)))
          return false;
        return ((*refs.single) == (*rhs.refs.single));
      }
      else
      {
        if (refs.multi->vector.size() != rhs.refs.multi->vector.size())
          return false;
        for (unsigned idx = 0; idx < refs.multi->vector.size(); idx++)
        {
          if (refs.multi->vector[idx] != rhs.refs.multi->vector[idx])
            return false;
        }
        return true;
      }
    }

    //--------------------------------------------------------------------------
    bool InstanceSet::operator!=(const InstanceSet &rhs) const
    //--------------------------------------------------------------------------
    {
      return !((*this) == rhs);
    }

    //--------------------------------------------------------------------------
    InstanceRef& InstanceSet::operator[](unsigned idx)
    //--------------------------------------------------------------------------
    {
      if (shared)
        make_copy();
      if (single)
      {
#ifdef DEBUG_LEGION
        assert(idx == 0);
        assert(refs.single != NULL);
#endif
        return *(refs.single);
      }
#ifdef DEBUG_LEGION
      assert(idx < refs.multi->vector.size());
#endif
      return refs.multi->vector[idx];
    }

    //--------------------------------------------------------------------------
    const InstanceRef& InstanceSet::operator[](unsigned idx) const
    //--------------------------------------------------------------------------
    {
      // No need to make a copy if shared here since this is read-only
      if (single)
      {
#ifdef DEBUG_LEGION
        assert(idx == 0);
        assert(refs.single != NULL);
#endif
        return *(refs.single);
      }
#ifdef DEBUG_LEGION
      assert(idx < refs.multi->vector.size());
#endif
      return refs.multi->vector[idx];
    }

    //--------------------------------------------------------------------------
    bool InstanceSet::empty(void) const
    //--------------------------------------------------------------------------
    {
      if (single && (refs.single == NULL))
        return true;
      else if (!single && refs.multi->empty())
        return true;
      return false;
    }

    //--------------------------------------------------------------------------
    size_t InstanceSet::size(void) const
    //--------------------------------------------------------------------------
    {
      if (single)
      {
        if (refs.single == NULL)
          return 0;
        return 1;
      }
      if (refs.multi == NULL)
        return 0;
      return refs.multi->vector.size();
    }

    //--------------------------------------------------------------------------
    void InstanceSet::resize(size_t new_size)
    //--------------------------------------------------------------------------
    {
      if (single)
      {
        if (new_size == 0)
        {
          if ((refs.single != NULL) && refs.single->remove_reference())
            delete (refs.single);
          refs.single = NULL;
          shared = false;
        }
        else if (new_size > 1)
        {
          // Switch to multi
          InternalSet *next = new InternalSet(new_size);
          if (refs.single != NULL)
          {
            next->vector[0] = *(refs.single);
            if (refs.single->remove_reference())
              delete (refs.single);
          }
          next->add_reference();
          refs.multi = next;
          single = false;
          shared = false;
        }
        else if (refs.single == NULL)
        {
          // New size is 1 but we were empty before
          CollectableRef *next = new CollectableRef();
          next->add_reference();
          refs.single = next;
          single = true;
          shared = false;
        }
      }
      else
      {
        if (new_size == 0)
        {
          if (refs.multi->remove_reference())
            delete refs.multi;
          refs.single = NULL;
          single = true;
          shared = false;
        }
        else if (new_size == 1)
        {
          CollectableRef *next = 
            new CollectableRef(refs.multi->vector[0]);
          if (refs.multi->remove_reference())
            delete (refs.multi);
          next->add_reference();
          refs.single = next;
          single = true;
          shared = false;
        }
        else
        {
          size_t current_size = refs.multi->vector.size();
          if (current_size != new_size)
          {
            if (shared)
            {
              // Make a copy
              InternalSet *next = new InternalSet(new_size);
              // Copy over the elements
              for (unsigned idx = 0; idx < 
                   ((current_size < new_size) ? current_size : new_size); idx++)
                next->vector[idx] = refs.multi->vector[idx];
              if (refs.multi->remove_reference())
                delete refs.multi;
              next->add_reference();
              refs.multi = next;
              shared = false;
            }
            else
            {
              // Resize our existing vector
              refs.multi->vector.resize(new_size);
            }
          }
          // Size is the same so there is no need to do anything
        }
      }
    }

    //--------------------------------------------------------------------------
    void InstanceSet::clear(void)
    //--------------------------------------------------------------------------
    {
      // No need to copy since we are removing our references and not mutating
      if (single)
      {
        if ((refs.single != NULL) && refs.single->remove_reference())
          delete (refs.single);
        refs.single = NULL;
      }
      else
      {
        if (shared)
        {
          // Small optimization here, if we're told to delete it, we know
          // that means we were the last user so we can re-use it
          if (refs.multi->remove_reference())
          {
            // Put a reference back on it since we're reusing it
            refs.multi->add_reference();
            refs.multi->vector.clear();
          }
          else
          {
            // Go back to single
            refs.multi = NULL;
            single = true;
          }
        }
        else
          refs.multi->vector.clear();
      }
      shared = false;
    }

    //--------------------------------------------------------------------------
    void InstanceSet::add_instance(const InstanceRef &ref)
    //--------------------------------------------------------------------------
    {
      if (single)
      {
        // No need to check for shared, we're going to make new things anyway
        if (refs.single != NULL)
        {
          // Make the new multi version
          InternalSet *next = new InternalSet(2);
          next->vector[0] = *(refs.single);
          next->vector[1] = ref;
          if (refs.single->remove_reference())
            delete (refs.single);
          next->add_reference();
          refs.multi = next;
          single = false;
          shared = false;
        }
        else
        {
          refs.single = new CollectableRef(ref);
          refs.single->add_reference();
        }
      }
      else
      {
        if (shared)
          make_copy();
        refs.multi->vector.push_back(ref);
      }
    }

    //--------------------------------------------------------------------------
    bool InstanceSet::is_virtual_mapping(void) const
    //--------------------------------------------------------------------------
    {
      if (empty())
        return true;
      if (size() > 1)
        return false;
      return refs.single->is_virtual_ref();
    }

    //--------------------------------------------------------------------------
    void InstanceSet::pack_references(Serializer &rez,
                                      AddressSpaceID target) const
    //--------------------------------------------------------------------------
    {
      if (single)
      {
        if (refs.single == NULL)
        {
          rez.serialize<size_t>(0);
          return;
        }
        rez.serialize<size_t>(1);
        refs.single->pack_reference(rez, target);
      }
      else
      {
        rez.serialize<size_t>(refs.multi->vector.size());
        for (unsigned idx = 0; idx < refs.multi->vector.size(); idx++)
          refs.multi->vector[idx].pack_reference(rez, target);
      }
    }

    //--------------------------------------------------------------------------
    void InstanceSet::unpack_references(Runtime *runtime, TaskOp *task,
                           Deserializer &derez, std::set<RtEvent> &ready_events)
    //--------------------------------------------------------------------------
    {
      size_t num_refs;
      derez.deserialize(num_refs);
      if (num_refs == 0)
      {
        // No matter what, we can just clear out any references we have
        if (single)
        {
          if ((refs.single != NULL) && refs.single->remove_reference())
            delete (refs.single);
          refs.single = NULL;
        }
        else
        {
          if (refs.multi->remove_reference())
            delete refs.multi;
          single = true;
        }
      }
      else if (num_refs == 1)
      {
        // If we're in multi, go back to single
        if (!single)
        {
          if (refs.multi->remove_reference())
            delete refs.multi;
          refs.multi = NULL;
          single = true;
        }
        // Now we can unpack our reference, see if we need to make one
        if (refs.single == NULL)
        {
          refs.single = new CollectableRef();
          refs.single->add_reference();
        }
        RtEvent ready;
        refs.single->unpack_reference(runtime, task, derez, ready);
        if (ready.exists())
          ready_events.insert(ready);
      }
      else
      {
        // If we're in single, go to multi
        // otherwise resize our multi for the appropriate number of references
        if (single)
        {
          if ((refs.single != NULL) && refs.single->remove_reference())
            delete (refs.single);
          refs.multi = new InternalSet(num_refs);
          refs.multi->add_reference();
          single = false;
        }
        else
          refs.multi->vector.resize(num_refs);
        // Now do the unpacking
        for (unsigned idx = 0; idx < num_refs; idx++)
        {
          RtEvent ready;
          refs.multi->vector[idx].unpack_reference(runtime, task, derez, ready);
          if (ready.exists())
            ready_events.insert(ready);
        }
      }
      // We are always not shared when we are done
      shared = false;
    }

    //--------------------------------------------------------------------------
    void InstanceSet::add_valid_references(ReferenceSource source) const
    //--------------------------------------------------------------------------
    {
      if (single)
      {
        if (refs.single != NULL)
          refs.single->add_valid_reference(source);
      }
      else
      {
        for (unsigned idx = 0; idx < refs.multi->vector.size(); idx++)
          refs.multi->vector[idx].add_valid_reference(source);
      }
    }

    //--------------------------------------------------------------------------
    void InstanceSet::remove_valid_references(ReferenceSource source) const
    //--------------------------------------------------------------------------
    {
      if (single)
      {
        if (refs.single != NULL)
          refs.single->remove_valid_reference(source);
      }
      else
      {
        for (unsigned idx = 0; idx < refs.multi->vector.size(); idx++)
          refs.multi->vector[idx].remove_valid_reference(source);
      }
    }

    //--------------------------------------------------------------------------
    void InstanceSet::update_wait_on_events(std::set<ApEvent> &wait_on) const 
    //--------------------------------------------------------------------------
    {
      if (single)
      {
        if (refs.single != NULL)
        {
          ApEvent ready = refs.single->get_ready_event();
          if (ready.exists())
            wait_on.insert(ready);
        }
      }
      else
      {
        for (unsigned idx = 0; idx < refs.multi->vector.size(); idx++)
        {
          ApEvent ready = refs.multi->vector[idx].get_ready_event();
          if (ready.exists())
            wait_on.insert(ready);
        }
      }
    }

    //--------------------------------------------------------------------------
    void InstanceSet::find_read_only_reservations(
                                             std::set<Reservation> &locks) const
    //--------------------------------------------------------------------------
    {
      if (single)
      {
        if (refs.single != NULL)
          locks.insert(refs.single->get_read_only_reservation());
      }
      else
      {
        for (unsigned idx = 0; idx < refs.multi->vector.size(); idx++)
          locks.insert(refs.multi->vector[idx].get_read_only_reservation());
      }
    }
    
    //--------------------------------------------------------------------------
    LegionRuntime::Accessor::RegionAccessor<
      LegionRuntime::Accessor::AccessorType::Generic> InstanceSet::
                                           get_field_accessor(FieldID fid) const
    //--------------------------------------------------------------------------
    {
      if (single)
      {
#ifdef DEBUG_LEGION
        assert(refs.single != NULL);
#endif
        return refs.single->get_field_accessor(fid);
      }
      else
      {
        for (unsigned idx = 0; idx < refs.multi->vector.size(); idx++)
        {
          const InstanceRef &ref = refs.multi->vector[idx];
          if (ref.is_field_set(fid))
            return ref.get_field_accessor(fid);
        }
        assert(false);
        return refs.multi->vector[0].get_field_accessor(fid);
      }
    }

    /////////////////////////////////////////////////////////////
    // VersioningInvalidator 
    /////////////////////////////////////////////////////////////

    //--------------------------------------------------------------------------
    VersioningInvalidator::VersioningInvalidator(void)
      : ctx(0), invalidate_all(true)
    //--------------------------------------------------------------------------
    {
    }

    //--------------------------------------------------------------------------
    VersioningInvalidator::VersioningInvalidator(RegionTreeContext c)
      : ctx(c.get_id()), invalidate_all(!c.exists())
    //--------------------------------------------------------------------------
    {
    }

    //--------------------------------------------------------------------------
    bool VersioningInvalidator::visit_region(RegionNode *node)
    //--------------------------------------------------------------------------
    {
      if (invalidate_all)
        node->invalidate_version_managers();
      else
        return node->invalidate_version_state(ctx);
      return true;
    }

    //--------------------------------------------------------------------------
    bool VersioningInvalidator::visit_partition(PartitionNode *node)
    //--------------------------------------------------------------------------
    {
      if (invalidate_all)
        node->invalidate_version_managers();
      else
        return node->invalidate_version_state(ctx);
      return true;
    }

  }; // namespace Internal 
}; // namespace Legion
<|MERGE_RESOLUTION|>--- conflicted
+++ resolved
@@ -3118,35 +3118,6 @@
     }
 
     //--------------------------------------------------------------------------
-    /*static*/ bool ClosedNode::dominates(const Domain &lhs, const Domain &rhs)
-    //--------------------------------------------------------------------------
-    {
-      switch (lhs.get_dim())
-      {
-        case 1:
-          {
-            LegionRuntime::Arrays::Rect<1> lhs_rect = lhs.get_rect<1>();
-            LegionRuntime::Arrays::Rect<1> rhs_rect = rhs.get_rect<1>();
-            return lhs_rect.dominates(rhs_rect);
-          }
-        case 2:
-          {
-            LegionRuntime::Arrays::Rect<2> lhs_rect = lhs.get_rect<2>();
-            LegionRuntime::Arrays::Rect<2> rhs_rect = rhs.get_rect<2>();
-            return lhs_rect.dominates(rhs_rect);
-          }
-        case 3:
-          {
-            LegionRuntime::Arrays::Rect<3> lhs_rect = lhs.get_rect<3>();
-            LegionRuntime::Arrays::Rect<3> rhs_rect = rhs.get_rect<3>();
-            return lhs_rect.dominates(rhs_rect);
-          }
-        default:
-          assert(false); // bad dimension size
-      }
-    }
-
-    //--------------------------------------------------------------------------
     void ClosedNode::filter_dominated_projection_fields(
         FieldMask &non_dominated_mask,
         const std::map<ProjectionFunction*,
@@ -3188,11 +3159,7 @@
                   dit->first->handle.get_type_tag())
                 continue;
               // See if the domain dominates
-<<<<<<< HEAD
               if (it->first->dominates(dit->first))
-=======
-              if (dominates(it->first, dit->first))
->>>>>>> 9112b48f
               {
                 overlap -= dom_overlap;
                 if (!overlap)
@@ -3232,22 +3199,22 @@
         if (it->first->is_region() || it->second->projections.empty()) continue;
         PartitionNode *node = it->first->as_partition_node();
         if (!node->is_complete()) continue;
-        const Domain &color_space = node->row_source->color_space;
+        IndexSpaceNode *color_space = node->row_source->color_space;
         std::map<ProjectionFunction*,
-                 LegionMap<Domain,FieldMask>::aligned>::const_iterator finder =
-                   it->second->projections.find(identity);
+                 LegionMap<IndexSpaceNode*,FieldMask>::aligned>::const_iterator 
+            finder = it->second->projections.find(identity);
         if (finder == it->second->projections.end()) continue;
 
-        for (LegionMap<Domain,FieldMask>::aligned::const_iterator dit =
+        for (LegionMap<IndexSpaceNode*,FieldMask>::aligned::const_iterator dit =
               finder->second.begin(); dit != finder->second.end(); dit++)
         {
           FieldMask overlap = non_dominated_mask & dit->second;
           if (!overlap)
             continue;
-          if (color_space.get_dim() != dit->first.get_dim())
+          if (color_space->get_num_dims() != dit->first->get_num_dims())
             continue;
 
-          if (dominates(dit->first, color_space))
+          if (dit->first->dominates(color_space))
           {
             non_dominated_mask -= overlap;
             if (!!non_dominated_mask) return;
