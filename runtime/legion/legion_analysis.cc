--- conflicted
+++ resolved
@@ -3976,15 +3976,11 @@
       TaskContext *ctx = creator->get_context(); 
       if (!!normal_close_mask)
       {
-<<<<<<< HEAD
 #ifdef DEBUG_LEGION_COLLECTIVES
         normal_close_op = ctx->get_inter_close_op(user, root_node);
 #else
         normal_close_op = ctx->get_inter_close_op();
 #endif
-=======
-        normal_close_op = creator->runtime->get_available_inter_close_op();
->>>>>>> 47fc3e21
         normal_close_gen = normal_close_op->get_generation();
         // Compute the set of fields that we need
         root_node->column_source->get_field_set(normal_close_mask,
@@ -4032,16 +4028,11 @@
       }
       if (!!read_only_close_mask)
       {
-<<<<<<< HEAD
 #ifdef DEBUG_LEGION_COLLECTIVES
         read_only_close_op = ctx->get_read_only_close_op(user, root_node);
 #else
         read_only_close_op = ctx->get_read_only_close_op(); 
 #endif
-=======
-        read_only_close_op = 
-          creator->runtime->get_available_read_close_op();
->>>>>>> 47fc3e21
         read_only_close_gen = read_only_close_op->get_generation();
         req.privilege_fields.clear();
         root_node->column_source->get_field_set(read_only_close_mask,
@@ -4055,16 +4046,11 @@
       // make a close operation for them and add it to force close
       if (!!flush_only_close_mask)
       {
-<<<<<<< HEAD
 #ifdef DEBUG_LEGION_COLLECTIVES
         flush_only_close_op = ctx->get_inter_close_op(user, root_node);
 #else
         flush_only_close_op = ctx->get_inter_close_op();
 #endif
-=======
-        flush_only_close_op =
-          creator->runtime->get_available_inter_close_op();
->>>>>>> 47fc3e21
         flush_only_close_gen = flush_only_close_op->get_generation();
         req.privilege_fields.clear();
         // Compute the set of fields that we need
@@ -5341,85 +5327,6 @@
       // Check to see if we are the owner
       if (!is_owner)
       {
-<<<<<<< HEAD
-=======
-        const FieldMask request_mask = version_mask - remote_valid_fields;
-        // Also handle the case where we have stale data from advances
-        if (!!request_mask ||
-            !(version_mask * pending_remote_advance_summary))
-        {
-          // Release the lock before sending the message
-          m_lock.release();
-          // Always pass in the full mask as the call will recompute
-          // the request_mask in case we lose a race
-          RtEvent wait_on = send_remote_version_request(version_mask,
-                                                        ready_events); 
-          // Retake the lock only once we're ready to
-          wait_on.lg_wait();
-          m_lock.reacquire();
-#ifdef DEBUG_LEGION
-          // When we wake up everything should be good
-          assert(!(version_mask - remote_valid_fields));
-#endif
-        }
-      }
-#ifdef DEBUG_LEGION
-      sanity_check();
-#endif
-      // We need all the current versions at this level with 
-      // their open children information up to date because
-      // it is the current version state objects that are 
-      // tracking which children are dirty below 
-      for (LegionMap<VersionID,ManagerVersions>::aligned::const_iterator vit =
-            current_version_infos.begin(); vit != 
-            current_version_infos.end(); vit++)
-      {
-        FieldMask local_overlap = vit->second.get_valid_mask() & version_mask;
-        if (!local_overlap)
-          continue;
-        for (ManagerVersions::iterator it = vit->second.begin();
-              it != vit->second.end(); it++)
-        {
-          FieldMask overlap = it->second & local_overlap;
-          if (!overlap)
-            continue;
-          version_info.add_current_version(it->first, overlap,
-                                           true/*path only*/); 
-          it->first->request_children_version_state(context, overlap,
-                                                    ready_events);
-        }
-      }
-    }
-
-    //--------------------------------------------------------------------------
-    void VersionManager::advance_versions(FieldMask mask, 
-                                          UniqueID logical_context_uid,
-                                          InnerContext *physical_context, 
-                                          bool update_parent_state,
-                                          std::set<RtEvent> &applied_events,
-                                          bool dedup_opens,
-                                          ProjectionEpochID open_epoch,
-                                          bool dedup_advances, 
-                                          ProjectionEpochID advance_epoch,
-                                          const FieldMask *dirty_previous,
-                                          const ProjectionInfo *proj_info)
-    //--------------------------------------------------------------------------
-    {
-      DETAILED_PROFILER(node->context->runtime, 
-                        CURRENT_STATE_ADVANCE_VERSION_NUMBERS_CALL);
-      // See if we have been assigned
-      if (physical_context != current_context)
-      {
-        const AddressSpaceID local_space = 
-          node->context->runtime->address_space;
-        owner_space = physical_context->get_version_owner(node, local_space);
-        is_owner = (owner_space == local_space);
-        current_context = physical_context;
-      }
-      // Check to see if we are the owner
-      if (!is_owner)
-      {
->>>>>>> 47fc3e21
         // First send back the message to the owner to do the advance there
         // This also guarantees that we are serialized with respect to 
         // all previous advances since the virtual channel is in order
@@ -5429,12 +5336,8 @@
                                                logical_context_uid,
                                                dedup_opens, open_epoch, 
                                                dedup_advances, advance_epoch,
-<<<<<<< HEAD
                                                dirty_previous, proj_info,
                                                repl_states);
-=======
-                                               dirty_previous, proj_info);
->>>>>>> 47fc3e21
         // Now retake the lock and see if we need to save this
         // in the list of pending remote advances
         // We can do this afterwards as we know the advance will always
@@ -7005,12 +6908,7 @@
       : DistributedCollectable(rt, 
           LEGION_DISTRIBUTED_HELP_ENCODE(id, VERSION_STATE_DC), 
           own_sp, register_now),
-<<<<<<< HEAD
         version_number(vid), logical_node(node), 
-        state_lock(Reservation::create_reservation()),
-=======
-        version_number(vid), logical_node(node)
->>>>>>> 47fc3e21
 #ifdef DEBUG_LEGION
         currently_active(true), 
 #endif
@@ -7038,15 +6936,6 @@
     VersionState::~VersionState(void)
     //--------------------------------------------------------------------------
     {
-<<<<<<< HEAD
-      state_lock.destroy_reservation();
-      state_lock = Reservation::NO_RESERVATION;
-=======
-#ifdef DEBUG_LEGION
-      if (is_owner())
-        assert(!currently_valid);
-#endif 
->>>>>>> 47fc3e21
     }
 
     //--------------------------------------------------------------------------
