/* Copyright 2019 Stanford University, NVIDIA Corporation
 *
 * Licensed under the Apache License, Version 2.0 (the "License");
 * you may not use this file except in compliance with the License.
 * You may obtain a copy of the License at
 *
 *     http://www.apache.org/licenses/LICENSE-2.0
 *
 * Unless required by applicable law or agreed to in writing, software
 * distributed under the License is distributed on an "AS IS" BASIS,
 * WITHOUT WARRANTIES OR CONDITIONS OF ANY KIND, either express or implied.
 * See the License for the specific language governing permissions and
 * limitations under the License.
 */

#include "legion/runtime.h"
#include "legion/legion_tasks.h"
#include "legion/legion_trace.h"
#include "legion/legion_context.h"
#include "legion/legion_instances.h"
#include "legion/legion_views.h"

namespace Legion {
  namespace Internal {

    LEGION_EXTERN_LOGGER_DECLARATIONS

    /////////////////////////////////////////////////////////////
    // Task Context 
    /////////////////////////////////////////////////////////////

    //--------------------------------------------------------------------------
    TaskContext::TaskContext(Runtime *rt, TaskOp *owner, int d,
                             const std::vector<RegionRequirement> &reqs)
      : runtime(rt), owner_task(owner), regions(reqs), depth(d),
        executing_processor(Processor::NO_PROC), total_tunable_count(0), 
        overhead_tracker(NULL), task_executed(false),
        has_inline_accessor(false), mutable_priority(false),
        children_complete_invoked(false), children_commit_invoked(false)
    //--------------------------------------------------------------------------
    {
    }

    //--------------------------------------------------------------------------
    TaskContext::TaskContext(const TaskContext &rhs)
      : runtime(NULL), owner_task(NULL), regions(rhs.regions), depth(-1)
    //--------------------------------------------------------------------------
    {
      // should never be called
      assert(false);
    }

    //--------------------------------------------------------------------------
    TaskContext::~TaskContext(void)
    //--------------------------------------------------------------------------
    {
      // Clean up any local variables that we have
      if (!task_local_variables.empty())
      {
        for (std::map<LocalVariableID,
                      std::pair<void*,void (*)(void*)> >::iterator it = 
              task_local_variables.begin(); it != 
              task_local_variables.end(); it++)
        {
          if (it->second.second != NULL)
            (*it->second.second)(it->second.first);
        }
      }
    }

    //--------------------------------------------------------------------------
    TaskContext& TaskContext::operator=(const TaskContext &rhs)
    //--------------------------------------------------------------------------
    {
      // should never be called
      assert(false);
      return *this;
    }

    //--------------------------------------------------------------------------
    UniqueID TaskContext::get_context_uid(void) const
    //--------------------------------------------------------------------------
    {
      return owner_task->get_unique_op_id();
    }

    //--------------------------------------------------------------------------
    Task* TaskContext::get_task(void)
    //--------------------------------------------------------------------------
    {
      return owner_task;
    }

    //--------------------------------------------------------------------------
    TaskContext* TaskContext::find_parent_context(void)
    //--------------------------------------------------------------------------
    {
#ifdef DEBUG_LEGION
      assert(owner_task != NULL);
#endif
      return owner_task->get_context();
    }

    //--------------------------------------------------------------------------
    bool TaskContext::is_leaf_context(void) const
    //--------------------------------------------------------------------------
    {
      return false;
    }

    //--------------------------------------------------------------------------
    bool TaskContext::is_inner_context(void) const
    //--------------------------------------------------------------------------
    {
      return false;
    }

    //--------------------------------------------------------------------------
    IndexSpace TaskContext::create_index_space(RegionTreeForest *forest,
                                         const void *realm_is, TypeTag type_tag)
    //--------------------------------------------------------------------------
    {
      AutoRuntimeCall call(this); 
      IndexSpace handle(runtime->get_unique_index_space_id(),
                        runtime->get_unique_index_tree_id(), type_tag);
      DistributedID did = runtime->get_available_distributed_id();
#ifdef DEBUG_LEGION
      log_index.debug("Creating index space %x in task%s (ID %lld)", 
                      handle.id, get_task_name(), get_unique_id()); 
#endif
      if (runtime->legion_spy_enabled)
        LegionSpy::log_top_index_space(handle.id);
      forest->create_index_space(handle, realm_is, did); 
      register_index_space_creation(handle);
      return handle;
    }

    //--------------------------------------------------------------------------
    IndexSpace TaskContext::union_index_spaces(RegionTreeForest *forest,
                                          const std::vector<IndexSpace> &spaces)
    //--------------------------------------------------------------------------
    {
      if (spaces.empty())
        return IndexSpace::NO_SPACE;
      AutoRuntimeCall call(this); 
      IndexSpace handle(runtime->get_unique_index_space_id(),
                        runtime->get_unique_index_tree_id(), 
                        spaces[0].get_type_tag());
      DistributedID did = runtime->get_available_distributed_id();
#ifdef DEBUG_LEGION
      log_index.debug("Creating index space %x in task%s (ID %lld)", 
                      handle.id, get_task_name(), get_unique_id()); 
#endif
      if (runtime->legion_spy_enabled)
        LegionSpy::log_top_index_space(handle.id);
      forest->create_union_space(handle, owner_task, spaces, did); 
      register_index_space_creation(handle);
      return handle;
    }

    //--------------------------------------------------------------------------
    IndexSpace TaskContext::intersect_index_spaces(RegionTreeForest *forest,
                                          const std::vector<IndexSpace> &spaces)
    //--------------------------------------------------------------------------
    {
      if (spaces.empty())
        return IndexSpace::NO_SPACE;
      AutoRuntimeCall call(this); 
      IndexSpace handle(runtime->get_unique_index_space_id(),
                        runtime->get_unique_index_tree_id(), 
                        spaces[0].get_type_tag());
      DistributedID did = runtime->get_available_distributed_id();
#ifdef DEBUG_LEGION
      log_index.debug("Creating index space %x in task%s (ID %lld)", 
                      handle.id, get_task_name(), get_unique_id()); 
#endif
      if (runtime->legion_spy_enabled)
        LegionSpy::log_top_index_space(handle.id);
      forest->create_intersection_space(handle, owner_task, spaces, did);
      register_index_space_creation(handle);
      return handle;
    }

    //--------------------------------------------------------------------------
    IndexSpace TaskContext::subtract_index_spaces(RegionTreeForest *forest,
                                              IndexSpace left, IndexSpace right)
    //--------------------------------------------------------------------------
    {
      AutoRuntimeCall call(this); 
      IndexSpace handle(runtime->get_unique_index_space_id(),
                        runtime->get_unique_index_tree_id(), 
                        left.get_type_tag());
      DistributedID did = runtime->get_available_distributed_id();
#ifdef DEBUG_LEGION
      log_index.debug("Creating index space %x in task%s (ID %lld)", 
                      handle.id, get_task_name(), get_unique_id()); 
#endif
      if (runtime->legion_spy_enabled)
        LegionSpy::log_top_index_space(handle.id);
      forest->create_difference_space(handle, owner_task, left, right, did);
      register_index_space_creation(handle);
      return handle;
    }

    //--------------------------------------------------------------------------
    FieldSpace TaskContext::create_field_space(RegionTreeForest *forest)
    //--------------------------------------------------------------------------
    {
      AutoRuntimeCall call(this);
      FieldSpace space(runtime->get_unique_field_space_id());
      DistributedID did = runtime->get_available_distributed_id();
#ifdef DEBUG_LEGION
      log_field.debug("Creating field space %x in task %s (ID %lld)", 
                      space.id, get_task_name(), get_unique_id());
#endif
      if (runtime->legion_spy_enabled)
        LegionSpy::log_field_space(space.id);

      forest->create_field_space(space, did);
      register_field_space_creation(space);
      return space;
    }

    //--------------------------------------------------------------------------
    FieldAllocator TaskContext::create_field_allocator(
                                   Legion::Runtime *external, FieldSpace handle)
    //--------------------------------------------------------------------------
    {
      AutoRuntimeCall call(this);
      return FieldAllocator(handle, this, external);
    }

    //--------------------------------------------------------------------------
    FieldID TaskContext::allocate_field(RegionTreeForest *forest,
                                        FieldSpace space, size_t field_size,
                                        FieldID fid, bool local,
                                        CustomSerdezID serdez_id)
    //--------------------------------------------------------------------------
    {
      AutoRuntimeCall call(this);
      if (fid == AUTO_GENERATE_ID)
        fid = runtime->get_unique_field_id();
#ifdef DEBUG_LEGION
      else if (fid >= LEGION_MAX_APPLICATION_FIELD_ID)
      {
        REPORT_LEGION_ERROR(ERROR_TASK_ATTEMPTED_ALLOCATE_FILED,
          "Task %s (ID %lld) attempted to allocate a field with "
                       "ID %d which exceeds the LEGION_MAX_APPLICATION_FIELD_ID"
                       " bound set in legion_config.h", get_task_name(),
                       get_unique_id(), fid);
        assert(false);
      }
#endif

      if (runtime->legion_spy_enabled)
        LegionSpy::log_field_creation(space.id, fid, field_size);

      std::set<RtEvent> done_events;
      if (local)
        allocate_local_field(forest, space, field_size, fid, 
                             serdez_id, done_events);
      else
        forest->allocate_field(space, field_size, fid, serdez_id);
      register_field_creation(space, fid, local);
      if (!done_events.empty())
      {
        RtEvent wait_on = Runtime::merge_events(done_events);
        wait_on.wait();
      }
      return fid;
    }

    //--------------------------------------------------------------------------
    void TaskContext::allocate_fields(RegionTreeForest *forest, 
                                      FieldSpace space,
                                      const std::vector<size_t> &sizes,
                                      std::vector<FieldID> &resulting_fields,
                                      bool local, CustomSerdezID serdez_id)
    //--------------------------------------------------------------------------
    {
      AutoRuntimeCall call(this);
      if (resulting_fields.size() < sizes.size())
        resulting_fields.resize(sizes.size(), AUTO_GENERATE_ID);
      for (unsigned idx = 0; idx < resulting_fields.size(); idx++)
      {
        if (resulting_fields[idx] == AUTO_GENERATE_ID)
          resulting_fields[idx] = runtime->get_unique_field_id();
#ifdef DEBUG_LEGION
        else if (resulting_fields[idx] >= LEGION_MAX_APPLICATION_FIELD_ID)
        {
          REPORT_LEGION_ERROR(ERROR_TASK_ATTEMPTED_ALLOCATE_FIELD,
            "Task %s (ID %lld) attempted to allocate a field with "
            "ID %d which exceeds the LEGION_MAX_APPLICATION_FIELD_ID "
            "bound set in legion_config.h", get_task_name(),
            get_unique_id(), resulting_fields[idx]);
          assert(false);
        }
#endif

        if (runtime->legion_spy_enabled)
          LegionSpy::log_field_creation(space.id, 
                                        resulting_fields[idx], sizes[idx]);
      }
      std::set<RtEvent> done_events;
      if (local)
        allocate_local_fields(forest, space, sizes, resulting_fields,
                              serdez_id, done_events);
      else
        forest->allocate_fields(space, sizes, resulting_fields, serdez_id);
      register_field_creations(space, local, resulting_fields);
      if (!done_events.empty())
      {
        RtEvent wait_on = Runtime::merge_events(done_events);
        wait_on.wait();
      }
    }

    //--------------------------------------------------------------------------
    LogicalRegion TaskContext::create_logical_region(RegionTreeForest *forest,
                                                     IndexSpace index_space,
                                                     FieldSpace field_space,
                                                     bool task_local)
    //--------------------------------------------------------------------------
    {
      AutoRuntimeCall call(this);
      RegionTreeID tid = runtime->get_unique_region_tree_id();
      LogicalRegion region(tid, index_space, field_space);
#ifdef DEBUG_LEGION
      log_region.debug("Creating logical region in task %s (ID %lld) with "
                       "index space %x and field space %x in new tree %d",
                       get_task_name(), get_unique_id(), 
                       index_space.id, field_space.id, tid);
#endif
      if (runtime->legion_spy_enabled)
        LegionSpy::log_top_region(index_space.id, field_space.id, tid);

      forest->create_logical_region(region);
      // Register the creation of a top-level region with the context
      register_region_creation(region, task_local);
      if (task_local)
        record_task_local_region(region); 
      return region;
    }

    //--------------------------------------------------------------------------
    void TaskContext::add_physical_region(const RegionRequirement &req,
                                   bool mapped, MapperID mid, MappingTagID tag,
                                   ApUserEvent unmap_event, bool virtual_mapped,
                                   const InstanceSet &physical_instances)
    //--------------------------------------------------------------------------
    {
      PhysicalRegionImpl *impl = new PhysicalRegionImpl(req, 
          ApEvent::NO_AP_EVENT, mapped, this, mid, tag, 
          is_leaf_context(), virtual_mapped, runtime);
      physical_regions.push_back(PhysicalRegion(impl));
      if (mapped)
        impl->reset_references(physical_instances, unmap_event);
    }

    //--------------------------------------------------------------------------
    PhysicalRegion TaskContext::get_physical_region(unsigned idx)
    //--------------------------------------------------------------------------
    {
#ifdef DEBUG_LEGION
      assert(idx < regions.size()); // should be one of our original regions
#endif
      return physical_regions[idx];
    } 

    //--------------------------------------------------------------------------
    void TaskContext::destroy_user_lock(Reservation r)
    //--------------------------------------------------------------------------
    {
      // Can only be called from user land so no
      // need to hold the lock
      context_locks.push_back(r);
    }

    //--------------------------------------------------------------------------
    void TaskContext::destroy_user_barrier(ApBarrier b)
    //--------------------------------------------------------------------------
    {
      // Can only be called from user land so no 
      // need to hold the lock
      context_barriers.push_back(b);
    } 

    //--------------------------------------------------------------------------
    void TaskContext::add_created_region(LogicalRegion handle, bool task_local)
    //--------------------------------------------------------------------------
    {
      // Already hold the lock from the caller
      RegionRequirement new_req(handle, READ_WRITE, EXCLUSIVE, handle);
      // Put a region requirement with no fields in the list of
      // created requirements, we know we can add any fields for
      // this field space in the future since we own all privileges
      // Now make a new region requirement and physical region
      created_requirements.push_back(new_req);
      // Created regions always return privileges that they make
      returnable_privileges.push_back(!task_local);
    }

    //--------------------------------------------------------------------------
    void TaskContext::log_created_requirements(void)
    //--------------------------------------------------------------------------
    {
      std::vector<MappingInstance> instances(1, 
            Mapping::PhysicalInstance::get_virtual_instance());
      const UniqueID unique_op_id = get_unique_id();
      const size_t original_size = 
        (owner_task == NULL) ? 0 : owner_task->regions.size();
      for (unsigned idx = 0; idx < created_requirements.size(); idx++)
      {
        TaskOp::log_requirement(unique_op_id, original_size + idx,
                                created_requirements[idx]);
        // Skip it if there are no privilege fields
        if (created_requirements[idx].privilege_fields.empty())
          continue;
        InstanceSet instance_set;
        std::vector<PhysicalManager*> unacquired;  
        RegionTreeID bad_tree; std::vector<FieldID> missing_fields;
        runtime->forest->physical_convert_mapping(owner_task, 
            created_requirements[idx], instances, instance_set, bad_tree, 
            missing_fields, NULL, unacquired, false/*do acquire_checks*/);
        runtime->forest->log_mapping_decision(unique_op_id,
            original_size + idx, created_requirements[idx], instance_set);
      }
    } 

    //--------------------------------------------------------------------------
    void TaskContext::register_region_creation(LogicalRegion handle,
                                               bool task_local)
    //--------------------------------------------------------------------------
    {
      // Create a new logical region 
      // Hold the operation lock when doing this since children could
      // be returning values from the utility processor
      AutoLock priv_lock(privilege_lock);
#ifdef DEBUG_LEGION
      assert(created_regions.find(handle) == created_regions.end());
#endif
      created_regions[handle] = task_local; 
      add_created_region(handle, task_local);
    }

    //--------------------------------------------------------------------------
    void TaskContext::register_region_deletion(LogicalRegion handle)
    //--------------------------------------------------------------------------
    {
      bool finalize = false;
      // Hold the operation lock when doing this since children could
      // be returning values from the utility processor
      {
        AutoLock priv_lock(privilege_lock);
        std::map<LogicalRegion,bool>::iterator finder =
          created_regions.find(handle);
        // See if we created this region, if so remove it from the list
        // of created regions, otherwise add it to the list of deleted
        // regions to flow backwards
        if (finder != created_regions.end())
        {
          created_regions.erase(finder);
          finalize = true;
        }
        else
          deleted_regions.insert(handle);
      }
      if (finalize)
        runtime->finalize_logical_region_destroy(handle);
    }

    //--------------------------------------------------------------------------
    void TaskContext::register_field_creation(FieldSpace handle, 
                                              FieldID fid, bool local)
    //--------------------------------------------------------------------------
    {
      AutoLock priv_lock(privilege_lock);
      std::pair<FieldSpace,FieldID> key(handle,fid);
#ifdef DEBUG_LEGION
      assert(created_fields.find(key) == created_fields.end());
#endif
      created_fields[key] = local;
    }

    //--------------------------------------------------------------------------
    void TaskContext::register_field_creations(FieldSpace handle, bool local,
                                          const std::vector<FieldID> &fields)
    //--------------------------------------------------------------------------
    {
      AutoLock priv_lock(privilege_lock);
      for (unsigned idx = 0; idx < fields.size(); idx++)
      {
        std::pair<FieldSpace,FieldID> key(handle,fields[idx]);
#ifdef DEBUG_LEGION
        assert(created_fields.find(key) == created_fields.end());
#endif
        created_fields[key] = local;
      }
    }

    //--------------------------------------------------------------------------
    void TaskContext::register_field_deletions(FieldSpace handle,
                                         const std::set<FieldID> &to_free)
    //--------------------------------------------------------------------------
    {
      std::set<FieldID> to_finalize;
      {
        AutoLock priv_lock(privilege_lock);
        for (std::set<FieldID>::const_iterator it = to_free.begin();
              it != to_free.end(); it++)
        {
          std::pair<FieldSpace,FieldID> key(handle,*it);
          std::map<std::pair<FieldSpace,FieldID>,bool>::iterator finder = 
            created_fields.find(key);
          if (finder != created_fields.end())
          {
            created_fields.erase(finder);
            to_finalize.insert(*it);
          }
          else
            deleted_fields.insert(key);
        }
      }
      if (!to_finalize.empty())
        runtime->finalize_field_destroy(handle, to_finalize);
    }

    //--------------------------------------------------------------------------
    void TaskContext::register_field_space_creation(FieldSpace space)
    //--------------------------------------------------------------------------
    {
      AutoLock priv_lock(privilege_lock);
#ifdef DEBUG_LEGION
      assert(created_field_spaces.find(space) == created_field_spaces.end());
#endif
      created_field_spaces.insert(space);
    }

    //--------------------------------------------------------------------------
    void TaskContext::register_field_space_deletion(FieldSpace space)
    //--------------------------------------------------------------------------
    {
      bool finalize = false;
      {
        AutoLock priv_lock(privilege_lock);
        std::deque<FieldID> to_delete;
        for (std::map<std::pair<FieldSpace,FieldID>,bool>::const_iterator it =
              created_fields.begin(); it != created_fields.end(); it++)
        {
          if (it->first.first == space)
            to_delete.push_back(it->first.second);
        }
        for (unsigned idx = 0; idx < to_delete.size(); idx++)
        {
          std::pair<FieldSpace,FieldID> key(space, to_delete[idx]);
          created_fields.erase(key);
        }
        std::set<FieldSpace>::iterator finder = 
          created_field_spaces.find(space);
        if (finder != created_field_spaces.end())
        {
          created_field_spaces.erase(finder);
          finalize = true;
        }
        else
          deleted_field_spaces.insert(space);
      }
      if (finalize)
        runtime->finalize_field_space_destroy(space);
    }

    //--------------------------------------------------------------------------
    bool TaskContext::has_created_index_space(IndexSpace space) const
    //--------------------------------------------------------------------------
    {
      AutoLock priv_lock(privilege_lock);
      return (created_index_spaces.find(space) != created_index_spaces.end());
    }

    //--------------------------------------------------------------------------
    void TaskContext::register_index_space_creation(IndexSpace space)
    //--------------------------------------------------------------------------
    {
      AutoLock priv_lock(privilege_lock);
#ifdef DEBUG_LEGION
      assert(created_index_spaces.find(space) == created_index_spaces.end());
#endif
      created_index_spaces.insert(space);
    }

    //--------------------------------------------------------------------------
    void TaskContext::register_index_space_deletion(IndexSpace space)
    //--------------------------------------------------------------------------
    {
      bool finalize = false;
      {
        AutoLock priv_lock(privilege_lock);
        std::set<IndexSpace>::iterator finder = 
          created_index_spaces.find(space);
        if (finder != created_index_spaces.end())
        {
          created_index_spaces.erase(finder);
          finalize = true;
        }
        else
          deleted_index_spaces.insert(space);
      }
      if (finalize)
        runtime->finalize_index_space_destroy(space);
    }

    //--------------------------------------------------------------------------
    void TaskContext::register_index_partition_creation(IndexPartition handle)
    //--------------------------------------------------------------------------
    {
      AutoLock priv_lock(privilege_lock);
#ifdef DEBUG_LEGION
      assert(created_index_partitions.find(handle) == 
             created_index_partitions.end());
#endif
      created_index_partitions.insert(handle);
    }

    //--------------------------------------------------------------------------
    void TaskContext::register_index_partition_deletion(IndexPartition handle)
    //--------------------------------------------------------------------------
    {
      bool finalize = false;
      {
        AutoLock priv_lock(privilege_lock);
        std::set<IndexPartition>::iterator finder = 
          created_index_partitions.find(handle);
        if (finder != created_index_partitions.end())
        {
          created_index_partitions.erase(finder);
          finalize = true;
        }
        else
          deleted_index_partitions.insert(handle);
      }
      if (finalize)
        runtime->finalize_index_partition_destroy(handle);
    }

    //--------------------------------------------------------------------------
    bool TaskContext::was_created_requirement_deleted(
                                             const RegionRequirement &req) const
    //--------------------------------------------------------------------------
    {
      // No need to worry about deleted field creation requirements here
      // since this method is only called for requirements with returnable
      // privileges and therefore we just need to see if the region is
      // still in the set of created regions.
      return (created_regions.find(req.region) == created_regions.end());
    }

    //--------------------------------------------------------------------------
    void TaskContext::register_region_creations(
                                       const std::map<LogicalRegion,bool> &regs)
    //--------------------------------------------------------------------------
    {
      AutoLock priv_lock(privilege_lock);
      for (std::map<LogicalRegion,bool>::const_iterator it = regs.begin();
            it != regs.end(); it++)
      {
#ifdef DEBUG_LEGION
        assert(created_regions.find(it->first) == created_regions.end());
#endif
        created_regions[it->first] = it->second;
        add_created_region(it->first, it->second);
      }
    }

    //--------------------------------------------------------------------------
    void TaskContext::register_region_deletions(
                                            const std::set<LogicalRegion> &regs)
    //--------------------------------------------------------------------------
    {
      std::vector<LogicalRegion> to_finalize;
      {
        AutoLock priv_lock(privilege_lock);
        for (std::set<LogicalRegion>::const_iterator it = regs.begin();
              it != regs.end(); it++)
        {
          std::map<LogicalRegion,bool>::iterator finder =
            created_regions.find(*it);
          if (finder != created_regions.end())
          {
            created_regions.erase(finder);
            to_finalize.push_back(*it);
          }
          else
            deleted_regions.insert(*it);
        }
      }
      if (!to_finalize.empty())
      {
        for (std::vector<LogicalRegion>::const_iterator it = 
              to_finalize.begin(); it != to_finalize.end(); it++)
          runtime->finalize_logical_region_destroy(*it);
      }
    } 

    //--------------------------------------------------------------------------
    void TaskContext::register_field_creations(
                     const std::map<std::pair<FieldSpace,FieldID>,bool> &fields)
    //--------------------------------------------------------------------------
    {
      AutoLock priv_lock(privilege_lock);
      for (std::map<std::pair<FieldSpace,FieldID>,bool>::const_iterator it = 
            fields.begin(); it != fields.end(); it++)
      {
#ifdef DEBUG_LEGION
        assert(created_fields.find(it->first) == created_fields.end());
#endif
        created_fields.insert(*it);
      }
    }

    //--------------------------------------------------------------------------
    void TaskContext::register_field_deletions(
                        const std::set<std::pair<FieldSpace,FieldID> > &fields)
    //--------------------------------------------------------------------------
    {
      std::map<FieldSpace,std::set<FieldID> > to_finalize;
      {
        AutoLock priv_lock(privilege_lock);
        for (std::set<std::pair<FieldSpace,FieldID> >::const_iterator it = 
              fields.begin(); it != fields.end(); it++)
        {
          std::map<std::pair<FieldSpace,FieldID>,bool>::iterator finder = 
            created_fields.find(*it);
          if (finder != created_fields.end())
          {
            created_fields.erase(finder);
            to_finalize[it->first].insert(it->second);
          }
          else
            deleted_fields.insert(*it);
        }
      }
      if (!to_finalize.empty())
      {
        for (std::map<FieldSpace,std::set<FieldID> >::const_iterator it = 
              to_finalize.begin(); it != to_finalize.end(); it++)
        {
          runtime->finalize_field_destroy(it->first, it->second);
        }
      }
    }

    //--------------------------------------------------------------------------
    void TaskContext::register_field_space_creations(
                                            const std::set<FieldSpace> &spaces)
    //--------------------------------------------------------------------------
    {
      AutoLock priv_lock(privilege_lock);
      for (std::set<FieldSpace>::const_iterator it = spaces.begin();
            it != spaces.end(); it++)
      {
#ifdef DEBUG_LEGION
        assert(created_field_spaces.find(*it) == created_field_spaces.end());
#endif
        created_field_spaces.insert(*it);
      }
    }

    //--------------------------------------------------------------------------
    void TaskContext::register_field_space_deletions(
                                            const std::set<FieldSpace> &spaces)
    //--------------------------------------------------------------------------
    {
      std::vector<FieldSpace> to_finalize;
      {
        AutoLock priv_lock(privilege_lock);
        for (std::set<FieldSpace>::const_iterator it = spaces.begin();
              it != spaces.end(); it++)
        {
          std::deque<FieldID> to_delete;
          for (std::map<std::pair<FieldSpace,FieldID>,bool>::const_iterator cit 
                = created_fields.begin(); cit != created_fields.end(); cit++)
          {
            if (cit->first.first == *it)
              to_delete.push_back(cit->first.second);
          }
          for (unsigned idx = 0; idx < to_delete.size(); idx++)
          {
            std::pair<FieldSpace,FieldID> key(*it, to_delete[idx]);
            created_fields.erase(key);
          }
          std::set<FieldSpace>::iterator finder = created_field_spaces.find(*it);
          if (finder != created_field_spaces.end())
          {
            created_field_spaces.erase(finder);
            to_finalize.push_back(*it);
          }
          else
            deleted_field_spaces.insert(*it);
        }
      }
      if (!to_finalize.empty())
      {
        for (std::vector<FieldSpace>::const_iterator it = to_finalize.begin();
              it != to_finalize.end(); it++)
          runtime->finalize_field_space_destroy(*it);
      }
    }

    //--------------------------------------------------------------------------
    void TaskContext::register_index_space_creations(
                                            const std::set<IndexSpace> &spaces)
    //--------------------------------------------------------------------------
    {
      AutoLock priv_lock(privilege_lock);
      for (std::set<IndexSpace>::const_iterator it = spaces.begin();
            it != spaces.end(); it++)
      {
#ifdef DEBUG_LEGION
        assert(created_index_spaces.find(*it) == created_index_spaces.end());
#endif
        created_index_spaces.insert(*it);
      }
    }

    //--------------------------------------------------------------------------
    void TaskContext::register_index_space_deletions(
                                            const std::set<IndexSpace> &spaces)
    //--------------------------------------------------------------------------
    {
      std::vector<IndexSpace> to_finalize;
      {
        AutoLock priv_lock(privilege_lock);
        for (std::set<IndexSpace>::const_iterator it = spaces.begin();
              it != spaces.end(); it++)
        {
          std::set<IndexSpace>::iterator finder = 
            created_index_spaces.find(*it);
          if (finder != created_index_spaces.end())
          {
            created_index_spaces.erase(finder);
            to_finalize.push_back(*it);
          }
          else
            deleted_index_spaces.insert(*it);
        }
      }
      if (!to_finalize.empty())
      {
        for (std::vector<IndexSpace>::const_iterator it = to_finalize.begin();
              it != to_finalize.end(); it++)
          runtime->finalize_index_space_destroy(*it);
      }
    }

    //--------------------------------------------------------------------------
    void TaskContext::register_index_partition_creations(
                                          const std::set<IndexPartition> &parts)
    //--------------------------------------------------------------------------
    {
      AutoLock priv_lock(privilege_lock);
      for (std::set<IndexPartition>::const_iterator it = parts.begin();
            it != parts.end(); it++)
      {
#ifdef DEBUG_LEGION
        assert(created_index_partitions.find(*it) == 
               created_index_partitions.end());
#endif
        created_index_partitions.insert(*it);
      }
    }

    //--------------------------------------------------------------------------
    void TaskContext::register_index_partition_deletions(
                                          const std::set<IndexPartition> &parts)
    //--------------------------------------------------------------------------
    {
      std::vector<IndexPartition> to_finalize;
      {
        AutoLock priv_lock(privilege_lock);
        for (std::set<IndexPartition>::const_iterator it = parts.begin();
              it != parts.end(); it++)
        {
          std::set<IndexPartition>::iterator finder = 
            created_index_partitions.find(*it);
          if (finder != created_index_partitions.end())
          {
            created_index_partitions.erase(finder);
            to_finalize.push_back(*it);
          }
          else
            deleted_index_partitions.insert(*it);
        }
      }
      if (!to_finalize.empty())
      {
        for (std::vector<IndexPartition>::const_iterator it = 
              to_finalize.begin(); it != to_finalize.end(); it++)
          runtime->finalize_index_partition_destroy(*it);
      }
    }

    //--------------------------------------------------------------------------
    void TaskContext::analyze_destroy_fields(FieldSpace handle,
                                             const std::set<FieldID> &to_delete,
                                    std::vector<RegionRequirement> &delete_reqs,
                                    std::vector<unsigned> &parent_req_indexes)
    //--------------------------------------------------------------------------
    {
#ifdef DEBUG_LEGION
      assert(!is_leaf_context());
#endif
      unsigned parent_index = 0;
      for (std::vector<RegionRequirement>::const_iterator it = 
            regions.begin(); it != regions.end(); it++, parent_index++)
      {
        if (it->region.get_field_space() != handle)
          continue;
        std::set<FieldID> overlapping_fields;
        for (std::set<FieldID>::const_iterator fit = to_delete.begin();
              fit != to_delete.end(); fit++)
        {
          if (it->privilege_fields.find(*fit) != it->privilege_fields.end())
            overlapping_fields.insert(*fit);
        }
        if (overlapping_fields.empty())
          continue;
        delete_reqs.resize(delete_reqs.size()+1);
        RegionRequirement &req = delete_reqs.back();
        req.region = it->region;
        req.parent = it->region;
        req.privilege = READ_WRITE;
        req.prop = EXCLUSIVE;
        req.privilege_fields = overlapping_fields;
        req.handle_type = SINGULAR;
        parent_req_indexes.push_back(parent_index);
      }
      AutoLock priv_lock(privilege_lock,1,false/*exclusive*/);
      for (std::deque<RegionRequirement>::const_iterator it = 
            created_requirements.begin(); it != 
            created_requirements.end(); it++, parent_index++)
      {
        if (it->region.get_field_space() != handle)
          continue;
        std::set<FieldID> overlapping_fields;
        for (std::set<FieldID>::const_iterator fit = to_delete.begin();
              fit != to_delete.end(); fit++)
        {
          if (it->privilege_fields.find(*fit) != it->privilege_fields.end())
            overlapping_fields.insert(*fit);
        }
        if (overlapping_fields.empty())
          continue;
        delete_reqs.resize(delete_reqs.size()+1);
        RegionRequirement &req = delete_reqs.back();
        req.region = it->region;
        req.parent = it->region;
        req.privilege = READ_WRITE;
        req.prop = EXCLUSIVE;
        req.privilege_fields = overlapping_fields;
        req.handle_type = SINGULAR;
        parent_req_indexes.push_back(parent_index);
      }
    }

    //--------------------------------------------------------------------------
    void TaskContext::analyze_destroy_logical_region(LogicalRegion handle,
                                    std::vector<RegionRequirement> &delete_reqs,
                                    std::vector<unsigned> &parent_req_indexes)
    //--------------------------------------------------------------------------
    {
#ifdef DEBUG_LEGION
      assert(!is_leaf_context());
#endif
      unsigned parent_index = 0;
      for (std::vector<RegionRequirement>::const_iterator it = 
            regions.begin(); it != regions.end(); it++, parent_index++)
      {
        // Different index space trees means we can skip
        if (handle.get_tree_id() != it->region.get_tree_id())
          continue;
        // Disjoint index spaces means we can skip
        if (runtime->forest->are_disjoint(handle.get_index_space(), 
                                          it->region.index_space))
          continue;
        delete_reqs.resize(delete_reqs.size()+1);
        RegionRequirement &req = delete_reqs.back();
        std::vector<LegionColor> dummy_path;
        // See if we dominate the deleted instance
        if (runtime->forest->compute_index_path(it->region.index_space,
                                  handle.get_index_space(), dummy_path))
          req.region = handle;
        else
          req.region = it->region;
        req.parent = it->region;
        req.privilege = READ_WRITE;
        req.prop = EXCLUSIVE;
        req.privilege_fields = it->privilege_fields;
        req.handle_type = SINGULAR;
        parent_req_indexes.push_back(parent_index);
      }
      std::deque<RegionRequirement> local_requirements;
      std::deque<unsigned> parent_indexes;
      {
        AutoLock priv_lock(privilege_lock,1,false/*exclusive*/);
        for (std::deque<RegionRequirement>::const_iterator it = 
              created_requirements.begin(); it != 
              created_requirements.end(); it++, parent_index++)
        {
          // Different index space trees means we can skip
          if (handle.get_tree_id() != it->region.get_tree_id())
            continue;
          local_requirements.push_back(*it);
          parent_indexes.push_back(parent_index);
        }
      }
      if (local_requirements.empty())
        return;
      unsigned local_index = 0;
      for (std::deque<RegionRequirement>::const_iterator it = 
            local_requirements.begin(); it != 
            local_requirements.end(); it++, local_index++)
      {
        // Disjoint index spaces means we can skip
        if (runtime->forest->are_disjoint(handle.get_index_space(), 
                                          it->region.index_space))
          continue;
        delete_reqs.resize(delete_reqs.size()+1);
        RegionRequirement &req = delete_reqs.back();
        std::vector<LegionColor> dummy_path;
        // See if we dominate the deleted instance
        if (runtime->forest->compute_index_path(it->region.index_space,
                                  handle.get_index_space(), dummy_path))
          req.region = handle;
        else
          req.region = it->region;
        req.parent = it->region;
        req.privilege = READ_WRITE;
        req.prop = EXCLUSIVE;
        req.privilege_fields = it->privilege_fields;
        req.handle_type = SINGULAR;
        parent_req_indexes.push_back(parent_indexes[local_index]);
      }
    }

    //--------------------------------------------------------------------------
    void TaskContext::analyze_destroy_logical_partition(LogicalPartition handle,
                                    std::vector<RegionRequirement> &delete_reqs,
                                    std::vector<unsigned> &parent_req_indexes)
    //--------------------------------------------------------------------------
    {
#ifdef DEBUG_LEGION
      assert(!is_leaf_context());
#endif
      unsigned parent_index = 0;
      for (std::vector<RegionRequirement>::const_iterator it = 
            regions.begin(); it != regions.end(); it++, parent_index++)
      {
        // Different index space trees means we can skip
        if (handle.get_tree_id() != it->region.get_tree_id())
          continue;
        // Disjoint index spaces means we can skip
        if (runtime->forest->are_disjoint(it->region.index_space,
                                          handle.get_index_partition())) 
          continue;
        delete_reqs.resize(delete_reqs.size()+1);
        RegionRequirement &req = delete_reqs.back();
        std::vector<LegionColor> dummy_path;
        // See if we dominate the deleted instance
        if (runtime->forest->compute_partition_path(it->region.index_space,
                                  handle.get_index_partition(), dummy_path))
        {
          req.partition = handle;
          req.handle_type = PART_PROJECTION;
        }
        else
        {
          req.region = it->region;
          req.handle_type = SINGULAR;
        }
        req.parent = it->region;
        req.privilege = READ_WRITE;
        req.prop = EXCLUSIVE;
        req.privilege_fields = it->privilege_fields;
        parent_req_indexes.push_back(parent_index);
      }
      std::deque<RegionRequirement> local_requirements;
      std::deque<unsigned> parent_indexes;
      {
        AutoLock priv_lock(privilege_lock,1,false/*exclusive*/);
        for (std::deque<RegionRequirement>::const_iterator it = 
              created_requirements.begin(); it != 
              created_requirements.end(); it++, parent_index++)
        {
          // Different index space trees means we can skip
          if (handle.get_tree_id() != it->region.get_tree_id())
            continue;
          local_requirements.push_back(*it);
          parent_indexes.push_back(parent_index);
        }
      }
      if (local_requirements.empty())
        return;
      unsigned local_index = 0;
      for (std::deque<RegionRequirement>::const_iterator it = 
            local_requirements.begin(); it != 
            local_requirements.end(); it++, local_index++)
      {
        // Different index space trees means we can skip
        if (handle.get_tree_id() != it->region.get_tree_id())
          continue;
        // Disjoint index spaces means we can skip
        if (runtime->forest->are_disjoint(it->region.index_space,
                                          handle.get_index_partition())) 
          continue;
        delete_reqs.resize(delete_reqs.size()+1);
        RegionRequirement &req = delete_reqs.back();
        std::vector<LegionColor> dummy_path;
        // See if we dominate the deleted instance
        if (runtime->forest->compute_partition_path(it->region.index_space,
                                  handle.get_index_partition(), dummy_path))
        {
          req.partition = handle;
          req.handle_type = PART_PROJECTION;
        }
        else
        {
          req.region = it->region;
          req.handle_type = SINGULAR;
        }
        req.parent = it->region;
        req.privilege = READ_WRITE;
        req.prop = EXCLUSIVE;
        req.privilege_fields = it->privilege_fields;
        parent_req_indexes.push_back(parent_indexes[local_index]);
      }
    }

    //--------------------------------------------------------------------------
    int TaskContext::has_conflicting_regions(MapOp *op, bool &parent_conflict,
                                             bool &inline_conflict)
    //--------------------------------------------------------------------------
    {
      const RegionRequirement &req = op->get_requirement(); 
      return has_conflicting_internal(req, parent_conflict, inline_conflict);
    }

    //--------------------------------------------------------------------------
    int TaskContext::has_conflicting_regions(AttachOp *attach,
                                             bool &parent_conflict,
                                             bool &inline_conflict)
    //--------------------------------------------------------------------------
    {
      const RegionRequirement &req = attach->get_requirement();
      return has_conflicting_internal(req, parent_conflict, inline_conflict);
    }

    //--------------------------------------------------------------------------
    int TaskContext::has_conflicting_internal(const RegionRequirement &req,
                                              bool &parent_conflict,
                                              bool &inline_conflict)
    //--------------------------------------------------------------------------
    {
      DETAILED_PROFILER(runtime, HAS_CONFLICTING_INTERNAL_CALL);
      parent_conflict = false;
      inline_conflict = false;
      // No need to hold our lock here because we are the only ones who
      // could possibly be doing any mutating of the physical_regions data 
      // structure but we are here so we aren't mutating
      for (unsigned our_idx = 0; our_idx < physical_regions.size(); our_idx++)
      {
        // skip any regions which are not mapped
        if (!physical_regions[our_idx].is_mapped())
          continue;
        const RegionRequirement &our_req = 
          physical_regions[our_idx].impl->get_requirement();
#ifdef DEBUG_LEGION
        // This better be true for a single task
        assert(our_req.handle_type == SINGULAR);
#endif
        RegionTreeID our_tid = our_req.region.get_tree_id();
        IndexSpace our_space = our_req.region.get_index_space();
        RegionUsage our_usage(our_req);
        if (check_region_dependence(our_tid,our_space,our_req,our_usage,req))
        {
          parent_conflict = true;
          return our_idx;
        }
      }
      for (std::list<PhysicalRegion>::const_iterator it = 
            inline_regions.begin(); it != inline_regions.end(); it++)
      {
        if (!it->is_mapped())
          continue;
        const RegionRequirement &our_req = it->impl->get_requirement();
#ifdef DEBUG_LEGION
        // This better be true for a single task
        assert(our_req.handle_type == SINGULAR);
#endif
        RegionTreeID our_tid = our_req.region.get_tree_id();
        IndexSpace our_space = our_req.region.get_index_space();
        RegionUsage our_usage(our_req);
        if (check_region_dependence(our_tid,our_space,our_req,our_usage,req))
        {
          inline_conflict = true;
          // No index for inline conflicts
          return -1;
        }
      }
      return -1;
    }

    //--------------------------------------------------------------------------
    void TaskContext::find_conflicting_regions(TaskOp *task,
                                       std::vector<PhysicalRegion> &conflicting)
    //--------------------------------------------------------------------------
    {
      DETAILED_PROFILER(runtime, FIND_CONFLICTING_CALL);
      // No need to hold our lock here because we are the only ones who
      // could possibly be doing any mutating of the physical_regions data 
      // structure but we are here so we aren't mutating
      for (unsigned our_idx = 0; our_idx < physical_regions.size(); our_idx++)
      {
        // Skip any regions which are not mapped
        if (!physical_regions[our_idx].is_mapped())
          continue;
        const RegionRequirement &our_req = 
          physical_regions[our_idx].impl->get_requirement();
#ifdef DEBUG_LEGION
        // This better be true for a single task
        assert(our_req.handle_type == SINGULAR);
#endif
        RegionTreeID our_tid = our_req.region.get_tree_id();
        IndexSpace our_space = our_req.region.get_index_space();
        RegionUsage our_usage(our_req);
        // Check to see if any region requirements from the child have
        // a dependence on our region at location our_idx
        for (unsigned idx = 0; idx < task->regions.size(); idx++)
        {
          const RegionRequirement &req = task->regions[idx];  
          if (check_region_dependence(our_tid,our_space,our_req,our_usage,req))
          {
            conflicting.push_back(physical_regions[our_idx]);
            // Once we find a conflict, we don't need to check
            // against it anymore, so go onto our next region
            break;
          }
        }
      }
      for (std::list<PhysicalRegion>::const_iterator it = 
            inline_regions.begin(); it != inline_regions.end(); it++)
      {
        if (!it->is_mapped())
          continue;
        const RegionRequirement &our_req = it->impl->get_requirement();
#ifdef DEBUG_LEGION
        // This better be true for a single task
        assert(our_req.handle_type == SINGULAR);
#endif
        RegionTreeID our_tid = our_req.region.get_tree_id();
        IndexSpace our_space = our_req.region.get_index_space();
        RegionUsage our_usage(our_req);
        // Check to see if any region requirements from the child have
        // a dependence on our region at location our_idx
        for (unsigned idx = 0; idx < task->regions.size(); idx++)
        {
          const RegionRequirement &req = task->regions[idx];  
          if (check_region_dependence(our_tid,our_space,our_req,our_usage,req))
          {
            conflicting.push_back(*it);
            // Once we find a conflict, we don't need to check
            // against it anymore, so go onto our next region
            break;
          }
        }
      }
    }

    //--------------------------------------------------------------------------
    void TaskContext::find_conflicting_regions(CopyOp *copy,
                                       std::vector<PhysicalRegion> &conflicting)
    //--------------------------------------------------------------------------
    {
      DETAILED_PROFILER(runtime, FIND_CONFLICTING_CALL);
      // No need to hold our lock here because we are the only ones who
      // could possibly be doing any mutating of the physical_regions data 
      // structure but we are here so we aren't mutating
      for (unsigned our_idx = 0; our_idx < physical_regions.size(); our_idx++)
      {
        // skip any regions which are not mapped
        if (!physical_regions[our_idx].is_mapped())
          continue;
        const RegionRequirement &our_req = 
          physical_regions[our_idx].impl->get_requirement();
#ifdef DEBUG_LEGION
        // This better be true for a single task
        assert(our_req.handle_type == SINGULAR);
#endif
        RegionTreeID our_tid = our_req.region.get_tree_id();
        IndexSpace our_space = our_req.region.get_index_space();
        RegionUsage our_usage(our_req);
        bool has_conflict = false;
        for (unsigned idx = 0; !has_conflict &&
              (idx < copy->src_requirements.size()); idx++)
        {
          const RegionRequirement &req = copy->src_requirements[idx];
          if (check_region_dependence(our_tid,our_space,our_req,our_usage,req))
            has_conflict = true;
        }
        for (unsigned idx = 0; !has_conflict &&
              (idx < copy->dst_requirements.size()); idx++)
        {
          const RegionRequirement &req = copy->dst_requirements[idx];
          if (check_region_dependence(our_tid,our_space,our_req,our_usage,req))
            has_conflict = true;
        }
        if (has_conflict)
          conflicting.push_back(physical_regions[our_idx]);
      }
      for (std::list<PhysicalRegion>::const_iterator it = 
            inline_regions.begin(); it != inline_regions.end(); it++)
      {
        if (!it->is_mapped())
          continue;
        const RegionRequirement &our_req = it->impl->get_requirement();
#ifdef DEBUG_LEGION
        // This better be true for a single task
        assert(our_req.handle_type == SINGULAR);
#endif
        RegionTreeID our_tid = our_req.region.get_tree_id();
        IndexSpace our_space = our_req.region.get_index_space();
        RegionUsage our_usage(our_req);
        bool has_conflict = false;
        for (unsigned idx = 0; !has_conflict &&
              (idx < copy->src_requirements.size()); idx++)
        {
          const RegionRequirement &req = copy->src_requirements[idx];
          if (check_region_dependence(our_tid,our_space,our_req,our_usage,req))
            has_conflict = true;
        }
        for (unsigned idx = 0; !has_conflict &&
              (idx < copy->dst_requirements.size()); idx++)
        {
          const RegionRequirement &req = copy->dst_requirements[idx];
          if (check_region_dependence(our_tid,our_space,our_req,our_usage,req))
            has_conflict = true;
        }
        if (has_conflict)
          conflicting.push_back(*it);
      }
    }

    //--------------------------------------------------------------------------
    void TaskContext::find_conflicting_regions(AcquireOp *acquire,
                                       std::vector<PhysicalRegion> &conflicting)
    //--------------------------------------------------------------------------
    {
      DETAILED_PROFILER(runtime, FIND_CONFLICTING_CALL);
      const RegionRequirement &req = acquire->get_requirement();
      find_conflicting_internal(req, conflicting); 
    }

    //--------------------------------------------------------------------------
    void TaskContext::find_conflicting_regions(ReleaseOp *release,
                                       std::vector<PhysicalRegion> &conflicting)
    //--------------------------------------------------------------------------
    {
      DETAILED_PROFILER(runtime, FIND_CONFLICTING_CALL);
      const RegionRequirement &req = release->get_requirement();
      find_conflicting_internal(req, conflicting);      
    }

    //--------------------------------------------------------------------------
    void TaskContext::find_conflicting_regions(DependentPartitionOp *partition,
                                       std::vector<PhysicalRegion> &conflicting)
    //--------------------------------------------------------------------------
    {
      DETAILED_PROFILER(runtime, FIND_CONFLICTING_CALL);
      const RegionRequirement &req = partition->get_requirement();
      find_conflicting_internal(req, conflicting);
    }

    //--------------------------------------------------------------------------
    void TaskContext::find_conflicting_internal(const RegionRequirement &req,
                                       std::vector<PhysicalRegion> &conflicting)
    //--------------------------------------------------------------------------
    {
      DETAILED_PROFILER(runtime, FIND_CONFLICTING_CALL);
      // No need to hold our lock here because we are the only ones who
      // could possibly be doing any mutating of the physical_regions data 
      // structure but we are here so we aren't mutating
      for (unsigned our_idx = 0; our_idx < physical_regions.size(); our_idx++)
      {
        // skip any regions which are not mapped
        if (!physical_regions[our_idx].is_mapped())
          continue;
        const RegionRequirement &our_req = 
          physical_regions[our_idx].impl->get_requirement();
#ifdef DEBUG_LEGION
        // This better be true for a single task
        assert(our_req.handle_type == SINGULAR);
#endif
        RegionTreeID our_tid = our_req.region.get_tree_id();
        IndexSpace our_space = our_req.region.get_index_space();
        RegionUsage our_usage(our_req);
        if (check_region_dependence(our_tid,our_space,our_req,our_usage,req))
          conflicting.push_back(physical_regions[our_idx]);
      }
      for (std::list<PhysicalRegion>::const_iterator it = 
            inline_regions.begin(); it != inline_regions.end(); it++)
      {
        if (!it->is_mapped())
          continue;
        const RegionRequirement &our_req = it->impl->get_requirement();
#ifdef DEBUG_LEGION
        // This better be true for a single task
        assert(our_req.handle_type == SINGULAR);
#endif
        RegionTreeID our_tid = our_req.region.get_tree_id();
        IndexSpace our_space = our_req.region.get_index_space();
        RegionUsage our_usage(our_req);
        if (check_region_dependence(our_tid,our_space,our_req,our_usage,req))
          conflicting.push_back(*it);
      }
    }

    //--------------------------------------------------------------------------
    void TaskContext::find_conflicting_regions(FillOp *fill,
                                       std::vector<PhysicalRegion> &conflicting)
    //--------------------------------------------------------------------------
    {
      DETAILED_PROFILER(runtime, FIND_CONFLICTING_CALL);
      const RegionRequirement &req = fill->get_requirement();
      find_conflicting_internal(req, conflicting);
    }

    //--------------------------------------------------------------------------
    bool TaskContext::check_region_dependence(RegionTreeID our_tid,
                                             IndexSpace our_space,
                                             const RegionRequirement &our_req,
                                             const RegionUsage &our_usage,
                                             const RegionRequirement &req)
    //--------------------------------------------------------------------------
    {
      DETAILED_PROFILER(runtime, CHECK_REGION_DEPENDENCE_CALL);
      if ((req.handle_type == SINGULAR) || 
          (req.handle_type == REG_PROJECTION))
      {
        // If the trees are different we're done 
        if (our_tid != req.region.get_tree_id())
          return false;
        // Check to see if there is a path between
        // the index spaces
        std::vector<LegionColor> path;
        if (!runtime->forest->compute_index_path(our_space,
                         req.region.get_index_space(),path))
          return false;
      }
      else
      {
        // Check if the trees are different
        if (our_tid != req.partition.get_tree_id())
          return false;
        std::vector<LegionColor> path;
        if (!runtime->forest->compute_partition_path(our_space,
                     req.partition.get_index_partition(), path))
          return false;
      }
      // Check to see if any privilege fields overlap
      std::vector<FieldID> intersection(our_req.privilege_fields.size());
      std::vector<FieldID>::iterator intersect_it = 
        std::set_intersection(our_req.privilege_fields.begin(),
                              our_req.privilege_fields.end(),
                              req.privilege_fields.begin(),
                              req.privilege_fields.end(),
                              intersection.begin());
      intersection.resize(intersect_it - intersection.begin());
      if (intersection.empty())
        return false;
      // Finally if everything has overlapped, do a dependence analysis
      // on the privileges and coherence
      RegionUsage usage(req);
      switch (check_dependence_type(our_usage,usage))
      {
        // Only allow no-dependence, or simultaneous dependence through
        case NO_DEPENDENCE:
        case SIMULTANEOUS_DEPENDENCE:
          {
            return false;
          }
        default:
          break;
      }
      return true;
    }

    //--------------------------------------------------------------------------
    void TaskContext::register_inline_mapped_region(PhysicalRegion &region)
    //--------------------------------------------------------------------------
    {
      // Don't need the lock because this is only accessed from 
      // the executing task context
      //
      // Because of 'remap_region', this method can be called
      // both for inline regions as well as regions which were
      // initally mapped for the task.  Do a quick check to see
      // if it was an original region.  If it was then we're done.
      for (unsigned idx = 0; idx < physical_regions.size(); idx++)
      {
        if (physical_regions[idx].impl == region.impl)
          return;
      }
      inline_regions.push_back(region);
    }

    //--------------------------------------------------------------------------
    void TaskContext::unregister_inline_mapped_region(PhysicalRegion &region)
    //--------------------------------------------------------------------------
    {
      // Don't need the lock because this is only accessed from the
      // executed task context
      for (std::list<PhysicalRegion>::iterator it = 
            inline_regions.begin(); it != inline_regions.end(); it++)
      {
        if (it->impl == region.impl)
        {
          if (runtime->runtime_warnings && !has_inline_accessor)
            has_inline_accessor = it->impl->created_accessor();
          inline_regions.erase(it);
          return;
        }
      }
    }

    //--------------------------------------------------------------------------
    bool TaskContext::safe_cast(RegionTreeForest *forest, IndexSpace handle,
                                const void *realm_point, TypeTag type_tag)
    //--------------------------------------------------------------------------
    {
      // Check to see if we already have the pointer for the node
      std::map<IndexSpace,IndexSpaceNode*>::const_iterator finder =
        safe_cast_spaces.find(handle);
      if (finder == safe_cast_spaces.end())
      {
        safe_cast_spaces[handle] = forest->get_node(handle);
        finder = safe_cast_spaces.find(handle);
      }
      return finder->second->contains_point(realm_point, type_tag);
    }

    //--------------------------------------------------------------------------
    bool TaskContext::is_region_mapped(unsigned idx)
    //--------------------------------------------------------------------------
    {
#ifdef DEBUG_LEGION
      assert(idx < physical_regions.size());
#endif
      return physical_regions[idx].is_mapped();
    }

    //--------------------------------------------------------------------------
    void TaskContext::clone_requirement(unsigned idx, RegionRequirement &target)
    //--------------------------------------------------------------------------
    {
      if (idx >= regions.size())
      {
        idx -= regions.size();
        AutoLock priv_lock(privilege_lock,1,false/*exclusive*/);
#ifdef DEBUG_LEGION
        assert(idx < created_requirements.size());
#endif
        target = created_requirements[idx];
      }
      else
        target = regions[idx];
    }

    //--------------------------------------------------------------------------
    int TaskContext::find_parent_region_req(const RegionRequirement &req,
                                            bool check_privilege /*= true*/)
    //--------------------------------------------------------------------------
    {
      DETAILED_PROFILER(runtime, FIND_PARENT_REGION_REQ_CALL);
      // We can check most of our region requirements without the lock
      for (unsigned idx = 0; idx < regions.size(); idx++)
      {
        const RegionRequirement &our_req = regions[idx];
        // First check that the regions match
        if (our_req.region != req.parent)
          continue;
        // Next check the privileges
        if (check_privilege && 
            ((PRIV_ONLY(req) & our_req.privilege) != PRIV_ONLY(req)))
          continue;
        // Finally check that all the fields are contained
        bool dominated = true;
        for (std::set<FieldID>::const_iterator it = 
              req.privilege_fields.begin(); it !=
              req.privilege_fields.end(); it++)
        {
          if (our_req.privilege_fields.find(*it) ==
              our_req.privilege_fields.end())
          {
            dominated = false;
            break;
          }
        }
        if (!dominated)
          continue;
        return int(idx);
      }
      const FieldSpace fs = req.parent.get_field_space(); 
      // The created region requirements have to be checked while holding
      // the lock since they are subject to mutation by the application
      // We might also mutate it so we take the lock in exclusive mode
      AutoLock priv_lock(privilege_lock);
      for (unsigned idx = 0; idx < created_requirements.size(); idx++)
      {
        RegionRequirement &our_req = created_requirements[idx];
        // First check that the regions match
        if (our_req.region != req.parent)
          continue;
        // Next check the privileges
        if (check_privilege && 
            ((PRIV_ONLY(req) & our_req.privilege) != PRIV_ONLY(req)))
          continue;
        // If this is a returnable privilege requiremnt that means
        // that we made this region so we always have privileges
        // on any fields for that region, just add them and be done
        if (returnable_privileges[idx])
        {
          our_req.privilege_fields.insert(req.privilege_fields.begin(),
                                          req.privilege_fields.end());
          return int(regions.size() + idx);
        }
        // Finally check that all the fields are contained
        bool dominated = true;
        for (std::set<FieldID>::const_iterator it = 
              req.privilege_fields.begin(); it !=
              req.privilege_fields.end(); it++)
        {
          if (our_req.privilege_fields.find(*it) ==
              our_req.privilege_fields.end())
          {
            // Check to see if this is a field we made
            std::pair<FieldSpace,FieldID> key(fs, *it);
            if (created_fields.find(key) != created_fields.end())
            {
              // We made it so we can add it to the requirement
              // and continue on our way
              our_req.privilege_fields.insert(*it);
              continue;
            }
            // Otherwise we don't have privileges
            dominated = false;
            break;
          }
        }
        if (!dominated)
          continue;
        // Include the offset by the number of base requirements
        return int(regions.size() + idx);
      }
      // Method of last resort, check to see if we made all the fields
      // if we did, then we can make a new requirement for all the fields
      for (std::set<FieldID>::const_iterator it = req.privilege_fields.begin();
            it != req.privilege_fields.end(); it++)
      {
        std::pair<FieldSpace,FieldID> key(fs, *it);
        // Didn't make it so we don't have privileges anywhere
        if (created_fields.find(key) == created_fields.end())
          return -1;
      }
      // If we get here then we can make a new requirement
      // which has non-returnable privileges
      // Get the top level region for the region tree
      RegionNode *top = runtime->forest->get_tree(req.parent.get_tree_id());
      RegionRequirement new_req(top->handle, READ_WRITE, EXCLUSIVE,top->handle);
      created_requirements.push_back(new_req);
      // Add our fields
      created_requirements.back().privilege_fields.insert(
          req.privilege_fields.begin(), req.privilege_fields.end());
      // This is not a returnable privilege requirement
      returnable_privileges.push_back(false);
      return int(regions.size() + created_requirements.size() - 1);
    }

    //--------------------------------------------------------------------------
    unsigned TaskContext::find_parent_region(unsigned index, TaskOp *child)
    //--------------------------------------------------------------------------
    {
      DETAILED_PROFILER(runtime, FIND_PARENT_REGION_CALL);
      // We can check these without the lock
      for (unsigned idx = 0; idx < regions.size(); idx++)
      {
        if (regions[idx].region == child->regions[index].parent)
          return idx;
      }
      AutoLock priv_lock(privilege_lock,1,false/*exclusive*/);
      for (unsigned idx = 0; idx < created_requirements.size(); idx++)
      {
        if (created_requirements[idx].region == child->regions[index].parent)
          return (regions.size() + idx);
      }
      REPORT_LEGION_ERROR(ERROR_PARENT_TASK_INLINE,
                          "Parent task %s (ID %lld) of inline task %s "
                        "(ID %lld) does not have a region "
                        "requirement for region (%x,%x,%x) "
                        "as a parent of child task's region "
                        "requirement index %d", get_task_name(),
                        get_unique_id(), child->get_task_name(),
                        child->get_unique_id(), 
                        child->regions[index].region.index_space.id,
                        child->regions[index].region.field_space.id, 
                        child->regions[index].region.tree_id, index)
      return 0;
    }

    //--------------------------------------------------------------------------
    unsigned TaskContext::find_parent_index_region(unsigned index,TaskOp *child)
    //--------------------------------------------------------------------------
    {
      for (unsigned idx = 0; idx < owner_task->indexes.size(); idx++)
      {
        if ((owner_task->indexes[idx].handle == child->indexes[idx].parent))
          return idx;
      }
      REPORT_LEGION_ERROR(ERROR_PARENT_TASK_INLINE,
                          "Parent task %s (ID %lld) of inline task %s "
                            "(ID %lld) does not have an index space "
                            "requirement for index space %x "
                            "as a parent of chlid task's index requirement "
                            "index %d", get_task_name(), get_unique_id(),
                            child->get_task_name(), child->get_unique_id(),
                            child->indexes[index].handle.id, index)
      return 0;
    }

    //--------------------------------------------------------------------------
    PrivilegeMode TaskContext::find_parent_privilege_mode(unsigned idx)
    //--------------------------------------------------------------------------
    {
      if (idx < regions.size())
        return regions[idx].privilege;
      idx -= regions.size();
      AutoLock priv_lock(privilege_lock,1,false/*exclusive*/);
#ifdef DEBUG_LEGION
      assert(idx < created_requirements.size());
#endif
      return created_requirements[idx].privilege;
    }

    //--------------------------------------------------------------------------
    LegionErrorType TaskContext::check_privilege(
                                         const IndexSpaceRequirement &req) const
    //--------------------------------------------------------------------------
    {
      DETAILED_PROFILER(runtime, CHECK_PRIVILEGE_CALL);
      if (req.verified)
        return NO_ERROR;
      // Find the parent index space
      for (std::vector<IndexSpaceRequirement>::const_iterator it = 
            owner_task->indexes.begin(); it != owner_task->indexes.end(); it++)
      {
        // Check to see if we found the requirement in the parent 
        if (it->handle == req.parent)
        {
          // Check that there is a path between the parent and the child
          std::vector<LegionColor> path;
          if (!runtime->forest->compute_index_path(req.parent, 
                                                   req.handle, path))
            return ERROR_BAD_INDEX_PATH;
          // Now check that the privileges are less than or equal
          if (req.privilege & (~(it->privilege)))
          {
            return ERROR_BAD_INDEX_PRIVILEGES;  
          }
          return NO_ERROR;
        }
      }
      // If we didn't find it here, we have to check the added 
      // index spaces that we have
      if (has_created_index_space(req.parent))
      {
        // Still need to check that there is a path between the two
        std::vector<LegionColor> path;
        if (!runtime->forest->compute_index_path(req.parent, req.handle, path))
          return ERROR_BAD_INDEX_PATH;
        // No need to check privileges here since it is a created space
        // which means that the parent has all privileges.
        return NO_ERROR;
      }
      return ERROR_BAD_PARENT_INDEX;
    }

    //--------------------------------------------------------------------------
    LegionErrorType TaskContext::check_privilege(const RegionRequirement &req,
                                                 FieldID &bad_field,
                                                 int &bad_index,
                                                 bool skip_privilege) const
    //--------------------------------------------------------------------------
    {
      DETAILED_PROFILER(runtime, CHECK_PRIVILEGE_CALL);
#ifdef DEBUG_LEGION
      assert(bad_index < 0);
#endif
      if (req.flags & VERIFIED_FLAG)
        return NO_ERROR;
      // Copy privilege fields for check
      std::set<FieldID> privilege_fields(req.privilege_fields);
      unsigned index = 0;
      // Try our original region requirements first
      for (std::vector<RegionRequirement>::const_iterator it = 
            regions.begin(); it != regions.end(); it++, index++)
      {
        LegionErrorType et = 
          check_privilege_internal(req, *it, privilege_fields, bad_field,
                                   index, bad_index, skip_privilege);
        // No error so we are done
        if (et == NO_ERROR)
          return et;
        // Something other than bad parent region is a real error
        if (et != ERROR_BAD_PARENT_REGION)
          return et;
        // Otherwise we just keep going
      }
      // If none of that worked, we now get to try the created requirements
      AutoLock priv_lock(privilege_lock,1,false/*exclusive*/);
      for (unsigned idx = 0; idx < created_requirements.size(); idx++, index++)
      {
        const RegionRequirement &created_req = created_requirements[idx];
        LegionErrorType et = 
          check_privilege_internal(req, created_req, privilege_fields, 
                                   bad_field, index, bad_index, skip_privilege);
        // No error so we are done
        if (et == NO_ERROR)
          return et;
        // Something other than bad parent region is a real error
        if (et != ERROR_BAD_PARENT_REGION)
          return et;
        // If we got a BAD_PARENT_REGION, see if this a returnable
        // privilege in which case we know we have privileges on all fields
        if (created_req.privilege_fields.empty())
        {
          // Still have to check the parent region is right
          if (req.parent == created_req.region)
            return NO_ERROR;
        }
        // Otherwise we just keep going
      }
      // Finally see if we created all the fields in which case we know
      // we have privileges on all their regions
      const FieldSpace sp = req.parent.get_field_space();
      for (std::set<FieldID>::const_iterator it = req.privilege_fields.begin();
            it != req.privilege_fields.end(); it++)
      {
        std::pair<FieldSpace,FieldID> key(sp, *it);
        // If we don't find the field, then we are done
        if (created_fields.find(key) == created_fields.end())
          return ERROR_BAD_PARENT_REGION;
      }
      // Check that the parent is the root of the tree, if not it is bad
      RegionNode *parent_region = runtime->forest->get_node(req.parent);
      if (parent_region->parent != NULL)
        return ERROR_BAD_PARENT_REGION;
      // Otherwise we have privileges on these fields for all regions
      // so we are good on privileges
      return NO_ERROR;
    }

    //--------------------------------------------------------------------------
    LegionErrorType TaskContext::check_privilege_internal(
        const RegionRequirement &req, const RegionRequirement &our_req,
        std::set<FieldID>& privilege_fields, FieldID &bad_field, 
        int local_index, int &bad_index, bool skip_privilege) const
    //--------------------------------------------------------------------------
    {
#ifdef DEBUG_LEGION
      assert(our_req.handle_type == SINGULAR); // better be singular
#endif
      // Check to see if we found the requirement in the parent
      if (our_req.region == req.parent)
      {
        // If we make it in here then we know we have at least found
        // the parent name so we can set the bad index
        bad_index = local_index;
        bad_field = AUTO_GENERATE_ID; // set it to an invalid field
        if ((req.handle_type == SINGULAR) || 
            (req.handle_type == REG_PROJECTION))
        {
          std::vector<LegionColor> path;
          if (!runtime->forest->compute_index_path(req.parent.index_space,
                                            req.region.index_space, path))
            return ERROR_BAD_REGION_PATH;
        }
        else
        {
          std::vector<LegionColor> path;
          if (!runtime->forest->compute_partition_path(req.parent.index_space,
                                        req.partition.index_partition, path))
            return ERROR_BAD_PARTITION_PATH;
        }
        // Now check that the types are subset of the fields
        // Note we can use the parent since all the regions/partitions
        // in the same region tree have the same field space
        for (std::set<FieldID>::const_iterator fit = 
              privilege_fields.begin(); fit != 
              privilege_fields.end(); )
        {
          if (our_req.privilege_fields.find(*fit) != 
              our_req.privilege_fields.end())
          {
            // Only need to do this check if there were overlapping fields
            if (!skip_privilege && (PRIV_ONLY(req) & (~(our_req.privilege))))
            {
              if ((req.handle_type == SINGULAR) || 
                  (req.handle_type == REG_PROJECTION))
                return ERROR_BAD_REGION_PRIVILEGES;
              else
                return ERROR_BAD_PARTITION_PRIVILEGES;
            }
            privilege_fields.erase(fit++);
          }
          else
            ++fit;
        }
      }

      if (!privilege_fields.empty()) 
      {
        bad_field = *(privilege_fields.begin());
        return ERROR_BAD_PARENT_REGION;
      }
        // If we make it here then we are good
      return NO_ERROR;
    }

    //--------------------------------------------------------------------------
    LogicalRegion TaskContext::find_logical_region(unsigned index)
    //--------------------------------------------------------------------------
    {
      if (index < regions.size())
        return regions[index].region;
      index -= regions.size();
      AutoLock priv_lock(privilege_lock,1,false/*exclusive*/);
#ifdef DEBUG_LEGION
      assert(index < created_requirements.size());
#endif
      return created_requirements[index].region;
    } 

    //--------------------------------------------------------------------------
    const std::vector<PhysicalRegion>& TaskContext::begin_task(
                                                           Legion::Runtime *&rt)
    //--------------------------------------------------------------------------
    {
      implicit_context = this;
      implicit_runtime = this->runtime;
      rt = this->runtime->external;
      implicit_provenance = owner_task->get_unique_op_id();
      if (overhead_tracker != NULL)
        previous_profiling_time = Realm::Clock::current_time_in_nanoseconds();
      // Switch over the executing processor to the one
      // that has actually been assigned to run this task.
      executing_processor = Processor::get_executing_processor();
      if (runtime->legion_spy_enabled)
        LegionSpy::log_task_processor(get_unique_id(), executing_processor.id);
#ifdef DEBUG_LEGION
      log_task.debug("Task %s (ID %lld) starting on processor " IDFMT "",
                    get_task_name(), get_unique_id(), executing_processor.id);
      assert(regions.size() == physical_regions.size());
#endif
      // Issue a utility task to decrement the number of outstanding
      // tasks now that this task has started running
      pending_done = owner_task->get_context()->decrement_pending(owner_task);
      return physical_regions;
    }

    //--------------------------------------------------------------------------
    void TaskContext::begin_misspeculation(void)
    //--------------------------------------------------------------------------
    {
      // Issue a utility task to decrement the number of outstanding
      // tasks now that this task has started running
      pending_done = owner_task->get_context()->decrement_pending(owner_task);
    }

    //--------------------------------------------------------------------------
    void TaskContext::end_misspeculation(const void *result, size_t result_size)
    //--------------------------------------------------------------------------
    {
      // Mark that we are done executing this operation
      owner_task->complete_execution();
      // Grab some information before doing the next step in case it
      // results in the deletion of 'this'
#ifdef DEBUG_LEGION
      assert(owner_task != NULL);
      const TaskID owner_task_id = owner_task->task_id;
#endif
      Runtime *runtime_ptr = runtime;
      // Call post end task
      post_end_task(result, result_size, false/*owner*/);
#ifdef DEBUG_LEGION
      runtime_ptr->decrement_total_outstanding_tasks(owner_task_id, 
                                                     false/*meta*/);
#else
      runtime_ptr->decrement_total_outstanding_tasks();
#endif
    }

    //--------------------------------------------------------------------------
    void TaskContext::initialize_overhead_tracker(void)
    //--------------------------------------------------------------------------
    {
      // Make an overhead tracker
#ifdef DEBUG_LEGION
      assert(overhead_tracker == NULL);
#endif
      overhead_tracker = new 
        Mapping::ProfilingMeasurements::RuntimeOverhead();
    }

    //--------------------------------------------------------------------------
    void TaskContext::unmap_all_regions(void)
    //--------------------------------------------------------------------------
    {
      for (std::vector<PhysicalRegion>::const_iterator it = 
            physical_regions.begin(); it != physical_regions.end(); it++)
      {
        if (it->is_mapped())
          it->impl->unmap_region();
      }
      // Also unmap any of our inline mapped physical regions
      for (LegionList<PhysicalRegion,TASK_INLINE_REGION_ALLOC>::
            tracked::const_iterator it = inline_regions.begin();
            it != inline_regions.end(); it++)
      {
        if (it->is_mapped())
          it->impl->unmap_region();
      }
    } 

    //--------------------------------------------------------------------------
    void TaskContext::remap_unmapped_regions(LegionTrace *trace,
                            const std::vector<PhysicalRegion> &unmapped_regions)
    //--------------------------------------------------------------------------
    {
#ifdef DEBUG_LEGION
      assert(!unmapped_regions.empty());
#endif
      if ((trace != NULL) && trace->is_static_trace())
        REPORT_LEGION_ERROR(ERROR_ILLEGAL_RUNTIME_REMAPPING,
          "Illegal runtime remapping in static trace inside of "
                      "task %s (UID %lld). Static traces must perfectly "
                      "manage their physical mappings with no runtime help.",
                      get_task_name(), get_unique_id())
      std::set<ApEvent> mapped_events;
      for (unsigned idx = 0; idx < unmapped_regions.size(); idx++)
      {
        const ApEvent ready = remap_region(unmapped_regions[idx]);
        if (ready.exists())
          mapped_events.insert(ready);
      }
      // Wait for all the re-mapping operations to complete
      const ApEvent mapped_event = Runtime::merge_events(NULL, mapped_events);
      if (mapped_event.has_triggered())
        return;
      begin_task_wait(true/*from runtime*/);
      mapped_event.wait();
      end_task_wait();
    }

    //--------------------------------------------------------------------------
    void* TaskContext::get_local_task_variable(LocalVariableID id)
    //--------------------------------------------------------------------------
    {
      std::map<LocalVariableID,std::pair<void*,void (*)(void*)> >::
        const_iterator finder = task_local_variables.find(id);
      if (finder == task_local_variables.end())
        REPORT_LEGION_ERROR(ERROR_UNABLE_FIND_TASK_LOCAL,
          "Unable to find task local variable %d in task %s "
                      "(UID %lld)", id, get_task_name(), get_unique_id())  
      return finder->second.first;
    }

    //--------------------------------------------------------------------------
    void TaskContext::set_local_task_variable(LocalVariableID id,
                                              const void *value,
                                              void (*destructor)(void*))
    //--------------------------------------------------------------------------
    {
      std::map<LocalVariableID,std::pair<void*,void (*)(void*)> >::iterator
        finder = task_local_variables.find(id);
      if (finder != task_local_variables.end())
      {
        // See if we need to clean things up first
        if (finder->second.second != NULL)
          (*finder->second.second)(finder->second.first);
        finder->second = 
          std::pair<void*,void (*)(void*)>(const_cast<void*>(value),destructor);
      }
      else
        task_local_variables[id] = 
          std::pair<void*,void (*)(void*)>(const_cast<void*>(value),destructor);
    }

    /////////////////////////////////////////////////////////////
    // Inner Context 
    /////////////////////////////////////////////////////////////

    //--------------------------------------------------------------------------
    InnerContext::InnerContext(Runtime *rt, TaskOp *owner,int d,bool full_inner,
                               const std::vector<RegionRequirement> &reqs,
                               const std::vector<unsigned> &parent_indexes,
                               const std::vector<bool> &virt_mapped,
                               UniqueID uid, bool remote)
      : TaskContext(rt, owner, d, reqs),
        tree_context(rt->allocate_region_tree_context()), context_uid(uid), 
        remote_context(remote), full_inner_context(full_inner),
        parent_req_indexes(parent_indexes), virtual_mapped(virt_mapped), 
        total_children_count(0), total_close_count(0), total_summary_count(0),
        outstanding_children_count(0), outstanding_prepipeline(0),
        outstanding_dependence(false), outstanding_post_task(0),
        current_trace(NULL),previous_trace(NULL),
        valid_wait_event(false), outstanding_subtasks(0), pending_subtasks(0), 
        pending_frames(0), currently_active_context(false),
        current_mapping_fence(NULL), mapping_fence_gen(0), 
        current_mapping_fence_index(0), current_execution_fence_index(0) 
    //--------------------------------------------------------------------------
    {
      // Set some of the default values for a context
      context_configuration.max_window_size = 
        runtime->initial_task_window_size;
      context_configuration.hysteresis_percentage = 
        runtime->initial_task_window_hysteresis;
      context_configuration.max_outstanding_frames = 0;
      context_configuration.min_tasks_to_schedule = 
        runtime->initial_tasks_to_schedule;
      context_configuration.min_frames_to_schedule = 0;
      context_configuration.meta_task_vector_width = 
        runtime->initial_meta_task_vector_width;
      context_configuration.mutable_priority = false;
#ifdef DEBUG_LEGION
      assert(tree_context.exists());
      runtime->forest->check_context_state(tree_context);
#endif
      // If we have an owner, clone our local fields from its context
      if (owner != NULL)
      {
        TaskContext *owner_ctx = owner_task->get_context();
#ifdef DEBUG_LEGION
        InnerContext *parent_ctx = dynamic_cast<InnerContext*>(owner_ctx);
        assert(parent_ctx != NULL);
#else
        InnerContext *parent_ctx = static_cast<InnerContext*>(owner_ctx);
#endif
        parent_ctx->clone_local_fields(local_fields);
      }
      if (!remote_context)
        runtime->register_local_context(context_uid, this);
    }

    //--------------------------------------------------------------------------
    InnerContext::InnerContext(const InnerContext &rhs)
      : TaskContext(NULL, NULL, 0, rhs.regions), tree_context(rhs.tree_context),
        context_uid(0), remote_context(false), full_inner_context(false),
        parent_req_indexes(rhs.parent_req_indexes), 
        virtual_mapped(rhs.virtual_mapped)
    //--------------------------------------------------------------------------
    {
      // should never be called
      assert(false);
    }

    //--------------------------------------------------------------------------
    InnerContext::~InnerContext(void)
    //--------------------------------------------------------------------------
    {
      if (!remote_instances.empty())
        free_remote_contexts();
      for (std::map<TraceID,DynamicTrace*>::const_iterator it = traces.begin();
            it != traces.end(); it++)
      {
        if (it->second->remove_reference())
          delete (it->second);
      }
      traces.clear();
      // Clean up any locks and barriers that the user
      // asked us to destroy
      while (!context_locks.empty())
      {
        context_locks.back().destroy_reservation();
        context_locks.pop_back();
      }
      while (!context_barriers.empty())
      {
        Realm::Barrier bar = context_barriers.back();
        bar.destroy_barrier();
        context_barriers.pop_back();
      }
      if (valid_wait_event)
      {
        valid_wait_event = false;
        Runtime::trigger_event(window_wait);
      }
      // No need for the lock here since we're being cleaned up
      if (!local_fields.empty())
      {
        for (std::map<FieldSpace,std::vector<LocalFieldInfo> >::const_iterator 
              it = local_fields.begin(); it != local_fields.end(); it++)
        {
          const std::vector<LocalFieldInfo> &infos = it->second;
          std::vector<FieldID> to_free;
          std::vector<unsigned> indexes;
          for (unsigned idx = 0; idx < infos.size(); idx++)
          {
            if (infos[idx].ancestor)
              continue;
            to_free.push_back(infos[idx].fid); 
            indexes.push_back(infos[idx].index);
          }
          if (!to_free.empty())
            runtime->forest->free_local_fields(it->first, to_free, indexes);
        }
      }
      // Unregister ourselves from any tracking contexts that we might have
      if (!tree_equivalence_sets.empty())
      {
        for (std::map<RegionTreeID,EquivalenceSet*>::const_iterator it = 
              tree_equivalence_sets.begin(); it != 
              tree_equivalence_sets.end(); it++)
          if (it->second->remove_base_resource_ref(CONTEXT_REF))
            delete it->second;
        tree_equivalence_sets.clear();
      }
      if (!empty_equivalence_sets.empty())
      {
        for (std::map<std::pair<RegionTreeID,IndexSpaceExprID>,
                                EquivalenceSet*>::const_iterator it = 
              empty_equivalence_sets.begin(); it != 
              empty_equivalence_sets.end(); it++)
          if (it->second->remove_base_resource_ref(CONTEXT_REF))
            delete it->second;
        empty_equivalence_sets.clear();
      }
      if (!fill_view_cache.empty())
      {
        for (std::list<FillView*>::const_iterator it = 
              fill_view_cache.begin(); it != fill_view_cache.end(); it++)
          if ((*it)->remove_base_valid_ref(CONTEXT_REF))
            delete (*it);
        fill_view_cache.clear();
      }
#ifdef DEBUG_LEGION
      assert(pending_top_views.empty());
      assert(outstanding_subtasks == 0);
      assert(pending_subtasks == 0);
      assert(pending_frames == 0);
#endif
      if (!remote_context)
        runtime->unregister_local_context(context_uid);
    }

    //--------------------------------------------------------------------------
    InnerContext& InnerContext::operator=(const InnerContext &rhs)
    //--------------------------------------------------------------------------
    {
      // should never be called
      assert(false);
      return *this;
    }

    //--------------------------------------------------------------------------
    RegionTreeContext InnerContext::get_context(void) const
    //--------------------------------------------------------------------------
    {
      return tree_context;
    }

    //--------------------------------------------------------------------------
    ContextID InnerContext::get_context_id(void) const
    //--------------------------------------------------------------------------
    {
      return tree_context.get_id();
    }

    //--------------------------------------------------------------------------
    UniqueID InnerContext::get_context_uid(void) const
    //--------------------------------------------------------------------------
    {
      return context_uid;
    }

    //--------------------------------------------------------------------------
    bool InnerContext::is_inner_context(void) const
    //--------------------------------------------------------------------------
    {
      return full_inner_context;
    }

    //--------------------------------------------------------------------------
    RtEvent InnerContext::compute_equivalence_sets(VersionManager *manager,
                              RegionTreeID tree_id, IndexSpace handle,
                              IndexSpaceExpression *expr, const FieldMask &mask,
                              AddressSpaceID source)
    //--------------------------------------------------------------------------
    {
#ifdef DEBUG_LEGION
      assert(handle.exists());
#endif
      EquivalenceSet *root = NULL;
      if (expr->is_empty())
      {
        // Special case for empty expression
        {
          const std::pair<RegionTreeID,IndexSpaceExprID> 
            key(tree_id, expr->expr_id);
          AutoLock tree_lock(tree_set_lock);
          // Check to see if we already have an empty equivalence set
          // and if not make it
          std::map<std::pair<RegionTreeID,IndexSpaceExprID>,
                   EquivalenceSet*>::const_iterator finder = 
                     empty_equivalence_sets.find(key);
          if (finder == empty_equivalence_sets.end())
          {
            const AddressSpaceID local_space = runtime->address_space;
            IndexSpaceNode *node = runtime->forest->get_node(handle);
            root = new EquivalenceSet(runtime,
              runtime->get_available_distributed_id(),
              local_space, local_space, expr, node, true/*register now*/); 
            empty_equivalence_sets[key] = root;
            root->add_base_resource_ref(CONTEXT_REF);
          }
          else
            root = finder->second;
        }
        // Now that we have the empty equivalence set, either record it
        // or send it back to the source node for the response
        if (source != runtime->address_space)
        {
          // Not local so we need to send a message
          RtUserEvent recorded_event = Runtime::create_rt_user_event();
          Serializer rez;
          {
            RezCheck z(rez);
            rez.serialize(root->did);
            rez.serialize(mask);
            rez.serialize(manager);
            rez.serialize(recorded_event);
          }
          runtime->send_equivalence_set_ray_trace_response(source, rez);
          return recorded_event;
        }
        else
          manager->record_equivalence_set(root, mask);
        return RtEvent::NO_RT_EVENT;
      }
      else
      {
        AutoLock tree_lock(tree_set_lock,1,false/*exclusive*/);
        std::map<RegionTreeID,EquivalenceSet*>::const_iterator finder = 
          tree_equivalence_sets.find(tree_id);
        if (finder != tree_equivalence_sets.end())
          root = finder->second;
      }
      if (root == NULL)
      {
        RegionNode *root_node = runtime->forest->get_tree(tree_id);
        IndexSpaceExpression *root_expr = 
          root_node->get_index_space_expression();
        AutoLock tree_lock(tree_set_lock);
        // See if we lost the race
        std::map<RegionTreeID,EquivalenceSet*>::const_iterator finder = 
          tree_equivalence_sets.find(tree_id);
        if (finder == tree_equivalence_sets.end())
        {
          // Didn't loose the race so we have to make the top-level
          // equivalence set for this region tree
          const AddressSpaceID local_space = runtime->address_space;
          root = new EquivalenceSet(runtime, 
              runtime->get_available_distributed_id(), local_space, local_space,
              root_expr, root_node->row_source, true/*register now*/); 
          tree_equivalence_sets[tree_id] = root;
          root->add_base_resource_ref(CONTEXT_REF);
        }
        else
          root = finder->second;
      }
#ifdef DEBUG_LEGION
      assert(root != NULL);
#endif
      RtUserEvent ready = Runtime::create_rt_user_event();
      root->ray_trace_equivalence_sets(manager, expr, mask,
                                       handle, source, ready);
      return ready;
    } 

    //--------------------------------------------------------------------------
    InnerContext* InnerContext::find_parent_logical_context(unsigned index)
    //--------------------------------------------------------------------------
    {
      // If this is one of our original region requirements then
      // we can do the analysis in our original context
      const size_t owner_size = regions.size();
      if (index < owner_size)
        return this;
      // Otherwise we need to see if this going to be one of our
      // region requirements that returns privileges or not. If
      // it is then we do the analysis in the outermost context
      // otherwise we do it locally in our own context. We need
      // to hold the operation lock to look at this data structure.
      index -= owner_size;
      AutoLock priv_lock(privilege_lock,1,false/*exclusive*/);
#ifdef DEBUG_LEGION
      assert(index < returnable_privileges.size());
#endif
      if (returnable_privileges[index])
        return find_outermost_local_context();
      return this;
    }

    //--------------------------------------------------------------------------
    InnerContext* InnerContext::find_parent_physical_context(unsigned index,
                                                          LogicalRegion *handle)
    //--------------------------------------------------------------------------
    {
#ifdef DEBUG_LEGION
      assert(regions.size() == virtual_mapped.size());
      assert(regions.size() == parent_req_indexes.size());
#endif     
      const unsigned owner_size = virtual_mapped.size();
      if (index < owner_size)
      {
        // See if it is virtual mapped
        if (virtual_mapped[index])
          return find_parent_context()->find_parent_physical_context(
                                            parent_req_indexes[index], handle);
        else // We mapped a physical instance so we're it
        {
          if (handle != NULL)
            *handle = regions[index].region;
          return this;
        }
      }
      else // We created it
      {
        // Check to see if this has returnable privileges or not
        // If they are not returnable, then we can just be the 
        // context for the handling the meta-data management, 
        // otherwise if they are returnable then the top-level
        // context has to provide global guidance about which
        // node manages the meta-data.
        index -= owner_size;
        AutoLock priv_lock(privilege_lock,1,false/*exclusive*/);
        if ((index >= returnable_privileges.size()) || 
            returnable_privileges[index])
          return find_top_context();
        else
        {
          if (handle != NULL)
            *handle = created_requirements[index].region;
          return this;
        }
      }
    }

    //--------------------------------------------------------------------------
    InnerContext* InnerContext::find_outermost_local_context(
                                                         InnerContext *previous)
    //--------------------------------------------------------------------------
    {
      TaskContext *parent = find_parent_context();
      if (parent != NULL)
        return parent->find_outermost_local_context(this);
#ifdef DEBUG_LEGION
      assert(previous != NULL);
#endif
      return previous;
    }

    //--------------------------------------------------------------------------
    InnerContext* InnerContext::find_top_context(void)
    //--------------------------------------------------------------------------
    {
      return find_parent_context()->find_top_context();
    }

    //--------------------------------------------------------------------------
    void InnerContext::pack_remote_context(Serializer &rez, 
                                           AddressSpaceID target)
    //--------------------------------------------------------------------------
    {
      DETAILED_PROFILER(runtime, PACK_REMOTE_CONTEXT_CALL);
#ifdef DEBUG_LEGION
      assert(owner_task != NULL);
#endif
      rez.serialize(depth);
      // See if we need to pack up base task information
      owner_task->pack_external_task(rez, target);
#ifdef DEBUG_LEGION
      assert(regions.size() == parent_req_indexes.size());
#endif
      for (unsigned idx = 0; idx < regions.size(); idx++)
        rez.serialize(parent_req_indexes[idx]);
      // Pack up our virtual mapping information
      std::vector<unsigned> virtual_indexes;
      for (unsigned idx = 0; idx < regions.size(); idx++)
      {
        if (virtual_mapped[idx])
          virtual_indexes.push_back(idx);
      }
      rez.serialize<size_t>(virtual_indexes.size());
      for (unsigned idx = 0; idx < virtual_indexes.size(); idx++)
        rez.serialize(virtual_indexes[idx]);
      rez.serialize(owner_task->get_task_completion());
      rez.serialize(find_parent_context()->get_context_uid());
      // Finally pack the local field infos
      AutoLock local_lock(local_field_lock,1,false/*exclusive*/);
      rez.serialize<size_t>(local_fields.size());
      for (std::map<FieldSpace,std::vector<LocalFieldInfo> >::const_iterator 
            it = local_fields.begin(); it != local_fields.end(); it++)
      {
        rez.serialize(it->first);
        rez.serialize<size_t>(it->second.size());
        for (unsigned idx = 0; idx < it->second.size(); idx++)
          rez.serialize(it->second[idx]);
      }
    }

    //--------------------------------------------------------------------------
    void InnerContext::unpack_remote_context(Deserializer &derez,
                                           std::set<RtEvent> &preconditions)
    //--------------------------------------------------------------------------
    {
      assert(false); // should only be called for RemoteTask
    }

    //--------------------------------------------------------------------------
    void InnerContext::send_back_created_state(AddressSpaceID target)
    //--------------------------------------------------------------------------
    {
      if (created_requirements.empty())
        return;
#ifdef DEBUG_LEGION
      assert(created_requirements.size() == returnable_privileges.size());
#endif
      UniqueID target_context_uid = find_parent_context()->get_context_uid();
      for (unsigned idx = 0; idx < created_requirements.size(); idx++)
      {
        // Skip anything that doesn't have returnable privileges
        if (!returnable_privileges[idx])
          continue;
        const RegionRequirement &req = created_requirements[idx];
        // If it was deleted then we don't care
        if (was_created_requirement_deleted(req))
          continue;
        runtime->forest->send_back_logical_state(tree_context, 
                        target_context_uid, req, target);
      }
<<<<<<< HEAD
    }

    //--------------------------------------------------------------------------
    IndexSpace InnerContext::create_index_space(RegionTreeForest *forest,
                                         const void *realm_is, TypeTag type_tag)
    //--------------------------------------------------------------------------
    {
      AutoRuntimeCall call(this); 
      IndexSpace handle(runtime->get_unique_index_space_id(),
                        runtime->get_unique_index_tree_id(), type_tag);
      DistributedID did = runtime->get_available_distributed_id();
#ifdef DEBUG_LEGION
      log_index.debug("Creating index space %x in task%s (ID %lld)", 
                      handle.id, get_task_name(), get_unique_id()); 
#endif
      if (runtime->legion_spy_enabled)
        LegionSpy::log_top_index_space(handle.id);
      forest->create_index_space(handle, realm_is, did); 
      register_index_space_creation(handle);
      return handle;
    }

    //--------------------------------------------------------------------------
    IndexSpace InnerContext::union_index_spaces(RegionTreeForest *forest,
                                          const std::vector<IndexSpace> &spaces)
    //--------------------------------------------------------------------------
    {
      if (spaces.empty())
        return IndexSpace::NO_SPACE;
      AutoRuntimeCall call(this); 
      return forest->find_or_create_union_space(this, spaces);
    }

    //--------------------------------------------------------------------------
    IndexSpace InnerContext::intersect_index_spaces(RegionTreeForest *forest,
                                          const std::vector<IndexSpace> &spaces)
    //--------------------------------------------------------------------------
    {
      if (spaces.empty())
        return IndexSpace::NO_SPACE;
      AutoRuntimeCall call(this); 
      return forest->find_or_create_intersection_space(this, spaces);
    }

    //--------------------------------------------------------------------------
    IndexSpace InnerContext::subtract_index_spaces(RegionTreeForest *forest,
                                              IndexSpace left, IndexSpace right)
    //--------------------------------------------------------------------------
    {
      AutoRuntimeCall call(this); 
      return forest->find_or_create_difference_space(this, left, right); 
    }
=======
    } 
>>>>>>> d4bed4fd

    //--------------------------------------------------------------------------
    void InnerContext::destroy_index_space(IndexSpace handle)
    //--------------------------------------------------------------------------
    {
      AutoRuntimeCall call(this);
#ifdef DEBUG_LEGION
      log_index.debug("Destroying index space %x in task %s (ID %lld)", 
                      handle.id, get_task_name(), get_unique_id());
#endif
      DeletionOp *op = runtime->get_available_deletion_op();
      op->initialize_index_space_deletion(this, handle);
      runtime->add_to_dependence_queue(this, executing_processor, op);
    }

    //--------------------------------------------------------------------------
    void InnerContext::destroy_index_partition(IndexPartition handle)
    //--------------------------------------------------------------------------
    {
      AutoRuntimeCall call(this);
#ifdef DEBUG_LEGION
      log_index.debug("Destroying index partition %x in task %s (ID %lld)", 
                      handle.id, get_task_name(), get_unique_id());
#endif
      DeletionOp *op = runtime->get_available_deletion_op();
      op->initialize_index_part_deletion(this, handle);
      runtime->add_to_dependence_queue(this, executing_processor, op);
    }

    //--------------------------------------------------------------------------
    IndexPartition InnerContext::create_equal_partition(
                                                      RegionTreeForest *forest,
                                                      IndexSpace parent,
                                                      IndexSpace color_space,
                                                      size_t granularity,
                                                      Color color)
    //--------------------------------------------------------------------------
    {
      AutoRuntimeCall call(this);  
      IndexPartition pid(runtime->get_unique_index_partition_id(), 
                         parent.get_tree_id(), parent.get_type_tag());
      DistributedID did = runtime->get_available_distributed_id();
#ifdef DEBUG_LEGION
      log_index.debug("Creating equal partition %d with parent index space %x "
                      "in task %s (ID %lld)", pid.id, parent.id,
                      get_task_name(), get_unique_id());
#endif
      LegionColor partition_color = INVALID_COLOR;
      if (color != AUTO_GENERATE_ID)
        partition_color = color;
      PendingPartitionOp *part_op = 
        runtime->get_available_pending_partition_op();
      part_op->initialize_equal_partition(this, pid, granularity);
      ApEvent term_event = part_op->get_completion_event();
      // Tell the region tree forest about this partition
      RtEvent safe = forest->create_pending_partition(pid, parent, color_space,
                      partition_color, DISJOINT_COMPLETE_KIND, did, term_event);
      // Now we can add the operation to the queue
      runtime->add_to_dependence_queue(this, executing_processor, part_op);
      // Wait for any notifications to occur before returning
      if (safe.exists())
        safe.wait();
      return pid;
    }

    //--------------------------------------------------------------------------
    IndexPartition InnerContext::create_partition_by_union(
                                          RegionTreeForest *forest,
                                          IndexSpace parent,
                                          IndexPartition handle1,
                                          IndexPartition handle2,
                                          IndexSpace color_space,
                                          PartitionKind kind, Color color)
    //--------------------------------------------------------------------------
    {
      AutoRuntimeCall call(this);
      IndexPartition pid(runtime->get_unique_index_partition_id(), 
                         parent.get_tree_id(), parent.get_type_tag());
      DistributedID did = runtime->get_available_distributed_id();
#ifdef DEBUG_LEGION
      log_index.debug("Creating union partition %d with parent index "
                      "space %x in task %s (ID %lld)", pid.id, parent.id,
                      get_task_name(), get_unique_id());
      if (parent.get_tree_id() != handle1.get_tree_id())
        REPORT_LEGION_ERROR(ERROR_INDEXPARTITION_NOT_SAME_INDEX_TREE,
          "IndexPartition %d is not part of the same "
                        "index tree as IndexSpace %d in create "
                        "partition by union!", handle1.id, parent.id)
      if (parent.get_tree_id() != handle2.get_tree_id())
        REPORT_LEGION_ERROR(ERROR_INDEXPARTITION_NOT_SAME_INDEX_TREE,
          "IndexPartition %d is not part of the same "
                        "index tree as IndexSpace %d in create "
                        "partition by union!", handle2.id, parent.id)
#endif
      LegionColor partition_color = INVALID_COLOR;
      if (color != AUTO_GENERATE_ID)
        partition_color = color;
      PendingPartitionOp *part_op = 
        runtime->get_available_pending_partition_op();
      part_op->initialize_union_partition(this, pid, handle1, handle2);
      ApEvent term_event = part_op->get_completion_event();
      // If either partition is aliased the result is aliased
      if ((kind == COMPUTE_KIND) || (kind == COMPUTE_COMPLETE_KIND) ||
          (kind == COMPUTE_INCOMPLETE_KIND))
      {
        // If one of these partitions is aliased then the result is aliased
        IndexPartNode *p1 = forest->get_node(handle1);
        if (p1->is_disjoint(true/*from app*/))
        {
          IndexPartNode *p2 = forest->get_node(handle2);
          if (!p2->is_disjoint(true/*from app*/))
          {
            if (kind == COMPUTE_KIND)
              kind = ALIASED_KIND;
            else if (kind == COMPUTE_COMPLETE_KIND)
              kind = ALIASED_COMPLETE_KIND;
            else
              kind = ALIASED_INCOMPLETE_KIND;
          }
        }
        else
        {
          if (kind == COMPUTE_KIND)
            kind = ALIASED_KIND;
          else if (kind == COMPUTE_COMPLETE_KIND)
            kind = ALIASED_COMPLETE_KIND;
          else
            kind = ALIASED_INCOMPLETE_KIND;
        }
      }
      // Tell the region tree forest about this partition
      RtEvent safe = forest->create_pending_partition(pid, parent, color_space, 
                                        partition_color, kind, did, term_event);
      // Now we can add the operation to the queue
      runtime->add_to_dependence_queue(this, executing_processor, part_op);
      // Wait for any notifications to occur before returning
      if (safe.exists())
        safe.wait();
      return pid;
    }

    //--------------------------------------------------------------------------
    IndexPartition InnerContext::create_partition_by_intersection(
                                              RegionTreeForest *forest,
                                              IndexSpace parent,
                                              IndexPartition handle1,
                                              IndexPartition handle2,
                                              IndexSpace color_space,
                                              PartitionKind kind, Color color)
    //--------------------------------------------------------------------------
    {
      AutoRuntimeCall call(this);
      IndexPartition pid(runtime->get_unique_index_partition_id(), 
                         parent.get_tree_id(), parent.get_type_tag());
      DistributedID did = runtime->get_available_distributed_id();
#ifdef DEBUG_LEGION
      log_index.debug("Creating intersection partition %d with parent "
                      "index space %x in task %s (ID %lld)", pid.id, parent.id,
                      get_task_name(), get_unique_id());
      if (parent.get_tree_id() != handle1.get_tree_id())
        REPORT_LEGION_ERROR(ERROR_INDEXPARTITION_NOT_SAME_INDEX_TREE,
          "IndexPartition %d is not part of the same "
                        "index tree as IndexSpace %d in create partition by "
                        "intersection!", handle1.id, parent.id)
      if (parent.get_tree_id() != handle2.get_tree_id())
        REPORT_LEGION_ERROR(ERROR_INDEXPARTITION_NOT_SAME_INDEX_TREE,
          "IndexPartition %d is not part of the same "
                        "index tree as IndexSpace %d in create partition by "
                        "intersection!", handle2.id, parent.id)
#endif
      LegionColor partition_color = INVALID_COLOR;
      if (color != AUTO_GENERATE_ID)
        partition_color = color;
      PendingPartitionOp *part_op = 
        runtime->get_available_pending_partition_op();
      part_op->initialize_intersection_partition(this, pid, handle1, handle2);
      ApEvent term_event = part_op->get_completion_event();
      // If either partition is disjoint then the result is disjoint
      if ((kind == COMPUTE_KIND) || (kind == COMPUTE_COMPLETE_KIND) ||
          (kind == COMPUTE_INCOMPLETE_KIND))
      {
        IndexPartNode *p1 = forest->get_node(handle1);
        if (!p1->is_disjoint(true/*from app*/))
        {
          IndexPartNode *p2 = forest->get_node(handle2);
          if (p2->is_disjoint(true/*from app*/))
          {
            if (kind == COMPUTE_KIND)
              kind = DISJOINT_KIND;
            else if (kind == COMPUTE_COMPLETE_KIND)
              kind = DISJOINT_COMPLETE_KIND;
            else
              kind = DISJOINT_INCOMPLETE_KIND;
          }
        }
        else
        {
          if (kind == COMPUTE_KIND)
            kind = DISJOINT_KIND;
          else if (kind == COMPUTE_COMPLETE_KIND)
            kind = DISJOINT_COMPLETE_KIND;
          else
            kind = DISJOINT_INCOMPLETE_KIND;
        }
      }
      // Tell the region tree forest about this partition
      RtEvent safe = forest->create_pending_partition(pid, parent, color_space,
                                        partition_color, kind, did, term_event);
      // Now we can add the operation to the queue
      runtime->add_to_dependence_queue(this, executing_processor, part_op);
      // Wait for any notifications to occur before returning
      if (safe.exists())
        safe.wait();
      return pid;
    }

    //--------------------------------------------------------------------------
    IndexPartition InnerContext::create_partition_by_intersection(
                                              RegionTreeForest *forest,
                                              IndexSpace parent,
                                              IndexPartition partition,
                                              PartitionKind kind, Color color,
                                              bool dominates)
    //--------------------------------------------------------------------------
    {
      AutoRuntimeCall call(this);
      IndexPartition pid(runtime->get_unique_index_partition_id(), 
                         parent.get_tree_id(), parent.get_type_tag());
      DistributedID did = runtime->get_available_distributed_id();
#ifdef DEBUG_LEGION
      log_index.debug("Creating intersection partition %d with parent "
                      "index space %x in task %s (ID %lld)", pid.id, parent.id,
                      get_task_name(), get_unique_id());
      if (parent.get_type_tag() != partition.get_type_tag())
        REPORT_LEGION_ERROR(ERROR_INDEXPARTITION_NOT_SAME_INDEX_TREE,
            "IndexPartition %d does not have the same type as the "
            "parent index space %x in task %s (UID %lld)", partition.id,
            parent.id, get_task_name(), get_unique_id())
#endif
      LegionColor partition_color = INVALID_COLOR;
      if (color != AUTO_GENERATE_ID)
        partition_color = color;
      PendingPartitionOp *part_op = 
        runtime->get_available_pending_partition_op();
      part_op->initialize_intersection_partition(this,pid,partition,dominates);
      ApEvent term_event = part_op->get_completion_event();
      IndexPartNode *part_node = forest->get_node(partition);
      // See if we can determine disjointness if we weren't told
      if ((kind == COMPUTE_KIND) || (kind == COMPUTE_COMPLETE_KIND) ||
          (kind == COMPUTE_INCOMPLETE_KIND))
      {
        if (part_node->is_disjoint(true/*from app*/))
        {
          if (kind == COMPUTE_KIND)
            kind = DISJOINT_KIND;
          else if (kind == COMPUTE_COMPLETE_KIND)
            kind = DISJOINT_COMPLETE_KIND;
          else
            kind = DISJOINT_INCOMPLETE_KIND;
        }
      }
      // Tell the region tree forest about this partition
      RtEvent safe = forest->create_pending_partition(pid, parent, 
        part_node->color_space->handle, partition_color, kind, did, term_event);
      // Now we can add the operation to the queue
      runtime->add_to_dependence_queue(this, executing_processor, part_op);
      // Wait for any notifications to occur before returning
      if (safe.exists())
        safe.wait();
      return pid;
    }

    //--------------------------------------------------------------------------
    IndexPartition InnerContext::create_partition_by_difference(
                                                  RegionTreeForest *forest,
                                                  IndexSpace parent,
                                                  IndexPartition handle1,
                                                  IndexPartition handle2,
                                                  IndexSpace color_space,
                                                  PartitionKind kind, 
                                                  Color color)
    //--------------------------------------------------------------------------
    {
      AutoRuntimeCall call(this); 
      IndexPartition pid(runtime->get_unique_index_partition_id(), 
                         parent.get_tree_id(), parent.get_type_tag());
      DistributedID did = runtime->get_available_distributed_id();
#ifdef DEBUG_LEGION
      log_index.debug("Creating difference partition %d with parent "
                      "index space %x in task %s (ID %lld)", pid.id, parent.id,
                      get_task_name(), get_unique_id());
      if (parent.get_tree_id() != handle1.get_tree_id())
        REPORT_LEGION_ERROR(ERROR_INDEXPARTITION_NOT_SAME_INDEX_TREE,
          "IndexPartition %d is not part of the same "
                              "index tree as IndexSpace %d in create "
                              "partition by difference!",
                              handle1.id, parent.id)
      if (parent.get_tree_id() != handle2.get_tree_id())
        REPORT_LEGION_ERROR(ERROR_INDEXPARTITION_NOT_SAME_INDEX_TREE,
          "IndexPartition %d is not part of the same "
                              "index tree as IndexSpace %d in create "
                              "partition by difference!",
                              handle2.id, parent.id)
#endif
      LegionColor partition_color = INVALID_COLOR;
      if (color != AUTO_GENERATE_ID)
        partition_color = color;
      PendingPartitionOp *part_op = 
        runtime->get_available_pending_partition_op();
      part_op->initialize_difference_partition(this, pid, handle1, handle2);
      ApEvent term_event = part_op->get_completion_event();
      // If the left-hand-side is disjoint the result is disjoint
      if ((kind == COMPUTE_KIND) || (kind == COMPUTE_COMPLETE_KIND) ||
          (kind == COMPUTE_INCOMPLETE_KIND))
      {
        IndexPartNode *p1 = forest->get_node(handle1);
        if (p1->is_disjoint(true/*from app*/))
        {
          if (kind == COMPUTE_KIND)
            kind = DISJOINT_KIND;
          else if (kind == COMPUTE_COMPLETE_KIND)
            kind = DISJOINT_COMPLETE_KIND;
          else
            kind = DISJOINT_INCOMPLETE_KIND;
        }
      }
      // Tell the region tree forest about this partition
      RtEvent safe = forest->create_pending_partition(pid, parent, color_space, 
                                        partition_color, kind, did, term_event);
      // Now we can add the operation to the queue
      runtime->add_to_dependence_queue(this, executing_processor, part_op);
      // Wait for any notifications to occur before returning
      if (safe.exists())
        safe.wait();
      return pid;
    }

    //--------------------------------------------------------------------------
    Color InnerContext::create_cross_product_partitions(
                                                      RegionTreeForest *forest,
                                                      IndexPartition handle1,
                                                      IndexPartition handle2,
                                   std::map<IndexSpace,IndexPartition> &handles,
                                                      PartitionKind kind,
                                                      Color color)
    //--------------------------------------------------------------------------
    {
      AutoRuntimeCall call(this);
#ifdef DEBUG_LEGION
      log_index.debug("Creating cross product partitions in task %s (ID %lld)", 
                      get_task_name(), get_unique_id());
      if (handle1.get_tree_id() != handle2.get_tree_id())
        REPORT_LEGION_ERROR(ERROR_INDEXPARTITION_NOT_SAME_INDEX_TREE,
          "IndexPartition %d is not part of the same "
                              "index tree as IndexPartition %d in create "
                              "cross product partitions!",
                              handle1.id, handle2.id)
#endif
      LegionColor partition_color = INVALID_COLOR;
      if (color != AUTO_GENERATE_ID)
        partition_color = color;
      PendingPartitionOp *part_op = 
        runtime->get_available_pending_partition_op();
      ApEvent term_event = part_op->get_completion_event();
      // Tell the region tree forest about this partition
      forest->create_pending_cross_product(handle1, handle2, handles, kind, 
                                           partition_color, term_event);
      part_op->initialize_cross_product(this, handle1, handle2,partition_color);
      // Now we can add the operation to the queue
      runtime->add_to_dependence_queue(this, executing_processor, part_op);
      return partition_color;
    }

    //--------------------------------------------------------------------------
    void InnerContext::create_association(LogicalRegion domain,
                                          LogicalRegion domain_parent,
                                          FieldID domain_fid,
                                          IndexSpace range,
                                          MapperID id, MappingTagID tag)
    //--------------------------------------------------------------------------
    {
      AutoRuntimeCall call(this);
#ifdef DEBUG_LEGION
      log_index.debug("Creating association in task %s (ID %lld)", 
                      get_task_name(), get_unique_id());
#endif
      DependentPartitionOp *part_op = 
        runtime->get_available_dependent_partition_op();
      part_op->initialize_by_association(this, domain, domain_parent, 
                                         domain_fid, range, id, tag);
      // Now figure out if we need to unmap and re-map any inline mappings
      std::vector<PhysicalRegion> unmapped_regions;
      if (!runtime->unsafe_launch)
        find_conflicting_regions(part_op, unmapped_regions);
      if (!unmapped_regions.empty())
      {
        if (runtime->runtime_warnings)
        {
          REPORT_LEGION_WARNING(LEGION_WARNING_RUNTIME_UNMAPPING_REMAPPING,
            "Runtime is unmapping and remapping "
              "physical regions around create_association call "
              "in task %s (UID %lld).", get_task_name(), get_unique_id());
        }
        for (unsigned idx = 0; idx < unmapped_regions.size(); idx++)
          unmapped_regions[idx].impl->unmap_region();
      }
      // Issue the copy operation
      runtime->add_to_dependence_queue(this, executing_processor, part_op);
      // Remap any unmapped regions
      if (!unmapped_regions.empty())
        remap_unmapped_regions(current_trace, unmapped_regions);
    }

    //--------------------------------------------------------------------------
    IndexPartition InnerContext::create_restricted_partition(
                                              RegionTreeForest *forest,
                                              IndexSpace parent,
                                              IndexSpace color_space,
                                              const void *transform,
                                              size_t transform_size,
                                              const void *extent,
                                              size_t extent_size,
                                              PartitionKind part_kind,
                                              Color color)
    //--------------------------------------------------------------------------
    {
      AutoRuntimeCall call(this);
      IndexPartition pid(runtime->get_unique_index_partition_id(), 
                         parent.get_tree_id(), parent.get_type_tag());
      DistributedID did = runtime->get_available_distributed_id();
#ifdef DEBUG_LEGION
      log_index.debug("Creating restricted partition in task %s (ID %lld)", 
                      get_task_name(), get_unique_id());
#endif
      LegionColor part_color = INVALID_COLOR;
      if (color != AUTO_GENERATE_ID)
        part_color = color; 
      PendingPartitionOp *part_op = 
        runtime->get_available_pending_partition_op();
      part_op->initialize_restricted_partition(this, pid, transform, 
                                transform_size, extent, extent_size);
      ApEvent term_event = part_op->get_completion_event();
      // Tell the region tree forest about this partition
      RtEvent safe = forest->create_pending_partition(pid, parent, color_space,
                                        part_color, part_kind, did, term_event);
      // Now we can add the operation to the queue
      runtime->add_to_dependence_queue(this, executing_processor, part_op);
      // Wait for any notifications to occur before returning
      if (safe.exists())
        safe.wait();
      return pid;
    }

    //--------------------------------------------------------------------------
    IndexPartition InnerContext::create_partition_by_field(
                                              RegionTreeForest *forest,
                                              LogicalRegion handle,
                                              LogicalRegion parent_priv,
                                              FieldID fid,
                                              IndexSpace color_space,
                                              Color color,
                                              MapperID id, MappingTagID tag)
    //--------------------------------------------------------------------------
    {
      AutoRuntimeCall call(this);
      IndexSpace parent = handle.get_index_space(); 
      IndexPartition pid(runtime->get_unique_index_partition_id(), 
                         parent.get_tree_id(), parent.get_type_tag());
      DistributedID did = runtime->get_available_distributed_id();
#ifdef DEBUG_LEGION
      log_index.debug("Creating partition by field in task %s (ID %lld)", 
                      get_task_name(), get_unique_id());
#endif
      LegionColor part_color = INVALID_COLOR;
      if (color != AUTO_GENERATE_ID)
        part_color = color;
      // Allocate the partition operation
      DependentPartitionOp *part_op = 
        runtime->get_available_dependent_partition_op();
      ApEvent term_event = part_op->get_completion_event();
      // Tell the region tree forest about this partition 
      RtEvent safe = forest->create_pending_partition(pid, parent, color_space,
                                    part_color, DISJOINT_KIND, did, term_event);
      // Do this after creating the pending partition so the node exists
      // in case we need to look at it during initialization
      part_op->initialize_by_field(this, pid, handle, parent_priv, fid, id,tag);
      // Now figure out if we need to unmap and re-map any inline mappings
      std::vector<PhysicalRegion> unmapped_regions;
      if (!runtime->unsafe_launch)
        find_conflicting_regions(part_op, unmapped_regions);
      if (!unmapped_regions.empty())
      {
        if (runtime->runtime_warnings)
        {
          REPORT_LEGION_WARNING(LEGION_WARNING_RUNTIME_UNMAPPING_REMAPPING,
            "Runtime is unmapping and remapping "
              "physical regions around create_partition_by_field call "
              "in task %s (UID %lld).", get_task_name(), get_unique_id());
        }
        for (unsigned idx = 0; idx < unmapped_regions.size(); idx++)
          unmapped_regions[idx].impl->unmap_region();
      }
      // Issue the copy operation
      runtime->add_to_dependence_queue(this, executing_processor, part_op);
      // Remap any unmapped regions
      if (!unmapped_regions.empty())
        remap_unmapped_regions(current_trace, unmapped_regions);
      // Wait for any notifications to occur before returning
      if (safe.exists())
        safe.wait();
      return pid;
    }

    //--------------------------------------------------------------------------
    IndexPartition InnerContext::create_partition_by_image(
                                                    RegionTreeForest *forest,
                                                    IndexSpace handle,
                                                    LogicalPartition projection,
                                                    LogicalRegion parent,
                                                    FieldID fid,
                                                    IndexSpace color_space,
                                                    PartitionKind part_kind,
                                                    Color color,
                                                    MapperID id, 
                                                    MappingTagID tag)
    //--------------------------------------------------------------------------
    {
      AutoRuntimeCall call(this); 
      IndexPartition pid(runtime->get_unique_index_partition_id(), 
                         handle.get_tree_id(), handle.get_type_tag());
      DistributedID did = runtime->get_available_distributed_id();
#ifdef DEBUG_LEGION
      log_index.debug("Creating partition by image in task %s (ID %lld)", 
                      get_task_name(), get_unique_id());
#endif
      LegionColor part_color = INVALID_COLOR;
      if (color != AUTO_GENERATE_ID)
        part_color = color;
      // Allocate the partition operation
      DependentPartitionOp *part_op = 
        runtime->get_available_dependent_partition_op();
      ApEvent term_event = part_op->get_completion_event(); 
      // Tell the region tree forest about this partition
      RtEvent safe = forest->create_pending_partition(pid, handle, color_space,
                                        part_color, part_kind, did, term_event);
      // Do this after creating the pending partition so the node exists
      // in case we need to look at it during initialization
      part_op->initialize_by_image(this, pid, projection, parent, fid, id, tag);
      // Now figure out if we need to unmap and re-map any inline mappings
      std::vector<PhysicalRegion> unmapped_regions;
      if (!runtime->unsafe_launch)
        find_conflicting_regions(part_op, unmapped_regions);
      if (!unmapped_regions.empty())
      {
        if (runtime->runtime_warnings)
        {
          REPORT_LEGION_WARNING(LEGION_WARNING_RUNTIME_UNMAPPING_REMAPPING,
            "Runtime is unmapping and remapping "
              "physical regions around create_partition_by_image call "
              "in task %s (UID %lld).", get_task_name(), get_unique_id());
        }
        for (unsigned idx = 0; idx < unmapped_regions.size(); idx++)
          unmapped_regions[idx].impl->unmap_region();
      }
      // Issue the copy operation
      runtime->add_to_dependence_queue(this, executing_processor, part_op);
      // Remap any unmapped regions
      if (!unmapped_regions.empty())
        remap_unmapped_regions(current_trace, unmapped_regions);
      // Wait for any notifications to occur before returning
      if (safe.exists())
        safe.wait();
      return pid;
    }

    //--------------------------------------------------------------------------
    IndexPartition InnerContext::create_partition_by_image_range(
                                                    RegionTreeForest *forest,
                                                    IndexSpace handle,
                                                    LogicalPartition projection,
                                                    LogicalRegion parent,
                                                    FieldID fid,
                                                    IndexSpace color_space,
                                                    PartitionKind part_kind,
                                                    Color color,
                                                    MapperID id, 
                                                    MappingTagID tag)
    //--------------------------------------------------------------------------
    {
      AutoRuntimeCall call(this); 
      IndexPartition pid(runtime->get_unique_index_partition_id(), 
                         handle.get_tree_id(), handle.get_type_tag());
      DistributedID did = runtime->get_available_distributed_id();
#ifdef DEBUG_LEGION
      log_index.debug("Creating partition by image range in task %s (ID %lld)",
                      get_task_name(), get_unique_id());
#endif
      LegionColor part_color = INVALID_COLOR;
      if (color != AUTO_GENERATE_ID)
        part_color = color;
      // Allocate the partition operation
      DependentPartitionOp *part_op = 
        runtime->get_available_dependent_partition_op();
      ApEvent term_event = part_op->get_completion_event();
      // Tell the region tree forest about this partition
      RtEvent safe = forest->create_pending_partition(pid, handle, color_space,
                                        part_color, part_kind, did, term_event);
      // Do this after creating the pending partition so the node exists
      // in case we need to look at it during initialization
      part_op->initialize_by_image_range(this, pid, projection, parent, 
                                         fid, id, tag);
      // Now figure out if we need to unmap and re-map any inline mappings
      std::vector<PhysicalRegion> unmapped_regions;
      if (!runtime->unsafe_launch)
        find_conflicting_regions(part_op, unmapped_regions);
      if (!unmapped_regions.empty())
      {
        if (runtime->runtime_warnings)
        {
          REPORT_LEGION_WARNING(LEGION_WARNING_RUNTIME_UNMAPPING_REMAPPING,
            "Runtime is unmapping and remapping "
              "physical regions around create_partition_by_image_range call "
              "in task %s (UID %lld).", get_task_name(), get_unique_id());
        }
        for (unsigned idx = 0; idx < unmapped_regions.size(); idx++)
          unmapped_regions[idx].impl->unmap_region();
      }
      // Issue the copy operation
      runtime->add_to_dependence_queue(this, executing_processor, part_op);
      // Remap any unmapped regions
      if (!unmapped_regions.empty())
        remap_unmapped_regions(current_trace, unmapped_regions);
      // Wait for any notifications to occur before returning
      if (safe.exists())
        safe.wait();
      return pid;
    }

    //--------------------------------------------------------------------------
    IndexPartition InnerContext::create_partition_by_preimage(
                                                  RegionTreeForest *forest,
                                                  IndexPartition projection,
                                                  LogicalRegion handle,
                                                  LogicalRegion parent,
                                                  FieldID fid,
                                                  IndexSpace color_space,
                                                  PartitionKind part_kind,
                                                  Color color,
                                                  MapperID id, MappingTagID tag)
    //--------------------------------------------------------------------------
    {
      AutoRuntimeCall call(this); 
      IndexPartition pid(runtime->get_unique_index_partition_id(), 
                         handle.get_index_space().get_tree_id(),
                         parent.get_type_tag());
      DistributedID did = runtime->get_available_distributed_id();
#ifdef DEBUG_LEGION
      log_index.debug("Creating partition by preimage in task %s (ID %lld)", 
                      get_task_name(), get_unique_id());
#endif
      LegionColor part_color = INVALID_COLOR;
      if (color != AUTO_GENERATE_ID)
        part_color = color;
      // Allocate the partition operation
      DependentPartitionOp *part_op = 
        runtime->get_available_dependent_partition_op(); 
      ApEvent term_event = part_op->get_completion_event();
      // If the source of the preimage is disjoint then the result is disjoint
      // Note this only applies here and not to range
      if ((part_kind == COMPUTE_KIND) || (part_kind == COMPUTE_COMPLETE_KIND) ||
          (part_kind == COMPUTE_INCOMPLETE_KIND))
      {
        IndexPartNode *p = forest->get_node(projection);
        if (p->is_disjoint(true/*from app*/))
        {
          if (part_kind == COMPUTE_KIND)
            part_kind = DISJOINT_KIND;
          else if (part_kind == COMPUTE_COMPLETE_KIND)
            part_kind = DISJOINT_COMPLETE_KIND;
          else
            part_kind = DISJOINT_INCOMPLETE_KIND;
        }
      }
      // Tell the region tree forest about this partition
      RtEvent safe = forest->create_pending_partition(pid, 
                                       handle.get_index_space(), color_space, 
                                       part_color, part_kind, did, term_event);
      // Do this after creating the pending partition so the node exists
      // in case we need to look at it during initialization
      part_op->initialize_by_preimage(this, pid, projection, handle, 
                                      parent, fid, id, tag);
      // Now figure out if we need to unmap and re-map any inline mappings
      std::vector<PhysicalRegion> unmapped_regions;
      if (!runtime->unsafe_launch)
        find_conflicting_regions(part_op, unmapped_regions);
      if (!unmapped_regions.empty())
      {
        if (runtime->runtime_warnings)
        {
          REPORT_LEGION_WARNING(LEGION_WARNING_RUNTIME_UNMAPPING_REMAPPING,
            "Runtime is unmapping and remapping "
              "physical regions around create_partition_by_preimage call "
              "in task %s (UID %lld).", get_task_name(), get_unique_id());
        }
        for (unsigned idx = 0; idx < unmapped_regions.size(); idx++)
          unmapped_regions[idx].impl->unmap_region();
      }
      // Issue the copy operation
      runtime->add_to_dependence_queue(this, executing_processor, part_op);
      // Remap any unmapped regions
      if (!unmapped_regions.empty())
        remap_unmapped_regions(current_trace, unmapped_regions);
      // Wait for any notifications to occur before returning
      if (safe.exists())
        safe.wait();
      return pid;
    }

    //--------------------------------------------------------------------------
    IndexPartition InnerContext::create_partition_by_preimage_range(
                                                  RegionTreeForest *forest,
                                                  IndexPartition projection,
                                                  LogicalRegion handle,
                                                  LogicalRegion parent,
                                                  FieldID fid,
                                                  IndexSpace color_space,
                                                  PartitionKind part_kind,
                                                  Color color,
                                                  MapperID id, MappingTagID tag)
    //--------------------------------------------------------------------------
    {
      AutoRuntimeCall call(this); 
      IndexPartition pid(runtime->get_unique_index_partition_id(), 
                         handle.get_index_space().get_tree_id(),
                         parent.get_type_tag());
      DistributedID did = runtime->get_available_distributed_id();
#ifdef DEBUG_LEGION
      log_index.debug("Creating partition by preimage range in task %s "
                      "(ID %lld)", get_task_name(), get_unique_id());
#endif
      LegionColor part_color = INVALID_COLOR;
      if (color != AUTO_GENERATE_ID)
        part_color = color;
      // Allocate the partition operation
      DependentPartitionOp *part_op = 
        runtime->get_available_dependent_partition_op(); 
      ApEvent term_event = part_op->get_completion_event();
      // Tell the region tree forest about this partition
      RtEvent safe = forest->create_pending_partition(pid, 
                                       handle.get_index_space(), color_space, 
                                       part_color, part_kind, did, term_event);
      // Do this after creating the pending partition so the node exists
      // in case we need to look at it during initialization
      part_op->initialize_by_preimage_range(this, pid, projection, handle,
                                            parent, fid, id, tag);
      // Now figure out if we need to unmap and re-map any inline mappings
      std::vector<PhysicalRegion> unmapped_regions;
      if (!runtime->unsafe_launch)
        find_conflicting_regions(part_op, unmapped_regions);
      if (!unmapped_regions.empty())
      {
        if (runtime->runtime_warnings)
        {
          REPORT_LEGION_WARNING(LEGION_WARNING_RUNTIME_UNMAPPING_REMAPPING,
            "Runtime is unmapping and remapping "
              "physical regions around create_partition_by_preimage_range call "
              "in task %s (UID %lld).", get_task_name(), get_unique_id());
        }
        for (unsigned idx = 0; idx < unmapped_regions.size(); idx++)
          unmapped_regions[idx].impl->unmap_region();
      }
      // Issue the copy operation
      runtime->add_to_dependence_queue(this, executing_processor, part_op);
      // Remap any unmapped regions
      if (!unmapped_regions.empty())
        remap_unmapped_regions(current_trace, unmapped_regions);
      // Wait for any notifications to occur before returning
      if (safe.exists())
        safe.wait();
      return pid;
    }

    //--------------------------------------------------------------------------
    IndexPartition InnerContext::create_pending_partition(
                                                RegionTreeForest *forest,
                                                IndexSpace parent,
                                                IndexSpace color_space, 
                                                PartitionKind part_kind,
                                                Color color)
    //--------------------------------------------------------------------------
    {
      AutoRuntimeCall call(this);
      IndexPartition pid(runtime->get_unique_index_partition_id(), 
                         parent.get_tree_id(), parent.get_type_tag());
      DistributedID did = runtime->get_available_distributed_id();
#ifdef DEBUG_LEGION
      log_index.debug("Creating pending partition in task %s (ID %lld)", 
                      get_task_name(), get_unique_id());
#endif
      LegionColor part_color = INVALID_COLOR;
      if (color != AUTO_GENERATE_ID)
        part_color = color;
      ApUserEvent partition_ready = Runtime::create_ap_user_event();
      RtEvent safe = forest->create_pending_partition(pid, parent, color_space, 
                 part_color, part_kind, did, partition_ready, partition_ready);
      // Wait for any notifications to occur before returning
      if (safe.exists())
        safe.wait();
      return pid;
    }

    //--------------------------------------------------------------------------
    IndexSpace InnerContext::create_index_space_union(RegionTreeForest *forest,
                                                      IndexPartition parent,
                                                      const void *realm_color,
                                                      TypeTag type_tag,
                                        const std::vector<IndexSpace> &handles)
    //--------------------------------------------------------------------------
    {
      AutoRuntimeCall call(this);
#ifdef DEBUG_LEGION
      log_index.debug("Creating index space union in task %s (ID %lld)", 
                      get_task_name(), get_unique_id());
#endif
      ApUserEvent domain_ready;
      IndexSpace result = forest->find_pending_space(parent, realm_color, 
                                                     type_tag, domain_ready);
      PendingPartitionOp *part_op = 
        runtime->get_available_pending_partition_op();
      part_op->initialize_index_space_union(this, result, handles);
      Runtime::trigger_event(domain_ready, part_op->get_completion_event());
      // Now we can add the operation to the queue
      runtime->add_to_dependence_queue(this, executing_processor, part_op);
      return result;
    }

    //--------------------------------------------------------------------------
    IndexSpace InnerContext::create_index_space_union(RegionTreeForest *forest,
                                                      IndexPartition parent,
                                                      const void *realm_color,
                                                      TypeTag type_tag,
                                                      IndexPartition handle)
    //--------------------------------------------------------------------------
    {
      AutoRuntimeCall call(this);
#ifdef DEBUG_LEGION
      log_index.debug("Creating index space union in task %s (ID %lld)", 
                      get_task_name(), get_unique_id());
#endif
      ApUserEvent domain_ready;
      IndexSpace result = forest->find_pending_space(parent, realm_color, 
                                                     type_tag, domain_ready);
      PendingPartitionOp *part_op = 
        runtime->get_available_pending_partition_op();
      part_op->initialize_index_space_union(this, result, handle);
      Runtime::trigger_event(domain_ready, part_op->get_completion_event());
      // Now we can add the operation to the queue
      runtime->add_to_dependence_queue(this, executing_processor, part_op);
      return result;
    }

    //--------------------------------------------------------------------------
    IndexSpace InnerContext::create_index_space_intersection(
                                                      RegionTreeForest *forest,
                                                      IndexPartition parent,
                                                      const void *realm_color,
                                                      TypeTag type_tag,
                                        const std::vector<IndexSpace> &handles)
    //--------------------------------------------------------------------------
    {
      AutoRuntimeCall call(this);
#ifdef DEBUG_LEGION
      log_index.debug("Creating index space intersection in task %s (ID %lld)", 
                      get_task_name(), get_unique_id());
#endif
      ApUserEvent domain_ready;
      IndexSpace result = forest->find_pending_space(parent, realm_color, 
                                                     type_tag, domain_ready);
      PendingPartitionOp *part_op = 
        runtime->get_available_pending_partition_op();
      part_op->initialize_index_space_intersection(this, result, handles);
      Runtime::trigger_event(domain_ready, part_op->get_completion_event());
      // Now we can add the operation to the queue
      runtime->add_to_dependence_queue(this, executing_processor, part_op);
      return result;
    }

    //--------------------------------------------------------------------------
    IndexSpace InnerContext::create_index_space_intersection(
                                                      RegionTreeForest *forest,
                                                      IndexPartition parent,
                                                      const void *realm_color,
                                                      TypeTag type_tag,
                                                      IndexPartition handle)
    //--------------------------------------------------------------------------
    {
      AutoRuntimeCall call(this);
#ifdef DEBUG_LEGION
      log_index.debug("Creating index space intersection in task %s (ID %lld)", 
                      get_task_name(), get_unique_id());
#endif
      ApUserEvent domain_ready;
      IndexSpace result = forest->find_pending_space(parent, realm_color, 
                                                     type_tag, domain_ready);
      PendingPartitionOp *part_op = 
        runtime->get_available_pending_partition_op();
      part_op->initialize_index_space_intersection(this, result, handle);
      Runtime::trigger_event(domain_ready, part_op->get_completion_event());
      // Now we can add the operation to the queue
      runtime->add_to_dependence_queue(this, executing_processor, part_op);
      return result;
    }

    //--------------------------------------------------------------------------
    IndexSpace InnerContext::create_index_space_difference(
                                                    RegionTreeForest *forest,
                                                    IndexPartition parent,
                                                    const void *realm_color,
                                                    TypeTag type_tag,
                                                    IndexSpace initial,
                                        const std::vector<IndexSpace> &handles)
    //--------------------------------------------------------------------------
    {
      AutoRuntimeCall call(this);
#ifdef DEBUG_LEGION
      log_index.debug("Creating index space difference in task %s (ID %lld)", 
                      get_task_name(), get_unique_id());
#endif
      ApUserEvent domain_ready;
      IndexSpace result = forest->find_pending_space(parent, realm_color, 
                                                     type_tag, domain_ready);
      PendingPartitionOp *part_op = 
        runtime->get_available_pending_partition_op();
      part_op->initialize_index_space_difference(this, result, initial,handles);
      Runtime::trigger_event(domain_ready, part_op->get_completion_event());
      // Now we can add the operation to the queue
      runtime->add_to_dependence_queue(this, executing_processor, part_op);
      return result;
    } 

    //--------------------------------------------------------------------------
    void InnerContext::destroy_field_space(FieldSpace handle)
    //--------------------------------------------------------------------------
    {
      AutoRuntimeCall call(this);
#ifdef DEBUG_LEGION
      log_field.debug("Destroying field space %x in task %s (ID %lld)", 
                      handle.id, get_task_name(), get_unique_id());
#endif
      DeletionOp *op = runtime->get_available_deletion_op();
      op->initialize_field_space_deletion(this, handle);
      runtime->add_to_dependence_queue(this, executing_processor, op);
    } 

    //--------------------------------------------------------------------------
    void InnerContext::allocate_local_field(RegionTreeForest *forest,
                                          FieldSpace space, size_t field_size,
                                          FieldID fid, CustomSerdezID serdez_id,
                                          std::set<RtEvent> &done_events)
    //--------------------------------------------------------------------------
    {
      // See if we've exceeded our local field allocations 
      // for this field space
      AutoLock local_lock(local_field_lock);
      std::vector<LocalFieldInfo> &infos = local_fields[space];
      if (infos.size() == runtime->max_local_fields)
        REPORT_LEGION_ERROR(ERROR_EXCEEDED_MAXIMUM_NUMBER_LOCAL_FIELDS,
          "Exceeded maximum number of local fields in "
                      "context of task %s (UID %lld). The maximum "
                      "is currently set to %d, but can be modified "
                      "with the -lg:local flag.", get_task_name(),
                      get_unique_id(), runtime->max_local_fields)
      std::set<unsigned> current_indexes;
      for (std::vector<LocalFieldInfo>::const_iterator it = 
            infos.begin(); it != infos.end(); it++)
        current_indexes.insert(it->index);
      std::vector<FieldID> fields(1, fid);
      std::vector<size_t> sizes(1, field_size);
      std::vector<unsigned> new_indexes;
      if (!forest->allocate_local_fields(space, fields, sizes, serdez_id, 
                                         current_indexes, new_indexes))
        REPORT_LEGION_ERROR(ERROR_UNABLE_ALLOCATE_LOCAL_FIELD,
          "Unable to allocate local field in context of "
                      "task %s (UID %lld) due to local field size "
                      "fragmentation. This situation can be improved "
                      "by increasing the maximum number of permitted "
                      "local fields in a context with the -lg:local "
                      "flag.", get_task_name(), get_unique_id())
#ifdef DEBUG_LEGION
      assert(new_indexes.size() == 1);
#endif
      // Only need the lock here when modifying since all writes
      // to this data structure are serialized
      infos.push_back(LocalFieldInfo(fid, field_size, serdez_id, 
                                     new_indexes[0], false));
      AutoLock rem_lock(remote_lock,1,false/*exclusive*/);
      // Have to send notifications to any remote nodes
      for (std::map<AddressSpaceID,RemoteContext*>::const_iterator it = 
            remote_instances.begin(); it != remote_instances.end(); it++)
      {
        RtUserEvent done_event = Runtime::create_rt_user_event();
        Serializer rez;
        {
          RezCheck z(rez);
          rez.serialize(it->second);
          rez.serialize<size_t>(1); // field space count
          rez.serialize(space);
          rez.serialize<size_t>(1); // field count
          rez.serialize(infos.back());
          rez.serialize(done_event);
        }
        runtime->send_local_field_update(it->first, rez);
        done_events.insert(done_event);
      }
    }

    //--------------------------------------------------------------------------
    void InnerContext::allocate_local_fields(RegionTreeForest *forest,
                                   FieldSpace space,
                                   const std::vector<size_t> &sizes,
                                   const std::vector<FieldID> &resulting_fields,
                                   CustomSerdezID serdez_id,
                                   std::set<RtEvent> &done_events)
    //--------------------------------------------------------------------------
    {
      // See if we've exceeded our local field allocations 
      // for this field space
      AutoLock local_lock(local_field_lock);
      std::vector<LocalFieldInfo> &infos = local_fields[space];
      if ((infos.size() + sizes.size()) > runtime->max_local_fields)
        REPORT_LEGION_ERROR(ERROR_EXCEEDED_MAXIMUM_NUMBER_LOCAL_FIELDS,
          "Exceeded maximum number of local fields in "
                      "context of task %s (UID %lld). The maximum "
                      "is currently set to %d, but can be modified "
                      "with the -lg:local flag.", get_task_name(),
                      get_unique_id(), runtime->max_local_fields)
      std::set<unsigned> current_indexes;
      for (std::vector<LocalFieldInfo>::const_iterator it = 
            infos.begin(); it != infos.end(); it++)
        current_indexes.insert(it->index);
      std::vector<unsigned> new_indexes;
      if (!forest->allocate_local_fields(space, resulting_fields, sizes, 
                                serdez_id, current_indexes, new_indexes))
        REPORT_LEGION_ERROR(ERROR_UNABLE_ALLOCATE_LOCAL_FIELD,
          "Unable to allocate local field in context of "
                      "task %s (UID %lld) due to local field size "
                      "fragmentation. This situation can be improved "
                      "by increasing the maximum number of permitted "
                      "local fields in a context with the -lg:local "
                      "flag.", get_task_name(), get_unique_id())
#ifdef DEBUG_LEGION
      assert(new_indexes.size() == resulting_fields.size());
#endif
      // Only need the lock here when writing since we know all writes
      // are serialized and we only need to worry about interfering readers
      const unsigned offset = infos.size();
      for (unsigned idx = 0; idx < resulting_fields.size(); idx++)
        infos.push_back(LocalFieldInfo(resulting_fields[idx], 
                   sizes[idx], serdez_id, new_indexes[idx], false));
      // Have to send notifications to any remote nodes 
      AutoLock rem_lock(remote_lock,1,false/*exclusive*/);
      for (std::map<AddressSpaceID,RemoteContext*>::const_iterator it = 
            remote_instances.begin(); it != remote_instances.end(); it++)
      {
        RtUserEvent done_event = Runtime::create_rt_user_event();
        Serializer rez;
        {
          RezCheck z(rez);
          rez.serialize(it->second);
          rez.serialize<size_t>(1); // field space count
          rez.serialize(space);
          rez.serialize<size_t>(resulting_fields.size()); // field count
          for (unsigned idx = 0; idx < resulting_fields.size(); idx++)
            rez.serialize(infos[offset+idx]);
          rez.serialize(done_event);
        }
        runtime->send_local_field_update(it->first, rez);
        done_events.insert(done_event);
      }
    }

    //--------------------------------------------------------------------------
    void InnerContext::free_field(FieldSpace space, FieldID fid)
    //--------------------------------------------------------------------------
    {
      AutoRuntimeCall call(this);
      DeletionOp *op = runtime->get_available_deletion_op();
      op->initialize_field_deletion(this, space, fid);
      runtime->add_to_dependence_queue(this, executing_processor, op);
    } 

    //--------------------------------------------------------------------------
    void InnerContext::free_fields(FieldSpace space, 
                                   const std::set<FieldID> &to_free)
    //--------------------------------------------------------------------------
    {
      AutoRuntimeCall call(this);
      DeletionOp *op = runtime->get_available_deletion_op();
      op->initialize_field_deletions(this, space, to_free);
      runtime->add_to_dependence_queue(this, executing_processor, op);
    }

    //--------------------------------------------------------------------------
    void InnerContext::record_task_local_region(LogicalRegion region)
    //--------------------------------------------------------------------------
    {
#ifdef DEBUG_LEGION
      assert(local_regions.find(region) == local_regions.end());
#endif
      local_regions.insert(region);
    }

    //--------------------------------------------------------------------------
    void InnerContext::destroy_logical_region(LogicalRegion handle)
    //--------------------------------------------------------------------------
    {
      AutoRuntimeCall call(this);
#ifdef DEBUG_LEGION
      log_region.debug("Deleting logical region (%x,%x) in task %s (ID %lld)",
                       handle.index_space.id, handle.field_space.id, 
                       get_task_name(), get_unique_id());
#endif
      // If this is a local region remove it from our set
      std::set<LogicalRegion>::iterator finder = local_regions.find(handle);
      if (finder != local_regions.end())
        local_regions.erase(finder);
      DeletionOp *op = runtime->get_available_deletion_op();
      op->initialize_logical_region_deletion(this, handle);
      runtime->add_to_dependence_queue(this, executing_processor, op);
    }

    //--------------------------------------------------------------------------
    void InnerContext::destroy_logical_partition(LogicalPartition handle)
    //--------------------------------------------------------------------------
    {
      AutoRuntimeCall call(this);
#ifdef DEBUG_LEGION
      log_region.debug("Deleting logical partition (%x,%x) in task %s "
                       "(ID %lld)", handle.index_partition.id, 
                       handle.field_space.id, get_task_name(), get_unique_id());
#endif
      DeletionOp *op = runtime->get_available_deletion_op();
      op->initialize_logical_partition_deletion(this, handle);
      runtime->add_to_dependence_queue(this, executing_processor, op);
    } 

    //--------------------------------------------------------------------------
    Future InnerContext::execute_task(const TaskLauncher &launcher)
    //--------------------------------------------------------------------------
    {
      AutoRuntimeCall call(this);
      // Quick out for predicate false
      if (launcher.predicate == Predicate::FALSE_PRED)
      {
        if (launcher.predicate_false_future.impl != NULL)
          return launcher.predicate_false_future;
        // Otherwise check to see if we have a value
        FutureImpl *result = new FutureImpl(runtime, true/*register*/,
          runtime->get_available_distributed_id(), runtime->address_space);
        if (launcher.predicate_false_result.get_size() > 0)
          result->set_result(launcher.predicate_false_result.get_ptr(),
                             launcher.predicate_false_result.get_size(),
                             false/*own*/);
        else
        {
          // We need to check to make sure that the task actually
          // does expect to have a void return type
          TaskImpl *impl = runtime->find_or_create_task_impl(launcher.task_id);
          if (impl->returns_value())
            REPORT_LEGION_ERROR(ERROR_PREDICATED_TASK_LAUNCH_FOR_TASK,
              "Predicated task launch for task %s in parent "
                          "task %s (UID %lld) has non-void return type "
                          "but no default value for its future if the task "
                          "predicate evaluates to false.  Please set either "
                          "the 'predicate_false_result' or "
                          "'predicate_false_future' fields of the "
                          "TaskLauncher struct.", impl->get_name(), 
                          get_task_name(), get_unique_id())
        }
        // Now we can fix the future result
        result->complete_future();
        return Future(result);
      }
      IndividualTask *task = runtime->get_available_individual_task();
#ifdef DEBUG_LEGION
      Future result = 
        task->initialize_task(this, launcher, runtime->check_privileges);
      log_task.debug("Registering new single task with unique id %lld "
                      "and task %s (ID %lld) with high level runtime in "
                      "addresss space %d",
                      task->get_unique_id(), task->get_task_name(), 
                      task->get_unique_id(), runtime->address_space);
#else
      Future result = task->initialize_task(this, launcher,
                                            false/*check privileges*/);
#endif
      execute_task_launch(task, false/*index*/, current_trace, 
                          launcher.silence_warnings, launcher.enable_inlining);
      return result;
    }

    //--------------------------------------------------------------------------
    FutureMap InnerContext::execute_index_space(
                                              const IndexTaskLauncher &launcher)
    //--------------------------------------------------------------------------
    {
      if (launcher.must_parallelism)
      {
        // Turn around and use a must epoch launcher
        MustEpochLauncher epoch_launcher(launcher.map_id, launcher.tag);
        epoch_launcher.add_index_task(launcher);
        FutureMap result = execute_must_epoch(epoch_launcher);
        return result;
      }
      AutoRuntimeCall call(this);
      // Quick out for predicate false
      if (launcher.predicate == Predicate::FALSE_PRED)
      {
        FutureMapImpl *result = new FutureMapImpl(this, runtime,
            runtime->get_available_distributed_id(),
            runtime->address_space);
        if (launcher.predicate_false_future.impl != NULL)
        {
          ApEvent ready_event = 
            launcher.predicate_false_future.impl->get_ready_event(); 
          if (ready_event.has_triggered())
          {
            const void *f_result = 
              launcher.predicate_false_future.impl->get_untyped_result();
            size_t f_result_size = 
              launcher.predicate_false_future.impl->get_untyped_size();
            for (Domain::DomainPointIterator itr(launcher.launch_domain); 
                  itr; itr++)
            {
              Future f = result->get_future(itr.p);
              f.impl->set_result(f_result, f_result_size, false/*own*/);
            }
            result->complete_all_futures();
          }
          else
          {
            // Otherwise launch a task to complete the future map,
            // add the necessary references to prevent premature
            // garbage collection by the runtime
            result->add_base_gc_ref(DEFERRED_TASK_REF);
            launcher.predicate_false_future.impl->add_base_gc_ref(
                                                FUTURE_HANDLE_REF);
            TaskOp::DeferredFutureMapSetArgs args(result,
                launcher.predicate_false_future.impl, 
                launcher.launch_domain, owner_task);
            runtime->issue_runtime_meta_task(args, LG_LATENCY_WORK_PRIORITY,
                                           Runtime::protect_event(ready_event));
          }
          return FutureMap(result);
        }
        if (launcher.predicate_false_result.get_size() == 0)
        {
          // Check to make sure the task actually does expect to
          // have a void return type
          TaskImpl *impl = runtime->find_or_create_task_impl(launcher.task_id);
          if (impl->returns_value())
            REPORT_LEGION_ERROR(ERROR_PREDICATED_INDEX_TASK_LAUNCH,
              "Predicated index task launch for task %s "
                          "in parent task %s (UID %lld) has non-void "
                          "return type but no default value for its "
                          "future if the task predicate evaluates to "
                          "false.  Please set either the "
                          "'predicate_false_result' or "
                          "'predicate_false_future' fields of the "
                          "IndexTaskLauncher struct.", impl->get_name(), 
                          get_task_name(), get_unique_id())
          // Just initialize all the futures
          for (Domain::DomainPointIterator itr(launcher.launch_domain); 
                itr; itr++)
            result->get_future(itr.p);
        }
        else
        {
          const void *ptr = launcher.predicate_false_result.get_ptr();
          size_t ptr_size = launcher.predicate_false_result.get_size();
          for (Domain::DomainPointIterator itr(launcher.launch_domain); 
                itr; itr++)
          {
            Future f = result->get_future(itr.p);
            f.impl->set_result(ptr, ptr_size, false/*own*/);
          }
        }
        result->complete_all_futures();
        return FutureMap(result);
      }
      if (launcher.launch_domain.exists() && 
          (launcher.launch_domain.get_volume() == 0))
      {
        REPORT_LEGION_WARNING(LEGION_WARNING_IGNORING_EMPTY_INDEX_TASK_LAUNCH,
          "Ignoring empty index task launch in task %s (ID %lld)",
                        get_task_name(), get_unique_id());
        return FutureMap();
      }
      IndexSpace launch_space = launcher.launch_space;
      if (!launch_space.exists())
        launch_space = find_index_launch_space(launcher.launch_domain);
      IndexTask *task = runtime->get_available_index_task();
#ifdef DEBUG_LEGION
      FutureMap result = 
        task->initialize_task(this, launcher, launch_space,
                              runtime->check_privileges);
      log_task.debug("Registering new index space task with unique id "
                     "%lld and task %s (ID %lld) with high level runtime in "
                     "address space %d",
                     task->get_unique_id(), task->get_task_name(), 
                     task->get_unique_id(), runtime->address_space);
#else
      FutureMap result = task->initialize_task(this, launcher, launch_space,
                                               false/*check privileges*/);
#endif
      execute_task_launch(task, true/*index*/, current_trace, 
                          launcher.silence_warnings, launcher.enable_inlining);
      return result;
    }

    //--------------------------------------------------------------------------
    Future InnerContext::execute_index_space(const IndexTaskLauncher &launcher,
                                        ReductionOpID redop, bool deterministic)
    //--------------------------------------------------------------------------
    {
      if (launcher.must_parallelism)
        assert(false); // TODO: add support for this
      AutoRuntimeCall call(this);
      // Quick out for predicate false
      if (launcher.predicate == Predicate::FALSE_PRED)
      {
        if (launcher.predicate_false_future.impl != NULL)
          return launcher.predicate_false_future;
        // Otherwise check to see if we have a value
        FutureImpl *result = new FutureImpl(runtime, true/*register*/, 
          runtime->get_available_distributed_id(), runtime->address_space);
        if (launcher.predicate_false_result.get_size() > 0)
          result->set_result(launcher.predicate_false_result.get_ptr(),
                             launcher.predicate_false_result.get_size(),
                             false/*own*/);
        else
        {
          // We need to check to make sure that the task actually
          // does expect to have a void return type
          TaskImpl *impl = runtime->find_or_create_task_impl(launcher.task_id);
          if (impl->returns_value())
            REPORT_LEGION_ERROR(ERROR_PREDICATED_INDEX_TASK_LAUNCH,
              "Predicated index task launch for task %s "
                          "in parent task %s (UID %lld) has non-void "
                          "return type but no default value for its "
                          "future if the task predicate evaluates to "
                          "false.  Please set either the "
                          "'predicate_false_result' or "
                          "'predicate_false_future' fields of the "
                          "IndexTaskLauncher struct.", impl->get_name(), 
                          get_task_name(), get_unique_id())
        }
        // Now we can fix the future result
        result->complete_future();
        return Future(result);
      }
      if (launcher.launch_domain.exists() &&
          (launcher.launch_domain.get_volume() == 0))
      {
        REPORT_LEGION_WARNING(LEGION_WARNING_IGNORING_EMPTY_INDEX_TASK_LAUNCH,
          "Ignoring empty index task launch in task %s (ID %lld)",
                        get_task_name(), get_unique_id());
        return Future();
      }
      IndexSpace launch_space = launcher.launch_space;
      if (!launch_space.exists())
        launch_space = find_index_launch_space(launcher.launch_domain);
      IndexTask *task = runtime->get_available_index_task();
#ifdef DEBUG_LEGION
      Future result = 
        task->initialize_task(this, launcher, launch_space, redop, 
                              deterministic, runtime->check_privileges);
      log_task.debug("Registering new index space task with unique id "
                     "%lld and task %s (ID %lld) with high level runtime in "
                     "address space %d",
                     task->get_unique_id(), task->get_task_name(), 
                     task->get_unique_id(), runtime->address_space);
#else
      Future result = task->initialize_task(this, launcher, launch_space, redop,
                                      deterministic, false/*check privileges*/);
#endif
      execute_task_launch(task, true/*index*/, current_trace, 
                          launcher.silence_warnings, launcher.enable_inlining);
      return result;
    }

    //--------------------------------------------------------------------------
    PhysicalRegion InnerContext::map_region(const InlineLauncher &launcher)
    //--------------------------------------------------------------------------
    {
      AutoRuntimeCall call(this);
      if (IS_NO_ACCESS(launcher.requirement))
        return PhysicalRegion();
      MapOp *map_op = runtime->get_available_map_op();
#ifdef DEBUG_LEGION
      PhysicalRegion result = 
        map_op->initialize(this, launcher, runtime->check_privileges);
      log_run.debug("Registering a map operation for region "
                    "(%x,%x,%x) in task %s (ID %lld)",
                    launcher.requirement.region.index_space.id, 
                    launcher.requirement.region.field_space.id, 
                    launcher.requirement.region.tree_id, 
                    get_task_name(), get_unique_id());
#else
      PhysicalRegion result = map_op->initialize(this, launcher, 
                                                 false/*check privileges*/);
#endif
      bool parent_conflict = false, inline_conflict = false;  
      const int index = 
        has_conflicting_regions(map_op, parent_conflict, inline_conflict);
      if (parent_conflict)
        REPORT_LEGION_ERROR(ERROR_ATTEMPTED_INLINE_MAPPING_REGION,
          "Attempted an inline mapping of region "
                      "(%x,%x,%x) that conflicts with mapped region " 
                      "(%x,%x,%x) at index %d of parent task %s "
                      "(ID %lld) that would ultimately result in "
                      "deadlock. Instead you receive this error message.",
                      launcher.requirement.region.index_space.id,
                      launcher.requirement.region.field_space.id,
                      launcher.requirement.region.tree_id,
                      regions[index].region.index_space.id,
                      regions[index].region.field_space.id,
                      regions[index].region.tree_id,
                      index, get_task_name(), get_unique_id())
      if (inline_conflict)
        REPORT_LEGION_ERROR(ERROR_ATTEMPTED_INLINE_MAPPING_REGION,
          "Attempted an inline mapping of region (%x,%x,%x) "
                      "that conflicts with previous inline mapping in "
                      "task %s (ID %lld) that would ultimately result in "
                      "deadlock.  Instead you receive this error message.",
                      launcher.requirement.region.index_space.id,
                      launcher.requirement.region.field_space.id,
                      launcher.requirement.region.tree_id,
                      get_task_name(), get_unique_id())
      register_inline_mapped_region(result);
      runtime->add_to_dependence_queue(this, executing_processor, map_op);
      return result;
    }

    //--------------------------------------------------------------------------
    ApEvent InnerContext::remap_region(PhysicalRegion region)
    //--------------------------------------------------------------------------
    {
      AutoRuntimeCall call(this);
      // Check to see if the region is already mapped,
      // if it is then we are done
      if (region.is_mapped())
        return ApEvent::NO_AP_EVENT;
      MapOp *map_op = runtime->get_available_map_op();
      map_op->initialize(this, region);
      register_inline_mapped_region(region);
      const ApEvent result = map_op->get_completion_event();
      runtime->add_to_dependence_queue(this, executing_processor, map_op);
      return result;
    }

    //--------------------------------------------------------------------------
    void InnerContext::unmap_region(PhysicalRegion region)
    //--------------------------------------------------------------------------
    {
      AutoRuntimeCall call(this);
      if (!region.is_mapped())
        return;
      unregister_inline_mapped_region(region);
      region.impl->unmap_region();
    }

    //--------------------------------------------------------------------------
    void InnerContext::fill_fields(const FillLauncher &launcher)
    //--------------------------------------------------------------------------
    {
      AutoRuntimeCall call(this);
      FillOp *fill_op = runtime->get_available_fill_op();
#ifdef DEBUG_LEGION
      fill_op->initialize(this, launcher, runtime->check_privileges);
      log_run.debug("Registering a fill operation in task %s (ID %lld)",
                     get_task_name(), get_unique_id());
#else
      fill_op->initialize(this, launcher, false/*check privileges*/);
#endif
      // Check to see if we need to do any unmappings and remappings
      // before we can issue this copy operation
      std::vector<PhysicalRegion> unmapped_regions;
      if (!runtime->unsafe_launch)
        find_conflicting_regions(fill_op, unmapped_regions);
      if (!unmapped_regions.empty())
      {
        if (runtime->runtime_warnings && !launcher.silence_warnings)
        {
          REPORT_LEGION_WARNING(LEGION_WARNING_RUNTIME_UNMAPPING_REMAPPING,
            "WARNING: Runtime is unmapping and remapping "
              "physical regions around fill_fields call in task %s (UID %lld).",
              get_task_name(), get_unique_id());
        }
        // Unmap any regions which are conflicting
        for (unsigned idx = 0; idx < unmapped_regions.size(); idx++)
          unmapped_regions[idx].impl->unmap_region();
      }
      // Issue the copy operation
      runtime->add_to_dependence_queue(this, executing_processor, fill_op);
      // Remap any regions which we unmapped
      if (!unmapped_regions.empty())
        remap_unmapped_regions(current_trace, unmapped_regions);
    }

    //--------------------------------------------------------------------------
    void InnerContext::fill_fields(const IndexFillLauncher &launcher)
    //--------------------------------------------------------------------------
    {
      AutoRuntimeCall call(this);
      if (launcher.launch_domain.exists() && 
          (launcher.launch_domain.get_volume() == 0))
      {
        REPORT_LEGION_WARNING(LEGION_WARNING_IGNORING_EMPTY_INDEX_SPACE_FILL,
          "Ignoring empty index space fill in task %s (ID %lld)",
                        get_task_name(), get_unique_id());
        return;
      }
      IndexSpace launch_space = launcher.launch_space;
      if (!launch_space.exists())
        launch_space = find_index_launch_space(launcher.launch_domain);
      IndexFillOp *fill_op = runtime->get_available_index_fill_op();
#ifdef DEBUG_LEGION
      fill_op->initialize(this, launcher, launch_space, 
                          runtime->check_privileges);
      log_run.debug("Registering an index fill operation in task %s (ID %lld)",
                     get_task_name(), get_unique_id());
#else
      fill_op->initialize(this, launcher, launch_space,
                          false/*check privileges*/);
#endif
      // Check to see if we need to do any unmappings and remappings
      // before we can issue this copy operation
      std::vector<PhysicalRegion> unmapped_regions;
      if (!runtime->unsafe_launch)
        find_conflicting_regions(fill_op, unmapped_regions);
      if (!unmapped_regions.empty())
      {
        if (runtime->runtime_warnings && !launcher.silence_warnings)
        {
          REPORT_LEGION_WARNING(LEGION_WARNING_RUNTIME_UNMAPPING_REMAPPING,
            "Runtime is unmapping and remapping "
              "physical regions around fill_fields call in task %s (UID %lld).",
              get_task_name(), get_unique_id());
        }
        // Unmap any regions which are conflicting
        for (unsigned idx = 0; idx < unmapped_regions.size(); idx++)
          unmapped_regions[idx].impl->unmap_region();
      }
      // Issue the copy operation
      runtime->add_to_dependence_queue(this, executing_processor, fill_op);
      // Remap any regions which we unmapped
      if (!unmapped_regions.empty())
        remap_unmapped_regions(current_trace, unmapped_regions);
    }

    //--------------------------------------------------------------------------
    void InnerContext::issue_copy(const CopyLauncher &launcher)
    //--------------------------------------------------------------------------
    {
      AutoRuntimeCall call(this);
      CopyOp *copy_op = runtime->get_available_copy_op();
#ifdef DEBUG_LEGION
      copy_op->initialize(this, launcher, runtime->check_privileges);
      log_run.debug("Registering a copy operation in task %s (ID %lld)",
                    get_task_name(), get_unique_id());
#else
      copy_op->initialize(this, launcher, false/*check privileges*/);
#endif
      // Check to see if we need to do any unmappings and remappings
      // before we can issue this copy operation
      std::vector<PhysicalRegion> unmapped_regions;
      if (!runtime->unsafe_launch)
        find_conflicting_regions(copy_op, unmapped_regions);
      if (!unmapped_regions.empty())
      {
        if (runtime->runtime_warnings && !launcher.silence_warnings)
        {
          REPORT_LEGION_WARNING(LEGION_WARNING_RUNTIME_UNMAPPING_REMAPPING,
            "Runtime is unmapping and remapping "
              "physical regions around issue_copy_operation call in "
              "task %s (UID %lld).", get_task_name(), get_unique_id());
        }
        // Unmap any regions which are conflicting
        for (unsigned idx = 0; idx < unmapped_regions.size(); idx++)
          unmapped_regions[idx].impl->unmap_region();
      }
      // Issue the copy operation
      runtime->add_to_dependence_queue(this, executing_processor, copy_op);
      // Remap any regions which we unmapped
      if (!unmapped_regions.empty())
        remap_unmapped_regions(current_trace, unmapped_regions);
    }

    //--------------------------------------------------------------------------
    void InnerContext::issue_copy(const IndexCopyLauncher &launcher)
    //--------------------------------------------------------------------------
    {
      AutoRuntimeCall call(this);
      if (launcher.launch_domain.exists() &&
          (launcher.launch_domain.get_volume() == 0))
      {
        REPORT_LEGION_WARNING(LEGION_WARNING_IGNORING_EMPTY_INDEX_SPACE_COPY,
          "Ignoring empty index space copy in task %s "
                        "(ID %lld)", get_task_name(), get_unique_id());
        return;
      }
      IndexSpace launch_space = launcher.launch_space;
      if (!launch_space.exists())
        launch_space = find_index_launch_space(launcher.launch_domain);
      IndexCopyOp *copy_op = runtime->get_available_index_copy_op();
#ifdef DEBUG_LEGION
      copy_op->initialize(this, launcher, launch_space, 
                          runtime->check_privileges);
      log_run.debug("Registering an index copy operation in task %s (ID %lld)",
                    get_task_name(), get_unique_id());
#else
      copy_op->initialize(this, launcher, launch_space, 
                          false/*check privileges*/);
#endif
      // Check to see if we need to do any unmappings and remappings
      // before we can issue this copy operation
      std::vector<PhysicalRegion> unmapped_regions;
      if (!runtime->unsafe_launch)
        find_conflicting_regions(copy_op, unmapped_regions);
      if (!unmapped_regions.empty())
      {
        if (runtime->runtime_warnings && !launcher.silence_warnings)
        {
          REPORT_LEGION_WARNING(LEGION_WARNING_RUNTIME_UNMAPPING_REMAPPING,
            "Runtime is unmapping and remapping "
              "physical regions around issue_copy_operation call in "
              "task %s (UID %lld).", get_task_name(), get_unique_id());
        }
        // Unmap any regions which are conflicting
        for (unsigned idx = 0; idx < unmapped_regions.size(); idx++)
          unmapped_regions[idx].impl->unmap_region();
      }
      // Issue the copy operation
      runtime->add_to_dependence_queue(this, executing_processor, copy_op);
      // Remap any regions which we unmapped
      if (!unmapped_regions.empty())
        remap_unmapped_regions(current_trace, unmapped_regions);
    }

    //--------------------------------------------------------------------------
    void InnerContext::issue_acquire(const AcquireLauncher &launcher)
    //--------------------------------------------------------------------------
    {
      AutoRuntimeCall call(this);
      AcquireOp *acquire_op = runtime->get_available_acquire_op();
#ifdef DEBUG_LEGION
      log_run.debug("Issuing an acquire operation in task %s (ID %lld)",
                    get_task_name(), get_unique_id());
      acquire_op->initialize(this, launcher, runtime->check_privileges);
#else
      acquire_op->initialize(this, launcher, false/*check privileges*/);
#endif
      // Check to see if we need to do any unmappings and remappings
      // before we can issue this acquire operation.
      std::vector<PhysicalRegion> unmapped_regions;
      if (!runtime->unsafe_launch)
        find_conflicting_regions(acquire_op, unmapped_regions);
      if (!unmapped_regions.empty())
      {
        if (runtime->runtime_warnings && !launcher.silence_warnings)
        {
          REPORT_LEGION_WARNING(LEGION_WARNING_RUNTIME_UNMAPPING_REMAPPING,
            "Runtime is unmapping and remapping "
              "physical regions around issue_acquire call in "
              "task %s (UID %lld).", get_task_name(), get_unique_id());
        }
        for (unsigned idx = 0; idx < unmapped_regions.size(); idx++)
          unmapped_regions[idx].impl->unmap_region();
      }
      // Issue the acquire operation
      runtime->add_to_dependence_queue(this, executing_processor, acquire_op);
      // Remap any regions which we unmapped
      if (!unmapped_regions.empty())
        remap_unmapped_regions(current_trace, unmapped_regions);
    }

    //--------------------------------------------------------------------------
    void InnerContext::issue_release(const ReleaseLauncher &launcher)
    //--------------------------------------------------------------------------
    {
      AutoRuntimeCall call(this);
      ReleaseOp *release_op = runtime->get_available_release_op();
#ifdef DEBUG_LEGION
      log_run.debug("Issuing a release operation in task %s (ID %lld)",
                    get_task_name(), get_unique_id());
      release_op->initialize(this, launcher, runtime->check_privileges);
#else
      release_op->initialize(this, launcher, false/*check privileges*/);
#endif
      // Check to see if we need to do any unmappings and remappings
      // before we can issue the release operation
      std::vector<PhysicalRegion> unmapped_regions;
      if (!runtime->unsafe_launch)
        find_conflicting_regions(release_op, unmapped_regions);
      if (!unmapped_regions.empty())
      {
        if (runtime->runtime_warnings && !launcher.silence_warnings)
        {
          REPORT_LEGION_WARNING(LEGION_WARNING_RUNTIME_UNMAPPING_REMAPPING,
            "Runtime is unmapping and remapping "
              "physical regions around issue_release call in "
              "task %s (UID %lld).", get_task_name(), get_unique_id());
        }
        for (unsigned idx = 0; idx < unmapped_regions.size(); idx++)
          unmapped_regions[idx].impl->unmap_region();
      }
      // Issue the release operation
      runtime->add_to_dependence_queue(this, executing_processor, release_op);
      // Remap any regions which we unmapped
      if (!unmapped_regions.empty())
        remap_unmapped_regions(current_trace, unmapped_regions);
    }

    //--------------------------------------------------------------------------
    PhysicalRegion InnerContext::attach_resource(const AttachLauncher &launcher)
    //--------------------------------------------------------------------------
    {
      AutoRuntimeCall call(this);
      AttachOp *attach_op = runtime->get_available_attach_op();
#ifdef DEBUG_LEGION
      PhysicalRegion result = 
        attach_op->initialize(this, launcher, runtime->check_privileges);
#else
      PhysicalRegion result = 
        attach_op->initialize(this, launcher, false/*check privileges*/);
#endif
      bool parent_conflict = false, inline_conflict = false;
      int index = has_conflicting_regions(attach_op, 
                                          parent_conflict, inline_conflict);
      if (parent_conflict)
        REPORT_LEGION_ERROR(ERROR_ATTEMPTED_ATTACH_HDF5,
          "Attempted an attach hdf5 file operation on region "
                      "(%x,%x,%x) that conflicts with mapped region " 
                      "(%x,%x,%x) at index %d of parent task %s (ID %lld) "
                      "that would ultimately result in deadlock. Instead you "
                      "receive this error message. Try unmapping the region "
                      "before invoking attach_hdf5 on file %s",
                      launcher.handle.index_space.id, 
                      launcher.handle.field_space.id, 
                      launcher.handle.tree_id, 
                      regions[index].region.index_space.id,
                      regions[index].region.field_space.id,
                      regions[index].region.tree_id, index, 
                      get_task_name(), get_unique_id(), launcher.file_name)
      if (inline_conflict)
        REPORT_LEGION_ERROR(ERROR_ATTEMPTED_ATTACH_HDF5,
          "Attempted an attach hdf5 file operation on region "
                      "(%x,%x,%x) that conflicts with previous inline "
                      "mapping in task %s (ID %lld) "
                      "that would ultimately result in deadlock. Instead you "
                      "receive this error message. Try unmapping the region "
                      "before invoking attach_hdf5 on file %s",
                      launcher.handle.index_space.id, 
                      launcher.handle.field_space.id, 
                      launcher.handle.tree_id, get_task_name(), 
                      get_unique_id(), launcher.file_name)
      runtime->add_to_dependence_queue(this, executing_processor, attach_op);
      return result;
    }

    //--------------------------------------------------------------------------
    Future InnerContext::detach_resource(PhysicalRegion region,const bool flush)
    //--------------------------------------------------------------------------
    {
      AutoRuntimeCall call(this);
      DetachOp *detach_op = runtime->get_available_detach_op();
      Future result = detach_op->initialize_detach(this, region, flush);
      // If the region is still mapped, then unmap it
      if (region.is_mapped())
      {
        unregister_inline_mapped_region(region);
        region.impl->unmap_region();
      }
      runtime->add_to_dependence_queue(this, executing_processor, detach_op);
      return result;
    }

    //--------------------------------------------------------------------------
    FutureMap InnerContext::execute_must_epoch(
                                              const MustEpochLauncher &launcher)
    //--------------------------------------------------------------------------
    {
      AutoRuntimeCall call(this);
      MustEpochOp *epoch_op = runtime->get_available_epoch_op();
#ifdef DEBUG_LEGION
      log_run.debug("Executing a must epoch in task %s (ID %lld)",
                    get_task_name(), get_unique_id());
      FutureMap result = 
        epoch_op->initialize(this, launcher, runtime->check_privileges);
#else
      FutureMap result = epoch_op->initialize(this, launcher, 
                                              false/*check privileges*/);
#endif
      // Now find all the parent task regions we need to invalidate
      std::vector<PhysicalRegion> unmapped_regions;
      if (!runtime->unsafe_launch)
        epoch_op->find_conflicted_regions(unmapped_regions);
      if (!unmapped_regions.empty())
      {
        if (runtime->runtime_warnings && !launcher.silence_warnings)
        {
          REPORT_LEGION_WARNING(LEGION_WARNING_RUNTIME_UNMAPPING_REMAPPING,
            "Runtime is unmapping and remapping "
              "physical regions around issue_release call in "
              "task %s (UID %lld).", get_task_name(), get_unique_id());
        }
        for (unsigned idx = 0; idx < unmapped_regions.size(); idx++)
          unmapped_regions[idx].impl->unmap_region();
      }
      // Now we can issue the must epoch
      runtime->add_to_dependence_queue(this, executing_processor, epoch_op);
      // Remap any unmapped regions
      if (!unmapped_regions.empty())
        remap_unmapped_regions(current_trace, unmapped_regions);
      return result;
    }

    //--------------------------------------------------------------------------
    Future InnerContext::issue_timing_measurement(const TimingLauncher &launcher)
    //--------------------------------------------------------------------------
    {
      AutoRuntimeCall call(this);
#ifdef DEBUG_LEGION
      log_run.debug("Issuing a timing measurement in task %s (ID %lld)",
                    get_task_name(), get_unique_id());
#endif
      TimingOp *timing_op = runtime->get_available_timing_op();
      Future result = timing_op->initialize(this, launcher);
      runtime->add_to_dependence_queue(this, executing_processor, timing_op);
      return result;
    }

    //--------------------------------------------------------------------------
    void InnerContext::issue_mapping_fence(void)
    //--------------------------------------------------------------------------
    {
      AutoRuntimeCall call(this);
      FenceOp *fence_op = runtime->get_available_fence_op();
#ifdef DEBUG_LEGION
      log_run.debug("Issuing a mapping fence in task %s (ID %lld)",
                    get_task_name(), get_unique_id());
#endif
      fence_op->initialize(this, FenceOp::MAPPING_FENCE);
      runtime->add_to_dependence_queue(this, executing_processor, fence_op);
    }

    //--------------------------------------------------------------------------
    void InnerContext::issue_execution_fence(void)
    //--------------------------------------------------------------------------
    {
      AutoRuntimeCall call(this);
      FenceOp *fence_op = runtime->get_available_fence_op();
#ifdef DEBUG_LEGION
      log_run.debug("Issuing an execution fence in task %s (ID %lld)",
                    get_task_name(), get_unique_id());
#endif
      fence_op->initialize(this, FenceOp::EXECUTION_FENCE);
      runtime->add_to_dependence_queue(this, executing_processor, fence_op);
    }

    //--------------------------------------------------------------------------
    void InnerContext::complete_frame(void)
    //--------------------------------------------------------------------------
    {
      AutoRuntimeCall call(this);
      FrameOp *frame_op = runtime->get_available_frame_op();
#ifdef DEBUG_LEGION
      log_run.debug("Issuing a frame in task %s (ID %lld)",
                    get_task_name(), get_unique_id());
#endif
      frame_op->initialize(this);
      runtime->add_to_dependence_queue(this, executing_processor, frame_op);
    }

    //--------------------------------------------------------------------------
    Predicate InnerContext::create_predicate(const Future &f)
    //--------------------------------------------------------------------------
    {
      AutoRuntimeCall call(this);
      if (f.impl == NULL)
        REPORT_LEGION_ERROR(ERROR_ILLEGAL_PREDICATE_CREATION,
          "Illegal predicate creation performed on "
                      "empty future inside of task %s (ID %lld).",
                      get_task_name(), get_unique_id())
      FuturePredOp *pred_op = runtime->get_available_future_pred_op();
      // Hold a reference before initialization
      Predicate result(pred_op);
      pred_op->initialize(this, f);
      runtime->add_to_dependence_queue(this, executing_processor, pred_op);
      return result;
    }

    //--------------------------------------------------------------------------
    Predicate InnerContext::predicate_not(const Predicate &p)
    //--------------------------------------------------------------------------
    {
      AutoRuntimeCall call(this);
      NotPredOp *pred_op = runtime->get_available_not_pred_op();
      // Hold a reference before initialization
      Predicate result(pred_op);
      pred_op->initialize(this, p);
      runtime->add_to_dependence_queue(this, executing_processor, pred_op);
      return result;
    }

    //--------------------------------------------------------------------------
    Predicate InnerContext::create_predicate(const PredicateLauncher &launcher)
    //--------------------------------------------------------------------------
    {
      AutoRuntimeCall call(this);
      if (launcher.predicates.empty())
        REPORT_LEGION_ERROR(ERROR_ILLEGAL_PREDICATE_CREATION,
          "Illegal predicate creation performed on a "
                      "set of empty previous predicates in task %s (ID %lld).",
                      get_task_name(), get_unique_id())
      else if (launcher.predicates.size() == 1)
        return launcher.predicates[0];
      if (launcher.and_op)
      {
        // Check for short circuit cases
        std::vector<Predicate> actual_predicates;
        for (std::vector<Predicate>::const_iterator it = 
              launcher.predicates.begin(); it != 
              launcher.predicates.end(); it++)
        {
          if ((*it) == Predicate::FALSE_PRED)
            return Predicate::FALSE_PRED;
          else if ((*it) == Predicate::TRUE_PRED)
            continue;
          actual_predicates.push_back(*it);
        }
        if (actual_predicates.empty()) // they were all true
          return Predicate::TRUE_PRED;
        else if (actual_predicates.size() == 1)
          return actual_predicates[0];
        AndPredOp *pred_op = runtime->get_available_and_pred_op();
        // Hold a reference before initialization
        Predicate result(pred_op);
        pred_op->initialize(this, actual_predicates);
        runtime->add_to_dependence_queue(this, executing_processor, pred_op);
        return result;
      }
      else
      {
        // Check for short circuit cases
        std::vector<Predicate> actual_predicates;
        for (std::vector<Predicate>::const_iterator it = 
              launcher.predicates.begin(); it != 
              launcher.predicates.end(); it++)
        {
          if ((*it) == Predicate::TRUE_PRED)
            return Predicate::TRUE_PRED;
          else if ((*it) == Predicate::FALSE_PRED)
            continue;
          actual_predicates.push_back(*it);
        }
        if (actual_predicates.empty()) // they were all false
          return Predicate::FALSE_PRED;
        else if (actual_predicates.size() == 1)
          return actual_predicates[0];
        OrPredOp *pred_op = runtime->get_available_or_pred_op();
        // Hold a reference before initialization
        Predicate result(pred_op);
        pred_op->initialize(this, actual_predicates);
        runtime->add_to_dependence_queue(this, executing_processor, pred_op);
        return result;
      }
    }

    //--------------------------------------------------------------------------
    Future InnerContext::get_predicate_future(const Predicate &p)
    //--------------------------------------------------------------------------
    {
      AutoRuntimeCall call(this); 
      if (p == Predicate::TRUE_PRED)
      {
        Future result = runtime->help_create_future();
        const bool value = true;
        result.impl->set_result(&value, sizeof(value), false/*owned*/);
        result.impl->complete_future();
        return result;
      }
      else if (p == Predicate::FALSE_PRED)
      {
        Future result = runtime->help_create_future();
        const bool value = false;
        result.impl->set_result(&value, sizeof(value), false/*owned*/);
        result.impl->complete_future();
        return result;
      }
      else
      {
#ifdef DEBUG_LEGION
        assert(p.impl != NULL);
#endif
        return p.impl->get_future_result(); 
      }
    }

    //--------------------------------------------------------------------------
    unsigned InnerContext::register_new_child_operation(Operation *op,
                      const std::vector<StaticDependence> *dependences)
    //--------------------------------------------------------------------------
    {
      // If we are performing a trace mark that the child has a trace
      if (current_trace != NULL)
        op->set_trace(current_trace, !current_trace->is_fixed(), dependences);
      unsigned result = total_children_count++;
      const unsigned outstanding_count = 
        __sync_add_and_fetch(&outstanding_children_count,1);
      // Only need to check if we are not tracing by frames
      if ((context_configuration.min_frames_to_schedule == 0) && 
          (context_configuration.max_window_size > 0) && 
            (outstanding_count > context_configuration.max_window_size))
        perform_window_wait();
      if (runtime->legion_spy_enabled)
        LegionSpy::log_child_operation_index(get_context_uid(), result, 
                                             op->get_unique_op_id()); 
      return result;
    }

    //--------------------------------------------------------------------------
    unsigned InnerContext::register_new_close_operation(CloseOp *op)
    //--------------------------------------------------------------------------
    {
      // For now we just bump our counter
      unsigned result = total_close_count++;
      if (runtime->legion_spy_enabled)
        LegionSpy::log_close_operation_index(get_context_uid(), result, 
                                             op->get_unique_op_id());
      return result;
    }

    //--------------------------------------------------------------------------
    unsigned InnerContext::register_new_summary_operation(TraceSummaryOp *op)
    //--------------------------------------------------------------------------
    {
      // For now we just bump our counter
      unsigned result = total_summary_count++;
      const unsigned outstanding_count = 
        __sync_add_and_fetch(&outstanding_children_count,1);
      // Only need to check if we are not tracing by frames
      if ((context_configuration.min_frames_to_schedule == 0) && 
          (context_configuration.max_window_size > 0) && 
            (outstanding_count > context_configuration.max_window_size))
        perform_window_wait();
      if (runtime->legion_spy_enabled)
        LegionSpy::log_child_operation_index(get_context_uid(), result, 
                                             op->get_unique_op_id()); 
      return result;
    }

    //--------------------------------------------------------------------------
    void InnerContext::perform_window_wait(void)
    //--------------------------------------------------------------------------
    {
      RtEvent wait_event;
      // Take the context lock in exclusive mode
      {
        AutoLock child_lock(child_op_lock);
        // We already hold our lock from the callsite above
        // Outstanding children count has already been incremented for the
        // operation being launched so decrement it in case we wait and then
        // re-increment it when we wake up again
        const int outstanding_count = 
          __sync_fetch_and_add(&outstanding_children_count,-1);
        // We already decided to wait, so we need to wait for any hysteresis
        // to play a role here
        if (outstanding_count >
            int((100 - context_configuration.hysteresis_percentage) *
                context_configuration.max_window_size / 100))
        {
#ifdef DEBUG_LEGION
          assert(!valid_wait_event);
#endif
          window_wait = Runtime::create_rt_user_event();
          valid_wait_event = true;
          wait_event = window_wait;
        }
      }
      begin_task_wait(false/*from runtime*/);
      wait_event.wait();
      end_task_wait();
      // Re-increment the count once we are awake again
      __sync_fetch_and_add(&outstanding_children_count,1);
    }

    //--------------------------------------------------------------------------
    void InnerContext::add_to_prepipeline_queue(Operation *op)
    //--------------------------------------------------------------------------
    {
      bool issue_task = false;
      const GenerationID gen = op->get_generation();
      {
        AutoLock p_lock(prepipeline_lock);
        prepipeline_queue.push_back(std::pair<Operation*,GenerationID>(op,gen));
        // No need to have more outstanding tasks than there are processors
        if (outstanding_prepipeline < runtime->num_utility_procs)
        {
          const size_t needed_in_flight = 
            (prepipeline_queue.size() + 
             context_configuration.meta_task_vector_width - 1) / 
              context_configuration.meta_task_vector_width;
          if (outstanding_prepipeline < needed_in_flight)
          {
            outstanding_prepipeline++;
            issue_task = true;
          }
        }
      }
      if (issue_task)
      {
        PrepipelineArgs args(op, this);
        runtime->issue_runtime_meta_task(args, LG_THROUGHPUT_WORK_PRIORITY);
      }
    }

    //--------------------------------------------------------------------------
    void InnerContext::process_prepipeline_stage(void)
    //--------------------------------------------------------------------------
    {
      std::vector<std::pair<Operation*,GenerationID> > to_perform;
      to_perform.reserve(context_configuration.meta_task_vector_width);
      Operation *launch_next_op = NULL;
      {
        AutoLock p_lock(prepipeline_lock);
        for (unsigned idx = 0; idx < 
              context_configuration.meta_task_vector_width; idx++)
        {
          if (prepipeline_queue.empty())
            break;
          to_perform.push_back(prepipeline_queue.front());
          prepipeline_queue.pop_front();
        }
#ifdef DEBUG_LEGION
        assert(outstanding_prepipeline > 0);
        assert(outstanding_prepipeline <= runtime->num_utility_procs);
#endif
        if (!prepipeline_queue.empty())
        {
          const size_t needed_in_flight = 
            (prepipeline_queue.size() + 
             context_configuration.meta_task_vector_width - 1) / 
              context_configuration.meta_task_vector_width;
          if (outstanding_prepipeline <= needed_in_flight)
            launch_next_op = prepipeline_queue.back().first; 
          else
            outstanding_prepipeline--;
        }
        else
          outstanding_prepipeline--;
      }
      // Perform our prepipeline tasks
      for (std::vector<std::pair<Operation*,GenerationID> >::const_iterator it =
            to_perform.begin(); it != to_perform.end(); it++)
        it->first->execute_prepipeline_stage(it->second, false/*need wait*/);
      if (launch_next_op != NULL)
      {
        // This could maybe give a bad op ID for profiling, but it
        // will not impact the correctness of the code
        PrepipelineArgs args(launch_next_op, this);
        runtime->issue_runtime_meta_task(args, LG_THROUGHPUT_WORK_PRIORITY);
      }
    }

    //--------------------------------------------------------------------------
    void InnerContext::add_to_dependence_queue(Operation *op)
    //--------------------------------------------------------------------------
    {
      LgPriority priority = LG_THROUGHPUT_WORK_PRIORITY;
      // If this is tracking, add it to our data structure first
      if (op->is_tracking_parent())
      {
        AutoLock child_lock(child_op_lock);
#ifdef DEBUG_LEGION
        assert(executing_children.find(op) == executing_children.end());
        assert(executed_children.find(op) == executed_children.end());
        assert(complete_children.find(op) == complete_children.end());
        outstanding_children[op->get_ctx_index()] = op;
#endif       
        executing_children[op] = op->get_generation();
        // Bump our priority if the context is not active as it means
        // that the runtime is currently not ahead of execution
        if (!currently_active_context)
          priority = LG_THROUGHPUT_DEFERRED_PRIORITY;
      }
      bool issue_task = false;
      RtEvent precondition;
      {
        AutoLock d_lock(dependence_lock);
        if (!outstanding_dependence)
        {
#ifdef DEBUG_LEGION
          assert(dependence_queue.empty());
#endif
          issue_task = true;
          outstanding_dependence = true;
          precondition = dependence_precondition;
          dependence_precondition = RtEvent::NO_RT_EVENT;
        }
        dependence_queue.push_back(op);
      }
      if (issue_task)
      {
        DependenceArgs args(op, this);
        runtime->issue_runtime_meta_task(args, priority, precondition); 
      }
    }

    //--------------------------------------------------------------------------
    void InnerContext::process_dependence_stage(void)
    //--------------------------------------------------------------------------
    {
      std::vector<Operation*> to_perform;
      to_perform.reserve(context_configuration.meta_task_vector_width);
      Operation *launch_next_op = NULL;
      {
        AutoLock d_lock(dependence_lock);
        for (unsigned idx = 0; idx < 
              context_configuration.meta_task_vector_width; idx++)
        {
          if (dependence_queue.empty())
            break;
          to_perform.push_back(dependence_queue.front());
          dependence_queue.pop_front();
        }
#ifdef DEBUG_LEGION
        assert(outstanding_dependence);
#endif
        if (dependence_queue.empty())
        {
          outstanding_dependence = false;
          // Guard ourselves against tasks running after us
          dependence_precondition = 
            RtEvent(Processor::get_current_finish_event());
        }
        else
          launch_next_op = dependence_queue.front();
      }
      // Perform our operations
      for (std::vector<Operation*>::const_iterator it = 
            to_perform.begin(); it != to_perform.end(); it++)
        (*it)->execute_dependence_analysis();
      // Then launch the next task if needed
      if (launch_next_op != NULL)
      {
        DependenceArgs args(launch_next_op, this);
        // Sample currently_active without the lock to try to get our priority
        runtime->issue_runtime_meta_task(args, !currently_active_context ? 
              LG_THROUGHPUT_DEFERRED_PRIORITY : LG_THROUGHPUT_WORK_PRIORITY);
      }
    }

    //--------------------------------------------------------------------------
    void InnerContext::add_to_post_task_queue(TaskContext *ctx, RtEvent wait_on,
                         const void *result, size_t size, PhysicalInstance inst)
    //--------------------------------------------------------------------------
    {
      bool issue_task = false;
      {
        AutoLock p_lock(post_task_lock);
        post_task_queue.push_back(PostTaskArgs(ctx, result, size,inst,wait_on));
        // No need to have more outstanding tasks than there are processors
        if (outstanding_post_task < runtime->num_utility_procs)
        {
          const size_t needed_in_flight = 
            (post_task_queue.size() + 
             context_configuration.meta_task_vector_width - 1) /
              context_configuration.meta_task_vector_width;
          if (outstanding_post_task < needed_in_flight)
          {
            outstanding_post_task++;
            issue_task = true;
          }
        }
      }
      if (issue_task)
      {
        PostEndArgs args(ctx->owner_task, this);
        runtime->issue_runtime_meta_task(args, LG_THROUGHPUT_WORK_PRIORITY);
      }
    }

    //--------------------------------------------------------------------------
    void InnerContext::process_post_end_tasks(void)
    //--------------------------------------------------------------------------
    {
      std::vector<PostTaskArgs> to_perform;
      to_perform.reserve(context_configuration.meta_task_vector_width);
      TaskOp *launch_next_op = NULL;
      {
        AutoLock p_lock(post_task_lock);
        for (std::list<PostTaskArgs>::iterator it = 
              post_task_queue.begin(); it != post_task_queue.end(); /*nothing*/)
        {
          if (!it->wait_on.exists() || it->wait_on.has_triggered())
          {
            to_perform.push_back(*it);
            it = post_task_queue.erase(it);
            if (to_perform.size() == 
                context_configuration.meta_task_vector_width)
              break;
          }
          else
            it++;
        }
#ifdef DEBUG_LEGION
        assert(outstanding_post_task > 0);
#endif
        if (!post_task_queue.empty())
        {
          const size_t needed_in_flight = 
            (post_task_queue.size() + 
             context_configuration.meta_task_vector_width - 1) /
              context_configuration.meta_task_vector_width;
          if (outstanding_post_task <= needed_in_flight)
            launch_next_op = post_task_queue.front().context->owner_task;
          else
            outstanding_post_task--;
        }
        else
          outstanding_post_task--;
      }
      if (!to_perform.empty())
      {
        if (launch_next_op == NULL)
        {
          // We're not launching the next operation, so we can just kick
          // these things off as they are without preconditions
          for (std::vector<PostTaskArgs>::iterator it =
                to_perform.begin(); it != to_perform.end(); it++)
          {
            DeferredPostTaskArgs args(*it, RtUserEvent::NO_RT_USER_EVENT);
            runtime->issue_runtime_meta_task(args, 
                  LG_THROUGHPUT_DEFERRED_PRIORITY);
          }
        }
        else
        {
          // We're going to launch the next iteration also, but don't do
          // it until all of our currently kicked off tasks have started 
          std::set<RtEvent> next_op_preconditions;
          for (std::vector<PostTaskArgs>::iterator it =
                to_perform.begin(); it != to_perform.end(); it++)
          {
            RtUserEvent start_event = Runtime::create_rt_user_event();
            DeferredPostTaskArgs args(*it, start_event);
            runtime->issue_runtime_meta_task(args, 
                  LG_THROUGHPUT_DEFERRED_PRIORITY);
            next_op_preconditions.insert(start_event);
          }
          // Now we can kick off the next iteration with the right preconditions
          PostEndArgs args(launch_next_op, this);
          runtime->issue_runtime_meta_task(args, LG_THROUGHPUT_WORK_PRIORITY,
                                Runtime::merge_events(next_op_preconditions));
        }
      }
      else if (launch_next_op != NULL)
      {
        PostEndArgs args(launch_next_op, this);
        runtime->issue_runtime_meta_task(args, LG_THROUGHPUT_WORK_PRIORITY);
      }
    }

    //--------------------------------------------------------------------------
    void InnerContext::register_executing_child(Operation *op)
    //--------------------------------------------------------------------------
    {
      AutoLock child_lock(child_op_lock);
#ifdef DEBUG_LEGION
      assert(executing_children.find(op) == executing_children.end());
#endif
      executing_children[op] = op->get_generation();
    }

    //--------------------------------------------------------------------------
    void InnerContext::register_child_executed(Operation *op)
    //--------------------------------------------------------------------------
    {
      RtUserEvent to_trigger;
      {
        AutoLock child_lock(child_op_lock);
        std::map<Operation*,GenerationID>::iterator 
          finder = executing_children.find(op);
#ifdef DEBUG_LEGION
        assert(finder != executing_children.end());
        assert(executed_children.find(op) == executed_children.end());
        assert(complete_children.find(op) == complete_children.end());
#endif
        // Now put it in the list of executing operations
        // Note this doesn't change the number of active children
        // so there's no need to trigger any window waits
        executed_children.insert(*finder);
        executing_children.erase(finder);
        // Add some hysteresis here so that we have some runway for when
        // the paused task resumes it can run for a little while.
        int outstanding_count = 
          __sync_add_and_fetch(&outstanding_children_count,-1);
#ifdef DEBUG_LEGION
        assert(outstanding_count >= 0);
#endif
        if (valid_wait_event && (context_configuration.max_window_size > 0) &&
            (outstanding_count <=
             int((100 - context_configuration.hysteresis_percentage) * 
                 context_configuration.max_window_size / 100)))
        {
          to_trigger = window_wait;
          valid_wait_event = false;
        }
      }
      if (to_trigger.exists())
        Runtime::trigger_event(to_trigger);
    }

    //--------------------------------------------------------------------------
    void InnerContext::register_child_complete(Operation *op)
    //--------------------------------------------------------------------------
    {
      bool needs_trigger = false;
      {
        AutoLock child_lock(child_op_lock);
        std::map<Operation*,GenerationID>::iterator finder = 
          executed_children.find(op);
#ifdef DEBUG_LEGION
        assert(finder != executed_children.end());
        assert(complete_children.find(op) == complete_children.end());
        assert(executing_children.find(op) == executing_children.end());
#endif
        // Put it on the list of complete children to complete
        complete_children.insert(*finder);
        executed_children.erase(finder);
        // See if we need to trigger the all children complete call
        if (task_executed && executing_children.empty() && 
            executed_children.empty() && !children_complete_invoked)
        {
          needs_trigger = true;
          children_complete_invoked = true;
        }
      }
      if (needs_trigger && (owner_task != NULL))
        owner_task->trigger_children_complete();
    }

    //--------------------------------------------------------------------------
    void InnerContext::register_child_commit(Operation *op)
    //--------------------------------------------------------------------------
    {
      bool needs_trigger = false;
      {
        AutoLock child_lock(child_op_lock);
        std::map<Operation*,GenerationID>::iterator finder = 
          complete_children.find(op);
#ifdef DEBUG_LEGION
        assert(finder != complete_children.end());
        assert(executing_children.find(op) == executing_children.end());
        assert(executed_children.find(op) == executed_children.end());
        outstanding_children.erase(op->get_ctx_index());
#endif
        complete_children.erase(finder);
        // See if we need to trigger the all children commited call
        if (task_executed && executing_children.empty() && 
            executed_children.empty() && complete_children.empty() &&
            !children_commit_invoked)
        {
          needs_trigger = true;
          children_commit_invoked = true;
        }
      }
      if (needs_trigger && (owner_task != NULL))
        owner_task->trigger_children_committed();
    }

    //--------------------------------------------------------------------------
    void InnerContext::unregister_child_operation(Operation *op)
    //--------------------------------------------------------------------------
    {
      RtUserEvent to_trigger;
      {
        AutoLock child_lock(child_op_lock);
        // Remove it from everything and then see if we need to
        // trigger the window wait event
        executing_children.erase(op);
        executed_children.erase(op);
        complete_children.erase(op);
#ifdef DEBUG_LEGION
        outstanding_children.erase(op->get_ctx_index());
#endif
        int outstanding_count = 
          __sync_add_and_fetch(&outstanding_children_count,-1);
#ifdef DEBUG_LEGION
        assert(outstanding_count >= 0);
#endif
        if (valid_wait_event && (context_configuration.max_window_size > 0) &&
            (outstanding_count <=
             int((100 - context_configuration.hysteresis_percentage) *
                 context_configuration.max_window_size / 100)))
        {
          to_trigger = window_wait;
          valid_wait_event = false;
        }
      }
      if (to_trigger.exists())
        Runtime::trigger_event(to_trigger);
    }

    //--------------------------------------------------------------------------
    void InnerContext::print_children(void)
    //--------------------------------------------------------------------------
    {
      // Don't both taking the lock since this is for debugging
      // and isn't actually called anywhere
      for (std::map<Operation*,GenerationID>::const_iterator it =
            executing_children.begin(); it != executing_children.end(); it++)
      {
        Operation *op = it->first;
        printf("Executing Child %p\n",op);
      }
      for (std::map<Operation*,GenerationID>::const_iterator it =
            executed_children.begin(); it != executed_children.end(); it++)
      {
        Operation *op = it->first;
        printf("Executed Child %p\n",op);
      }
      for (std::map<Operation*,GenerationID>::const_iterator it =
            complete_children.begin(); it != complete_children.end(); it++)
      {
        Operation *op = it->first;
        printf("Complete Child %p\n",op);
      }
    }

    //--------------------------------------------------------------------------
    ApEvent InnerContext::register_fence_dependence(Operation *op)
    //--------------------------------------------------------------------------
    {
      if (current_mapping_fence != NULL)
      {
#ifdef LEGION_SPY
        // Can't prune when doing legion spy
        op->register_dependence(current_mapping_fence, mapping_fence_gen);
        unsigned num_regions = op->get_region_count();
        if (num_regions > 0)
        {
          for (unsigned idx = 0; idx < num_regions; idx++)
          {
            LegionSpy::log_mapping_dependence(
                get_unique_id(), current_fence_uid, 0,
                op->get_unique_op_id(), idx, TRUE_DEPENDENCE);
          }
        }
        else
          LegionSpy::log_mapping_dependence(
              get_unique_id(), current_fence_uid, 0,
              op->get_unique_op_id(), 0, TRUE_DEPENDENCE);
#else
        // If we can prune it then go ahead and do so
        // No need to remove the mapping reference because 
        // the fence has already been committed
        if (op->register_dependence(current_mapping_fence, mapping_fence_gen))
          current_mapping_fence = NULL;
#endif
      }
#ifdef LEGION_SPY
      previous_completion_events.insert(op->get_completion_event());
      // Periodically merge these to keep this data structure from exploding
      // when we have a long-running task, although don't do this for fence
      // operations in case we have to prune ourselves out of the set
      if ((previous_completion_events.size() >= LEGION_DEFAULT_MAX_TASK_WINDOW) 
          && (op->get_operation_kind() != Operation::FENCE_OP_KIND))
      {
        ApEvent merge = Runtime::merge_events(NULL, previous_completion_events);
        previous_completion_events.clear();
        previous_completion_events.insert(merge);
      }
      // Have to record this operation in case there is a fence later
      ops_since_last_fence.push_back(op->get_unique_op_id());
      return current_execution_fence_event;
#else
      if (current_execution_fence_event.exists())
      {
        if (current_execution_fence_event.has_triggered())
          current_execution_fence_event = ApEvent::NO_AP_EVENT;
        return current_execution_fence_event;
      }
      return ApEvent::NO_AP_EVENT;
#endif
    }

    //--------------------------------------------------------------------------
    ApEvent InnerContext::perform_fence_analysis(Operation *op, 
                                                 bool mapping, bool execution)
    //--------------------------------------------------------------------------
    {
      std::map<Operation*,GenerationID> previous_operations;
      std::set<ApEvent> previous_events;
      // Take the lock and iterate through our current pending
      // operations and find all the ones with a context index
      // that is less than the index for the fence operation
      const unsigned next_fence_index = op->get_ctx_index();
      // We only need the list of previous operations if we are recording
      // mapping dependences for this fence
      if (!execution)
      {
        // Mapping analysis only
        AutoLock child_lock(child_op_lock,1,false/*exclusive*/);
        for (std::map<Operation*,GenerationID>::const_iterator it = 
              executing_children.begin(); it != executing_children.end(); it++)
        {
          if (it->first->get_generation() != it->second)
            continue;
          const unsigned op_index = it->first->get_ctx_index();
          // If it's older than the previous fence then we don't care
          if (op_index < current_mapping_fence_index)
            continue;
          // Record a dependence if it didn't come after our fence
          if (op_index < next_fence_index)
            previous_operations.insert(*it);
        }
        for (std::map<Operation*,GenerationID>::const_iterator it = 
              executed_children.begin(); it != executed_children.end(); it++)
        {
          if (it->first->get_generation() != it->second)
            continue;
          const unsigned op_index = it->first->get_ctx_index();
          // If it's older than the previous fence then we don't care
          if (op_index < current_mapping_fence_index)
            continue;
          // Record a dependence if it didn't come after our fence
          if (op_index < next_fence_index)
            previous_operations.insert(*it);
        }
        for (std::map<Operation*,GenerationID>::const_iterator it = 
              complete_children.begin(); it != complete_children.end(); it++)
        {
          if (it->first->get_generation() != it->second)
            continue;
          const unsigned op_index = it->first->get_ctx_index();
          // If it's older than the previous fence then we don't care
          if (op_index < current_mapping_fence_index)
            continue;
          // Record a dependence if it didn't come after our fence
          if (op_index < next_fence_index)
            previous_operations.insert(*it);
        }
      }
      else if (!mapping)
      {
        // Execution analysis only
        AutoLock child_lock(child_op_lock,1,false/*exclusive*/);
        for (std::map<Operation*,GenerationID>::const_iterator it = 
              executing_children.begin(); it != executing_children.end(); it++)
        {
          if (it->first->get_generation() != it->second)
            continue;
          const unsigned op_index = it->first->get_ctx_index();
          // If it's older than the previous fence then we don't care
          if (op_index < current_execution_fence_index)
            continue;
          // Record a dependence if it didn't come after our fence
          if (op_index < next_fence_index)
            previous_events.insert(it->first->get_completion_event());
        }
        for (std::map<Operation*,GenerationID>::const_iterator it = 
              executed_children.begin(); it != executed_children.end(); it++)
        {
          if (it->first->get_generation() != it->second)
            continue;
          const unsigned op_index = it->first->get_ctx_index();
          // If it's older than the previous fence then we don't care
          if (op_index < current_execution_fence_index)
            continue;
          // Record a dependence if it didn't come after our fence
          if (op_index < next_fence_index)
            previous_events.insert(it->first->get_completion_event());
        }
        for (std::map<Operation*,GenerationID>::const_iterator it = 
              complete_children.begin(); it != complete_children.end(); it++)
        {
          if (it->first->get_generation() != it->second)
            continue;
          const unsigned op_index = it->first->get_ctx_index();
          // If it's older than the previous fence then we don't care
          if (op_index < current_execution_fence_index)
            continue;
          // Record a dependence if it didn't come after our fence
          if (op_index < next_fence_index)
            previous_events.insert(it->first->get_completion_event());
        }
      }
      else
      {
        // Both mapping and execution analysis at the same time
        AutoLock child_lock(child_op_lock,1,false/*exclusive*/);
        for (std::map<Operation*,GenerationID>::const_iterator it = 
              executing_children.begin(); it != executing_children.end(); it++)
        {
          if (it->first->get_generation() != it->second)
            continue;
          const unsigned op_index = it->first->get_ctx_index();
          // If it's younger than our fence we don't care
          if (op_index >= next_fence_index)
            continue;
          if (op_index >= current_mapping_fence_index)
            previous_operations.insert(*it);
          if (op_index >= current_execution_fence_index)
            previous_events.insert(it->first->get_completion_event());
        }
        for (std::map<Operation*,GenerationID>::const_iterator it = 
              executed_children.begin(); it != executed_children.end(); it++)
        {
          if (it->first->get_generation() != it->second)
            continue;
          const unsigned op_index = it->first->get_ctx_index();
          // If it's younger than our fence we don't care
          if (op_index >= next_fence_index)
            continue;
          if (op_index >= current_mapping_fence_index)
            previous_operations.insert(*it);
          if (op_index >= current_execution_fence_index)
            previous_events.insert(it->first->get_completion_event());
        }
        for (std::map<Operation*,GenerationID>::const_iterator it = 
              complete_children.begin(); it != complete_children.end(); it++)
        {
          if (it->first->get_generation() != it->second)
            continue;
          const unsigned op_index = it->first->get_ctx_index();
          // If it's younger than our fence we don't care
          if (op_index >= next_fence_index)
            continue;
          if (op_index >= current_mapping_fence_index)
            previous_operations.insert(*it);
          if (op_index >= current_execution_fence_index)
            previous_events.insert(it->first->get_completion_event());
        }
      }

      // Now record the dependences
      if (!previous_operations.empty())
      {
        for (std::map<Operation*,GenerationID>::const_iterator it = 
             previous_operations.begin(); it != previous_operations.end(); it++)
          op->register_dependence(it->first, it->second);
      }

#ifdef LEGION_SPY
      // Record a dependence on the previous fence
      if (mapping)
      {
        if (current_mapping_fence != NULL)
          LegionSpy::log_mapping_dependence(get_unique_id(), current_fence_uid,
              0/*index*/, op->get_unique_op_id(), 0/*index*/, TRUE_DEPENDENCE);
        for (std::deque<UniqueID>::const_iterator it = 
              ops_since_last_fence.begin(); it != 
              ops_since_last_fence.end(); it++)
        {
          // Skip ourselves if we are here
          if ((*it) == op->get_unique_op_id())
            continue;
          LegionSpy::log_mapping_dependence(get_unique_id(), *it, 0/*index*/,
              op->get_unique_op_id(), 0/*index*/, TRUE_DEPENDENCE); 
        }
      }
      // If we're doing execution record dependence on all previous operations
      if (execution)
      {
        previous_events.insert(previous_completion_events.begin(),
                               previous_completion_events.end());
        // Don't include ourselves though
        previous_events.erase(op->get_completion_event());
      }
#endif
      // Also include the current execution fence in case the operation
      // already completed and wasn't in the set, make sure to do this
      // before we update the current fence
      if (execution && current_execution_fence_event.exists())
        previous_events.insert(current_execution_fence_event);
      if (!previous_events.empty())
        return Runtime::merge_events(NULL, previous_events);
      return ApEvent::NO_AP_EVENT;
    }

    //--------------------------------------------------------------------------
    void InnerContext::update_current_fence(FenceOp *op, 
                                            bool mapping, bool execution)
    //--------------------------------------------------------------------------
    {
      if (mapping)
      {
        if (current_mapping_fence != NULL)
          current_mapping_fence->remove_mapping_reference(mapping_fence_gen);
        current_mapping_fence = op;
        mapping_fence_gen = op->get_generation();
        current_mapping_fence_index = op->get_ctx_index();
        current_mapping_fence->add_mapping_reference(mapping_fence_gen);
#ifdef LEGION_SPY
        current_fence_uid = op->get_unique_op_id();
        ops_since_last_fence.clear();
#endif
      }
      if (execution)
      {
        // Only update the current fence event if we're actually an
        // execution fence, otherwise by definition we need the previous event
        current_execution_fence_event = op->get_completion_event();
        current_execution_fence_index = op->get_ctx_index();
      }
    }

    //--------------------------------------------------------------------------
    RtEvent InnerContext::get_current_mapping_fence_event(void)
    //--------------------------------------------------------------------------
    {
      if (current_mapping_fence == NULL)
        return RtEvent::NO_RT_EVENT;
      RtEvent result = current_mapping_fence->get_mapped_event();
      // Check the generation
      if (current_mapping_fence->get_generation() == mapping_fence_gen)
        return result;
      else
        return RtEvent::NO_RT_EVENT;
    }

    //--------------------------------------------------------------------------
    ApEvent InnerContext::get_current_execution_fence_event(void)
    //--------------------------------------------------------------------------
    {
      return current_execution_fence_event;
    }

    //--------------------------------------------------------------------------
    void InnerContext::begin_trace(TraceID tid, bool logical_only)
    //--------------------------------------------------------------------------
    {
      if (runtime->no_tracing) return;

      AutoRuntimeCall call(this);
#ifdef DEBUG_LEGION
      log_run.debug("Beginning a trace in task %s (ID %lld)",
                    get_task_name(), get_unique_id());
#endif
      // No need to hold the lock here, this is only ever called
      // by the one thread that is running the task.
      if (current_trace != NULL)
        REPORT_LEGION_ERROR(ERROR_ILLEGAL_NESTED_TRACE,
          "Illegal nested trace with ID %d attempted in "
                       "task %s (ID %lld)", tid, get_task_name(),
                       get_unique_id())
      std::map<TraceID,DynamicTrace*>::const_iterator finder = traces.find(tid);
      DynamicTrace* dynamic_trace = NULL;
      if (finder == traces.end())
      {
        // Trace does not exist yet, so make one and record it
        dynamic_trace = new DynamicTrace(tid, this, logical_only);
        dynamic_trace->add_reference();
        traces[tid] = dynamic_trace;
      }
      else
        dynamic_trace = finder->second;

#ifdef DEBUG_LEGION
      assert(dynamic_trace != NULL);
#endif
      dynamic_trace->clear_blocking_call();

      // Issue a begin op
      TraceBeginOp *begin = runtime->get_available_begin_op();
      begin->initialize_begin(this, dynamic_trace);
      runtime->add_to_dependence_queue(this, executing_processor, begin);

      if (!logical_only)
      {
        // Issue a replay op
        TraceReplayOp *replay = runtime->get_available_replay_op();
        replay->initialize_replay(this, dynamic_trace);
        runtime->add_to_dependence_queue(this, executing_processor, replay);
      }

      // Now mark that we are starting a trace
      current_trace = dynamic_trace;
    }

    //--------------------------------------------------------------------------
    void InnerContext::end_trace(TraceID tid)
    //--------------------------------------------------------------------------
    {
      if (runtime->no_tracing) return;

      AutoRuntimeCall call(this);
#ifdef DEBUG_LEGION
      log_run.debug("Ending a trace in task %s (ID %lld)",
                    get_task_name(), get_unique_id());
#endif
      if (current_trace == NULL)
        REPORT_LEGION_ERROR(ERROR_UMATCHED_END_TRACE,
          "Unmatched end trace for ID %d in task %s "
                       "(ID %lld)", tid, get_task_name(),
                       get_unique_id())
      else if (!current_trace->is_dynamic_trace())
      {
        REPORT_LEGION_ERROR(ERROR_ILLEGAL_END_TRACE_CALL,
          "Illegal end trace call on a static trace in "
                       "task %s (UID %lld)", get_task_name(), get_unique_id());
      }
      bool has_blocking_call = current_trace->has_blocking_call();
      if (current_trace->is_fixed())
      {
        // Already fixed, dump a complete trace op into the stream
        TraceCompleteOp *complete_op = runtime->get_available_trace_op();
        complete_op->initialize_complete(this, has_blocking_call);
        runtime->add_to_dependence_queue(this, executing_processor, complete_op);
      }
      else
      {
        // Not fixed yet, dump a capture trace op into the stream
        TraceCaptureOp *capture_op = runtime->get_available_capture_op(); 
        capture_op->initialize_capture(this, has_blocking_call);
        runtime->add_to_dependence_queue(this, executing_processor, capture_op);
        // Mark that the current trace is now fixed
        current_trace->as_dynamic_trace()->fix_trace();
      }
      // We no longer have a trace that we're executing 
      current_trace = NULL;
    }

    //--------------------------------------------------------------------------
    void InnerContext::begin_static_trace(const std::set<RegionTreeID> *trees)
    //--------------------------------------------------------------------------
    {
      if (runtime->no_tracing) return;

      AutoRuntimeCall call(this);
#ifdef DEBUG_LEGION
      log_run.debug("Beginning a static trace in task %s (ID %lld)",
                    get_task_name(), get_unique_id());
#endif
      // No need to hold the lock here, this is only ever called
      // by the one thread that is running the task.
      if (current_trace != NULL)
        REPORT_LEGION_ERROR(ERROR_ILLEGAL_NESTED_STATIC_TRACE,
          "Illegal nested static trace attempted in "
                       "task %s (ID %lld)", get_task_name(), get_unique_id())
      // Issue the mapping fence into the analysis
      runtime->issue_mapping_fence(this);
      // Then we make a static trace
      current_trace = new StaticTrace(this, trees); 
      current_trace->add_reference();
    }

    //--------------------------------------------------------------------------
    void InnerContext::end_static_trace(void)
    //--------------------------------------------------------------------------
    {
      if (runtime->no_tracing) return;

      AutoRuntimeCall call(this);
#ifdef DEBUG_LEGION
      log_run.debug("Ending a static trace in task %s (ID %lld)",
                    get_task_name(), get_unique_id());
#endif
      if (current_trace == NULL)
        REPORT_LEGION_ERROR(ERROR_UNMATCHED_END_STATIC_TRACE,
          "Unmatched end static trace in task %s "
                       "(ID %lld)", get_task_name(), get_unique_id())
      else if (current_trace->is_dynamic_trace())
        REPORT_LEGION_ERROR(ERROR_ILLEGAL_END_STATIC_TRACE,
          "Illegal end static trace call on a dynamic trace in "
                       "task %s (UID %lld)", get_task_name(), get_unique_id())
      // We're done with this trace, need a trace complete op to clean up
      // This operation takes ownership of the static trace reference
      TraceCompleteOp *complete_op = runtime->get_available_trace_op();
      complete_op->initialize_complete(this,current_trace->has_blocking_call());
      runtime->add_to_dependence_queue(this, executing_processor, complete_op);
      // We no longer have a trace that we're executing 
      current_trace = NULL;
    }

    //--------------------------------------------------------------------------
    void InnerContext::record_previous_trace(LegionTrace *trace)
    //--------------------------------------------------------------------------
    {
      previous_trace = trace;
    }

    //--------------------------------------------------------------------------
    void InnerContext::invalidate_trace_cache(
                                     LegionTrace *trace, Operation *invalidator)
    //--------------------------------------------------------------------------
    {
      if (previous_trace != NULL && previous_trace != trace)
        previous_trace->invalidate_trace_cache(invalidator);
    }

    //--------------------------------------------------------------------------
    void InnerContext::record_blocking_call(void)
    //--------------------------------------------------------------------------
    {
      if (current_trace != NULL)
        current_trace->record_blocking_call();
    }

    //--------------------------------------------------------------------------
    void InnerContext::issue_frame(FrameOp *frame, ApEvent frame_termination)
    //--------------------------------------------------------------------------
    {
      // This happens infrequently enough that we can just issue
      // a meta-task to see what we should do without holding the lock
      if (context_configuration.max_outstanding_frames > 0)
      {
        IssueFrameArgs args(owner_task, this, frame, frame_termination);
        // We know that the issuing is done in order because we block after
        // we launch this meta-task which blocks the application task
        RtEvent wait_on = runtime->issue_runtime_meta_task(args,
                                      LG_LATENCY_WORK_PRIORITY);
        wait_on.wait();
      }
    }

    //--------------------------------------------------------------------------
    void InnerContext::perform_frame_issue(FrameOp *frame,
                                         ApEvent frame_termination)
    //--------------------------------------------------------------------------
    {
      ApEvent wait_on, previous;
      {
        AutoLock child_lock(child_op_lock);
        const size_t current_frames = frame_events.size();
        if (current_frames > 0)
          previous = frame_events.back();
        if (current_frames > 
            (size_t)context_configuration.max_outstanding_frames)
          wait_on = frame_events[current_frames - 
                                 context_configuration.max_outstanding_frames];
        frame_events.push_back(frame_termination); 
      }
      frame->set_previous(previous);
      if (!wait_on.has_triggered())
        wait_on.wait();
    }

    //--------------------------------------------------------------------------
    void InnerContext::finish_frame(ApEvent frame_termination)
    //--------------------------------------------------------------------------
    {
      // Pull off all the frame events until we reach ours
      if (context_configuration.max_outstanding_frames > 0)
      {
        AutoLock child_lock(child_op_lock);
#ifdef DEBUG_LEGION
        assert(frame_events.front() == frame_termination);
#endif
        frame_events.pop_front();
      }
    }

    //--------------------------------------------------------------------------
    void InnerContext::increment_outstanding(void)
    //--------------------------------------------------------------------------
    {
#ifdef DEBUG_LEGION
      assert((context_configuration.min_tasks_to_schedule == 0) || 
             (context_configuration.min_frames_to_schedule == 0));
      assert((context_configuration.min_tasks_to_schedule > 0) || 
             (context_configuration.min_frames_to_schedule > 0));
#endif
      RtEvent wait_on;
      RtUserEvent to_trigger;
      {
        AutoLock child_lock(child_op_lock);
        if (!currently_active_context && (outstanding_subtasks == 0) && 
            (((context_configuration.min_tasks_to_schedule > 0) && 
              (pending_subtasks < 
               context_configuration.min_tasks_to_schedule)) ||
             ((context_configuration.min_frames_to_schedule > 0) &&
              (pending_frames < 
               context_configuration.min_frames_to_schedule))))
        {
          wait_on = context_order_event;
          to_trigger = Runtime::create_rt_user_event();
          context_order_event = to_trigger;
          currently_active_context = true;
        }
        outstanding_subtasks++;
      }
      if (to_trigger.exists())
      {
        wait_on.wait();
        runtime->activate_context(this);
        Runtime::trigger_event(to_trigger);
      }
    }

    //--------------------------------------------------------------------------
    void InnerContext::decrement_outstanding(void)
    //--------------------------------------------------------------------------
    {
#ifdef DEBUG_LEGION
      assert((context_configuration.min_tasks_to_schedule == 0) || 
             (context_configuration.min_frames_to_schedule == 0));
      assert((context_configuration.min_tasks_to_schedule > 0) || 
             (context_configuration.min_frames_to_schedule > 0));
#endif
      RtEvent wait_on;
      RtUserEvent to_trigger;
      {
        AutoLock child_lock(child_op_lock);
#ifdef DEBUG_LEGION
        assert(outstanding_subtasks > 0);
#endif
        outstanding_subtasks--;
        if (currently_active_context && (outstanding_subtasks == 0) && 
            (((context_configuration.min_tasks_to_schedule > 0) &&
              (pending_subtasks < 
               context_configuration.min_tasks_to_schedule)) ||
             ((context_configuration.min_frames_to_schedule > 0) &&
              (pending_frames < 
               context_configuration.min_frames_to_schedule))))
        {
          wait_on = context_order_event;
          to_trigger = Runtime::create_rt_user_event();
          context_order_event = to_trigger;
          currently_active_context = false;
        }
      }
      if (to_trigger.exists())
      {
        wait_on.wait();
        runtime->deactivate_context(this);
        Runtime::trigger_event(to_trigger);
      }
    }

    //--------------------------------------------------------------------------
    void InnerContext::increment_pending(void)
    //--------------------------------------------------------------------------
    {
      // Don't need to do this if we are scheduling based on mapped frames
      if (context_configuration.min_tasks_to_schedule == 0)
        return;
      RtEvent wait_on;
      RtUserEvent to_trigger;
      {
        AutoLock child_lock(child_op_lock);
        pending_subtasks++;
        if (currently_active_context && (outstanding_subtasks > 0) &&
            (pending_subtasks == context_configuration.min_tasks_to_schedule))
        {
          wait_on = context_order_event;
          to_trigger = Runtime::create_rt_user_event();
          context_order_event = to_trigger;
          currently_active_context = false;
        }
      }
      if (to_trigger.exists())
      {
        wait_on.wait();
        runtime->deactivate_context(this);
        Runtime::trigger_event(to_trigger);
      }
    }

    //--------------------------------------------------------------------------
    RtEvent InnerContext::decrement_pending(TaskOp *child)
    //--------------------------------------------------------------------------
    {
      // Don't need to do this if we are scheduled by frames
      if (context_configuration.min_tasks_to_schedule == 0)
        return RtEvent::NO_RT_EVENT;
      return decrement_pending(true/*need deferral*/);
    }

    //--------------------------------------------------------------------------
    RtEvent InnerContext::decrement_pending(bool need_deferral)
    //--------------------------------------------------------------------------
    {
      RtEvent wait_on;
      RtUserEvent to_trigger;
      {
        AutoLock child_lock(child_op_lock);
#ifdef DEBUG_LEGION
        assert(pending_subtasks > 0);
#endif
        pending_subtasks--;
        if (!currently_active_context && (outstanding_subtasks > 0) &&
            (pending_subtasks < context_configuration.min_tasks_to_schedule))
        {
          wait_on = context_order_event;
          to_trigger = Runtime::create_rt_user_event();
          context_order_event = to_trigger;
          currently_active_context = true;
        }
      }
      // Do anything that we need to do
      if (to_trigger.exists())
      {
        if (need_deferral)
        {
          PostDecrementArgs post_decrement_args(this);
          RtEvent done = runtime->issue_runtime_meta_task(post_decrement_args,
              LG_LATENCY_WORK_PRIORITY, wait_on); 
          Runtime::trigger_event(to_trigger, done);
          return to_trigger;
        }
        else
        {
          wait_on.wait();
          runtime->activate_context(this);
          Runtime::trigger_event(to_trigger);
        }
      }
      return RtEvent::NO_RT_EVENT;
    }

    //--------------------------------------------------------------------------
    void InnerContext::increment_frame(void)
    //--------------------------------------------------------------------------
    {
      // Don't need to do this if we are scheduling based on mapped tasks
      if (context_configuration.min_frames_to_schedule == 0)
        return;
      RtEvent wait_on;
      RtUserEvent to_trigger;
      {
        AutoLock child_lock(child_op_lock);
        pending_frames++;
        if (currently_active_context && (outstanding_subtasks > 0) &&
            (pending_frames == context_configuration.min_frames_to_schedule))
        {
          wait_on = context_order_event;
          to_trigger = Runtime::create_rt_user_event();
          context_order_event = to_trigger;
          currently_active_context = false;
        }
      }
      if (to_trigger.exists())
      {
        wait_on.wait();
        runtime->deactivate_context(this);
        Runtime::trigger_event(to_trigger);
      }
    }

    //--------------------------------------------------------------------------
    void InnerContext::decrement_frame(void)
    //--------------------------------------------------------------------------
    {
      // Don't need to do this if we are scheduling based on mapped tasks
      if (context_configuration.min_frames_to_schedule == 0)
        return;
      RtEvent wait_on;
      RtUserEvent to_trigger;
      {
        AutoLock child_lock(child_op_lock);
#ifdef DEBUG_LEGION
        assert(pending_frames > 0);
#endif
        pending_frames--;
        if (!currently_active_context && (outstanding_subtasks > 0) &&
            (pending_frames < context_configuration.min_frames_to_schedule))
        {
          wait_on = context_order_event;
          to_trigger = Runtime::create_rt_user_event();
          context_order_event = to_trigger;
          currently_active_context = true;
        }
      }
      if (to_trigger.exists())
      {
        wait_on.wait();
        runtime->activate_context(this);
        Runtime::trigger_event(to_trigger);
      }
    }

    //--------------------------------------------------------------------------
    void InnerContext::record_dynamic_collective_contribution(
                                          DynamicCollective dc, const Future &f) 
    //--------------------------------------------------------------------------
    {
      AutoLock col_lock(collective_lock);
      collective_contributions[dc.phase_barrier].push_back(f);
    }

    //--------------------------------------------------------------------------
    void InnerContext::find_collective_contributions(DynamicCollective dc, 
                                             std::vector<Future> &contributions)
    //--------------------------------------------------------------------------
    {
      // Find any future contributions and record dependences for the op
      // Contributions were made to the previous phase
      ApEvent previous = Runtime::get_previous_phase(dc.phase_barrier);
      AutoLock col_lock(collective_lock);
      std::map<ApEvent,std::vector<Future> >::iterator finder = 
          collective_contributions.find(previous);
      if (finder == collective_contributions.end())
        return;
      contributions = finder->second;
      collective_contributions.erase(finder);
    }

    //--------------------------------------------------------------------------
    TaskPriority InnerContext::get_current_priority(void) const
    //--------------------------------------------------------------------------
    {
      return current_priority;
    }

    //--------------------------------------------------------------------------
    void InnerContext::set_current_priority(TaskPriority priority)
    //--------------------------------------------------------------------------
    {
#ifdef DEBUG_LEGION
      assert(mutable_priority);
      assert(realm_done_event.exists());
#endif
      // This can be racy but that is the mappers problem
      realm_done_event.set_operation_priority(priority);
      current_priority = priority;
    }

    //--------------------------------------------------------------------------
    void InnerContext::configure_context(MapperManager *mapper, TaskPriority p)
    //--------------------------------------------------------------------------
    {
      mapper->invoke_configure_context(owner_task, &context_configuration);
      // Do a little bit of checking on the output.  Make
      // sure that we only set one of the two cases so we
      // are counting by frames or by outstanding tasks.
      if ((context_configuration.min_tasks_to_schedule == 0) && 
          (context_configuration.min_frames_to_schedule == 0))
        REPORT_LEGION_ERROR(ERROR_INVALID_MAPPER_OUTPUT,
                      "Invalid mapper output from call 'configure_context' "
                      "on mapper %s. One of 'min_tasks_to_schedule' and "
                      "'min_frames_to_schedule' must be non-zero for task "
                      "%s (ID %lld)", mapper->get_mapper_name(),
                      get_task_name(), get_unique_id())
      // Hysteresis percentage is an unsigned so can't be less than 0
      if (context_configuration.hysteresis_percentage > 100)
        REPORT_LEGION_ERROR(ERROR_INVALID_MAPPER_OUTPUT,
                      "Invalid mapper output from call 'configure_context' "
                      "on mapper %s. The 'hysteresis_percentage' %d is not "
                      "a value between 0 and 100 for task %s (ID %lld)",
                      mapper->get_mapper_name(), 
                      context_configuration.hysteresis_percentage,
                      get_task_name(), get_unique_id())
      if (context_configuration.meta_task_vector_width == 0)
        REPORT_LEGION_ERROR(ERROR_INVALID_MAPPER_OUTPUT,
                      "Invalid mapper output from call 'configure context' "
                      "on mapper %s for task %s (ID %lld). The "
                      "'meta_task_vector_width' must be a non-zero value.",
                      mapper->get_mapper_name(),
                      get_task_name(), get_unique_id())

      // If we're counting by frames set min_tasks_to_schedule to zero
      if (context_configuration.min_frames_to_schedule > 0)
        context_configuration.min_tasks_to_schedule = 0;
      // otherwise we know min_frames_to_schedule is zero

      // See if we permit priority mutations from child operation mapppers
      mutable_priority = context_configuration.mutable_priority; 
      current_priority = p;
    }

    //--------------------------------------------------------------------------
    void InnerContext::initialize_region_tree_contexts(
                      const std::vector<RegionRequirement> &clone_requirements,
                      const std::vector<ApUserEvent> &unmap_events,
                      std::set<ApEvent> &preconditions,
                      std::set<RtEvent> &applied_events)
    //--------------------------------------------------------------------------
    {
      DETAILED_PROFILER(runtime, INITIALIZE_REGION_TREE_CONTEXTS_CALL);
      // Save to cast to single task here because this will never
      // happen during inlining of index space tasks
#ifdef DEBUG_LEGION
      assert(owner_task != NULL);
      SingleTask *single_task = dynamic_cast<SingleTask*>(owner_task);
      assert(single_task != NULL);
#else
      SingleTask *single_task = static_cast<SingleTask*>(owner_task); 
#endif
      const std::deque<InstanceSet> &physical_instances = 
        single_task->get_physical_instances();
      const std::vector<bool> &no_access_regions = 
        single_task->get_no_access_regions();
#ifdef DEBUG_LEGION
      assert(regions.size() == physical_instances.size());
      assert(regions.size() == virtual_mapped.size());
      assert(regions.size() == no_access_regions.size());
#endif
      // Initialize all of the logical contexts no matter what
      //
      // For all of the physical contexts that were mapped, initialize them
      // with a specified reference to the current instance, otherwise
      // they were a virtual reference and we can ignore it.
      std::map<PhysicalManager*,InstanceView*> top_views;
      for (unsigned idx = 0; idx < regions.size(); idx++)
      {
#ifdef DEBUG_LEGION
        // this better be true for single tasks
        assert(regions[idx].handle_type == SINGULAR);
#endif
        // If this is a NO_ACCESS or had no privilege fields we can skip this
        if (no_access_regions[idx])
          continue;
        // Only need to initialize the context if this is
        // not a leaf and it wasn't virtual mapped
        if (!virtual_mapped[idx])
        {
          // The parent region requirement is restricted if it is
          // simultaneous or it is reduce-only. Simultaneous is 
          // restricted because of normal Legion coherence semantics.
          // Reduce-only is restricted because we don't issue close
          // operations at the end of a context for reduce-only cases
          // right now so by making it restricted things are eagerly
          // flushed out to the parent task's instance.
          const bool restricted = 
            IS_SIMULT(regions[idx]) || IS_REDUCE(regions[idx]);
          runtime->forest->initialize_current_context(tree_context,
              clone_requirements[idx], restricted, physical_instances[idx],
              unmap_events[idx], this, idx, top_views, applied_events);
#ifdef DEBUG_LEGION
          assert(!physical_instances[idx].empty());
#endif
        }
      }
    }

    //--------------------------------------------------------------------------
    void InnerContext::invalidate_region_tree_contexts(void)
    //--------------------------------------------------------------------------
    {
      DETAILED_PROFILER(runtime, INVALIDATE_REGION_TREE_CONTEXTS_CALL);
      // Send messages to invalidate any remote contexts
      if (!remote_instances.empty())
      {
        UniqueID local_uid = get_unique_id();
        Serializer rez;
        {
          RezCheck z(rez);
          rez.serialize(local_uid);
          // If we have created requirements figure out what invalidations
          // we have to send to the remote context
          if (!created_requirements.empty())
          {
            std::map<unsigned,LogicalRegion> to_invalidate;
            for (unsigned idx = 0; idx < created_requirements.size(); idx++)
            {
              if (!returnable_privileges[idx] || 
                  was_created_requirement_deleted(created_requirements[idx]))
                to_invalidate[idx] = created_requirements[idx].region;
            }
            rez.serialize<size_t>(to_invalidate.size());
            for (std::map<unsigned,LogicalRegion>::const_iterator it = 
                  to_invalidate.begin(); it != to_invalidate.end(); it++)
            {
              // Add the size of the original regions to the index
              rez.serialize<unsigned>(it->first + regions.size());
              rez.serialize(it->second);
            }
          }
          else
            rez.serialize<size_t>(0);
        }
        for (std::map<AddressSpaceID,RemoteContext*>::const_iterator it = 
              remote_instances.begin(); it != remote_instances.end(); it++)
          runtime->send_remote_context_release(it->first, rez);
      }
      // Invalidate all our region contexts
      for (unsigned idx = 0; idx < regions.size(); idx++)
      {
        if (IS_NO_ACCESS(regions[idx]))
          continue;
        runtime->forest->invalidate_current_context(tree_context,
                                                    false/*users only*/,
                                                    regions[idx].region);
        if (!virtual_mapped[idx])
          runtime->forest->invalidate_versions(tree_context, 
                                               regions[idx].region);
      }
      if (!created_requirements.empty())
      {
        TaskContext *outermost = find_outermost_local_context();
        const bool is_outermost = (outermost == this);
        RegionTreeContext outermost_ctx = outermost->get_context();
        RegionTreeContext top_ctx = find_top_context()->get_context();
        for (unsigned idx = 0; idx < created_requirements.size(); idx++)
        {
          // See if we're a returnable privilege or not
          if (returnable_privileges[idx])
          {
            // If we're the outermost context or the requirement was
            // deleted, then we can invalidate everything
            // Otherwiswe we only invalidate the users
            const bool was_deleted = 
              was_created_requirement_deleted(created_requirements[idx]);
            const bool users_only = !is_outermost && !was_deleted;
            runtime->forest->invalidate_current_context(outermost_ctx,
                        users_only, created_requirements[idx].region);
            // If it was deleted then we need to invalidate the versions
            // in the outermost context
            if (was_deleted)
              runtime->forest->invalidate_versions(top_ctx,
                                      created_requirements[idx].region);
          }
          else // Not returning so invalidate the full thing 
          {
            runtime->forest->invalidate_current_context(tree_context,
                false/*users only*/, created_requirements[idx].region);
            // Little tricky here, this is safe to invaliate the whole
            // tree even if we only had privileges on a field because
            // if we had privileges on the whole region in this context
            // it would have merged the created_requirement and we wouldn't
            // have a non returnable privilege requirement in this context
            runtime->forest->invalidate_versions(tree_context,
                                     created_requirements[idx].region);
          }
        }
      }
      // Clean up our instance top views
      if (!instance_top_views.empty())
      {
        for (std::map<PhysicalManager*,InstanceView*>::const_iterator it = 
              instance_top_views.begin(); it != instance_top_views.end(); it++)
        {
          it->first->unregister_active_context(this);
          if (it->second->remove_base_resource_ref(CONTEXT_REF))
            delete (it->second);
        }
        instance_top_views.clear();
      } 
      // Now we can free our region tree context
      runtime->free_region_tree_context(tree_context);
    }

    //--------------------------------------------------------------------------
    void InnerContext::invalidate_remote_tree_contexts(Deserializer &derez)
    //--------------------------------------------------------------------------
    {
      // Should only be called on RemoteContext
      assert(false);
    } 

    //--------------------------------------------------------------------------
    void InnerContext::convert_target_views(const InstanceSet &targets,
                                       std::vector<InstanceView*> &target_views)
    //--------------------------------------------------------------------------
    {
      target_views.resize(targets.size());
      std::vector<unsigned> still_needed;
      {
        AutoLock inst_lock(instance_view_lock,1,false/*exclusive*/); 
        for (unsigned idx = 0; idx < targets.size(); idx++)
        {
          // See if we can find it
          PhysicalManager *manager = targets[idx].get_manager();
          std::map<PhysicalManager*,InstanceView*>::const_iterator finder = 
            instance_top_views.find(manager);     
          if (finder != instance_top_views.end())
            target_views[idx] = finder->second;
          else
            still_needed.push_back(idx);
        }
      }
      if (!still_needed.empty())
      {
        std::set<RtEvent> ready_events;
        const AddressSpaceID local_space = runtime->address_space;
        for (std::vector<unsigned>::const_iterator it = 
              still_needed.begin(); it != still_needed.end(); it++)
        {
          PhysicalManager *manager = targets[*it].get_manager();
          RtEvent ready;
          target_views[*it] = 
            create_instance_top_view(manager, local_space, &ready);
          if (ready.exists())
            ready_events.insert(ready);
        }
        if (!ready_events.empty())
        {
          RtEvent wait_on = Runtime::merge_events(ready_events);
          if (wait_on.exists())
            wait_on.wait();
        }
      }
    }

    //--------------------------------------------------------------------------
    void InnerContext::convert_target_views(const InstanceSet &targets,
                                   std::vector<MaterializedView*> &target_views)
    //--------------------------------------------------------------------------
    {
      std::vector<InstanceView*> inst_views(targets.size());
      convert_target_views(targets, inst_views);
      target_views.resize(inst_views.size());
      for (unsigned idx = 0; idx < inst_views.size(); idx++)
        target_views[idx] = inst_views[idx]->as_materialized_view();
    }

    //--------------------------------------------------------------------------
    InstanceView* InnerContext::create_instance_top_view(
                        PhysicalManager *manager, AddressSpaceID request_source,
                        RtEvent *ready_event/*=NULL*/)
    //--------------------------------------------------------------------------
    {
      DETAILED_PROFILER(runtime, CREATE_INSTANCE_TOP_VIEW_CALL);
      // First check to see if we are the owner node for this manager
      // if not we have to send the message there since the context
      // on that node is actually the point of serialization
      if (!manager->is_owner())
      {
        InstanceView *volatile result = NULL;
        RtUserEvent wait_on = Runtime::create_rt_user_event();
        Serializer rez;
        {
          RezCheck z(rez);
          rez.serialize<UniqueID>(get_context_uid());
          rez.serialize(manager->did);
          rez.serialize<InstanceView**>(const_cast<InstanceView**>(&result));
          rez.serialize(wait_on); 
        }
        runtime->send_create_top_view_request(manager->owner_space, rez);
        wait_on.wait();
#ifdef DEBUG_LEGION
        assert(result != NULL); // when we wake up we should have the result
#endif
        return result;
      }
      // Check to see if we already have the 
      // instance, if we do, return it, otherwise make it and save it
      RtEvent wait_on;
      {
        AutoLock inst_lock(instance_view_lock);
        std::map<PhysicalManager*,InstanceView*>::const_iterator finder = 
          instance_top_views.find(manager);
        if (finder != instance_top_views.end())
          // We've already got the view, so we are done
          return finder->second;
        // See if someone else is already making it
        std::map<PhysicalManager*,RtUserEvent>::iterator pending_finder =
          pending_top_views.find(manager);
        if (pending_finder == pending_top_views.end())
          // mark that we are making it
          pending_top_views[manager] = RtUserEvent::NO_RT_USER_EVENT;
        else
        {
          // See if we are the first one to follow
          if (!pending_finder->second.exists())
            pending_finder->second = Runtime::create_rt_user_event();
          wait_on = pending_finder->second;
        }
      }
      if (wait_on.exists())
      {
        // Someone else is making it so we just have to wait for it
        wait_on.wait();
        // Retake the lock and read out the result
        AutoLock inst_lock(instance_view_lock, 1, false/*exclusive*/);
        std::map<PhysicalManager*,InstanceView*>::const_iterator finder = 
            instance_top_views.find(manager);
#ifdef DEBUG_LEGION
        assert(finder != instance_top_views.end());
#endif
        return finder->second;
      }
      InstanceView *result = 
        manager->create_instance_top_view(this, request_source);
      result->add_base_resource_ref(CONTEXT_REF);
      // Record the result and trigger any user event to signal that the
      // view is ready
      RtUserEvent to_trigger;
      {
        AutoLock inst_lock(instance_view_lock);
#ifdef DEBUG_LEGION
        assert(instance_top_views.find(manager) == 
                instance_top_views.end());
#endif
        instance_top_views[manager] = result;
        std::map<PhysicalManager*,RtUserEvent>::iterator pending_finder =
          pending_top_views.find(manager);
#ifdef DEBUG_LEGION
        assert(pending_finder != pending_top_views.end());
#endif
        to_trigger = pending_finder->second;
        pending_top_views.erase(pending_finder);
      }
      if (to_trigger.exists())
        Runtime::trigger_event(to_trigger);
      return result;
    }

    //--------------------------------------------------------------------------
    FillView* InnerContext::find_or_create_fill_view(FillOp *op, 
                                     std::set<RtEvent> &map_applied_events,
                                     const void *value, const size_t value_size)
    //--------------------------------------------------------------------------
    {
      // Two versions of this method depending on whether we are doing 
      // Legion Spy or not, Legion Spy wants to know exactly which op
      // made each fill view so we can't cache them
      WrapperReferenceMutator mutator(map_applied_events);
#ifndef LEGION_SPY
      // See if we can find this in the cache first
      AutoLock f_lock(fill_view_lock);
      for (std::list<FillView*>::iterator it = 
            fill_view_cache.begin(); it != fill_view_cache.end(); it++)
      {
        if (!(*it)->value->matches(value, value_size))
          continue;
        // Record a reference on it and then return
        FillView *result = (*it);
        // Move it back to the front of the list
        fill_view_cache.erase(it);
        fill_view_cache.push_front(result);
        result->add_base_valid_ref(MAPPING_ACQUIRE_REF, &mutator);
        return result;
      }
      // At this point we have to make it since we couldn't find it
#endif
      DistributedID did = runtime->get_available_distributed_id();
      FillView::FillViewValue *fill_value = 
        new FillView::FillViewValue(value, value_size);
      FillView *fill_view = 
        new FillView(runtime->forest, did, runtime->address_space,
                     fill_value, true/*register now*/
#ifdef LEGION_SPY
                     , op->get_unique_op_id()

#endif
                     );
      fill_view->add_base_valid_ref(MAPPING_ACQUIRE_REF, &mutator);
#ifndef LEGION_SPY
      // Add it to the cache since we're not doing Legion Spy
      fill_view->add_base_valid_ref(CONTEXT_REF, &mutator);
      fill_view_cache.push_front(fill_view);
      if (fill_view_cache.size() > MAX_FILL_VIEW_CACHE_SIZE)
      {
        FillView *oldest = fill_view_cache.back();
        fill_view_cache.pop_back();
        if (oldest->remove_base_valid_ref(CONTEXT_REF))
          delete oldest;
      }
#endif
      return fill_view;
    }

    //--------------------------------------------------------------------------
    void InnerContext::notify_instance_deletion(PhysicalManager *deleted)
    //--------------------------------------------------------------------------
    {
      InstanceView *removed = NULL;
      {
        AutoLock inst_lock(instance_view_lock);
        std::map<PhysicalManager*,InstanceView*>::iterator finder =  
          instance_top_views.find(deleted);
#ifdef DEBUG_LEGION
        assert(finder != instance_top_views.end());
#endif
        removed = finder->second;
        instance_top_views.erase(finder);
      }
      if (removed->remove_base_resource_ref(CONTEXT_REF))
        delete removed;
    }

    //--------------------------------------------------------------------------
    /*static*/ void InnerContext::handle_create_top_view_request(
                   Deserializer &derez, Runtime *runtime, AddressSpaceID source)
    //--------------------------------------------------------------------------
    {
      DerezCheck z(derez);
      UniqueID context_uid;
      derez.deserialize(context_uid);
      DistributedID manager_did;
      derez.deserialize(manager_did);
      InstanceView **target;
      derez.deserialize(target);
      RtUserEvent to_trigger;
      derez.deserialize(to_trigger);
      // Get the context first
      InnerContext *context = runtime->find_context(context_uid);
      // Find the manager too, we know we are local so it should already
      // be registered in the set of distributed IDs
      DistributedCollectable *dc = 
        runtime->find_distributed_collectable(manager_did);
#ifdef DEBUG_LEGION
      PhysicalManager *manager = dynamic_cast<PhysicalManager*>(dc);
      assert(manager != NULL);
#else
      PhysicalManager *manager = static_cast<PhysicalManager*>(dc);
#endif
      // Nasty deadlock case: if the request came from a different node
      // we have to defer this because we are in the view virtual channel
      // and we might invoke the update virtual channel, but we already
      // know it's possible for the update channel to block waiting on
      // the view virtual channel (paging views), so to avoid the cycle
      // we have to launch a meta-task and record when it is done
      RemoteCreateViewArgs args(context, manager, target, to_trigger, source);
      runtime->issue_runtime_meta_task(args, LG_LATENCY_DEFERRED_PRIORITY);
    }

    //--------------------------------------------------------------------------
    /*static*/ void InnerContext::handle_remote_view_creation(const void *args)
    //--------------------------------------------------------------------------
    {
      const RemoteCreateViewArgs *rargs = (const RemoteCreateViewArgs*)args;
      
      InstanceView *result = rargs->proxy_this->create_instance_top_view(
                                                 rargs->manager, rargs->source);
      // Now we can send the response
      Serializer rez;
      {
        RezCheck z(rez);
        rez.serialize(result->did);
        rez.serialize(rargs->target);
        rez.serialize(rargs->to_trigger);
      }
      rargs->proxy_this->runtime->send_create_top_view_response(rargs->source, 
                                                                rez);
    }

    //--------------------------------------------------------------------------
    /*static*/ void InnerContext::handle_create_top_view_response(
                                          Deserializer &derez, Runtime *runtime)
    //--------------------------------------------------------------------------
    {
      DerezCheck z(derez);
      DistributedID result_did;
      derez.deserialize(result_did);
      InstanceView **target;
      derez.deserialize(target);
      RtUserEvent to_trigger;
      derez.deserialize(to_trigger);
      RtEvent ready;
      LogicalView *view = 
        runtime->find_or_request_logical_view(result_did, ready);
      // Have to static cast since it might not be ready
      *target = static_cast<InstanceView*>(view);
      if (ready.exists())
        Runtime::trigger_event(to_trigger, ready);
      else
        Runtime::trigger_event(to_trigger);
    }

    //--------------------------------------------------------------------------
    bool InnerContext::attempt_children_complete(void)
    //--------------------------------------------------------------------------
    {
      AutoLock chil_lock(child_op_lock);
      if (task_executed && executing_children.empty() && 
          executed_children.empty() && !children_complete_invoked)
      {
        children_complete_invoked = true;
        return true;
      }
      return false;
    }

    //--------------------------------------------------------------------------
    bool InnerContext::attempt_children_commit(void)
    //--------------------------------------------------------------------------
    {
      AutoLock child_lock(child_op_lock);
      if (task_executed && executing_children.empty() && 
          executed_children.empty() && complete_children.empty() && 
          !children_commit_invoked)
      {
        children_commit_invoked = true;
        return true;
      }
      return false;
    }

    //--------------------------------------------------------------------------
    const std::vector<PhysicalRegion>& InnerContext::begin_task(
                                                           Legion::Runtime *&rt)
    //--------------------------------------------------------------------------
    {
      // If we have mutable priority we need to save our realm done event
      if (mutable_priority)
        realm_done_event = ApEvent(Processor::get_current_finish_event());
      // Now do the base begin task routine
      return TaskContext::begin_task(rt);
    }

    //--------------------------------------------------------------------------
    void InnerContext::end_task(const void *res, size_t res_size, bool owned,
                                PhysicalInstance deferred_result_instance)
    //--------------------------------------------------------------------------
    {
      if (overhead_tracker != NULL)
      {
        const long long current = Realm::Clock::current_time_in_nanoseconds();
        const long long diff = current - previous_profiling_time;
        overhead_tracker->application_time += diff;
      }
      // Safe to cast to a single task here because this will never
      // be called while inlining an index space task
#ifdef DEBUG_LEGION
      SingleTask *single_task = dynamic_cast<SingleTask*>(owner_task);
      assert(single_task != NULL);
#else
      SingleTask *single_task = static_cast<SingleTask*>(owner_task);
#endif
      // See if there are any runtime warnings to issue
      if (runtime->runtime_warnings)
      {
        if (total_children_count == 0)
        {
          // If there were no sub operations and this wasn't marked a
          // leaf task then signal a warning
          VariantImpl *impl = 
            runtime->find_variant_impl(single_task->task_id, 
                                       single_task->get_selected_variant());
          REPORT_LEGION_WARNING(LEGION_WARNING_VARIANT_TASK_NOT_MARKED,
            "Variant %s of task %s (UID %lld) was "
              "not marked as a 'leaf' variant but it didn't execute any "
              "operations. Did you forget the 'leaf' annotation?", 
              impl->get_name(), get_task_name(), get_unique_id());
        }
        else if (!single_task->is_inner())
        {
          // If this task had sub operations and wasn't marked as inner
          // and made no accessors warn about missing 'inner' annotation
          // First check for any inline accessors that were made
          bool has_accessor = has_inline_accessor;
          if (!has_accessor)
          {
            for (unsigned idx = 0; idx < physical_regions.size(); idx++)
            {
              if (!physical_regions[idx].impl->created_accessor())
                continue;
              has_accessor = true;
              break;
            }
          }
          if (!has_accessor)
          {
            VariantImpl *impl = 
              runtime->find_variant_impl(single_task->task_id, 
                                         single_task->get_selected_variant());
            REPORT_LEGION_WARNING(LEGION_WARNING_VARIANT_TASK_NOT_MARKED,
              "Variant %s of task %s (UID %lld) was "
                "not marked as an 'inner' variant but it only launched "
                "operations and did not make any accessors. Did you "
                "forget the 'inner' annotation?",
                impl->get_name(), get_task_name(), get_unique_id());
          }
        }
      }
      // Quick check to make sure the user didn't forget to end a trace
      if (current_trace != NULL)
        REPORT_LEGION_ERROR(ERROR_TASK_FAILED_END_TRACE,
          "Task %s (UID %lld) failed to end trace before exiting!",
                        get_task_name(), get_unique_id())
      // Unmap any of our mapped regions before issuing any close operations
      unmap_all_regions();
      // If we own any task local regions, we issue deletion operations on them.
      if (!local_regions.empty())
      {
        // Create a copy of this since it's about to be mutated in 
        // the function call we're about to do
        const std::vector<LogicalRegion> to_destroy(local_regions.begin(),
                                                    local_regions.end());
        for (std::vector<LogicalRegion>::const_iterator it = 
              to_destroy.begin(); it != to_destroy.end(); it++)
        {
#ifdef DEBUG_LEGION
          assert(created_regions.find(*it) != created_regions.end());
#endif
          destroy_logical_region(*it);
        }
      }
      const std::deque<InstanceSet> &physical_instances = 
        single_task->get_physical_instances();
      // Note that this loop doesn't handle create regions
      // we deal with that case below
      for (unsigned idx = 0; idx < physical_instances.size(); idx++)
      {
        // We also don't need to close up read-only instances
        // or reduction-only instances (because they are restricted)
        // so all changes have already been propagated
        if (!IS_WRITE(regions[idx]))
          continue;
        if (!virtual_mapped[idx])
        {
#ifdef DEBUG_LEGION
          assert(!physical_instances[idx].empty());
#endif
          PostCloseOp *close_op = 
            runtime->get_available_post_close_op();
          close_op->initialize(this, idx, physical_instances[idx]);
          runtime->add_to_dependence_queue(this, executing_processor, close_op);
        }
        else
        {
          // Make a virtual close op to close up the instance
          VirtualCloseOp *close_op = 
            runtime->get_available_virtual_close_op();
          close_op->initialize(this, idx, regions[idx]);
          runtime->add_to_dependence_queue(this, executing_processor, close_op);
        }
      }
      // Mark that we are done executing this operation
      // We're not actually done until we have registered our pending
      // decrement of our parent task and recorded any profiling
      if (!pending_done.has_triggered())
        owner_task->complete_execution(pending_done);
      else
        owner_task->complete_execution();
      // Grab some information before doing the next step in case it
      // results in the deletion of 'this'
#ifdef DEBUG_LEGION
      assert(owner_task != NULL);
      const TaskID owner_task_id = owner_task->task_id;
#endif
      Runtime *runtime_ptr = runtime;
      // Tell the parent context that we are ready for post-end
      // Make a copy of the results if necessary
      TaskContext *parent_ctx = owner_task->get_context();
      if (deferred_result_instance.exists())
      {
        RtEvent result_ready(Processor::get_current_finish_event());
        if (last_registration.exists() && !last_registration.has_triggered())
          parent_ctx->add_to_post_task_queue(this, 
              Runtime::merge_events(result_ready, last_registration),
              res, res_size, deferred_result_instance);
        else
          parent_ctx->add_to_post_task_queue(this, result_ready,
                          res, res_size, deferred_result_instance);
      }
      else if (!owned)
      {
        void *result_copy = malloc(res_size);
        memcpy(result_copy, res, res_size);
        parent_ctx->add_to_post_task_queue(this, last_registration,
                  result_copy, res_size, PhysicalInstance::NO_INST);
      }
      else
        parent_ctx->add_to_post_task_queue(this, last_registration,
                          res, res_size, PhysicalInstance::NO_INST);
#ifdef DEBUG_LEGION
      runtime_ptr->decrement_total_outstanding_tasks(owner_task_id, 
                                                     false/*meta*/);
#else
      runtime_ptr->decrement_total_outstanding_tasks();
#endif
    }

    //--------------------------------------------------------------------------
    void InnerContext::post_end_task(const void *res,size_t res_size,bool owned)
    //--------------------------------------------------------------------------
    {
      // Safe to cast to a single task here because this will never
      // be called while inlining an index space task
#ifdef DEBUG_LEGION
      SingleTask *single_task = dynamic_cast<SingleTask*>(owner_task);
      assert(single_task != NULL);
#else
      SingleTask *single_task = static_cast<SingleTask*>(owner_task);
#endif
      // Handle the future result
      single_task->handle_future(res, res_size, owned);
      // If we weren't a leaf task, compute the conditions for being mapped
      // which is that all of our children are now mapped
      // Also test for whether we need to trigger any of our child
      // complete or committed operations before marking that we
      // are done executing
      bool need_complete = false;
      bool need_commit = false;
      {
        std::set<RtEvent> preconditions;
        {
          AutoLock child_lock(child_op_lock);
          // Only need to do this for executing and executed children
          // We know that any complete children are done
          for (std::map<Operation*,GenerationID>::const_iterator it = 
                executing_children.begin(); it != 
                executing_children.end(); it++)
          {
            preconditions.insert(it->first->get_mapped_event());
          }
          for (std::map<Operation*,GenerationID>::const_iterator it = 
                executed_children.begin(); it != executed_children.end(); it++)
          {
            preconditions.insert(it->first->get_mapped_event());
          }
#ifdef DEBUG_LEGION
          assert(!task_executed);
#endif
          // Now that we know the last registration has taken place we
          // can mark that we are done executing
          task_executed = true;
          if (executing_children.empty() && executed_children.empty())
          {
            if (!children_complete_invoked)
            {
              need_complete = true;
              children_complete_invoked = true;
            }
            if (complete_children.empty() && 
                !children_commit_invoked)
            {
              need_commit = true;
              children_commit_invoked = true;
            }
          }
        }
        if (!preconditions.empty())
          single_task->handle_post_mapped(Runtime::merge_events(preconditions));
        else
          single_task->handle_post_mapped();
      } 
      if (need_complete)
        owner_task->trigger_children_complete();
      if (need_commit)
        owner_task->trigger_children_committed();
    }

    //--------------------------------------------------------------------------
    void InnerContext::free_remote_contexts(void)
    //--------------------------------------------------------------------------
    {
      UniqueID local_uid = get_unique_id();
      Serializer rez;
      {
        RezCheck z(rez);
        rez.serialize(local_uid);
      }
      for (std::map<AddressSpaceID,RemoteContext*>::const_iterator it = 
            remote_instances.begin(); it != remote_instances.end(); it++)
      {
        runtime->send_remote_context_free(it->first, rez);
      }
      remote_instances.clear();
    }

    //--------------------------------------------------------------------------
    void InnerContext::send_remote_context(AddressSpaceID remote_instance,
                                           RemoteContext *remote_ctx)
    //--------------------------------------------------------------------------
    {
#ifdef DEBUG_LEGION
      assert(remote_instance != runtime->address_space);
#endif
      Serializer rez;
      {
        RezCheck z(rez);
        rez.serialize(remote_ctx);
        pack_remote_context(rez, remote_instance);
      }
      runtime->send_remote_context_response(remote_instance, rez);
      AutoLock rem_lock(remote_lock);
#ifdef DEBUG_LEGION
      assert(remote_instances.find(remote_instance) == remote_instances.end());
#endif
      remote_instances[remote_instance] = remote_ctx;
    }

    //--------------------------------------------------------------------------
    /*static*/ void InnerContext::handle_compute_equivalence_sets_request(
                   Deserializer &derez, Runtime *runtime, AddressSpaceID source)
    //--------------------------------------------------------------------------
    {
      DerezCheck z(derez);
      UniqueID context_uid;
      derez.deserialize(context_uid);
      InnerContext *local_ctx = runtime->find_context(context_uid);
      VersionManager *target_manager;
      derez.deserialize(target_manager);
      RegionTreeID tree_id;
      derez.deserialize(tree_id);
      IndexSpaceExpression *expr = 
        IndexSpaceExpression::unpack_expression(derez, runtime->forest, source);
      FieldMask mask;
      derez.deserialize(mask);
      IndexSpace handle;
      derez.deserialize(handle);
      AddressSpaceID origin;
      derez.deserialize(origin);
      RtUserEvent ready_event;
      derez.deserialize(ready_event);

      const RtEvent done = local_ctx->compute_equivalence_sets(target_manager, 
                                           tree_id, handle, expr, mask, origin);
      Runtime::trigger_event(ready_event, done);
    }

    //--------------------------------------------------------------------------
    /*static*/ void InnerContext::handle_prepipeline_stage(const void *args)
    //--------------------------------------------------------------------------
    {
      const PrepipelineArgs *pargs = (const PrepipelineArgs*)args;
      pargs->context->process_prepipeline_stage();
      if (pargs->context->remove_reference())
        delete pargs->context;
    }

    //--------------------------------------------------------------------------
    /*static*/ void InnerContext::handle_dependence_stage(const void *args)
    //--------------------------------------------------------------------------
    {
      const DependenceArgs *dargs = (const DependenceArgs*)args;
      dargs->context->process_dependence_stage();
    }

    //--------------------------------------------------------------------------
    /*static*/ void InnerContext::handle_post_end_task(const void *args)
    //--------------------------------------------------------------------------
    {
      const PostEndArgs *pargs = (const PostEndArgs*)args;
      pargs->proxy_this->process_post_end_tasks();
    }

    //--------------------------------------------------------------------------
    /*static*/ void InnerContext::handle_deferred_post_end_task(
                                                               const void *args)
    //--------------------------------------------------------------------------
    {
      const DeferredPostTaskArgs *pargs = ((const DeferredPostTaskArgs*)args);
      // If we have a start event, trigger that now
      if (pargs->started.exists())
        Runtime::trigger_event(pargs->started);
      if (pargs->instance.exists())
      {
        pargs->context->post_end_task(
                                    pargs->result, pargs->size, false/*owned*/);
        // Once we've copied the data then we can destroy the instance
        pargs->instance.destroy();
      }
      else
        pargs->context->post_end_task(
                                     pargs->result, pargs->size, true/*owned*/);
    }

    //--------------------------------------------------------------------------
    void InnerContext::inline_child_task(TaskOp *child)
    //--------------------------------------------------------------------------
    {
      DETAILED_PROFILER(runtime, INLINE_CHILD_TASK_CALL);
      // Remove this child from our context
      unregister_child_operation(child);
      // Check to see if the child is predicated
      // If it is wait for it to resolve
      if (child->is_predicated_op())
      {
        // See if the predicate speculates false, if so return false
        // and then we are done.
        if (!child->get_predicate_value(executing_processor))
          return;
      }
      // Save the state of our physical regions
      std::vector<bool> phy_regions_mapped(physical_regions.size());
      for (unsigned idx = 0; idx < physical_regions.size(); idx++)
        phy_regions_mapped[idx] = is_region_mapped(idx);
      // Inline the child task
      child->perform_inlining();
      // Now see if the mapping state of any of our
      // originally mapped regions has changed
      std::set<ApEvent> wait_events;
      for (unsigned idx = 0; idx < phy_regions_mapped.size(); idx++)
      {
        if (phy_regions_mapped[idx] && !is_region_mapped(idx))
        {
          // Need to remap
          MapOp *op = runtime->get_available_map_op();
          op->initialize(this, physical_regions[idx]);
          wait_events.insert(op->get_completion_event());
          runtime->add_to_dependence_queue(this, executing_processor, op);
        }
        else if (!phy_regions_mapped[idx] && is_region_mapped(idx))
        {
          // Need to unmap
          physical_regions[idx].impl->unmap_region();
        }
        // Otherwise everything is still the same
      }
      if (!wait_events.empty())
      {
        ApEvent wait_on = Runtime::merge_events(NULL, wait_events);
        wait_on.wait();
      }
    }

    //--------------------------------------------------------------------------
    VariantImpl* InnerContext::select_inline_variant(TaskOp *child) const
    //--------------------------------------------------------------------------
    {
      DETAILED_PROFILER(runtime, SELECT_INLINE_VARIANT_CALL);
      Mapper::SelectVariantInput input;
      Mapper::SelectVariantOutput output;
      input.processor = executing_processor;
      input.chosen_instances.resize(child->regions.size());
      // Compute the parent indexes since we're going to need them
      child->compute_parent_indexes();
      // Find the instances for this child
      for (unsigned idx = 0; idx < child->regions.size(); idx++)
      {
        // We can get access to physical_regions without the
        // lock because we know we are running in the application
        // thread in order to do this inlining
        unsigned local_index = child->find_parent_index(idx); 
#ifdef DEBUG_LEGION
        assert(local_index < physical_regions.size());
#endif
        InstanceSet instances;
        physical_regions[local_index].impl->get_references(instances);
        std::vector<MappingInstance> &mapping_instances = 
          input.chosen_instances[idx];
        mapping_instances.resize(instances.size());
        for (unsigned idx2 = 0; idx2 < instances.size(); idx2++)
        {
          mapping_instances[idx2] = 
            MappingInstance(instances[idx2].get_manager());
        }
      }
      output.chosen_variant = 0;
      // Always do this with the child mapper
      MapperManager *child_mapper = runtime->find_mapper(executing_processor,
                                                         child->map_id);
      child_mapper->invoke_select_task_variant(child, &input, &output);
      VariantImpl *variant_impl= runtime->find_variant_impl(child->task_id,
                                  output.chosen_variant, true/*can fail*/);
      if (variant_impl == NULL)
        REPORT_LEGION_ERROR(ERROR_INVALID_MAPPER_OUTPUT,
          "Invalid mapper output from invoction of "
                      "'select_task_variant' on mapper %s. Mapper selected "
                      "an invalidate variant ID %ld for inlining of task %s "
                      "(UID %lld).", child_mapper->get_mapper_name(),
                      output.chosen_variant, child->get_task_name(), 
                      child->get_unique_id())
      return variant_impl;
    }

    //--------------------------------------------------------------------------
    IndexSpace InnerContext::find_index_launch_space(const Domain &domain)
    //--------------------------------------------------------------------------
    {
      std::map<Domain,IndexSpace>::const_iterator finder = 
        index_launch_spaces.find(domain);
      if (finder != index_launch_spaces.end())
        return finder->second;
      IndexSpace result = runtime->find_or_create_index_launch_space(domain);
      index_launch_spaces[domain] = result;
      return result;
    }

    //--------------------------------------------------------------------------
    void InnerContext::execute_task_launch(TaskOp *task, bool index,
       LegionTrace *current_trace, bool silence_warnings, bool inlining_enabled)
    //--------------------------------------------------------------------------
    {
      bool inline_task = false;
      if (inlining_enabled)
        inline_task = task->select_task_options();
      // Now check to see if we're inling the task or just performing
      // a normal asynchronous task launch
      if (inline_task)
      {
        inline_child_task(task);
        // After we're done we can deactivate it since we
        // know that it will never be used again
        task->deactivate();
      }
      else
      {
        // Normal task launch, iterate over the context task's
        // regions and see if we need to unmap any of them
        std::vector<PhysicalRegion> unmapped_regions;
        if (!runtime->unsafe_launch)
          find_conflicting_regions(task, unmapped_regions);
        if (!unmapped_regions.empty())
        {
          if (runtime->runtime_warnings && !silence_warnings)
          {
            if (index)
            {
              REPORT_LEGION_WARNING(LEGION_WARNING_RUNTIME_UNMAPPING_REMAPPING,
                "WARNING: Runtime is unmapping and remapping "
                  "physical regions around execute_index_space call in "
                  "task %s (UID %lld).", get_task_name(), get_unique_id());
            }
            else
            {
              REPORT_LEGION_WARNING(LEGION_WARNING_RUNTIME_UNMAPPING_REMAPPING,
                "WARNING: Runtime is unmapping and remapping "
                  "physical regions around execute_task call in "
                  "task %s (UID %lld).", get_task_name(), get_unique_id());
            }
          }
          for (unsigned idx = 0; idx < unmapped_regions.size(); idx++)
            unmapped_regions[idx].impl->unmap_region();
        }
        // Issue the task call
        runtime->add_to_dependence_queue(this, executing_processor, task);
        // Remap any unmapped regions
        if (!unmapped_regions.empty())
          remap_unmapped_regions(current_trace, unmapped_regions);
      }
    }

    //--------------------------------------------------------------------------
    void InnerContext::clone_local_fields(
           std::map<FieldSpace,std::vector<LocalFieldInfo> > &child_local) const
    //--------------------------------------------------------------------------
    {
#ifdef DEBUG_LEGION
      assert(child_local.empty());
#endif
      AutoLock local_lock(local_field_lock,1,false/*exclusive*/);
      if (local_fields.empty())
        return;
      for (std::map<FieldSpace,std::vector<LocalFieldInfo> >::const_iterator
            fit = local_fields.begin(); fit != local_fields.end(); fit++)
      {
        std::vector<LocalFieldInfo> &child = child_local[fit->first];
        child.resize(fit->second.size());
        for (unsigned idx = 0; idx < local_fields.size(); idx++)
        {
          LocalFieldInfo &field = child[idx];
          field = fit->second[idx];
          field.ancestor = true; // mark that this is an ancestor field
        }
      }
    }

#ifdef DEBUG_LEGION
    //--------------------------------------------------------------------------
    Operation* InnerContext::get_earliest(void) const
    //--------------------------------------------------------------------------
    {
      Operation *result = NULL;
      unsigned index = 0;
      for (std::map<Operation*,GenerationID>::const_iterator it = 
            executing_children.begin(); it != executing_children.end(); it++)
      {
        if (result == NULL)
        {
          result = it->first;
          index = result->get_ctx_index();
        }
        else if (it->first->get_ctx_index() < index)
        {
          result = it->first;
          index = result->get_ctx_index();
        }
      }
      return result;
    }
#endif

    /////////////////////////////////////////////////////////////
    // Top Level Context 
    /////////////////////////////////////////////////////////////

    //--------------------------------------------------------------------------
    TopLevelContext::TopLevelContext(Runtime *rt, UniqueID ctx_id)
      : InnerContext(rt, NULL, -1, false/*full inner*/, dummy_requirements, 
                     dummy_indexes, dummy_mapped, ctx_id)
    //--------------------------------------------------------------------------
    {
    }

    //--------------------------------------------------------------------------
    TopLevelContext::TopLevelContext(const TopLevelContext &rhs)
      : InnerContext(NULL, NULL, -1, false,
                     dummy_requirements, dummy_indexes, dummy_mapped, 0)
    //--------------------------------------------------------------------------
    {
      // should never be called
      assert(false);
    }

    //--------------------------------------------------------------------------
    TopLevelContext::~TopLevelContext(void)
    //--------------------------------------------------------------------------
    { 
    }

    //--------------------------------------------------------------------------
    TopLevelContext& TopLevelContext::operator=(const TopLevelContext &rhs)
    //--------------------------------------------------------------------------
    {
      // should never be called
      assert(false);
      return *this;
    }

    //--------------------------------------------------------------------------
    void TopLevelContext::pack_remote_context(Serializer &rez, 
                                              AddressSpaceID target)
    //--------------------------------------------------------------------------
    {
      rez.serialize(depth);
    }

    //--------------------------------------------------------------------------
    TaskContext* TopLevelContext::find_parent_context(void)
    //--------------------------------------------------------------------------
    {
      return NULL;
    }

    //--------------------------------------------------------------------------
    void TopLevelContext::add_to_post_task_queue(TaskContext *ctx, 
        RtEvent wait_on, const void *result, size_t size, PhysicalInstance inst)
    //--------------------------------------------------------------------------
    {
      // Since we're the top-level task we should just handle this here
#ifdef DEBUG_LEGION
      assert(!inst.exists()); // This makes it safe to wait now
#endif
      if (wait_on.exists() && !wait_on.has_triggered())
        wait_on.wait();
      ctx->post_end_task(result, size, true/*owned*/);
    }

    //--------------------------------------------------------------------------
    RtEvent TopLevelContext::compute_equivalence_sets(VersionManager *manager,
                              RegionTreeID tree_id, IndexSpace handle, 
                              IndexSpaceExpression *expr, const FieldMask &mask,
                              AddressSpaceID source)
    //--------------------------------------------------------------------------
    {
      // We're the top-level task, so we handle the request on the node
      // that made the region
      const AddressSpaceID owner_space = 
        RegionTreeNode::get_owner_space(tree_id, runtime);
      if (owner_space == runtime->address_space)
        return InnerContext::compute_equivalence_sets(manager, tree_id, handle,
                                                      expr, mask, source);
#ifdef DEBUG_LEGION
      assert(source == runtime->address_space); // should always be local
#endif
      // Send off a request to the owner node to handle it
      RtUserEvent ready_event = Runtime::create_rt_user_event();
      Serializer rez;
      {
        RezCheck z(rez);
        rez.serialize(context_uid);
        rez.serialize(manager);
        rez.serialize(tree_id);
        expr->pack_expression(rez, owner_space);
        rez.serialize(mask);
        rez.serialize(handle);
        rez.serialize(source);
        rez.serialize(ready_event);
      }
      // Send it to the owner space 
      runtime->send_compute_equivalence_sets_request(owner_space, rez);
      return ready_event;
    }

    //--------------------------------------------------------------------------
    InnerContext* TopLevelContext::find_outermost_local_context(
                                                         InnerContext *previous)
    //--------------------------------------------------------------------------
    {
#ifdef DEBUG_LEGION
      assert(previous != NULL);
#endif
      return previous;
    }

    //--------------------------------------------------------------------------
    InnerContext* TopLevelContext::find_top_context(void)
    //--------------------------------------------------------------------------
    {
      return this;
    }

    /////////////////////////////////////////////////////////////
    // Remote Task 
    /////////////////////////////////////////////////////////////

    //--------------------------------------------------------------------------
    RemoteTask::RemoteTask(RemoteContext *own)
      : owner(own), context_index(0)
    //--------------------------------------------------------------------------
    {
    }

    //--------------------------------------------------------------------------
    RemoteTask::RemoteTask(const RemoteTask &rhs)
      : owner(NULL)
    //--------------------------------------------------------------------------
    {
      // should never be called
      assert(false);
    }

    //--------------------------------------------------------------------------
    RemoteTask::~RemoteTask(void)
    //--------------------------------------------------------------------------
    {
    }

    //--------------------------------------------------------------------------
    RemoteTask& RemoteTask::operator=(const RemoteTask &rhs)
    //--------------------------------------------------------------------------
    {
      // should never be called
      assert(false);
      return *this;
    }

    //--------------------------------------------------------------------------
    int RemoteTask::get_depth(void) const
    //--------------------------------------------------------------------------
    {
      return owner->get_depth();
    }

    //--------------------------------------------------------------------------
    UniqueID RemoteTask::get_unique_id(void) const
    //--------------------------------------------------------------------------
    {
      return owner->get_context_uid();
    }

    //--------------------------------------------------------------------------
    unsigned RemoteTask::get_context_index(void) const
    //--------------------------------------------------------------------------
    {
      return context_index;
    }

    //--------------------------------------------------------------------------
    void RemoteTask::set_context_index(unsigned index)
    //--------------------------------------------------------------------------
    {
      context_index = index;
    }
    
    //--------------------------------------------------------------------------
    const char* RemoteTask::get_task_name(void) const
    //--------------------------------------------------------------------------
    {
      TaskImpl *task_impl = owner->runtime->find_task_impl(task_id);
      return task_impl->get_name();
    }

    //--------------------------------------------------------------------------
    bool RemoteTask::has_trace(void) const
    //--------------------------------------------------------------------------
    {
      return false;
    }

    /////////////////////////////////////////////////////////////
    // Remote Context 
    /////////////////////////////////////////////////////////////

    //--------------------------------------------------------------------------
    RemoteContext::RemoteContext(Runtime *rt, UniqueID context_uid)
      : InnerContext(rt, NULL, -1, false/*full inner*/, remote_task.regions, 
          local_parent_req_indexes, local_virtual_mapped, 
          context_uid, true/*remote*/),
        parent_ctx(NULL), top_level_context(false), 
        remote_task(RemoteTask(this))
    //--------------------------------------------------------------------------
    {
    }

    //--------------------------------------------------------------------------
    RemoteContext::RemoteContext(const RemoteContext &rhs)
      : InnerContext(NULL, NULL, 0, false, rhs.regions,local_parent_req_indexes,
          local_virtual_mapped, 0, true), remote_task(RemoteTask(this))
    //--------------------------------------------------------------------------
    {
      // should never be called
      assert(false);
    }

    //--------------------------------------------------------------------------
    RemoteContext::~RemoteContext(void)
    //--------------------------------------------------------------------------
    {
      if (!local_fields.empty())
      {
        // If we have any local fields then tell field space that
        // we can remove them and then clear them so that the base
        // InnerContext destructor doesn't try to deallocate them
        for (std::map<FieldSpace,std::vector<LocalFieldInfo> >::const_iterator
              it = local_fields.begin(); it != local_fields.end(); it++)
        {
          const std::vector<LocalFieldInfo> &infos = it->second;
          std::vector<FieldID> to_remove;
          for (unsigned idx = 0; idx < infos.size(); idx++)
          {
            if (infos[idx].ancestor)
              continue;
            to_remove.push_back(infos[idx].fid);
          }
          if (!to_remove.empty())
            runtime->forest->remove_local_fields(it->first, to_remove);
        }
        local_fields.clear();
      } 
    }

    //--------------------------------------------------------------------------
    RemoteContext& RemoteContext::operator=(const RemoteContext &rhs)
    //--------------------------------------------------------------------------
    {
      // should never be called
      assert(false);
      return *this;
    }

    //--------------------------------------------------------------------------
    Task* RemoteContext::get_task(void)
    //--------------------------------------------------------------------------
    {
      return &remote_task;
    }

    //--------------------------------------------------------------------------
    InnerContext* RemoteContext::find_outermost_local_context(
                                                         InnerContext *previous)
    //--------------------------------------------------------------------------
    {
#ifdef DEBUG_LEGION
      assert(previous != NULL);
#endif
      return previous;
    }
    
    //--------------------------------------------------------------------------
    InnerContext* RemoteContext::find_top_context(void)
    //--------------------------------------------------------------------------
    {
      if (top_level_context)
        return this;
      return find_parent_context()->find_top_context();
    }
    
    //--------------------------------------------------------------------------
    TaskContext* RemoteContext::find_parent_context(void)
    //--------------------------------------------------------------------------
    {
      if (top_level_context)
        return NULL;
      // See if we already have it
      if (parent_ctx != NULL)
        return parent_ctx;
#ifdef DEBUG_LEGION
      assert(parent_context_uid != 0);
#endif
      // THIS IS ONLY SAFE BECAUSE THIS FUNCTION IS NEVER CALLED BY
      // A MESSAGE IN THE CONTEXT_VIRTUAL_CHANNEL
      parent_ctx = runtime->find_context(parent_context_uid);
#ifdef DEBUG_LEGION
      assert(parent_ctx != NULL);
#endif
      remote_task.parent_task = parent_ctx->get_task();
      return parent_ctx;
    }

    //--------------------------------------------------------------------------
    RtEvent RemoteContext::compute_equivalence_sets(VersionManager *manager,
                              RegionTreeID tree_id, IndexSpace handle,
                              IndexSpaceExpression *expr, const FieldMask &mask,
                              AddressSpaceID source)
    //--------------------------------------------------------------------------
    {
      const AddressSpaceID owner_space = 
        RegionTreeNode::get_owner_space(tree_id, runtime);
      // If we are the top-level context then we handle the request
      // on the node that made the region
      if (top_level_context && (owner_space == runtime->address_space))
        return InnerContext::compute_equivalence_sets(manager, tree_id, handle,
                                                      expr, mask, source);
      // Otherwise we fall through and issue the request to the 
      // the node that actually made the region
#ifdef DEBUG_LEGION
      assert(source == runtime->address_space); // should always be local
#endif
      // Send it to the owner space if we are the top-level context
      // otherwise we send it to the owner of the context
      const AddressSpaceID target = top_level_context ? owner_space :  
                        runtime->get_runtime_owner(context_uid);
      RtUserEvent ready_event = Runtime::create_rt_user_event();
      // Send off a request to the owner node to handle it
      Serializer rez;
      {
        RezCheck z(rez);
        rez.serialize(context_uid);
        rez.serialize(manager);
        rez.serialize(tree_id);
        expr->pack_expression(rez, target);
        rez.serialize(mask);
        rez.serialize(handle);
        rez.serialize(source);
        rez.serialize(ready_event);
      }
      // Send it to the owner space 
      runtime->send_compute_equivalence_sets_request(target, rez);
      return ready_event;
    }

    //--------------------------------------------------------------------------
    InnerContext* RemoteContext::find_parent_physical_context(unsigned index,
                                                          LogicalRegion *handle)
    //--------------------------------------------------------------------------
    {
#ifdef DEBUG_LEGION
      assert(regions.size() == virtual_mapped.size());
      assert(regions.size() == parent_req_indexes.size());
#endif     
      const unsigned owner_size = virtual_mapped.size();
      if (index < owner_size)
      {
        // See if it is virtual mapped
        if (virtual_mapped[index])
          return find_parent_context()->find_parent_physical_context(
                                            parent_req_indexes[index], handle);
        else // We mapped a physical instance so we're it
        {
          if (handle != NULL)
            *handle = regions[index].region;
          return this;
        }
      }
      else // We created it
      {
        // But we're the remote note, so we don't have updated created
        // requirements or returnable privileges so we need to see if
        // we already know the answer and if not, ask the owner context
        RtEvent wait_on;
        RtUserEvent request;
        {
          AutoLock rem_lock(remote_lock);
          std::map<unsigned,InnerContext*>::const_iterator finder = 
            physical_contexts.find(index);
          if (finder != physical_contexts.end())
          {
            if (handle != NULL)
            {
              std::map<unsigned,LogicalRegion>::const_iterator handle_finder =
                physical_handles.find(index);
#ifdef DEBUG_LEGION
              assert(handle_finder != physical_handles.end());
#endif
              *handle = handle_finder->second;
            }
            return finder->second;
          }
          std::map<unsigned,RtEvent>::const_iterator pending_finder = 
            pending_physical_contexts.find(index);
          if (pending_finder == pending_physical_contexts.end())
          {
            // Make a new request
            request = Runtime::create_rt_user_event();
            pending_physical_contexts[index] = request;
            wait_on = request;
          }
          else // Already sent it so just get the wait event
            wait_on = pending_finder->second;
        }
        if (request.exists())
        {
          // Send the request
          Serializer rez;
          {
            RezCheck z(rez);
            rez.serialize(context_uid);
            rez.serialize(index);
            rez.serialize(this);
            rez.serialize(request);
          }
          const AddressSpaceID target = runtime->get_runtime_owner(context_uid);
          runtime->send_remote_context_physical_request(target, rez);
        }
        // Wait for the result to come back to us
        wait_on.wait();
        // When we wake up it should be there
        AutoLock rem_lock(remote_lock, 1, false/*exclusive*/);
        // Get the handle if we need it
        if (handle != NULL)
        {
          std::map<unsigned,LogicalRegion>::const_iterator handle_finder =
            physical_handles.find(index);
#ifdef DEBUG_LEGION
          assert(handle_finder != physical_handles.end());
#endif
          *handle = handle_finder->second;
        }
#ifdef DEBUG_LEGION
        assert(physical_contexts.find(index) != physical_contexts.end());
#endif
        return physical_contexts[index]; 
      }
    }

    //--------------------------------------------------------------------------
    void RemoteContext::record_using_physical_context(LogicalRegion handle)
    //--------------------------------------------------------------------------
    {
#ifdef DEBUG_LEGION
      assert(handle.exists());
#endif
      AutoLock rem_lock(remote_lock);
      local_physical_contexts.insert(handle);
    }

    //--------------------------------------------------------------------------
    void RemoteContext::invalidate_region_tree_contexts(void)
    //--------------------------------------------------------------------------
    {
      if (!top_level_context)
      {
#ifdef DEBUG_LEGION
        assert(regions.size() == virtual_mapped.size());
#endif
        // Deactivate any region trees that we didn't virtually map
        for (unsigned idx = 0; idx < regions.size(); idx++)
          if (!virtual_mapped[idx])
            runtime->forest->invalidate_versions(tree_context, 
                                                 regions[idx].region);
        // Also invalidate any of our local physical context regions
        for (std::set<LogicalRegion>::const_iterator it = 
              local_physical_contexts.begin(); it != 
              local_physical_contexts.end(); it++)
          runtime->forest->invalidate_versions(tree_context, *it);
      }
      else
        runtime->forest->invalidate_all_versions(tree_context);
      // Now we can free our region tree context
      runtime->free_region_tree_context(tree_context);
    }

    //--------------------------------------------------------------------------
    void RemoteContext::invalidate_remote_tree_contexts(Deserializer &derez)
    //--------------------------------------------------------------------------
    {
      size_t num_invalidates;
      derez.deserialize(num_invalidates);
      for (unsigned idx = 0; idx < num_invalidates; idx++)
      {
        unsigned index;
        derez.deserialize(index);
        LogicalRegion handle;
        derez.deserialize(handle);
        // Check to see if we actually looked this up
        std::map<unsigned,InnerContext*>::const_iterator finder = 
          physical_contexts.find(index);
        if (finder != physical_contexts.end())
          runtime->forest->invalidate_versions(finder->second->get_context(),
                                               handle);
      }
      // Then do our normal tree invalidation
      invalidate_region_tree_contexts();
    }

    //--------------------------------------------------------------------------
    void RemoteContext::unpack_remote_context(Deserializer &derez,
                                              std::set<RtEvent> &preconditions)
    //--------------------------------------------------------------------------
    {
      DETAILED_PROFILER(runtime, REMOTE_UNPACK_CONTEXT_CALL);
      derez.deserialize(depth);
      top_level_context = (depth < 0);
      // If we're the top-level context then we're already done
      if (top_level_context)
        return;
      WrapperReferenceMutator mutator(preconditions);
      remote_task.unpack_external_task(derez, runtime, &mutator);
      local_parent_req_indexes.resize(remote_task.regions.size()); 
      for (unsigned idx = 0; idx < local_parent_req_indexes.size(); idx++)
        derez.deserialize(local_parent_req_indexes[idx]);
      size_t num_virtual;
      derez.deserialize(num_virtual);
      local_virtual_mapped.resize(regions.size(), false);
      for (unsigned idx = 0; idx < num_virtual; idx++)
      {
        unsigned index;
        derez.deserialize(index);
        local_virtual_mapped[index] = true;
      }
      derez.deserialize(remote_completion_event);
      derez.deserialize(parent_context_uid);
      // Unpack any local fields that we have
      unpack_local_field_update(derez);
      
      // See if we can find our parent task, if not don't worry about it
      // DO NOT CHANGE THIS UNLESS YOU THINK REALLY HARD ABOUT VIRTUAL 
      // CHANNELS AND HOW CONTEXT META-DATA IS MOVED!
      parent_ctx = runtime->find_context(parent_context_uid, true/*can fail*/);
      if (parent_ctx != NULL)
        remote_task.parent_task = parent_ctx->get_task();
    }

    //--------------------------------------------------------------------------
    void RemoteContext::unpack_local_field_update(Deserializer &derez)
    //--------------------------------------------------------------------------
    {
      size_t num_field_spaces;
      derez.deserialize(num_field_spaces);
      if (num_field_spaces == 0)
        return;
      for (unsigned fidx = 0; fidx < num_field_spaces; fidx++)
      {
        FieldSpace handle;
        derez.deserialize(handle);
        size_t num_local;
        derez.deserialize(num_local); 
        std::vector<FieldID> fields(num_local);
        std::vector<size_t> field_sizes(num_local);
        std::vector<CustomSerdezID> serdez_ids(num_local);
        std::vector<unsigned> indexes(num_local);
        {
          // Take the lock for updating this data structure
          AutoLock local_lock(local_field_lock);
          std::vector<LocalFieldInfo> &infos = local_fields[handle];
          infos.resize(num_local);
          for (unsigned idx = 0; idx < num_local; idx++)
          {
            LocalFieldInfo &info = infos[idx];
            derez.deserialize(info);
            // Update data structures for notifying the field space
            fields[idx] = info.fid;
            field_sizes[idx] = info.size;
            serdez_ids[idx] = info.serdez;
            indexes[idx] = info.index;
          }
        }
        runtime->forest->update_local_fields(handle, fields, field_sizes,
                                             serdez_ids, indexes);
      }
    }

    //--------------------------------------------------------------------------
    /*static*/ void RemoteContext::handle_local_field_update(
                                                            Deserializer &derez)
    //--------------------------------------------------------------------------
    {
      DerezCheck z(derez);
      RemoteContext *context;
      derez.deserialize(context);
      context->unpack_local_field_update(derez);
      RtUserEvent done_event;
      derez.deserialize(done_event);
      Runtime::trigger_event(done_event);
    }

    //--------------------------------------------------------------------------
    /*static*/ void RemoteContext::handle_physical_request(Deserializer &derez,
                                        Runtime *runtime, AddressSpaceID source)
    //--------------------------------------------------------------------------
    {
      DerezCheck z(derez);
      UniqueID context_uid;
      derez.deserialize(context_uid);
      unsigned index;
      derez.deserialize(index);
      RemoteContext *target;
      derez.deserialize(target);
      RtUserEvent to_trigger;
      derez.deserialize(to_trigger);

      // Always defer this in case it blocks, we can't block the virtual channel
      RemotePhysicalRequestArgs args(context_uid, target, index, 
                                     source, to_trigger, runtime);
      runtime->issue_runtime_meta_task(args, LG_LATENCY_DEFERRED_PRIORITY);
    }

    //--------------------------------------------------------------------------
    /*static*/ void RemoteContext::defer_physical_request(const void *args)
    //--------------------------------------------------------------------------
    {
      const RemotePhysicalRequestArgs *rargs = 
        (const RemotePhysicalRequestArgs*)args;
      InnerContext *local = rargs->runtime->find_context(rargs->context_uid);
      LogicalRegion handle = LogicalRegion::NO_REGION;
      InnerContext *result = 
        local->find_parent_physical_context(rargs->index, &handle);
      // Also need the logical region to send back so we can tell the 
      // possibly remote context the name of the top-level region
      // so it can invalidate it when it's done using it
      Serializer rez;
      {
        RezCheck z(rez);
        rez.serialize(rargs->target);
        rez.serialize(rargs->index);
        rez.serialize(result->context_uid);
        rez.serialize(handle);
        rez.serialize(rargs->to_trigger);
      }
      rargs->runtime->send_remote_context_physical_response(rargs->source, rez);
    }

    //--------------------------------------------------------------------------
    void RemoteContext::set_physical_context_result(unsigned index,
                                                    InnerContext *result,
                                                    LogicalRegion handle)
    //--------------------------------------------------------------------------
    {
      AutoLock rem_lock(remote_lock);
#ifdef DEBUG_LEGION
      assert(physical_contexts.find(index) == physical_contexts.end());
      assert(physical_handles.find(index) == physical_handles.end());
#endif
      physical_contexts[index] = result;
      physical_handles[index] = handle;
      std::map<unsigned,RtEvent>::iterator finder = 
        pending_physical_contexts.find(index);
#ifdef DEBUG_LEGION
      assert(finder != pending_physical_contexts.end());
#endif
      pending_physical_contexts.erase(finder);
    }

    //--------------------------------------------------------------------------
    /*static*/ void RemoteContext::handle_physical_response(Deserializer &derez,
                                                            Runtime *runtime)
    //--------------------------------------------------------------------------
    {
      DerezCheck z(derez);
      RemoteContext *target;
      derez.deserialize(target);
      unsigned index;
      derez.deserialize(index);
      UniqueID result_uid;
      derez.deserialize(result_uid);
      LogicalRegion handle;
      derez.deserialize(handle);
      RtUserEvent to_trigger;
      derez.deserialize(to_trigger);
      InnerContext *result = runtime->find_context(result_uid, true/*weak*/);
      if (result == NULL)
      {
        // Launch a continuation in case we need to page in the context
        // We obviously can't block the virtual channel
        RemotePhysicalResponseArgs args(target,index,result_uid,handle,runtime);
        RtEvent done = 
          runtime->issue_runtime_meta_task(args, LG_LATENCY_DEFERRED_PRIORITY);
        Runtime::trigger_event(to_trigger, done);
      }
      else
      {
        target->set_physical_context_result(index, result, handle);
        // Also have to tell the actual context someone is using it
        // in case it is also remote
        if (handle.exists())
          result->record_using_physical_context(handle);
        Runtime::trigger_event(to_trigger);
      }
    }

    //--------------------------------------------------------------------------
    /*static*/ void RemoteContext::defer_physical_response(const void *args)
    //--------------------------------------------------------------------------
    {
      const RemotePhysicalResponseArgs *rargs = 
        (const RemotePhysicalResponseArgs*)args;
      InnerContext *result = rargs->runtime->find_context(rargs->result_uid);
      rargs->target->set_physical_context_result(rargs->index, result,
          rargs->handle);
      // Also have to tell the actual context someone is using it
      // in case it is also remote
      if (rargs->handle.exists())
        result->record_using_physical_context(rargs->handle);
    }

    /////////////////////////////////////////////////////////////
    // Leaf Context 
    /////////////////////////////////////////////////////////////

    //--------------------------------------------------------------------------
    LeafContext::LeafContext(Runtime *rt, TaskOp *owner)
      : TaskContext(rt, owner, owner->get_depth(), owner->regions)
    //--------------------------------------------------------------------------
    {
    }

    //--------------------------------------------------------------------------
    LeafContext::LeafContext(const LeafContext &rhs)
      : TaskContext(NULL, NULL, 0, rhs.regions)
    //--------------------------------------------------------------------------
    {
      // should never be called
      assert(false);
    }

    //--------------------------------------------------------------------------
    LeafContext::~LeafContext(void)
    //--------------------------------------------------------------------------
    {
    }

    //--------------------------------------------------------------------------
    LeafContext& LeafContext::operator=(const LeafContext &rhs)
    //--------------------------------------------------------------------------
    {
      // should never be called
      assert(false);
      return *this;
    }

    //--------------------------------------------------------------------------
    RegionTreeContext LeafContext::get_context(void) const
    //--------------------------------------------------------------------------
    {
      assert(false);
      return RegionTreeContext();
    }

    //--------------------------------------------------------------------------
    ContextID LeafContext::get_context_id(void) const
    //--------------------------------------------------------------------------
    {
      assert(false);
      return 0;
    }

    //--------------------------------------------------------------------------
    void LeafContext::pack_remote_context(Serializer &rez,AddressSpaceID target)
    //--------------------------------------------------------------------------
    {
      assert(false);
    }

    //--------------------------------------------------------------------------
    bool LeafContext::attempt_children_complete(void)
    //--------------------------------------------------------------------------
    {
      AutoLock leaf(leaf_lock);
      if (!children_complete_invoked)
      {
        children_complete_invoked = true;
        return true;
      }
      return false;
    }

    //--------------------------------------------------------------------------
    bool LeafContext::attempt_children_commit(void)
    //--------------------------------------------------------------------------
    {
      AutoLock leaf(leaf_lock);
      if (!children_commit_invoked)
      {
        children_commit_invoked = true;
        return true;
      }
      return false;
    }

    //--------------------------------------------------------------------------
    void LeafContext::inline_child_task(TaskOp *child)
    //--------------------------------------------------------------------------
    {
      assert(false);
    }

    //--------------------------------------------------------------------------
    VariantImpl* LeafContext::select_inline_variant(TaskOp *child) const
    //--------------------------------------------------------------------------
    {
      assert(false);
      return NULL;
    }

    //--------------------------------------------------------------------------
    bool LeafContext::is_leaf_context(void) const
    //--------------------------------------------------------------------------
    {
      return true;
    }

    //--------------------------------------------------------------------------
    void LeafContext::destroy_index_space(IndexSpace handle)
    //--------------------------------------------------------------------------
    {
      REPORT_LEGION_ERROR(ERROR_ILLEGAL_INDEX_SPACE_DELETION,
        "Illegal index space deletion performed in leaf task %s "
                     "(ID %lld)", get_task_name(), get_unique_id())
    }

    //--------------------------------------------------------------------------
    void LeafContext::destroy_index_partition(IndexPartition handle)
    //--------------------------------------------------------------------------
    {
      REPORT_LEGION_ERROR(ERROR_ILLEGAL_INDEX_PARTITION_DELETION,
        "Illegal index partition deletion performed in leaf "
                     "task %s (ID %lld)", get_task_name(), get_unique_id())
    }

    //--------------------------------------------------------------------------
    IndexPartition LeafContext::create_equal_partition(RegionTreeForest *forest,
                                             IndexSpace parent,
                                             IndexSpace color_space,
                                             size_t granularity, Color color)
    //--------------------------------------------------------------------------
    {
      REPORT_LEGION_ERROR(ERROR_ILLEGAL_EQUAL_PARTITION_CREATION,
        "Illegal equal partition creation performed in leaf "
                     "task %s (ID %lld)", get_task_name(), get_unique_id())
      return IndexPartition::NO_PART;
    }

    //--------------------------------------------------------------------------
    IndexPartition LeafContext::create_partition_by_union(
                                          RegionTreeForest *forest,
                                          IndexSpace parent,
                                          IndexPartition handle1,
                                          IndexPartition handle2,
                                          IndexSpace color_space,
                                          PartitionKind kind, Color color)
    //--------------------------------------------------------------------------
    {
      REPORT_LEGION_ERROR(ERROR_ILLEGAL_UNION_PARTITION_CREATION,
        "Illegal union partition creation performed in leaf "
                     "task %s (ID %lld)", get_task_name(), get_unique_id())
      return IndexPartition::NO_PART;
    }

    //--------------------------------------------------------------------------
    IndexPartition LeafContext::create_partition_by_intersection(
                                                RegionTreeForest *forest,
                                                IndexSpace parent,
                                                IndexPartition handle1,
                                                IndexPartition handle2,
                                                IndexSpace color_space,
                                                PartitionKind kind, Color color)
    //--------------------------------------------------------------------------
    {
      REPORT_LEGION_ERROR(ERROR_ILLEGAL_INTERSECTION_PARTITION_CREATION,
        "Illegal intersection partition creation performed in "
                     "leaf task %s (ID %lld)", get_task_name(),get_unique_id())
      return IndexPartition::NO_PART;
    }

    //--------------------------------------------------------------------------
    IndexPartition LeafContext::create_partition_by_intersection(
                                                RegionTreeForest *forest,
                                                IndexSpace parent,
                                                IndexPartition partition,
                                                PartitionKind kind, Color color,
                                                bool dominates)
    //--------------------------------------------------------------------------
    {
      REPORT_LEGION_ERROR(ERROR_ILLEGAL_INTERSECTION_PARTITION_CREATION,
        "Illegal intersection partition creation performed in "
                     "leaf task %s (ID %lld)", get_task_name(),get_unique_id())
      return IndexPartition::NO_PART;
    }

    //--------------------------------------------------------------------------
    IndexPartition LeafContext::create_partition_by_difference(
                                                      RegionTreeForest *forest,
                                                      IndexSpace parent,
                                                      IndexPartition handle1,
                                                      IndexPartition handle2,
                                                      IndexSpace color_space,
                                                      PartitionKind kind,
                                                      Color color)
    //--------------------------------------------------------------------------
    {
      REPORT_LEGION_ERROR(ERROR_ILLEGAL_DIFFERENCE_PARTITION_CREATION,
        "Illegal difference partition creation performed in leaf "
                     "task %s (ID %lld)", get_task_name(), get_unique_id())
      return IndexPartition::NO_PART;
    }

    //--------------------------------------------------------------------------
    Color LeafContext::create_cross_product_partitions(RegionTreeForest *forest,
                                                       IndexPartition handle1,
                                                       IndexPartition handle2,
                                   std::map<IndexSpace,IndexPartition> &handles,
                                                       PartitionKind kind,
                                                       Color color)
    //--------------------------------------------------------------------------
    {
      REPORT_LEGION_ERROR(ERROR_ILLEGAL_CREATE_CROSS_PRODUCT_PARTITION,
        "Illegal create cross product partitions performed in "
                     "leaf task %s (ID %lld)", get_task_name(),get_unique_id())
      return 0;
    }

    //--------------------------------------------------------------------------
    void LeafContext::create_association(LogicalRegion domain,
                                         LogicalRegion domain_parent,
                                         FieldID domain_fid, IndexSpace range,
                                         MapperID id, MappingTagID tag)
    //--------------------------------------------------------------------------
    {
      REPORT_LEGION_ERROR(ERROR_ILLEGAL_CREATE_ASSOCIATION,
        "Illegal create association performed in leaf task "
                     "%s (ID %lld)", get_task_name(),get_unique_id())
    }

    //--------------------------------------------------------------------------
    IndexPartition LeafContext::create_restricted_partition(
                                                RegionTreeForest *forest,
                                                IndexSpace parent,
                                                IndexSpace color_space,
                                                const void *transform,
                                                size_t transform_size,
                                                const void *extent,
                                                size_t extent_size,
                                                PartitionKind part_kind,
                                                Color color)
    //--------------------------------------------------------------------------
    {
      REPORT_LEGION_ERROR(ERROR_ILLEGAL_CREATE_RESTRICTED_PARTITION,
        "Illegal create restricted partition performed in "
                     "leaf task %s (ID %lld)", get_task_name(),get_unique_id())
      return IndexPartition::NO_PART;
    }

    //--------------------------------------------------------------------------
    IndexPartition LeafContext::create_partition_by_field(
                                                RegionTreeForest *forest,
                                                LogicalRegion handle,
                                                LogicalRegion parent_priv,
                                                FieldID fid,
                                                IndexSpace color_space,
                                                Color color,
                                                MapperID id, MappingTagID tag)
    //--------------------------------------------------------------------------
    {
      REPORT_LEGION_ERROR(ERROR_ILLEGAL_PARTITION_FIELD,
        "Illegal partition by field performed in leaf "
                     "task %s (ID %lld)", get_task_name(), get_unique_id())
      return IndexPartition::NO_PART;
    }

    //--------------------------------------------------------------------------
    IndexPartition LeafContext::create_partition_by_image(
                                              RegionTreeForest *forest,
                                              IndexSpace handle,
                                              LogicalPartition projection,
                                              LogicalRegion parent,
                                              FieldID fid,
                                              IndexSpace color_space,
                                              PartitionKind part_kind,
                                              Color color,
                                              MapperID id, MappingTagID tag)
    //--------------------------------------------------------------------------
    {
      REPORT_LEGION_ERROR(ERROR_ILLEGAL_PARTITION_IMAGE,
        "Illegal partition by image performed in leaf "
                     "task %s (ID %lld)", get_task_name(), get_unique_id())
      return IndexPartition::NO_PART;
    }

    //--------------------------------------------------------------------------
    IndexPartition LeafContext::create_partition_by_image_range(
                                              RegionTreeForest *forest,
                                              IndexSpace handle,
                                              LogicalPartition projection,
                                              LogicalRegion parent,
                                              FieldID fid,
                                              IndexSpace color_space,
                                              PartitionKind part_kind,
                                              Color color,
                                              MapperID id, MappingTagID tag)
    //--------------------------------------------------------------------------
    {
      REPORT_LEGION_ERROR(ERROR_ILLEGAL_PARTITION_IMAGE_RANGE,
        "Illegal partition by image range performed in leaf "
                     "task %s (ID %lld)", get_task_name(), get_unique_id())
      return IndexPartition::NO_PART;
    }

    //--------------------------------------------------------------------------
    IndexPartition LeafContext::create_partition_by_preimage(
                                                RegionTreeForest *forest,
                                                IndexPartition projection,
                                                LogicalRegion handle,
                                                LogicalRegion parent,
                                                FieldID fid,
                                                IndexSpace color_space,
                                                PartitionKind part_kind,
                                                Color color,
                                                MapperID id, MappingTagID tag)
    //--------------------------------------------------------------------------
    {
      REPORT_LEGION_ERROR(ERROR_ILLEGAL_PARTITION_PREIMAGE,
        "Illegal partition by preimage performed in leaf "
                     "task %s (ID %lld)", get_task_name(), get_unique_id())
      return IndexPartition::NO_PART;
    }

    //--------------------------------------------------------------------------
    IndexPartition LeafContext::create_partition_by_preimage_range(
                                                RegionTreeForest *forest,
                                                IndexPartition projection,
                                                LogicalRegion handle,
                                                LogicalRegion parent,
                                                FieldID fid,
                                                IndexSpace color_space,
                                                PartitionKind part_kind,
                                                Color color,
                                                MapperID id, MappingTagID tag)
    //--------------------------------------------------------------------------
    {
      REPORT_LEGION_ERROR(ERROR_ILLEGAL_PARTITION_PREIMAGE_RANGE,
        "Illegal partition by preimage range performed in leaf "
                     "task %s (ID %lld)", get_task_name(), get_unique_id())
      return IndexPartition::NO_PART;
    }

    //--------------------------------------------------------------------------
    IndexPartition LeafContext::create_pending_partition(
                                              RegionTreeForest *forest,
                                              IndexSpace parent,
                                              IndexSpace color_space,
                                              PartitionKind part_kind,
                                              Color color)
    //--------------------------------------------------------------------------
    {
      REPORT_LEGION_ERROR(ERROR_ILLEGAL_CREATE_PENDING_PARTITION,
        "Illegal create pending partition performed in leaf "
                     "task %s (ID %lld)", get_task_name(), get_unique_id())
      return IndexPartition::NO_PART;
    }

    //--------------------------------------------------------------------------
    IndexSpace LeafContext::create_index_space_union(RegionTreeForest *forest,
                                                     IndexPartition parent,
                                                     const void *realm_color,
                                                     TypeTag type_tag,
                                        const std::vector<IndexSpace> &handles) 
    //--------------------------------------------------------------------------
    {
      REPORT_LEGION_ERROR(ERROR_ILLEGAL_CREATE_INDEX_SPACE_UNION,
        "Illegal create index space union performed in leaf "
                     "task %s (ID %lld)", get_task_name(), get_unique_id())
      return IndexSpace::NO_SPACE;
    }

    //--------------------------------------------------------------------------
    IndexSpace LeafContext::create_index_space_union(RegionTreeForest *forest,
                                                     IndexPartition parent,
                                                     const void *realm_color,
                                                     TypeTag type_tag,
                                                     IndexPartition handle)
    //--------------------------------------------------------------------------
    {
      REPORT_LEGION_ERROR(ERROR_ILLEGAL_CREATE_INDEX_SPACE_UNION,
        "Illegal create index space union performed in leaf "
                     "task %s (ID %lld)", get_task_name(), get_unique_id())
      return IndexSpace::NO_SPACE;
    }

    //--------------------------------------------------------------------------
    IndexSpace LeafContext::create_index_space_intersection(
                                                     RegionTreeForest *forest,
                                                     IndexPartition parent,
                                                     const void *realm_color,
                                                     TypeTag type_tag,
                                        const std::vector<IndexSpace> &handles) 
    //--------------------------------------------------------------------------
    {
      REPORT_LEGION_ERROR(ERROR_ILLEGAL_CREATE_INDEX_SPACE_INTERSECTION,
        "Illegal create index space intersection performed in "
                     "leaf task %s (ID %lld)", get_task_name(),get_unique_id())
      return IndexSpace::NO_SPACE;
    }

    //--------------------------------------------------------------------------
    IndexSpace LeafContext::create_index_space_intersection(
                                                     RegionTreeForest *forest,
                                                     IndexPartition parent,
                                                     const void *realm_color,
                                                     TypeTag type_tag,
                                                     IndexPartition handle)
    //--------------------------------------------------------------------------
    {
      REPORT_LEGION_ERROR(ERROR_ILLEGAL_CREATE_INDEX_SPACE_INTERSECTION,
        "Illegal create index space intersection performed in "
                     "leaf task %s (ID %lld)", get_task_name(),get_unique_id())
      return IndexSpace::NO_SPACE;
    }

    //--------------------------------------------------------------------------
    IndexSpace LeafContext::create_index_space_difference(
                                                  RegionTreeForest *forest,
                                                  IndexPartition parent,
                                                  const void *realm_color,
                                                  TypeTag type_tag,
                                                  IndexSpace initial,
                                          const std::vector<IndexSpace> &handles)
    //--------------------------------------------------------------------------
    {
      REPORT_LEGION_ERROR(ERROR_ILLEGAL_CREATE_INDEX_SPACE_DIFFERENCE,
        "Illegal create index space difference performed in leaf "
                     "task %s (ID %lld)", get_task_name(), get_unique_id())
      return IndexSpace::NO_SPACE;
    }

    //--------------------------------------------------------------------------
    void LeafContext::destroy_field_space(FieldSpace handle)
    //--------------------------------------------------------------------------
    {
      REPORT_LEGION_ERROR(ERROR_ILLEGAL_DESTROY_FIELD_SPACE,
        "Illegal destroy field space performed in leaf task %s "
                     "(ID %lld)", get_task_name(), get_unique_id())
    }

    //--------------------------------------------------------------------------
    void LeafContext::free_field(FieldSpace space, FieldID fid)
    //--------------------------------------------------------------------------
    {
      REPORT_LEGION_ERROR(ERROR_ILLEGAL_FIELD_DESTRUCTION,
        "Illegal field destruction performed in leaf task %s "
                     "(ID %lld)", get_task_name(), get_unique_id())
    }

    //--------------------------------------------------------------------------
    void LeafContext::free_fields(FieldSpace space, 
                                  const std::set<FieldID> &to_free)
    //--------------------------------------------------------------------------
    {
      REPORT_LEGION_ERROR(ERROR_ILLEGAL_FIELD_DESTRUCTION2,
        "Illegal field destruction performed in leaf task %s "
                     "(ID %lld)", get_task_name(), get_unique_id())
    }

    //--------------------------------------------------------------------------
    void LeafContext::allocate_local_field(RegionTreeForest *forest,
                                     FieldSpace space, size_t field_size,
                                     FieldID fid, CustomSerdezID serdez_id,
                                     std::set<RtEvent> &done_events)
    //--------------------------------------------------------------------------
    {
      REPORT_LEGION_ERROR(ERROR_ILLEGAL_NONLOCAL_FIELD_ALLOCATION,
          "Illegal local field allocation performed in leaf task %s (ID %lld)",
          get_task_name(), get_unique_id())
    }

    //--------------------------------------------------------------------------
    void LeafContext::allocate_local_fields(RegionTreeForest *forest,
                                   FieldSpace space,
                                   const std::vector<size_t> &sizes,
                                   const std::vector<FieldID> &resuling_fields,
                                   CustomSerdezID serdez_id,
                                   std::set<RtEvent> &done_events)
    //--------------------------------------------------------------------------
    {
      REPORT_LEGION_ERROR(ERROR_ILLEGAL_NONLOCAL_FIELD_ALLOCATION2,
          "Illegal local field allocations performed in leaf task %s (ID %lld)",
          get_task_name(), get_unique_id())
    }

    //--------------------------------------------------------------------------
    void LeafContext::record_task_local_region(LogicalRegion region)
    //--------------------------------------------------------------------------
    {
      REPORT_LEGION_ERROR(ERROR_ILLEGAL_REGION_CREATION,
        "Illegal task-local region creation performed in leaf task %s "
                     "(ID %lld)", get_task_name(), get_unique_id())
    }

    //--------------------------------------------------------------------------
    void LeafContext::destroy_logical_region(LogicalRegion handle)
    //--------------------------------------------------------------------------
    {
      REPORT_LEGION_ERROR(ERROR_ILLEGAL_REGION_DESTRUCTION,
        "Illegal region destruction performed in leaf task %s "
                     "(ID %lld)", get_task_name(), get_unique_id())
    }

    //--------------------------------------------------------------------------
    void LeafContext::destroy_logical_partition(LogicalPartition handle)
    //--------------------------------------------------------------------------
    {
      REPORT_LEGION_ERROR(ERROR_ILLEGAL_PARTITION_DESTRUCTION,
        "Illegal partition destruction performed in leaf task %s "
                     "(ID %lld)", get_task_name(), get_unique_id())
    }

    //--------------------------------------------------------------------------
    Future LeafContext::execute_task(const TaskLauncher &launcher)
    //--------------------------------------------------------------------------
    {
      REPORT_LEGION_ERROR(ERROR_ILLEGAL_EXECUTE_TASK_CALL,
        "Illegal execute task call performed in leaf task %s "
                     "(ID %lld)", get_task_name(), get_unique_id())
      return Future();
    }

    //--------------------------------------------------------------------------
    FutureMap LeafContext::execute_index_space(
                                              const IndexTaskLauncher &launcher)
    //--------------------------------------------------------------------------
    {
      REPORT_LEGION_ERROR(ERROR_ILLEGAL_EXECUTE_INDEX_SPACE,
        "Illegal execute index space call performed in leaf "
                     "task %s (ID %lld)", get_task_name(), get_unique_id())
      return FutureMap();
    }

    //--------------------------------------------------------------------------
    Future LeafContext::execute_index_space(const IndexTaskLauncher &launcher,
                                        ReductionOpID redop, bool deterministic)
    //--------------------------------------------------------------------------
    {
      REPORT_LEGION_ERROR(ERROR_ILLEGAL_EXECUTE_INDEX_SPACE,
        "Illegal execute index space call performed in leaf "
                     "task %s (ID %lld)", get_task_name(), get_unique_id())
      return Future();
    }

    //--------------------------------------------------------------------------
    PhysicalRegion LeafContext::map_region(const InlineLauncher &launcher)
    //--------------------------------------------------------------------------
    {
      REPORT_LEGION_ERROR(ERROR_ILLEGAL_MAP_REGION,
        "Illegal map_region operation performed in leaf task %s "
                     "(ID %lld)", get_task_name(), get_unique_id())
      return PhysicalRegion();
    }

    //--------------------------------------------------------------------------
    ApEvent LeafContext::remap_region(PhysicalRegion region)
    //--------------------------------------------------------------------------
    {
      REPORT_LEGION_ERROR(ERROR_ILLEGAL_REMAP_OPERATION,
        "Illegal remap operation performed in leaf task %s "
                     "(ID %lld)", get_task_name(), get_unique_id())
      return ApEvent::NO_AP_EVENT;
    }

    //--------------------------------------------------------------------------
    void LeafContext::unmap_region(PhysicalRegion region)
    //--------------------------------------------------------------------------
    {
      REPORT_LEGION_ERROR(ERROR_ILLEGAL_UNMAP_OPERATION,
        "Illegal unmap operation performed in leaf task %s "
                     "(ID %lld)", get_task_name(), get_unique_id())
    }

    //--------------------------------------------------------------------------
    void LeafContext::fill_fields(const FillLauncher &launcher)
    //--------------------------------------------------------------------------
    {
      REPORT_LEGION_ERROR(ERROR_ILLEGAL_FILL_OPERATION_CALL,
        "Illegal fill operation call performed in leaf task %s "
                     "(ID %lld)", get_task_name(), get_unique_id())
    }

    //--------------------------------------------------------------------------
    void LeafContext::fill_fields(const IndexFillLauncher &launcher)
    //--------------------------------------------------------------------------
    {
      REPORT_LEGION_ERROR(ERROR_ILLEGAL_INDEX_FILL_OPERATION_CALL,
        "Illegal index fill operation call performed in leaf "
                     "task %s (ID %lld)", get_task_name(), get_unique_id())
    }

    //--------------------------------------------------------------------------
    void LeafContext::issue_copy(const CopyLauncher &launcher)
    //--------------------------------------------------------------------------
    {
      REPORT_LEGION_ERROR(ERROR_ILLEGAL_COPY_FILL_OPERATION_CALL,
        "Illegal copy operation call performed in leaf task %s "
                     "(ID %lld)", get_task_name(), get_unique_id())
    }

    //--------------------------------------------------------------------------
    void LeafContext::issue_copy(const IndexCopyLauncher &launcher)
    //--------------------------------------------------------------------------
    {
      REPORT_LEGION_ERROR(ERROR_ILLEGAL_INDEX_COPY_OPERATION,
        "Illegal index copy operation call performed in leaf "
                     "task %s (ID %lld)", get_task_name(), get_unique_id())
    }

    //--------------------------------------------------------------------------
    void LeafContext::issue_acquire(const AcquireLauncher &launcher)
    //--------------------------------------------------------------------------
    {
      REPORT_LEGION_ERROR(ERROR_ILLEGAL_ACQUIRE_OPERATION,
        "Illegal acquire operation performed in leaf task %s "
                     "(ID %lld)", get_task_name(), get_unique_id())
    }

    //--------------------------------------------------------------------------
    void LeafContext::issue_release(const ReleaseLauncher &launcher)
    //--------------------------------------------------------------------------
    {
      REPORT_LEGION_ERROR(ERROR_ILLEGAL_RELEASE_OPERATION,
        "Illegal release operation performed in leaf task %s "
                     "(ID %lld)", get_task_name(), get_unique_id())
    }

    //--------------------------------------------------------------------------
    PhysicalRegion LeafContext::attach_resource(const AttachLauncher &launcher)
    //--------------------------------------------------------------------------
    {
      REPORT_LEGION_ERROR(ERROR_ILLEGAL_ATTACH_RESOURCE_OPERATION,
        "Illegal attach resource operation performed in leaf "
                     "task %s (ID %lld)", get_task_name(), get_unique_id())
      return PhysicalRegion();
    }
    
    //--------------------------------------------------------------------------
    Future LeafContext::detach_resource(PhysicalRegion region, const bool flush)
    //--------------------------------------------------------------------------
    {
      REPORT_LEGION_ERROR(ERROR_ILLEGAL_DETACH_RESOURCE_OPERATION,
        "Illegal detach resource operation performed in leaf "
                      "task %s (ID %lld)", get_task_name(), get_unique_id())
      return Future();
    }

    //--------------------------------------------------------------------------
    FutureMap LeafContext::execute_must_epoch(const MustEpochLauncher &launcher)
    //--------------------------------------------------------------------------
    {
      REPORT_LEGION_ERROR(ERROR_ILLEGAL_LEGION_EXECUTE_MUST_EPOCH,
        "Illegal Legion execute must epoch call in leaf task %s "
                     "(ID %lld)", get_task_name(), get_unique_id())
      return FutureMap();
    }

    //--------------------------------------------------------------------------
    Future LeafContext::issue_timing_measurement(const TimingLauncher &launcher)
    //--------------------------------------------------------------------------
    {
      REPORT_LEGION_ERROR(ERROR_ILLEGAL_TIMING_MEASUREMENT,
        "Illegal timing measurement operation in leaf task %s"
                     "(ID %lld)", get_task_name(), get_unique_id())
      return Future();
    }

    //--------------------------------------------------------------------------
    void LeafContext::issue_mapping_fence(void)
    //--------------------------------------------------------------------------
    {
      REPORT_LEGION_ERROR(ERROR_ILLEGAL_LEGION_MAPPING_FENCE_CALL,
        "Illegal legion mapping fence call in leaf task %s "
                     "(ID %lld)", get_task_name(), get_unique_id())
    }

    //--------------------------------------------------------------------------
    void LeafContext::issue_execution_fence(void)
    //--------------------------------------------------------------------------
    {
      REPORT_LEGION_ERROR(ERROR_ILLEGAL_LEGION_EXECUTION_FENCE_CALL,
        "Illegal Legion execution fence call in leaf task %s "
                     "(ID %lld)", get_task_name(), get_unique_id())
    }

    //--------------------------------------------------------------------------
    void LeafContext::complete_frame(void)
    //--------------------------------------------------------------------------
    {
      REPORT_LEGION_ERROR(ERROR_ILLEGAL_LEGION_COMPLETE_FRAME_CALL,
        "Illegal Legion complete frame call in leaf task %s "
                     "(ID %lld)", get_task_name(), get_unique_id())
    }

    //--------------------------------------------------------------------------
    Predicate LeafContext::create_predicate(const Future &f)
    //--------------------------------------------------------------------------
    {
      REPORT_LEGION_ERROR(ERROR_ILLEGAL_PREDICATE_CREATION,
        "Illegal predicate creation performed in leaf task %s "
                     "(ID %lld)", get_task_name(), get_unique_id())
      return Predicate();
    }

    //--------------------------------------------------------------------------
    Predicate LeafContext::predicate_not(const Predicate &p)
    //--------------------------------------------------------------------------
    {
      REPORT_LEGION_ERROR(ERROR_ILLEGAL_NOT_PREDICATE_CREATION,
        "Illegal NOT predicate creation in leaf task %s "
                     "(ID %lld)", get_task_name(), get_unique_id())
      return Predicate();
    }
    
    //--------------------------------------------------------------------------
    Predicate LeafContext::create_predicate(const PredicateLauncher &launcher)
    //--------------------------------------------------------------------------
    {
      REPORT_LEGION_ERROR(ERROR_ILLEGAL_PREDICATE_CREATION,
        "Illegal predicate creation performed in leaf task %s "
                     "(ID %lld)", get_task_name(), get_unique_id())
      return Predicate();
    }

    //--------------------------------------------------------------------------
    Future LeafContext::get_predicate_future(const Predicate &p)
    //--------------------------------------------------------------------------
    {
      REPORT_LEGION_ERROR(ERROR_ILLEGAL_GET_PREDICATE_FUTURE,
        "Illegal get predicate future performed in leaf task %s "
                     "(ID %lld)", get_task_name(), get_unique_id())
      return Future();
    }

    //--------------------------------------------------------------------------
    unsigned LeafContext::register_new_child_operation(Operation *op,
                    const std::vector<StaticDependence> *dependences)
    //--------------------------------------------------------------------------
    {
      assert(false);
      return 0;
    }

    //--------------------------------------------------------------------------
    unsigned LeafContext::register_new_close_operation(CloseOp *op)
    //--------------------------------------------------------------------------
    {
      assert(false);
      return 0;
    }

    //--------------------------------------------------------------------------
    unsigned LeafContext::register_new_summary_operation(TraceSummaryOp *op)
    //--------------------------------------------------------------------------
    {
      assert(false);
      return 0;
    }

    //--------------------------------------------------------------------------
    void LeafContext::add_to_prepipeline_queue(Operation *op)
    //--------------------------------------------------------------------------
    {
      assert(false);
    }

    //--------------------------------------------------------------------------
    void LeafContext::add_to_dependence_queue(Operation *op)
    //--------------------------------------------------------------------------
    {
      assert(false);
    }

    //--------------------------------------------------------------------------
    void LeafContext::add_to_post_task_queue(TaskContext *ctx, RtEvent wait_on,
        const void *result, size_t size, PhysicalInstance instance)
    //--------------------------------------------------------------------------
    {
      assert(false);
    }

    //--------------------------------------------------------------------------
    void LeafContext::register_executing_child(Operation *op)
    //--------------------------------------------------------------------------
    {
      assert(false);
    }

    //--------------------------------------------------------------------------
    void LeafContext::register_child_executed(Operation *op)
    //--------------------------------------------------------------------------
    {
      assert(false);
    }

    //--------------------------------------------------------------------------
    void LeafContext::register_child_complete(Operation *op)
    //--------------------------------------------------------------------------
    {
      assert(false);
    }

    //--------------------------------------------------------------------------
    void LeafContext::register_child_commit(Operation *op)
    //--------------------------------------------------------------------------
    {
      assert(false);
    }

    //--------------------------------------------------------------------------
    void LeafContext::unregister_child_operation(Operation *op)
    //--------------------------------------------------------------------------
    {
      assert(false);
    }

    //--------------------------------------------------------------------------
    ApEvent LeafContext::register_fence_dependence(Operation *op)
    //--------------------------------------------------------------------------
    {
      assert(false);
      return ApEvent::NO_AP_EVENT;
    }

    //--------------------------------------------------------------------------
    ApEvent LeafContext::perform_fence_analysis(Operation *op, 
                                                bool mapping, bool execution)
    //--------------------------------------------------------------------------
    {
      assert(false);
      return ApEvent::NO_AP_EVENT;
    }

    //--------------------------------------------------------------------------
    void LeafContext::update_current_fence(FenceOp *op, 
                                           bool mapping, bool execution)
    //--------------------------------------------------------------------------
    {
      assert(false);
    }

    //--------------------------------------------------------------------------
    RtEvent LeafContext::get_current_mapping_fence_event(void)
    //--------------------------------------------------------------------------
    {
      assert(false);
      return RtEvent::NO_RT_EVENT;
    }

    //--------------------------------------------------------------------------
    ApEvent LeafContext::get_current_execution_fence_event(void)
    //--------------------------------------------------------------------------
    {
      assert(false);
      return ApEvent::NO_AP_EVENT;
    }


    //--------------------------------------------------------------------------
    void LeafContext::begin_trace(TraceID tid, bool logical_only)
    //--------------------------------------------------------------------------
    {
      REPORT_LEGION_ERROR(ERROR_ILLEGAL_LEGION_BEGIN_TRACE,
        "Illegal Legion begin trace call in leaf task %s "
                     "(ID %lld)", get_task_name(), get_unique_id())
    }

    //--------------------------------------------------------------------------
    void LeafContext::end_trace(TraceID tid)
    //--------------------------------------------------------------------------
    {
      REPORT_LEGION_ERROR(ERROR_ILLEGAL_LEGION_END_TRACE,
        "Illegal Legion end trace call in leaf task %s (ID %lld)",
                     get_task_name(), get_unique_id())
    }

    //--------------------------------------------------------------------------
    void LeafContext::begin_static_trace(const std::set<RegionTreeID> *managed)
    //--------------------------------------------------------------------------
    {
      REPORT_LEGION_ERROR(ERROR_ILLEGAL_LEGION_BEGIN_STATIC_TRACE,
        "Illegal Legion begin static trace call in leaf task %s "
                     "(ID %lld)", get_task_name(), get_unique_id())
    }

    //--------------------------------------------------------------------------
    void LeafContext::end_static_trace(void)
    //--------------------------------------------------------------------------
    {
      REPORT_LEGION_ERROR(ERROR_ILLEGAL_LEGION_BEGIN_STATIC_TRACE,
        "Illegal Legion end static trace call in leaf task %s "
                     "(ID %lld)", get_task_name(), get_unique_id())
    }

    //--------------------------------------------------------------------------
    void LeafContext::record_previous_trace(LegionTrace *trace)
    //--------------------------------------------------------------------------
    {
#ifdef DEBUG_LEGION
      assert(false);
#endif
      exit(ERROR_LEAF_TASK_VIOLATION);
    }

    //--------------------------------------------------------------------------
    void LeafContext::invalidate_trace_cache(
                                     LegionTrace *trace, Operation *invalidator)
    //--------------------------------------------------------------------------
    {
#ifdef DEBUG_LEGION
      assert(false);
#endif
      exit(ERROR_LEAF_TASK_VIOLATION);
    }

    //--------------------------------------------------------------------------
    void LeafContext::record_blocking_call(void)
    //--------------------------------------------------------------------------
    {
    }

    //--------------------------------------------------------------------------
    void LeafContext::issue_frame(FrameOp *frame, ApEvent frame_termination)
    //--------------------------------------------------------------------------
    {
      assert(false);
    }

    //--------------------------------------------------------------------------
    void LeafContext::perform_frame_issue(FrameOp *frame, ApEvent frame_term)
    //--------------------------------------------------------------------------
    {
      assert(false);
    }

    //--------------------------------------------------------------------------
    void LeafContext::finish_frame(ApEvent frame_termination)
    //--------------------------------------------------------------------------
    {
      assert(false);
    }

    //--------------------------------------------------------------------------
    void LeafContext::increment_outstanding(void)
    //--------------------------------------------------------------------------
    {
      assert(false);
    }

    //--------------------------------------------------------------------------
    void LeafContext::decrement_outstanding(void)
    //--------------------------------------------------------------------------
    {
      assert(false);
    }

    //--------------------------------------------------------------------------
    void LeafContext::increment_pending(void)
    //--------------------------------------------------------------------------
    {
      assert(false);
    }

    //--------------------------------------------------------------------------
    RtEvent LeafContext::decrement_pending(TaskOp *child)
    //--------------------------------------------------------------------------
    {
      assert(false);
      return RtEvent::NO_RT_EVENT;
    }

    //--------------------------------------------------------------------------
    RtEvent LeafContext::decrement_pending(bool need_deferral)
    //--------------------------------------------------------------------------
    {
      assert(false);
      return RtEvent::NO_RT_EVENT;
    }

    //--------------------------------------------------------------------------
    void LeafContext::increment_frame(void)
    //--------------------------------------------------------------------------
    {
      assert(false);
    }

    //--------------------------------------------------------------------------
    void LeafContext::decrement_frame(void)
    //--------------------------------------------------------------------------
    {
      assert(false);
    }

    //--------------------------------------------------------------------------
    InnerContext* LeafContext::find_parent_logical_context(unsigned index)
    //--------------------------------------------------------------------------
    {
      assert(false);
      return NULL;
    }

    //--------------------------------------------------------------------------
    InnerContext* LeafContext::find_parent_physical_context(unsigned index,
                                                          LogicalRegion *handle)
    //--------------------------------------------------------------------------
    {
      assert(false);
      return NULL;
    }

    //--------------------------------------------------------------------------
    InnerContext* LeafContext::find_outermost_local_context(InnerContext *prev)
    //--------------------------------------------------------------------------
    {
      assert(false);
      return NULL;
    }

    //--------------------------------------------------------------------------
    InnerContext* LeafContext::find_top_context(void)
    //--------------------------------------------------------------------------
    {
      assert(false);
      return NULL;
    }

    //--------------------------------------------------------------------------
    void LeafContext::initialize_region_tree_contexts(
            const std::vector<RegionRequirement> &clone_requirements,
            const std::vector<ApUserEvent> &unmap_events,
            std::set<ApEvent> &preconditions, std::set<RtEvent> &applied_events)
    //--------------------------------------------------------------------------
    {
      // Nothing to do
    }

    //--------------------------------------------------------------------------
    void LeafContext::invalidate_region_tree_contexts(void)
    //--------------------------------------------------------------------------
    {
      // Nothing to do
    }

    //--------------------------------------------------------------------------
    void LeafContext::send_back_created_state(AddressSpaceID target)
    //--------------------------------------------------------------------------
    {
      assert(false);
    }

    //--------------------------------------------------------------------------
    InstanceView* LeafContext::create_instance_top_view(
                PhysicalManager *manager, AddressSpaceID source, RtEvent *ready)
    //--------------------------------------------------------------------------
    {
      assert(false);
      return NULL;
    }

    //--------------------------------------------------------------------------
    void LeafContext::end_task(const void *res, size_t res_size, bool owned,
                               PhysicalInstance deferred_result_instance)
    //--------------------------------------------------------------------------
    {
      if (overhead_tracker != NULL)
      {
        const long long current = Realm::Clock::current_time_in_nanoseconds();
        const long long diff = current - previous_profiling_time;
        overhead_tracker->application_time += diff;
      }
      // Unmap any physical regions that we mapped
      for (std::vector<PhysicalRegion>::const_iterator it = 
            physical_regions.begin(); it != physical_regions.end(); it++)
      {
        if (it->is_mapped())
          it->impl->unmap_region();
      }
      // Mark that we are done executing this operation
      // We're not actually done until we have registered our pending
      // decrement of our parent task and recorded any profiling
      if (!pending_done.has_triggered())
        owner_task->complete_execution(pending_done);
      else
        owner_task->complete_execution();
      // Grab some information before doing the next step in case it
      // results in the deletion of 'this'
#ifdef DEBUG_LEGION
      assert(owner_task != NULL);
      const TaskID owner_task_id = owner_task->task_id;
#endif
      Runtime *runtime_ptr = runtime;
      // Tell the parent context that we are ready for post-end
      // Make a copy of the results if necessary
      TaskContext *parent_ctx = owner_task->get_context();
      if (deferred_result_instance.exists())
      {
        RtEvent result_ready(Processor::get_current_finish_event());
        parent_ctx->add_to_post_task_queue(this, result_ready,
                      res, res_size, deferred_result_instance);
      }
      else if (!owned)
      {
        void *result_copy = malloc(res_size);
        memcpy(result_copy, res, res_size);
        parent_ctx->add_to_post_task_queue(this, RtEvent::NO_RT_EVENT,
                  result_copy, res_size, PhysicalInstance::NO_INST);
      }
      else
        parent_ctx->add_to_post_task_queue(this, RtEvent::NO_RT_EVENT,
                          res, res_size, PhysicalInstance::NO_INST);
#ifdef DEBUG_LEGION
      runtime_ptr->decrement_total_outstanding_tasks(owner_task_id, 
                                                     false/*meta*/);
#else
      runtime_ptr->decrement_total_outstanding_tasks();
#endif
    }

    //--------------------------------------------------------------------------
    void LeafContext::post_end_task(const void *res, size_t res_size,bool owned)
    //--------------------------------------------------------------------------
    {
      // Safe to cast to a single task here because this will never
      // be called while inlining an index space task
#ifdef DEBUG_LEGION
      SingleTask *single_task = dynamic_cast<SingleTask*>(owner_task);
      assert(single_task != NULL);
#else
      SingleTask *single_task = static_cast<SingleTask*>(owner_task);
#endif
      // Handle the future result
      single_task->handle_future(res, res_size, owned);
      bool need_complete = false;
      bool need_commit = false;
      {
        AutoLock leaf(leaf_lock);
#ifdef DEBUG_LEGION
        assert(!task_executed);
#endif
        // Now that we know the last registration has taken place we
        // can mark that we are done executing
        task_executed = true;
        if (!children_complete_invoked)
        {
          need_complete = true;
          children_complete_invoked = true;
        }
        if (!children_commit_invoked)
        {
          need_commit = true;
          children_commit_invoked = true;
        }
      } 
      if (need_complete)
        owner_task->trigger_children_complete();
      if (need_commit)
        owner_task->trigger_children_committed();
    }

    //--------------------------------------------------------------------------
    void LeafContext::record_dynamic_collective_contribution(
                                          DynamicCollective dc, const Future &f) 
    //--------------------------------------------------------------------------
    {
      assert(false);
    }

    //--------------------------------------------------------------------------
    void LeafContext::find_collective_contributions(DynamicCollective dc, 
                                             std::vector<Future> &contributions) 
    //--------------------------------------------------------------------------
    {
      assert(false);
    }

    //--------------------------------------------------------------------------
    TaskPriority LeafContext::get_current_priority(void) const
    //--------------------------------------------------------------------------
    {
      assert(false);
      return 0;
    }

    //--------------------------------------------------------------------------
    void LeafContext::set_current_priority(TaskPriority priority)
    //--------------------------------------------------------------------------
    {
      assert(false);
    }

    /////////////////////////////////////////////////////////////
    // Inline Context 
    /////////////////////////////////////////////////////////////

    //--------------------------------------------------------------------------
    InlineContext::InlineContext(Runtime *rt, TaskContext *enc, TaskOp *child)
      : TaskContext(rt, child, enc->get_depth(), child->regions), 
        enclosing(enc), inline_task(child)
    //--------------------------------------------------------------------------
    {
      executing_processor = enclosing->get_executing_processor();
      physical_regions.resize(regions.size());
      parent_req_indexes.resize(regions.size());
      // Now update the parent regions so that they are valid with
      // respect to the outermost context
      for (unsigned idx = 0; idx < regions.size(); idx++)
      {
        unsigned index = enclosing->find_parent_region(idx, child);
        parent_req_indexes[idx] = index;
        if (index < enclosing->regions.size())
        {
          child->regions[idx].parent = enclosing->regions[index].parent;
          physical_regions[idx] = enclosing->get_physical_region(index);
        }
        else
        {
          // This is a created requirements, so we have to make a copy
          RegionRequirement copy;
          enclosing->clone_requirement(index, copy);
          child->regions[idx].parent = copy.parent;
          // physical regions are empty becaue they are virtual
        }
      }
    }

    //--------------------------------------------------------------------------
    InlineContext::InlineContext(const InlineContext &rhs)
      : TaskContext(NULL, NULL, 0, rhs.regions), 
        enclosing(NULL), inline_task(NULL)
    //--------------------------------------------------------------------------
    {
      // should never be called
      assert(false);
    }

    //--------------------------------------------------------------------------
    InlineContext::~InlineContext(void)
    //--------------------------------------------------------------------------
    {
    }

    //--------------------------------------------------------------------------
    InlineContext& InlineContext::operator=(const InlineContext &rhs)
    //--------------------------------------------------------------------------
    {
      // should never be called
      assert(false);
      return *this;
    }

    //--------------------------------------------------------------------------
    RegionTreeContext InlineContext::get_context(void) const
    //--------------------------------------------------------------------------
    {
      return enclosing->get_context();
    }

    //--------------------------------------------------------------------------
    ContextID InlineContext::get_context_id(void) const
    //--------------------------------------------------------------------------
    {
      return enclosing->get_context_id();
    }

    //--------------------------------------------------------------------------
    UniqueID InlineContext::get_context_uid(void) const
    //--------------------------------------------------------------------------
    {
      return owner_task->get_unique_id();
    }

    //--------------------------------------------------------------------------
    void InlineContext::pack_remote_context(Serializer &rez,
                                            AddressSpaceID target)
    //--------------------------------------------------------------------------
    {
      assert(false);
    }

    //--------------------------------------------------------------------------
    bool InlineContext::attempt_children_complete(void)
    //--------------------------------------------------------------------------
    {
      assert(false);
      return false;
    }

    //--------------------------------------------------------------------------
    bool InlineContext::attempt_children_commit(void)
    //--------------------------------------------------------------------------
    {
      assert(false);
      return false;
    }

    //--------------------------------------------------------------------------
    void InlineContext::inline_child_task(TaskOp *child)
    //--------------------------------------------------------------------------
    {
      enclosing->inline_child_task(child);
    }

    //--------------------------------------------------------------------------
    VariantImpl* InlineContext::select_inline_variant(TaskOp *child) const
    //--------------------------------------------------------------------------
    {
      return enclosing->select_inline_variant(child);
    }

    //--------------------------------------------------------------------------
    IndexSpace InlineContext::create_index_space(RegionTreeForest *forest,
                                         const void *realm_is, TypeTag type_tag)
    //--------------------------------------------------------------------------
    {
      return enclosing->create_index_space(forest, realm_is, type_tag);
    }

    //--------------------------------------------------------------------------
    IndexSpace InlineContext::union_index_spaces(RegionTreeForest *forest,
                                          const std::vector<IndexSpace> &spaces)
    //--------------------------------------------------------------------------
    {
      return enclosing->union_index_spaces(forest, spaces);
    }

    //--------------------------------------------------------------------------
    IndexSpace InlineContext::intersect_index_spaces(RegionTreeForest *forest,
                                          const std::vector<IndexSpace> &spaces)
    //--------------------------------------------------------------------------
    {
      return enclosing->intersect_index_spaces(forest, spaces);
    }

    //--------------------------------------------------------------------------
    IndexSpace InlineContext::subtract_index_spaces(RegionTreeForest *forest,
                                              IndexSpace left, IndexSpace right)
    //--------------------------------------------------------------------------
    {
      return enclosing->subtract_index_spaces(forest, left, right);
    }

    //--------------------------------------------------------------------------
    void InlineContext::destroy_index_space(IndexSpace handle)
    //--------------------------------------------------------------------------
    {
      enclosing->destroy_index_space(handle);
    }

    //--------------------------------------------------------------------------
    void InlineContext::destroy_index_partition(IndexPartition handle)
    //--------------------------------------------------------------------------
    {
      enclosing->destroy_index_partition(handle);
    }

    //--------------------------------------------------------------------------
    IndexPartition InlineContext::create_equal_partition(
                                                RegionTreeForest *forest,
                                                IndexSpace parent,
                                                IndexSpace color_space,
                                                size_t granularity, Color color)
    //--------------------------------------------------------------------------
    {
      return enclosing->create_equal_partition(forest, parent, color_space,
                                               granularity, color);
    }

    //--------------------------------------------------------------------------
    IndexPartition InlineContext::create_partition_by_union(
                                      RegionTreeForest *forest,
                                      IndexSpace parent,
                                      IndexPartition handle1,
                                      IndexPartition handle2,
                                      IndexSpace color_space,
                                      PartitionKind kind, Color color)
    //--------------------------------------------------------------------------
    {
      return enclosing->create_partition_by_union(forest, parent, handle1,
                                                  handle2, color_space,
                                                  kind, color);
    }

    //--------------------------------------------------------------------------
    IndexPartition InlineContext::create_partition_by_intersection(
                                      RegionTreeForest *forest,
                                      IndexSpace parent,
                                      IndexPartition handle1,
                                      IndexPartition handle2,
                                      IndexSpace color_space,
                                      PartitionKind kind, Color color)
    //--------------------------------------------------------------------------
    {
      return enclosing->create_partition_by_intersection(forest, parent,
                                          handle1, handle2, color_space, 
                                          kind, color);
    }

    //--------------------------------------------------------------------------
    IndexPartition InlineContext::create_partition_by_intersection(
                                      RegionTreeForest *forest,
                                      IndexSpace parent,
                                      IndexPartition partition,
                                      PartitionKind kind, Color color,
                                      bool dominates)
    //--------------------------------------------------------------------------
    {
      return enclosing->create_partition_by_intersection(forest, parent,
                                        partition, kind, color, dominates);
    }

    //--------------------------------------------------------------------------
    IndexPartition InlineContext::create_partition_by_difference(
                                      RegionTreeForest *forest,
                                      IndexSpace parent,
                                      IndexPartition handle1,
                                      IndexPartition handle2,
                                      IndexSpace color_space,
                                      PartitionKind kind, Color color)   
    //--------------------------------------------------------------------------
    {
      return enclosing->create_partition_by_difference(forest, parent,
                          handle1, handle2, color_space, kind, color);
    }

    //--------------------------------------------------------------------------
    Color InlineContext::create_cross_product_partitions(
                                                       RegionTreeForest *forest,
                                                       IndexPartition handle1,
                                                       IndexPartition handle2,
                                  std::map<IndexSpace,IndexPartition> &handles,
                                                       PartitionKind kind,
                                                       Color color)
    //--------------------------------------------------------------------------
    {
      return enclosing->create_cross_product_partitions(forest, handle1,handle2,
                                                       handles, kind, color);
    }

    //--------------------------------------------------------------------------
    void InlineContext::create_association(LogicalRegion domain,
                                           LogicalRegion domain_parent,
                                           FieldID domain_fid,
                                           IndexSpace range,
                                           MapperID id, MappingTagID tag)
    //--------------------------------------------------------------------------
    {
      enclosing->create_association(domain, domain_parent, domain_fid, 
                                    range, id, tag);
    }

    //--------------------------------------------------------------------------
    IndexPartition InlineContext::create_restricted_partition(
                                                RegionTreeForest *forest,
                                                IndexSpace parent,
                                                IndexSpace color_space,
                                                const void *transform,
                                                size_t transform_size,
                                                const void *extent,
                                                size_t extent_size,
                                                PartitionKind part_kind,
                                                Color color)
    //--------------------------------------------------------------------------
    {
      return enclosing->create_restricted_partition(forest, parent, color_space,
                                 transform, transform_size, extent, extent_size,
                                 part_kind, color);
    }

    //--------------------------------------------------------------------------
    IndexPartition InlineContext::create_partition_by_field(
                                                      RegionTreeForest *forest,
                                                      LogicalRegion handle,
                                                      LogicalRegion parent_priv,
                                                      FieldID fid,
                                                      IndexSpace color_space,
                                                      Color color,
                                                      MapperID id, 
                                                      MappingTagID tag)
    //--------------------------------------------------------------------------
    {
      return enclosing->create_partition_by_field(forest, handle, parent_priv,
                                            fid, color_space, color, id, tag);
    }

    //--------------------------------------------------------------------------
    IndexPartition InlineContext::create_partition_by_image(
                                                    RegionTreeForest *forest,
                                                    IndexSpace handle,
                                                    LogicalPartition projection,
                                                    LogicalRegion parent,
                                                    FieldID fid,
                                                    IndexSpace color_space,
                                                    PartitionKind part_kind,
                                                    Color color,
                                                    MapperID id,
                                                    MappingTagID tag)
    //--------------------------------------------------------------------------
    {
      return enclosing->create_partition_by_image(forest, handle, projection,
                          parent, fid, color_space, part_kind, color, id, tag);
    }

    //--------------------------------------------------------------------------
    IndexPartition InlineContext::create_partition_by_image_range(
                                                    RegionTreeForest *forest,
                                                    IndexSpace handle,
                                                    LogicalPartition projection,
                                                    LogicalRegion parent,
                                                    FieldID fid,
                                                    IndexSpace color_space,
                                                    PartitionKind part_kind,
                                                    Color color,
                                                    MapperID id, 
                                                    MappingTagID tag)
    //--------------------------------------------------------------------------
    {
      return enclosing->create_partition_by_image_range(forest, handle, 
              projection, parent, fid, color_space, part_kind, color, id, tag);
    }

    //--------------------------------------------------------------------------
    IndexPartition InlineContext::create_partition_by_preimage(
                                                    RegionTreeForest *forest,
                                                    IndexPartition projection,
                                                    LogicalRegion handle,
                                                    LogicalRegion parent,
                                                    FieldID fid,
                                                    IndexSpace color_space,
                                                    PartitionKind part_kind,
                                                    Color color,
                                                    MapperID id,
                                                    MappingTagID tag)
    //--------------------------------------------------------------------------
    {
      return enclosing->create_partition_by_preimage(forest, projection, handle,
                           parent, fid, color_space, part_kind, color, id, tag);
    }

    //--------------------------------------------------------------------------
    IndexPartition InlineContext::create_partition_by_preimage_range(
                                                    RegionTreeForest *forest,
                                                    IndexPartition projection,
                                                    LogicalRegion handle,
                                                    LogicalRegion parent,
                                                    FieldID fid,
                                                    IndexSpace color_space,
                                                    PartitionKind part_kind,
                                                    Color color,
                                                    MapperID id,
                                                    MappingTagID tag)
    //--------------------------------------------------------------------------
    {
      return enclosing->create_partition_by_preimage_range(forest, projection, 
                  handle, parent, fid, color_space, part_kind, color, id, tag);
    }

    //--------------------------------------------------------------------------
    IndexPartition InlineContext::create_pending_partition(
                                                    RegionTreeForest *forest,
                                                    IndexSpace parent,
                                                    IndexSpace color_space,
                                                    PartitionKind part_kind,
                                                    Color color)
    //--------------------------------------------------------------------------
    {
      return enclosing->create_pending_partition(forest, parent, color_space,
                                                 part_kind, color);
    }

    //--------------------------------------------------------------------------
    IndexSpace InlineContext::create_index_space_union(
                                                  RegionTreeForest *forest,
                                                  IndexPartition parent,
                                                  const void *realm_color,
                                                  TypeTag type_tag,
                                        const std::vector<IndexSpace> &handles)
    //--------------------------------------------------------------------------
    {
      return enclosing->create_index_space_union(forest, parent, realm_color, 
                                                 type_tag, handles);
    }

    //--------------------------------------------------------------------------
    IndexSpace InlineContext::create_index_space_union(
                                                  RegionTreeForest *forest,
                                                  IndexPartition parent,
                                                  const void *realm_color,
                                                  TypeTag type_tag,
                                                  IndexPartition handle)
    //--------------------------------------------------------------------------
    {
      return enclosing->create_index_space_union(forest, parent, realm_color, 
                                                 type_tag, handle);
    }

    //--------------------------------------------------------------------------
    IndexSpace InlineContext::create_index_space_intersection(
                                                  RegionTreeForest *forest,
                                                  IndexPartition parent,
                                                  const void *realm_color,
                                                  TypeTag type_tag,
                                        const std::vector<IndexSpace> &handles)
    //--------------------------------------------------------------------------
    {
      return enclosing->create_index_space_intersection(forest, parent, 
                                                        realm_color, type_tag, 
                                                        handles);
    }

    //--------------------------------------------------------------------------
    IndexSpace InlineContext::create_index_space_intersection(
                                                  RegionTreeForest *forest,
                                                  IndexPartition parent,
                                                  const void *realm_color,
                                                  TypeTag type_tag,
                                                  IndexPartition handle)
    //--------------------------------------------------------------------------
    {
      return enclosing->create_index_space_intersection(forest, parent, 
                                                        realm_color, 
                                                        type_tag, handle);
    }

    //--------------------------------------------------------------------------
    IndexSpace InlineContext::create_index_space_difference(
                                                  RegionTreeForest *forest,
                                                  IndexPartition parent,
                                                  const void *realm_color,
                                                  TypeTag type_tag,
                                                  IndexSpace initial,
                                        const std::vector<IndexSpace> &handles)
    //--------------------------------------------------------------------------
    {
      return enclosing->create_index_space_difference(forest, parent, 
                                                      realm_color, type_tag,
                                                      initial, handles);
    }

    //--------------------------------------------------------------------------
    FieldSpace InlineContext::create_field_space(RegionTreeForest *forest)
    //--------------------------------------------------------------------------
    {
      return enclosing->create_field_space(forest);
    }

    //--------------------------------------------------------------------------
    void InlineContext::destroy_field_space(FieldSpace handle)
    //--------------------------------------------------------------------------
    {
      enclosing->destroy_field_space(handle);
    }

    //--------------------------------------------------------------------------
    FieldID InlineContext::allocate_field(RegionTreeForest *forest,
                                          FieldSpace space, size_t field_size,
                                          FieldID fid, bool local,
                                          CustomSerdezID serdez_id)
    //--------------------------------------------------------------------------
    {
      return enclosing->allocate_field(forest, space, field_size, 
                                       fid, local, serdez_id);
    }

    //--------------------------------------------------------------------------
    void InlineContext::free_field(FieldSpace space, FieldID fid)
    //--------------------------------------------------------------------------
    {
      enclosing->free_field(space, fid);
    }

    //--------------------------------------------------------------------------
    void InlineContext::allocate_fields(RegionTreeForest *forest,
                                        FieldSpace space,
                                        const std::vector<size_t> &sizes,
                                        std::vector<FieldID> &resulting_fields,
                                        bool local, CustomSerdezID serdez_id)
    //--------------------------------------------------------------------------
    {
      enclosing->allocate_fields(forest, space, sizes, resulting_fields,
                                 local, serdez_id);
    }

    //--------------------------------------------------------------------------
    void InlineContext::free_fields(FieldSpace space, 
                                    const std::set<FieldID> &to_free)
    //--------------------------------------------------------------------------
    {
      enclosing->free_fields(space, to_free);
    }

    //--------------------------------------------------------------------------
    void InlineContext::allocate_local_field(RegionTreeForest *forest,
                                     FieldSpace space, size_t field_size,
                                     FieldID fid, CustomSerdezID serdez_id,
                                     std::set<RtEvent> &done_events)
    //--------------------------------------------------------------------------
    {
      // Should never get here
      assert(false);
    }

    //--------------------------------------------------------------------------
    void InlineContext::allocate_local_fields(RegionTreeForest *forest,
                                   FieldSpace space,
                                   const std::vector<size_t> &sizes,
                                   const std::vector<FieldID> &resuling_fields,
                                   CustomSerdezID serdez_id,
                                   std::set<RtEvent> &done_events)
    //--------------------------------------------------------------------------
    {
      // Should never get here
      assert(false);
    }

    //--------------------------------------------------------------------------
    LogicalRegion InlineContext::create_logical_region(RegionTreeForest *forest,
                                                       IndexSpace index_space,
                                                       FieldSpace field_space,
                                                       bool task_local)
    //--------------------------------------------------------------------------
    {
      return enclosing->create_logical_region(forest, index_space, field_space,
                                              task_local);
    }

    //--------------------------------------------------------------------------
    void InlineContext::record_task_local_region(LogicalRegion region)
    //--------------------------------------------------------------------------
    {
      // Should never get here
      assert(false);
    }

    //--------------------------------------------------------------------------
    void InlineContext::destroy_logical_region(LogicalRegion handle)
    //--------------------------------------------------------------------------
    {
      return enclosing->destroy_logical_region(handle);
    }

    //--------------------------------------------------------------------------
    void InlineContext::destroy_logical_partition(LogicalPartition handle)
    //--------------------------------------------------------------------------
    {
      return enclosing->destroy_logical_partition(handle);
    }

    //--------------------------------------------------------------------------
    FieldAllocator InlineContext::create_field_allocator(
                                   Legion::Runtime *external, FieldSpace handle)
    //--------------------------------------------------------------------------
    {
      return enclosing->create_field_allocator(external, handle);
    }

    //--------------------------------------------------------------------------
    Future InlineContext::execute_task(const TaskLauncher &launcher)
    //--------------------------------------------------------------------------
    {
      return enclosing->execute_task(launcher);
    }

    //--------------------------------------------------------------------------
    FutureMap InlineContext::execute_index_space(
                                              const IndexTaskLauncher &launcher)
    //--------------------------------------------------------------------------
    {
      return enclosing->execute_index_space(launcher);
    }

    //--------------------------------------------------------------------------
    Future InlineContext::execute_index_space(const IndexTaskLauncher &launcher,
                                        ReductionOpID redop, bool deterministic)
    //--------------------------------------------------------------------------
    {
      return enclosing->execute_index_space(launcher, redop, deterministic);
    }

    //--------------------------------------------------------------------------
    PhysicalRegion InlineContext::map_region(const InlineLauncher &launcher)
    //--------------------------------------------------------------------------
    {
      return enclosing->map_region(launcher);
    }

    //--------------------------------------------------------------------------
    ApEvent InlineContext::remap_region(PhysicalRegion region)
    //--------------------------------------------------------------------------
    {
      return enclosing->remap_region(region);
    }

    //--------------------------------------------------------------------------
    void InlineContext::unmap_region(PhysicalRegion region)
    //--------------------------------------------------------------------------
    {
      enclosing->unmap_region(region);
    }

    //--------------------------------------------------------------------------
    void InlineContext::fill_fields(const FillLauncher &launcher)
    //--------------------------------------------------------------------------
    {
      enclosing->fill_fields(launcher);
    }

    //--------------------------------------------------------------------------
    void InlineContext::fill_fields(const IndexFillLauncher &launcher)
    //--------------------------------------------------------------------------
    {
      enclosing->fill_fields(launcher);
    }

    //--------------------------------------------------------------------------
    void InlineContext::issue_copy(const CopyLauncher &launcher)
    //--------------------------------------------------------------------------
    {
      enclosing->issue_copy(launcher);
    }

    //--------------------------------------------------------------------------
    void InlineContext::issue_copy(const IndexCopyLauncher &launcher)
    //--------------------------------------------------------------------------
    {
      enclosing->issue_copy(launcher);
    }

    //--------------------------------------------------------------------------
    void InlineContext::issue_acquire(const AcquireLauncher &launcher)
    //--------------------------------------------------------------------------
    {
      enclosing->issue_acquire(launcher);
    }

    //--------------------------------------------------------------------------
    void InlineContext::issue_release(const ReleaseLauncher &launcher)
    //--------------------------------------------------------------------------
    {
      enclosing->issue_release(launcher);
    }

    //--------------------------------------------------------------------------
    PhysicalRegion InlineContext::attach_resource(
                                                 const AttachLauncher &launcher)
    //--------------------------------------------------------------------------
    {
      return enclosing->attach_resource(launcher);
    }

    //--------------------------------------------------------------------------
    Future InlineContext::detach_resource(PhysicalRegion region, 
                                          const bool flush)
    //--------------------------------------------------------------------------
    {
      return enclosing->detach_resource(region, flush);
    }

    //--------------------------------------------------------------------------
    FutureMap InlineContext::execute_must_epoch(
                                              const MustEpochLauncher &launcher)
    //--------------------------------------------------------------------------
    {
      return enclosing->execute_must_epoch(launcher);
    }

    //--------------------------------------------------------------------------
    Future InlineContext::issue_timing_measurement(
                                                 const TimingLauncher &launcher)
    //--------------------------------------------------------------------------
    {
      return enclosing->issue_timing_measurement(launcher);
    }

    //--------------------------------------------------------------------------
    void InlineContext::issue_mapping_fence(void)
    //--------------------------------------------------------------------------
    {
      enclosing->issue_mapping_fence();
    }

    //--------------------------------------------------------------------------
    void InlineContext::issue_execution_fence(void)
    //--------------------------------------------------------------------------
    {
      enclosing->issue_execution_fence();
    }

    //--------------------------------------------------------------------------
    void InlineContext::complete_frame(void)
    //--------------------------------------------------------------------------
    {
      enclosing->complete_frame();
    }

    //--------------------------------------------------------------------------
    Predicate InlineContext::create_predicate(const Future &f)
    //--------------------------------------------------------------------------
    {
      return enclosing->create_predicate(f);
    }

    //--------------------------------------------------------------------------
    Predicate InlineContext::predicate_not(const Predicate &p)
    //--------------------------------------------------------------------------
    {
      return enclosing->predicate_not(p);
    }

    //--------------------------------------------------------------------------
    Predicate InlineContext::create_predicate(const PredicateLauncher &launcher)
    //--------------------------------------------------------------------------
    {
      return enclosing->create_predicate(launcher);
    }

    //--------------------------------------------------------------------------
    Future InlineContext::get_predicate_future(const Predicate &p)
    //--------------------------------------------------------------------------
    {
      return enclosing->get_predicate_future(p);
    }

    //--------------------------------------------------------------------------
    unsigned InlineContext::register_new_child_operation(Operation *op,
                      const std::vector<StaticDependence> *dependences)
    //--------------------------------------------------------------------------
    {
      return enclosing->register_new_child_operation(op, dependences);
    }

    //--------------------------------------------------------------------------
    unsigned InlineContext::register_new_close_operation(CloseOp *op)
    //--------------------------------------------------------------------------
    {
      return enclosing->register_new_close_operation(op);
    }

    //--------------------------------------------------------------------------
    unsigned InlineContext::register_new_summary_operation(TraceSummaryOp *op)
    //--------------------------------------------------------------------------
    {
      return enclosing->register_new_summary_operation(op);
    }

    //--------------------------------------------------------------------------
    void InlineContext::add_to_prepipeline_queue(Operation *op)
    //--------------------------------------------------------------------------
    {
      enclosing->add_to_prepipeline_queue(op);
    }

    //--------------------------------------------------------------------------
    void InlineContext::add_to_dependence_queue(Operation *op)
    //--------------------------------------------------------------------------
    {
      enclosing->add_to_dependence_queue(op);
    }

    //--------------------------------------------------------------------------
    void InlineContext::add_to_post_task_queue(TaskContext *ctx, 
        RtEvent wait_on, const void *result, size_t size, PhysicalInstance inst)
    //--------------------------------------------------------------------------
    {
      enclosing->add_to_post_task_queue(ctx, wait_on, result, size, inst);
    }

    //--------------------------------------------------------------------------
    void InlineContext::register_executing_child(Operation *op)
    //--------------------------------------------------------------------------
    {
      enclosing->register_executing_child(op);
    }

    //--------------------------------------------------------------------------
    void InlineContext::register_child_executed(Operation *op)
    //--------------------------------------------------------------------------
    {
      enclosing->register_child_executed(op);
    }
    
    //--------------------------------------------------------------------------
    void InlineContext::register_child_complete(Operation *op)
    //--------------------------------------------------------------------------
    {
      enclosing->register_child_complete(op);
    }

    //--------------------------------------------------------------------------
    void InlineContext::register_child_commit(Operation *op)
    //--------------------------------------------------------------------------
    {
      enclosing->register_child_commit(op);
    }

    //--------------------------------------------------------------------------
    void InlineContext::unregister_child_operation(Operation *op)
    //--------------------------------------------------------------------------
    {
      enclosing->unregister_child_operation(op);
    }

    //--------------------------------------------------------------------------
    ApEvent InlineContext::register_fence_dependence(Operation *op)
    //--------------------------------------------------------------------------
    {
      return enclosing->register_fence_dependence(op);
    }

    //--------------------------------------------------------------------------
    ApEvent InlineContext::perform_fence_analysis(Operation *op, 
                                                  bool mapping, bool execution)
    //--------------------------------------------------------------------------
    {
      return enclosing->perform_fence_analysis(op, mapping, execution);
    }

    //--------------------------------------------------------------------------
    void InlineContext::update_current_fence(FenceOp *op, 
                                             bool mapping, bool execution)
    //--------------------------------------------------------------------------
    {
      enclosing->update_current_fence(op, mapping, execution);
    }

    //--------------------------------------------------------------------------
    RtEvent InlineContext::get_current_mapping_fence_event(void)
    //--------------------------------------------------------------------------
    {
      return enclosing->get_current_mapping_fence_event();
    }

    //--------------------------------------------------------------------------
    ApEvent InlineContext::get_current_execution_fence_event(void)
    //--------------------------------------------------------------------------
    {
      return enclosing->get_current_execution_fence_event();
    }


    //--------------------------------------------------------------------------
    void InlineContext::begin_trace(TraceID tid, bool logical_only)
    //--------------------------------------------------------------------------
    {
      enclosing->begin_trace(tid, logical_only);
    }

    //--------------------------------------------------------------------------
    void InlineContext::end_trace(TraceID tid)
    //--------------------------------------------------------------------------
    {
      enclosing->end_trace(tid);
    }

    //--------------------------------------------------------------------------
    void InlineContext::begin_static_trace(const std::set<RegionTreeID> *trees)
    //--------------------------------------------------------------------------
    {
      enclosing->begin_static_trace(trees);
    }

    //--------------------------------------------------------------------------
    void InlineContext::end_static_trace(void)
    //--------------------------------------------------------------------------
    {
      enclosing->end_static_trace();
    }

    //--------------------------------------------------------------------------
    void InlineContext::record_previous_trace(LegionTrace *trace)
    //--------------------------------------------------------------------------
    {
      enclosing->record_previous_trace(trace);
    }

    //--------------------------------------------------------------------------
    void InlineContext::invalidate_trace_cache(
                                     LegionTrace *trace, Operation *invalidator)
    //--------------------------------------------------------------------------
    {
      enclosing->invalidate_trace_cache(trace, invalidator);
    }

    //--------------------------------------------------------------------------
    void InlineContext::record_blocking_call(void)
    //--------------------------------------------------------------------------
    {
      enclosing->record_blocking_call();
    }

    //--------------------------------------------------------------------------
    void InlineContext::issue_frame(FrameOp *frame, ApEvent frame_termination)
    //--------------------------------------------------------------------------
    {
      enclosing->issue_frame(frame, frame_termination);
    }

    //--------------------------------------------------------------------------
    void InlineContext::perform_frame_issue(FrameOp *frame, ApEvent frame_term)
    //--------------------------------------------------------------------------
    {
      enclosing->perform_frame_issue(frame, frame_term);
    }

    //--------------------------------------------------------------------------
    void InlineContext::finish_frame(ApEvent frame_termination)
    //--------------------------------------------------------------------------
    {
      enclosing->finish_frame(frame_termination);
    }

    //--------------------------------------------------------------------------
    void InlineContext::increment_outstanding(void)
    //--------------------------------------------------------------------------
    {
      enclosing->increment_outstanding();
    }

    //--------------------------------------------------------------------------
    void InlineContext::decrement_outstanding(void)
    //--------------------------------------------------------------------------
    {
      enclosing->decrement_outstanding();
    }

    //--------------------------------------------------------------------------
    void InlineContext::increment_pending(void)
    //--------------------------------------------------------------------------
    {
      enclosing->increment_pending();
    }

    //--------------------------------------------------------------------------
    RtEvent InlineContext::decrement_pending(TaskOp *child)
    //--------------------------------------------------------------------------
    {
      return enclosing->decrement_pending(child);
    }

    //--------------------------------------------------------------------------
    RtEvent InlineContext::decrement_pending(bool need_deferral)
    //--------------------------------------------------------------------------
    {
      return enclosing->decrement_pending(need_deferral);
    }

    //--------------------------------------------------------------------------
    void InlineContext::increment_frame(void)
    //--------------------------------------------------------------------------
    {
      enclosing->increment_frame();
    }

    //--------------------------------------------------------------------------
    void InlineContext::decrement_frame(void)
    //--------------------------------------------------------------------------
    {
      enclosing->decrement_frame();
    }

    //--------------------------------------------------------------------------
    InnerContext* InlineContext::find_parent_logical_context(unsigned index)
    //--------------------------------------------------------------------------
    {
#ifdef DEBUG_LEGION
      assert(index < parent_req_indexes.size());
#endif
      return enclosing->find_parent_logical_context(parent_req_indexes[index]);
    }

    //--------------------------------------------------------------------------
    InnerContext* InlineContext::find_parent_physical_context(unsigned index,
                                                          LogicalRegion *handle)
    //--------------------------------------------------------------------------
    {
#ifdef DEBUG_LEGION
      assert(index < parent_req_indexes.size());
#endif
      return enclosing->find_parent_physical_context(parent_req_indexes[index],
                                                     handle);
    }

    //--------------------------------------------------------------------------
    InnerContext* InlineContext::find_outermost_local_context(InnerContext *pre)
    //--------------------------------------------------------------------------
    {
      return enclosing->find_outermost_local_context(pre);
    }
    
    //--------------------------------------------------------------------------
    InnerContext* InlineContext::find_top_context(void)
    //--------------------------------------------------------------------------
    {
      return enclosing->find_top_context();
    }

    //--------------------------------------------------------------------------
    void InlineContext::initialize_region_tree_contexts(
            const std::vector<RegionRequirement> &clone_requirements,
            const std::vector<ApUserEvent> &unmap_events,
            std::set<ApEvent> &preconditions, std::set<RtEvent> &applied_events)
    //--------------------------------------------------------------------------
    {
      assert(false);
    }

    //--------------------------------------------------------------------------
    void InlineContext::invalidate_region_tree_contexts(void)
    //--------------------------------------------------------------------------
    {
      assert(false);
    }

    //--------------------------------------------------------------------------
    void InlineContext::send_back_created_state(AddressSpaceID target)
    //--------------------------------------------------------------------------
    {
      assert(false);
    }

    //--------------------------------------------------------------------------
    InstanceView* InlineContext::create_instance_top_view(
                PhysicalManager *manager, AddressSpaceID source, RtEvent *ready)
    //--------------------------------------------------------------------------
    {
      assert(false);
      return NULL;
    }

    //--------------------------------------------------------------------------
    const std::vector<PhysicalRegion>& InlineContext::begin_task(
                                                           Legion::Runtime *&rt)
    //--------------------------------------------------------------------------
    {
      return enclosing->begin_task(rt);
    }

    //--------------------------------------------------------------------------
    void InlineContext::end_task(const void *res, size_t res_size, bool owned,
                                 PhysicalInstance deferred_result_instance)
    //--------------------------------------------------------------------------
    {
#ifdef DEBUG_LEGION
      assert(!deferred_result_instance.exists());
#endif
      inline_task->end_inline_task(res, res_size, owned);
    }

    //--------------------------------------------------------------------------
    void InlineContext::post_end_task(const void *res, 
                                      size_t res_size, bool owned)
    //--------------------------------------------------------------------------
    {
      assert(false);
    }

    //--------------------------------------------------------------------------
    void InlineContext::record_dynamic_collective_contribution(
                                          DynamicCollective dc, const Future &f)
    //--------------------------------------------------------------------------
    {
      enclosing->record_dynamic_collective_contribution(dc, f);
    }

    //--------------------------------------------------------------------------
    void InlineContext::find_collective_contributions(DynamicCollective dc, 
                                             std::vector<Future> &contributions)
    //--------------------------------------------------------------------------
    {
      enclosing->find_collective_contributions(dc, contributions);
    }

    //--------------------------------------------------------------------------
    TaskPriority InlineContext::get_current_priority(void) const
    //--------------------------------------------------------------------------
    {
      return enclosing->get_current_priority();
    }

    //--------------------------------------------------------------------------
    void InlineContext::set_current_priority(TaskPriority priority)
    //--------------------------------------------------------------------------
    {
      enclosing->set_current_priority(priority);
    }

  };
};

// EOF
<|MERGE_RESOLUTION|>--- conflicted
+++ resolved
@@ -143,19 +143,7 @@
       if (spaces.empty())
         return IndexSpace::NO_SPACE;
       AutoRuntimeCall call(this); 
-      IndexSpace handle(runtime->get_unique_index_space_id(),
-                        runtime->get_unique_index_tree_id(), 
-                        spaces[0].get_type_tag());
-      DistributedID did = runtime->get_available_distributed_id();
-#ifdef DEBUG_LEGION
-      log_index.debug("Creating index space %x in task%s (ID %lld)", 
-                      handle.id, get_task_name(), get_unique_id()); 
-#endif
-      if (runtime->legion_spy_enabled)
-        LegionSpy::log_top_index_space(handle.id);
-      forest->create_union_space(handle, owner_task, spaces, did); 
-      register_index_space_creation(handle);
-      return handle;
+      return forest->find_or_create_union_space(this, spaces);
     }
 
     //--------------------------------------------------------------------------
@@ -166,19 +154,7 @@
       if (spaces.empty())
         return IndexSpace::NO_SPACE;
       AutoRuntimeCall call(this); 
-      IndexSpace handle(runtime->get_unique_index_space_id(),
-                        runtime->get_unique_index_tree_id(), 
-                        spaces[0].get_type_tag());
-      DistributedID did = runtime->get_available_distributed_id();
-#ifdef DEBUG_LEGION
-      log_index.debug("Creating index space %x in task%s (ID %lld)", 
-                      handle.id, get_task_name(), get_unique_id()); 
-#endif
-      if (runtime->legion_spy_enabled)
-        LegionSpy::log_top_index_space(handle.id);
-      forest->create_intersection_space(handle, owner_task, spaces, did);
-      register_index_space_creation(handle);
-      return handle;
+      return forest->find_or_create_intersection_space(this, spaces);
     }
 
     //--------------------------------------------------------------------------
@@ -187,19 +163,7 @@
     //--------------------------------------------------------------------------
     {
       AutoRuntimeCall call(this); 
-      IndexSpace handle(runtime->get_unique_index_space_id(),
-                        runtime->get_unique_index_tree_id(), 
-                        left.get_type_tag());
-      DistributedID did = runtime->get_available_distributed_id();
-#ifdef DEBUG_LEGION
-      log_index.debug("Creating index space %x in task%s (ID %lld)", 
-                      handle.id, get_task_name(), get_unique_id()); 
-#endif
-      if (runtime->legion_spy_enabled)
-        LegionSpy::log_top_index_space(handle.id);
-      forest->create_difference_space(handle, owner_task, left, right, did);
-      register_index_space_creation(handle);
-      return handle;
+      return forest->find_or_create_difference_space(this, left, right);
     }
 
     //--------------------------------------------------------------------------
@@ -2556,62 +2520,7 @@
         runtime->forest->send_back_logical_state(tree_context, 
                         target_context_uid, req, target);
       }
-<<<<<<< HEAD
-    }
-
-    //--------------------------------------------------------------------------
-    IndexSpace InnerContext::create_index_space(RegionTreeForest *forest,
-                                         const void *realm_is, TypeTag type_tag)
-    //--------------------------------------------------------------------------
-    {
-      AutoRuntimeCall call(this); 
-      IndexSpace handle(runtime->get_unique_index_space_id(),
-                        runtime->get_unique_index_tree_id(), type_tag);
-      DistributedID did = runtime->get_available_distributed_id();
-#ifdef DEBUG_LEGION
-      log_index.debug("Creating index space %x in task%s (ID %lld)", 
-                      handle.id, get_task_name(), get_unique_id()); 
-#endif
-      if (runtime->legion_spy_enabled)
-        LegionSpy::log_top_index_space(handle.id);
-      forest->create_index_space(handle, realm_is, did); 
-      register_index_space_creation(handle);
-      return handle;
-    }
-
-    //--------------------------------------------------------------------------
-    IndexSpace InnerContext::union_index_spaces(RegionTreeForest *forest,
-                                          const std::vector<IndexSpace> &spaces)
-    //--------------------------------------------------------------------------
-    {
-      if (spaces.empty())
-        return IndexSpace::NO_SPACE;
-      AutoRuntimeCall call(this); 
-      return forest->find_or_create_union_space(this, spaces);
-    }
-
-    //--------------------------------------------------------------------------
-    IndexSpace InnerContext::intersect_index_spaces(RegionTreeForest *forest,
-                                          const std::vector<IndexSpace> &spaces)
-    //--------------------------------------------------------------------------
-    {
-      if (spaces.empty())
-        return IndexSpace::NO_SPACE;
-      AutoRuntimeCall call(this); 
-      return forest->find_or_create_intersection_space(this, spaces);
-    }
-
-    //--------------------------------------------------------------------------
-    IndexSpace InnerContext::subtract_index_spaces(RegionTreeForest *forest,
-                                              IndexSpace left, IndexSpace right)
-    //--------------------------------------------------------------------------
-    {
-      AutoRuntimeCall call(this); 
-      return forest->find_or_create_difference_space(this, left, right); 
-    }
-=======
     } 
->>>>>>> d4bed4fd
 
     //--------------------------------------------------------------------------
     void InnerContext::destroy_index_space(IndexSpace handle)
