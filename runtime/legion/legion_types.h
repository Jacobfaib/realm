--- conflicted
+++ resolved
@@ -2197,11 +2197,8 @@
     const LegionColor INVALID_COLOR = LLONG_MAX;
     // This is only needed internally
     typedef Realm::RegionInstance PhysicalInstance;
-<<<<<<< HEAD
+    typedef Realm::CopySrcDstField CopySrcDstField;
     typedef unsigned long long CollectiveID;
-=======
-    typedef Realm::CopySrcDstField CopySrcDstField;
->>>>>>> 7c51cc60
     typedef unsigned long long IndexSpaceExprID;
     struct ContextCoordinate;
     typedef ContextCoordinate TraceLocalID;
