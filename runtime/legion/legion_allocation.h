/* Copyright 2023 Stanford University, NVIDIA Corporation
 *
 * Licensed under the Apache License, Version 2.0 (the "License");
 * you may not use this file except in compliance with the License.
 * You may obtain a copy of the License at
 *
 *     http://www.apache.org/licenses/LICENSE-2.0
 *
 * Unless required by applicable law or agreed to in writing, software
 * distributed under the License is distributed on an "AS IS" BASIS,
 * WITHOUT WARRANTIES OR CONDITIONS OF ANY KIND, either express or implied.
 * See the License for the specific language governing permissions and
 * limitations under the License.
 */


#ifndef __LEGION_ALLOCATION__
#define __LEGION_ALLOCATION__

#include <set>
#include <map>
#include <new>
#include <list>
#include <deque>
#include <vector>
#include <limits>
#include <stddef.h>
#include <functional>
#include <stdlib.h>
#include "legion/legion_config.h"
#include "legion/legion_template_help.h" // StaticAssert
#include <utility>

namespace Legion {
  namespace Internal {

    enum AllocationType {
      ARGUMENT_MAP_ALLOC,
      ARGUMENT_MAP_STORE_ALLOC,
      STORE_ARGUMENT_ALLOC,
      MPI_HANDSHAKE_ALLOC,
      GRANT_ALLOC,
      FUTURE_ALLOC,
      FUTURE_MAP_ALLOC,
      PHYSICAL_REGION_ALLOC,
      OUTPUT_REGION_ALLOC,
      EXTERNAL_RESOURCES_ALLOC,
      STATIC_TRACE_ALLOC,
      DYNAMIC_TRACE_ALLOC,
      ALLOC_MANAGER_ALLOC,
      ALLOC_INTERNAL_ALLOC,
      TASK_ARGS_ALLOC,
      REDUCTION_ALLOC,
      PREDICATE_ALLOC,
      FUTURE_RESULT_ALLOC,
      PHYSICAL_MANAGER_ALLOC,
      TREE_CLOSE_ALLOC,
      TREE_CLOSE_IMPL_ALLOC,
      MATERIALIZED_VIEW_ALLOC,
      REDUCTION_VIEW_ALLOC,
      REPLICATED_VIEW_ALLOC,
      ALLREDUCE_VIEW_ALLOC,
      FILL_VIEW_ALLOC,
      PHI_VIEW_ALLOC,
      INDIVIDUAL_TASK_ALLOC,
      POINT_TASK_ALLOC,
      INDEX_TASK_ALLOC,
      SLICE_TASK_ALLOC,
      TOP_TASK_ALLOC,
      REMOTE_TASK_ALLOC,
      INLINE_TASK_ALLOC,
      MAP_OP_ALLOC,
      COPY_OP_ALLOC,
      FENCE_OP_ALLOC,
      FRAME_OP_ALLOC,
      CREATION_OP_ALLOC,
      DELETION_OP_ALLOC,
      CLOSE_OP_ALLOC,
      REFINEMENT_OP_ALLOC,
      DYNAMIC_COLLECTIVE_OP_ALLOC,
      FUTURE_PRED_OP_ALLOC,
      NOT_PRED_OP_ALLOC,
      AND_PRED_OP_ALLOC,
      OR_PRED_OP_ALLOC,
      ACQUIRE_OP_ALLOC,
      RELEASE_OP_ALLOC,
      TRACE_CAPTURE_OP_ALLOC,
      TRACE_COMPLETE_OP_ALLOC,
      TRACE_REPLAY_OP_ALLOC,
      TRACE_BEGIN_OP_ALLOC,
      TRACE_SUMMARY_OP_ALLOC,
      MUST_EPOCH_OP_ALLOC,
      PENDING_PARTITION_OP_ALLOC,
      DEPENDENT_PARTITION_OP_ALLOC,
      FILL_OP_ALLOC,
      DISCARD_OP_ALLOC,
      ATTACH_OP_ALLOC,
      DETACH_OP_ALLOC,
      MESSAGE_BUFFER_ALLOC,
<<<<<<< HEAD
      EXECUTING_CHILD_ALLOC,
      EXECUTED_CHILD_ALLOC,
      COMPLETE_CHILD_ALLOC,
=======
      PHYSICAL_MANAGER_ALLOC,
>>>>>>> 6fb74439
      LOGICAL_VIEW_ALLOC,
      LOGICAL_FIELD_VERSIONS_ALLOC,
      LOGICAL_FIELD_STATE_ALLOC,
      CURR_LOGICAL_ALLOC,
      PREV_LOGICAL_ALLOC,
      VERSION_ID_ALLOC,
      LOGICAL_REC_ALLOC,
      CLOSE_LOGICAL_ALLOC,
      VALID_VIEW_ALLOC,
      VALID_REDUCTION_ALLOC,
      PENDING_UPDATES_ALLOC,
      LAYOUT_DESCRIPTION_ALLOC,
      PHYSICAL_USER_ALLOC,
      PHYSICAL_VERSION_ALLOC,
      MEMORY_INSTANCES_ALLOC,
      MEMORY_GARBAGE_ALLOC,
      PROCESSOR_GROUP_ALLOC,
      RUNTIME_DISTRIBUTED_ALLOC,
      RUNTIME_DIST_COLLECT_ALLOC,
      RUNTIME_GC_EPOCH_ALLOC,
      RUNTIME_FUTURE_ALLOC,
      RUNTIME_REMOTE_ALLOC,
      TASK_INLINE_REGION_ALLOC,
      TASK_TRACES_ALLOC,
      TASK_RESERVATION_ALLOC,
      TASK_BARRIER_ALLOC,
      TASK_LOCAL_FIELD_ALLOC,
      SEMANTIC_INFO_ALLOC,
      DIRECTORY_ALLOC,
      DENSE_INDEX_ALLOC,
      CURRENT_STATE_ALLOC,
      VERSION_MANAGER_ALLOC,
      PHYSICAL_STATE_ALLOC,
      EQUIVALENCE_SET_ALLOC,
      AGGREGATE_VERSION_ALLOC,
      TASK_IMPL_ALLOC,
      VARIANT_IMPL_ALLOC,
      LAYOUT_CONSTRAINTS_ALLOC,
      COPY_FILL_AGGREGATOR_ALLOC,
      UNION_EXPR_ALLOC,
      INTERSECTION_EXPR_ALLOC,
      DIFFERENCE_EXPR_ALLOC,
      INSTANCE_EXPR_ALLOC,
      REMOTE_EXPR_ALLOC,
      UNTRACKED_ALLOC, // must be last
    };

    //--------------------------------------------------------------------------
    template<size_t SIZE, size_t ALIGNMENT, bool BYTES>
    inline void* legion_alloc_aligned(size_t cnt)
    //--------------------------------------------------------------------------
    {
      LEGION_STATIC_ASSERT((SIZE % ALIGNMENT) == 0, 
          "SIZE must be evenly divisible by ALIGNMENT");
      size_t alloc_size = cnt;
      if (!BYTES)
        alloc_size *= SIZE;
      void *result = NULL;
      if (ALIGNMENT > LEGION_MAX_ALIGNMENT)
      {
#ifdef DEBUG_LEGION
        assert((alloc_size % ALIGNMENT) == 0);
#endif
#if defined(DEBUG_LEGION) && !defined(NDEBUG)
        int error = 
#else
#ifdef __GNUC__
#pragma GCC diagnostic push
#pragma GCC diagnostic ignored "-Wunused-result"
#endif
#ifdef __clang__
#pragma clang diagnostic push
#pragma clang diagnostic ignored "-Wunused-result"
#endif
#endif
          posix_memalign(&result, ALIGNMENT, alloc_size);
#if defined(DEBUG_LEGION) && !defined(NDEBUG)
        assert(error == 0);
#else
#ifdef __GNUC__
#pragma GCC diagnostic pop
#endif
#ifdef __clang__
#pragma clang diagnostic pop
#endif
#endif
      }
      else
        result = malloc(alloc_size);

#ifdef DEBUG_LEGION
      assert(result != NULL);
#endif
      return result;
    }

    //--------------------------------------------------------------------------
    template<typename T, bool BYTES>
    inline void* legion_alloc_aligned(size_t count)
    //--------------------------------------------------------------------------
    {
      return legion_alloc_aligned<sizeof(T), alignof(T), BYTES>(count);
    }

#ifdef LEGION_TRACE_ALLOCATION
    // forward declaration of runtime
    class Runtime;

    // Implementations in runtime.cc
    struct LegionAllocation {
    public:
      static void trace_allocation(AllocationType a, size_t size, int elems=1);
      static void trace_free(AllocationType a, size_t size, int elems=1);
      static Runtime* find_runtime(void);
      static void trace_allocation(Runtime *&rt, AllocationType a, 
                                   size_t size, int elems=1);
      static void trace_free(Runtime *&rt, AllocationType a, 
                             size_t size, int elems=1);
    };

    // A Helper class for determining if we have an allocation type
    template<typename T>
    struct HasAllocType {
      typedef char no[1];
      typedef char yes[2];

      struct Fallback { int alloc_type; };
      struct Derived : T, Fallback { };

      template<typename U, U> struct Check;

      template<typename U>
      static no& test_for_alloc_type(
          Check<int (Fallback::*), &U::alloc_type> *);

      template<typename U>
      static yes& test_for_alloc_type(...);

      static const bool value = 
        (sizeof(test_for_alloc_type<Derived>(0)) == sizeof(yes));
    };

    template<typename T, bool HAS_ALLOC_TYPE>
    struct HandleAllocation {
      static inline void trace_allocation(void)
      {
        LegionAllocation::trace_allocation(T::alloc_type, sizeof(T));
      }
      static inline void trace_free(void)
      {
        LegionAllocation::trace_free(T::alloc_type, sizeof(T));
      }
    };

    template<typename T>
    struct HandleAllocation<T,false> {
      static inline void trace_allocation(void) { /*nothing*/ }
      static inline void trace_free(void) { /*nothing*/ }
    };
#endif

    // Helper methods for doing tracing of memory allocations
    //--------------------------------------------------------------------------
    inline void* legion_malloc(AllocationType a, size_t size)
    //--------------------------------------------------------------------------
    {
#ifdef LEGION_TRACE_ALLOCATION
      LegionAllocation::trace_allocation(a, size);
#endif
      return malloc(size);
    }

    //--------------------------------------------------------------------------
    inline void* legion_realloc(AllocationType a, void *ptr, 
                                size_t old_size, size_t new_size)
    //--------------------------------------------------------------------------
    {
#ifdef LEGION_TRACE_ALLOCATION
      Runtime *rt = LegionAllocation::find_runtime(); 
      LegionAllocation::trace_free(rt, a, old_size);
      LegionAllocation::trace_allocation(rt, a, new_size);
#endif
      return realloc(ptr, new_size);
    }

    //--------------------------------------------------------------------------
    inline void legion_free(AllocationType a, void *ptr, size_t size)
    //--------------------------------------------------------------------------
    {
#ifdef LEGION_TRACE_ALLOCATION
      LegionAllocation::trace_free(a, size);
#endif
      free(ptr);
    }

    // A class for Legion objects to inherit from to have their dynamic
    // memory allocations managed for alignment and tracing
    template<typename T>
    class LegionHeapify {
    public:
      static inline void* operator new(size_t count);
      static inline void* operator new[](size_t count);
    public:
      static inline void* operator new(size_t count, void *ptr);
      static inline void* operator new[](size_t count, void *ptr);
    public:
      static inline void operator delete(void *ptr);
      static inline void operator delete[](void *ptr);
    public:
      static inline void operator delete(void *ptr, void *place);
      static inline void operator delete[](void *ptr, void *place);
    };

    //--------------------------------------------------------------------------
    template<typename T>
    /*static*/ inline void* LegionHeapify<T>::operator new(size_t count)
    //--------------------------------------------------------------------------
    {
#ifdef LEGION_TRACE_ALLOCATION
      HandleAllocation<T,HasAllocType<T>::value>::trace_allocation();
#endif
      return legion_alloc_aligned<T,true/*bytes*/>(count);  
    }

    //--------------------------------------------------------------------------
    template<typename T>
    /*static*/ inline void* LegionHeapify<T>::operator new[](size_t count)
    //--------------------------------------------------------------------------
    {
#ifdef LEGION_TRACE_ALLOCATION
      HandleAllocation<T,HasAllocType<T>::value>::trace_allocation();
#endif
      return legion_alloc_aligned<T,true/*bytes*/>(count);
    }

    //--------------------------------------------------------------------------
    template<typename T>
    /*static*/ inline void* LegionHeapify<T>::operator new(size_t count, 
                                                           void *ptr)
    //--------------------------------------------------------------------------
    {
#ifdef LEGION_TRACE_ALLOCATION
      HandleAllocation<T,HasAllocType<T>::value>::trace_allocation();
#endif
      return ptr;
    }

    //--------------------------------------------------------------------------
    template<typename T>
    /*static*/ inline void* LegionHeapify<T>::operator new[](size_t count,
                                                             void *ptr)
    //--------------------------------------------------------------------------
    {
#ifdef LEGION_TRACE_ALLOCATION
      HandleAllocation<T,HasAllocType<T>::value>::trace_allocation();
#endif
      return ptr;
    }

    //--------------------------------------------------------------------------
    template<typename T>
    /*static*/ inline void LegionHeapify<T>::operator delete(void *ptr)
    //--------------------------------------------------------------------------
    {
#ifdef LEGION_TRACE_ALLOCATION
      HandleAllocation<T,HasAllocType<T>::value>::trace_free();
#endif
      free(ptr);
    }

    //--------------------------------------------------------------------------
    template<typename T>
    /*static*/ inline void LegionHeapify<T>::operator delete[](void *ptr)
    //--------------------------------------------------------------------------
    {
#ifdef LEGION_TRACE_ALLOCATION
      HandleAllocation<T,HasAllocType<T>::value>::trace_free();
#endif
      free(ptr);
    }

    //--------------------------------------------------------------------------
    template<typename T>
    /*static*/ inline void LegionHeapify<T>::operator delete(void *ptr, 
                                                             void *place)
    //--------------------------------------------------------------------------
    {
#ifdef LEGION_TRACE_ALLOCATION
      HandleAllocation<T,HasAllocType<T>::value>::trace_free();
#endif
      free(ptr);
    }

    //--------------------------------------------------------------------------
    template<typename T>
    /*static*/ inline void LegionHeapify<T>::operator delete[](void *ptr,
                                                               void *place)
    //--------------------------------------------------------------------------
    {
#ifdef LEGION_TRACE_ALLOCATION
      HandleAllocation<T,HasAllocType<T>::value>::trace_free();
#endif
      free(ptr);
    }

    /**
     * \class LegionAllocator
     * A custom Legion allocator for tracing memory usage in STL
     * data structures. When tracing is disabled, it defaults back
     * to using the standard malloc/free and new/delete operations.
     */
    template<typename T, AllocationType A = UNTRACKED_ALLOC>
    class LegionAllocator {
    public:
      typedef size_t          size_type;
      typedef ptrdiff_t difference_type;
      typedef T*                pointer;
      typedef const T*    const_pointer;
      typedef T&              reference;
      typedef const T&  const_reference;
      typedef T              value_type;
    public:
      template<typename U>
      struct rebind {
        typedef LegionAllocator<U, A> other;
      };
    public:
      inline explicit LegionAllocator(void) 
#ifdef LEGION_TRACE_ALLOCATION
        : runtime(LegionAllocation::find_runtime()) 
#endif
      { }
      inline ~LegionAllocator(void) { }
      inline LegionAllocator(const LegionAllocator<T, A> &rhs)
#ifdef LEGION_TRACE_ALLOCATION
        : runtime(rhs.runtime) 
#endif
      { }
      template<typename U>
      inline LegionAllocator(const LegionAllocator<U, A> &rhs) 
#ifdef LEGION_TRACE_ALLOCATION
        : runtime(rhs.runtime) 
#endif  
      { }
    public:
      inline pointer address(reference r) { return &r; }
      inline const_pointer address(const_reference r) { return &r; }
    public:
#if __cplusplus > 201402L
      inline T* allocate(std::size_t cnt) { 
        void *ptr = legion_alloc_aligned<T, false/*bytes*/>(cnt);
        pointer result = NULL;
        static_assert(sizeof(result) == sizeof(ptr), "Fuck c++");
        memcpy(&result, &ptr, sizeof(result));
#ifdef LEGION_TRACE_ALLOCATION
        if (A != UNTRACKED_ALLOC)
          LegionAllocation::trace_allocation(runtime, A, sizeof(T), cnt);
#endif
        return result;
      }
      inline void deallocate(T *ptr, std::size_t size) { 
#ifdef LEGION_TRACE_ALLOCATION
        if (A != UNTRACKED_ALLOC)
          LegionAllocation::trace_free(runtime, A, sizeof(T), size);
#endif
        free(ptr);
      }
#else
      inline pointer allocate(size_type cnt,
                      typename std::allocator<void>::const_pointer = 0) {
#ifdef LEGION_TRACE_ALLOCATION
        if (A != UNTRACKED_ALLOC)
          LegionAllocation::trace_allocation(runtime, A, sizeof(T), cnt);
#endif
        void *ptr = legion_alloc_aligned<T, false/*bytes*/>(cnt);
        pointer result = NULL;
        static_assert(sizeof(result) == sizeof(ptr), "Fuck c++");
        memcpy(&result, &ptr, sizeof(result));
        return result;
      }
      inline void deallocate(pointer p, size_type size) {
#ifdef LEGION_TRACE_ALLOCATION
        if (A != UNTRACKED_ALLOC)
          LegionAllocation::trace_free(runtime, A, sizeof(T), size);
#endif
        free(p);
      }
#endif // After/Before C++17
    public:
      inline size_type max_size(void) const {
        return std::numeric_limits<size_type>::max() / sizeof(T);
      }
    public:
#if __cplusplus > 201703L
      template<class U, class... Args>
      inline constexpr U* construct_at( U* p, Args&&... args ) 
        { return ::new (const_cast<void*>(static_cast<const volatile void*>(p)))
                        U(std::forward<Args>(args)...); } 

#else
      template<class U, class... Args>
      inline void construct(U* p, Args&&... args) 
        { ::new((void*)p) U(std::forward<Args>(args)...); }
#endif
#if __cplusplus > 201703L
      template<class U>
      inline constexpr void destroy_at(U* p) { p->~U(); }
#elif __cplusplus == 201703L
      template<class U>
      inline void destroy_at(U* p) { p->~U(); }
#else
      template<class U>
      inline void destroy(U* p) { p->~U(); }
#endif
    public:
      inline bool operator==(LegionAllocator const&) const { return true; }
      inline bool operator!=(LegionAllocator const& a) const
                                           { return !operator==(a); }
    public:
#ifdef LEGION_TRACE_ALLOCATION
      Runtime *runtime;
#endif
    };

    template<typename T, AllocationType A = UNTRACKED_ALLOC,
             typename COMPARATOR = std::less<T> >
    using LegionSet = std::set<T, COMPARATOR, LegionAllocator<T,A> >;

    template<typename T, AllocationType A = UNTRACKED_ALLOC>
    using LegionList = std::list<T, LegionAllocator<T, A> >;

    template<typename T, AllocationType A = UNTRACKED_ALLOC>
    using LegionDeque = std::deque<T, LegionAllocator<T, A> >;

    template<typename T, AllocationType A = UNTRACKED_ALLOC>
    using LegionVector = std::vector<T, LegionAllocator<T, A> >;

    template<typename T1, typename T2, AllocationType A = UNTRACKED_ALLOC,
             typename COMPARATOR = std::less<T1> >
    using LegionMap = std::map<T1, T2, COMPARATOR,
            LegionAllocator<std::pair<const T1,T2>, A> >;
  }; // namespace Internal
}; // namespace Legion

#endif // __LEGION_ALLOCATION__<|MERGE_RESOLUTION|>--- conflicted
+++ resolved
@@ -97,13 +97,6 @@
       ATTACH_OP_ALLOC,
       DETACH_OP_ALLOC,
       MESSAGE_BUFFER_ALLOC,
-<<<<<<< HEAD
-      EXECUTING_CHILD_ALLOC,
-      EXECUTED_CHILD_ALLOC,
-      COMPLETE_CHILD_ALLOC,
-=======
-      PHYSICAL_MANAGER_ALLOC,
->>>>>>> 6fb74439
       LOGICAL_VIEW_ALLOC,
       LOGICAL_FIELD_VERSIONS_ALLOC,
       LOGICAL_FIELD_STATE_ALLOC,
