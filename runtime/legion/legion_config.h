/* Copyright 2017 Stanford University, NVIDIA Corporation
 *
 * Licensed under the Apache License, Version 2.0 (the "License");
 * you may not use this file except in compliance with the License.
 * You may obtain a copy of the License at
 *
 *     http://www.apache.org/licenses/LICENSE-2.0
 *
 * Unless required by applicable law or agreed to in writing, software
 * distributed under the License is distributed on an "AS IS" BASIS,
 * WITHOUT WARRANTIES OR CONDITIONS OF ANY KIND, either express or implied.
 * See the License for the specific language governing permissions and
 * limitations under the License.
 */


#ifndef __LEGION_CONFIG_H__
#define __LEGION_CONFIG_H__

// for UINT_MAX, INT_MAX, INT_MIN
#include <limits.h>

/**
 * \file legion_config.h
 */

// ******************** IMPORTANT **************************
//
// This file is PURE C, **NOT** C++. Keep any C++-isms in
// legion_types.h, or elsewhere.
//
// ******************** IMPORTANT **************************

#include "lowlevel_config.h"

//==========================================================================
//                                Constants
//==========================================================================

#define AUTO_GENERATE_ID   UINT_MAX

#define GC_MIN_PRIORITY    INT_MIN
#define GC_MAX_PRIORITY    INT_MAX

#define GC_FIRST_PRIORITY  GC_MAX_PRIORITY
#define GC_DEFAULT_PRIORITY 0
#define GC_LAST_PRIORITY   (GC_MIN_PRIORITY+1)
#define GC_NEVER_PRIORITY  GC_MIN_PRIORITY

#ifndef MAX_RETURN_SIZE
#define MAX_RETURN_SIZE    2048 // maximum return type size in bytes
#endif

#ifndef MAX_FIELDS
#define MAX_FIELDS         512 // must be a power of 2
#endif

// Some default values

// The maximum number of nodes to be run on
#ifndef MAX_NUM_NODES
#define MAX_NUM_NODES                   1024
#endif
// The maximum number of processors on a node
#ifndef MAX_NUM_PROCS
#define MAX_NUM_PROCS                   64
#endif
// Maximum ID for an application task ID 
#ifndef MAX_APPLICATION_TASK_ID
#define MAX_APPLICATION_TASK_ID         (1<<20)
#endif
// Maximum ID for an application field ID
#ifndef MAX_APPLICATION_FIELD_ID
#define MAX_APPLICATION_FIELD_ID        (1<<20)
#endif
// Maximum ID for an application mapper ID
#ifndef MAX_APPLICATION_MAPPER_ID
#define MAX_APPLICATION_MAPPER_ID       (1<<20)
#endif
// Maximum ID for an application reduction ID
#ifndef MAX_APPLICATION_REDUCTION_ID
#define MAX_APPLICATION_REDUCTION_ID    (1<<20)
#endif
// Maximum ID for an application projection ID
#ifndef MAX_APPLICATION_PROJECTION_ID
#define MAX_APPLICATION_PROJECTION_ID   (1<<20)
#endif
// Maximum ID for an application sharding ID
#ifndef MAX_APPLICATION_SHARDING_ID
#define MAX_APPLICATION_SHARDING_ID     (1<<20)
#endif
// Default number of local fields per field space
#ifndef DEFAULT_LOCAL_FIELDS
#define DEFAULT_LOCAL_FIELDS            4
#endif
// Default number of mapper slots
#ifndef DEFAULT_MAPPER_SLOTS
#define DEFAULT_MAPPER_SLOTS            8
#endif
// Default number of contexts made for each runtime instance
// Ideally this is a power of 2 (better for performance)
#ifndef DEFAULT_CONTEXTS
#define DEFAULT_CONTEXTS                8
#endif
// Maximum number of sub-tasks per task at a time
#ifndef DEFAULT_MAX_TASK_WINDOW
#define DEFAULT_MAX_TASK_WINDOW         1024
#endif
// Default amount of hysteresis on the task window in the
// form of a percentage (must be between 0 and 100)
#ifndef DEFAULT_TASK_WINDOW_HYSTERESIS
#define DEFAULT_TASK_WINDOW_HYSTERESIS  75
#endif
// How many tasks to group together for runtime operations
#ifndef DEFAULT_MIN_TASKS_TO_SCHEDULE
#define DEFAULT_MIN_TASKS_TO_SCHEDULE   32
#endif
// The maximum size of active messages sent by the runtime in bytes
// Note this value was picked based on making a tradeoff between
// latency and bandwidth numbers on both Cray and Infiniband
// interconnect networks.
#ifndef DEFAULT_MAX_MESSAGE_SIZE
#define DEFAULT_MAX_MESSAGE_SIZE        16384
#endif
// Timeout before checking for whether a logical user
// should be pruned from the logical region tree data strucutre
// Making the value less than or equal to zero will
// result in checks always being performed
#ifndef DEFAULT_LOGICAL_USER_TIMEOUT
#define DEFAULT_LOGICAL_USER_TIMEOUT    32
#endif
// Number of events to place in each GC epoch
// Large counts improve efficiency but add latency to
// garbage collection.  Smaller count reduce efficiency
// but improve latency of collection.
#ifndef DEFAULT_GC_EPOCH_SIZE
#define DEFAULT_GC_EPOCH_SIZE           64
#endif
// Number of control replications to be supported
#ifndef DEFAULT_MAX_CONTROL_REPLICATION_CONTEXTS
#define DEFAULT_MAX_CONTROL_REPLICATION_CONTEXTS    1
#endif
// Number of phase barriers for communication of
// close operation composite view meta data
#ifndef CONTROL_REPLICATION_COMMUNICATION_BARRIERS
#define CONTROL_REPLICATION_COMMUNICATION_BARRIERS  32
#endif

// Used for debugging memory leaks
// How often tracing information is dumped
// based on the number of scheduler invocations
#ifndef TRACE_ALLOCATION_FREQUENCY
#define TRACE_ALLOCATION_FREQUENCY      1024
#endif

// The maximum alignment guaranteed on the 
// target machine bytes.  For most 64-bit 
// systems this should be 16 bytes.
#ifndef LEGION_MAX_ALIGNMENT
#define LEGION_MAX_ALIGNMENT            16
#endif

// Give an ideal upper bound on the maximum
// number of operations Legion should keep
// available for recycling. Where possible
// the runtime will delete objects to keep
// overall memory usage down.
#ifndef LEGION_MAX_RECYCLABLE_OBJECTS
#define LEGION_MAX_RECYCLABLE_OBJECTS      1024
#endif

// An initial seed for random numbers
// generated by the high-level runtime.
#ifndef LEGION_INIT_SEED
#define LEGION_INIT_SEED                  0x221B
#endif

// The radix for the runtime to use when 
// performing collective operations internally
#ifndef LEGION_COLLECTIVE_RADIX
#define LEGION_COLLECTIVE_RADIX           8
#endif

// The radix for the broadcast tree
// when attempting to shutdown the runtime
#ifndef LEGION_SHUTDOWN_RADIX
#define LEGION_SHUTDOWN_RADIX             8
#endif

// Some helper macros

// This statically computes an integer log base 2 for a number
// which is guaranteed to be a power of 2. Adapted from
// http://graphics.stanford.edu/~seander/bithacks.html#IntegerLogDeBruijn
#define STATIC_LOG2(x)  (LOG2_LOOKUP((uint32_t)(x * 0x077CB531U) >> 27))
#define LOG2_LOOKUP(x) ((x==0) ? 0 : (x==1) ? 1 : (x==2) ? 28 : (x==3) ? 2 : \
                   (x==4) ? 29 : (x==5) ? 14 : (x==6) ? 24 : (x==7) ? 3 : \
                   (x==8) ? 30 : (x==9) ? 22 : (x==10) ? 20 : (x==11) ? 15 : \
                   (x==12) ? 25 : (x==13) ? 17 : (x==14) ? 4 : (x==15) ? 8 : \
                   (x==16) ? 31 : (x==17) ? 27 : (x==18) ? 13 : (x==19) ? 23 : \
                   (x==20) ? 21 : (x==21) ? 19 : (x==22) ? 16 : (x==23) ? 7 : \
                   (x==24) ? 26 : (x==25) ? 12 : (x==26) ? 18 : (x==27) ? 6 : \
                   (x==28) ? 11 : (x==29) ? 5 : (x==30) ? 10 : 9)

#ifndef LEGION_FIELD_LOG2
#define LEGION_FIELD_LOG2         STATIC_LOG2(MAX_FIELDS) // log2(MAX_FIELDS)
#endif

#define LEGION_STRINGIFY(x) #x
#define LEGION_MACRO_TO_STRING(x) LEGION_STRINGIFY(x)

#define LEGION_DISTRIBUTED_ID_MASK    0x00FFFFFFFFFFFFFFULL
#define LEGION_DISTRIBUTED_ID_FILTER(x) ((x) & 0x00FFFFFFFFFFFFFFULL)
#define LEGION_DISTRIBUTED_HELP_DECODE(x)   ((x) >> 56)
#define LEGION_DISTRIBUTED_HELP_ENCODE(x,y) ((x) | ((y) << 56))

// The following enums are all re-exported by
// namespace Legion. These versions are here to facilitate the
// C API. If you are writing C++ code, use the namespaced versions.

typedef enum legion_error_t {
  NO_ERROR = 0,
  ERROR_RESERVED_REDOP_ID = 1,
  ERROR_DUPLICATE_REDOP_ID = 2,
  ERROR_RESERVED_TYPE_HANDLE = 3,
  ERROR_DUPLICATE_TYPE_HANDLE = 4,
  ERROR_DUPLICATE_FIELD_ID = 5,
  ERROR_PARENT_TYPE_HANDLE_NONEXISTENT = 6,
  ERROR_MISSING_PARENT_FIELD_ID = 7,
  ERROR_RESERVED_PROJECTION_ID = 8,
  ERROR_DUPLICATE_PROJECTION_ID = 9,
  ERROR_UNREGISTERED_VARIANT = 10,
  ERROR_USE_REDUCTION_REGION_REQ = 11,
  ERROR_INVALID_ACCESSOR_REQUESTED = 12,
  ERROR_PHYSICAL_REGION_UNMAPPED = 13,
  ERROR_RESERVED_TASK_ID = 14,
  ERROR_INVALID_ARG_MAP_DESTRUCTION = 15,
  ERROR_RESERVED_MAPPING_ID = 16,
  ERROR_BAD_INDEX_PRIVILEGES = 17,
  ERROR_BAD_FIELD_PRIVILEGES = 18,
  ERROR_BAD_REGION_PRIVILEGES = 19,
  ERROR_BAD_PARTITION_PRIVILEGES = 20,
  ERROR_BAD_PARENT_INDEX = 21,
  ERROR_BAD_INDEX_PATH = 22,
  ERROR_BAD_PARENT_REGION = 23,
  ERROR_BAD_REGION_PATH = 24,
  ERROR_BAD_PARTITION_PATH = 25,
  ERROR_BAD_FIELD = 26,
  ERROR_BAD_REGION_TYPE = 27,
  ERROR_INVALID_TYPE_HANDLE = 28,
  ERROR_LEAF_TASK_VIOLATION = 29,
  ERROR_INVALID_REDOP_ID = 30,
  ERROR_REDUCTION_INITIAL_VALUE_MISMATCH = 31,
  ERROR_INVALID_UNMAP_OP = 32,
  ERROR_INVALID_DUPLICATE_MAPPING = 33,
  ERROR_INVALID_REGION_ARGUMENT_INDEX = 34,
  ERROR_INVALID_MAPPING_ACCESS = 35,
  ERROR_STALE_INLINE_MAPPING_ACCESS = 36,
  ERROR_INVALID_INDEX_SPACE_PARENT = 37,
  ERROR_INVALID_INDEX_PART_PARENT = 38,
  ERROR_INVALID_INDEX_SPACE_COLOR = 39,
  ERROR_INVALID_INDEX_PART_COLOR = 40,
  ERROR_INVALID_INDEX_SPACE_HANDLE = 41,
  ERROR_INVALID_INDEX_PART_HANDLE = 42,
  ERROR_FIELD_SPACE_FIELD_MISMATCH = 43,
  ERROR_INVALID_INSTANCE_FIELD = 44,
  ERROR_DUPLICATE_INSTANCE_FIELD = 45,
  ERROR_TYPE_INST_MISMATCH = 46,
  ERROR_TYPE_INST_MISSIZE = 47,
  ERROR_INVALID_INDEX_SPACE_ENTRY = 48,
  ERROR_INVALID_INDEX_PART_ENTRY = 49,
  ERROR_INVALID_FIELD_SPACE_ENTRY = 50,
  ERROR_INVALID_REGION_ENTRY = 51,
  ERROR_INVALID_PARTITION_ENTRY = 52,
  ERROR_ALIASED_INTRA_TASK_REGIONS = 53,
  ERROR_MAX_FIELD_OVERFLOW = 54,
  ERROR_MISSING_TASK_COLLECTION = 55,
  ERROR_INVALID_IDENTITY_PROJECTION_USE = 56,
  ERROR_INVALID_PROJECTION_ID = 57,
  ERROR_NON_DISJOINT_PARTITION = 58,
  ERROR_BAD_PROJECTION_USE = 59,
  ERROR_INDEPENDENT_SLICES_VIOLATION = 60,
  ERROR_INVALID_REGION_HANDLE = 61,
  ERROR_INVALID_PARTITION_HANDLE = 62,
  ERROR_VIRTUAL_MAP_IN_LEAF_TASK = 63,
  ERROR_LEAF_MISMATCH = 64,
  ERROR_INVALID_PROCESSOR_SELECTION = 65,
  ERROR_INVALID_VARIANT_SELECTION = 66,
  ERROR_INVALID_MAPPER_OUTPUT = 67,
  ERROR_UNINITIALIZED_REDUCTION = 68,
  ERROR_INVALID_INDEX_DOMAIN = 69,
  ERROR_INVALID_INDEX_PART_DOMAIN = 70,
  ERROR_DISJOINTNESS_TEST_FAILURE = 71,
  ERROR_NON_DISJOINT_TASK_REGIONS = 72,
  ERROR_INVALID_FIELD_ACCESSOR_PRIVILEGES = 73,
  ERROR_INVALID_PREMAPPED_REGION_LOCATION = 74,
  ERROR_IDEMPOTENT_MISMATCH = 75,
  ERROR_INVALID_MAPPER_ID = 76,
  ERROR_INVALID_TREE_ENTRY = 77,
  ERROR_SEPARATE_UTILITY_PROCS = 78,
  ERROR_MAXIMUM_NODES_EXCEEDED = 79,
  ERROR_MAXIMUM_PROCS_EXCEEDED = 80,
  ERROR_INVALID_TASK_ID = 81,
  ERROR_INVALID_MAPPER_DOMAIN_SLICE = 82,
  ERROR_UNFOLDABLE_REDUCTION_OP = 83,
  ERROR_INVALID_INLINE_ID = 84,
  ERROR_ILLEGAL_MUST_PARALLEL_INLINE = 85,
  ERROR_RETURN_SIZE_MISMATCH = 86,
  ERROR_ACCESSING_EMPTY_FUTURE = 87,
  ERROR_ILLEGAL_PREDICATE_FUTURE = 88,
  ERROR_COPY_REQUIREMENTS_MISMATCH = 89,
  ERROR_INVALID_COPY_FIELDS_SIZE = 90,
  ERROR_COPY_SPACE_MISMATCH = 91,
  ERROR_INVALID_COPY_PRIVILEGE = 92,
  ERROR_INVALID_PARTITION_COLOR = 93,
  ERROR_EXCEEDED_MAX_CONTEXTS = 94,
  ERROR_ACQUIRE_MISMATCH = 95,
  ERROR_RELEASE_MISMATCH = 96,
  ERROR_INNER_LEAF_MISMATCH = 97,
  ERROR_INVALID_FIELD_PRIVILEGES = 98,
  ERROR_ILLEGAL_NESTED_TRACE = 99,
  ERROR_UNMATCHED_END_TRACE = 100,
  ERROR_CONFLICTING_PARENT_MAPPING_DEADLOCK = 101,
  ERROR_CONFLICTING_SIBLING_MAPPING_DEADLOCK = 102,
  ERROR_INVALID_PARENT_REQUEST = 103,
  ERROR_INVALID_FIELD_ID = 104,
  ERROR_NESTED_MUST_EPOCH = 105,
  ERROR_UNMATCHED_MUST_EPOCH = 106,
  ERROR_MUST_EPOCH_FAILURE = 107,
  ERROR_DOMAIN_DIM_MISMATCH = 108,
  ERROR_INVALID_PROCESSOR_NAME = 109,
  ERROR_INVALID_INDEX_SUBSPACE_REQUEST = 110,
  ERROR_INVALID_INDEX_SUBPARTITION_REQUEST = 111,
  ERROR_INVALID_FIELD_SPACE_REQUEST = 112,
  ERROR_INVALID_LOGICAL_SUBREGION_REQUEST = 113,
  ERROR_INVALID_LOGICAL_SUBPARTITION_REQUEST = 114,
  ERROR_ALIASED_REGION_REQUIREMENTS = 115,
  ERROR_MISSING_DEFAULT_PREDICATE_RESULT = 116,
  ERROR_PREDICATE_RESULT_SIZE_MISMATCH = 117,
  ERROR_MPI_INTEROPERABILITY_NOT_CONFIGURED = 118,
  ERROR_TRACING_ALLOCATION_WITH_SEPARATE = 119,
  ERROR_EMPTY_INDEX_PARTITION = 120,
  ERROR_INCONSISTENT_SEMANTIC_TAG = 121,
  ERROR_INVALID_SEMANTIC_TAG = 122,
  ERROR_DUMMY_CONTEXT_OPERATION = 123,
  ERROR_INVALID_CONTEXT_CONFIGURATION = 124,
  ERROR_INDEX_TREE_MISMATCH = 125,
  ERROR_INDEX_PARTITION_ANCESTOR = 126,
  ERROR_INVALID_PENDING_CHILD = 127,
  ERROR_ILLEGAL_FILE_ATTACH = 128,
  ERROR_ILLEGAL_ALLOCATOR_REQUEST = 129,
  ERROR_ILLEGAL_DETACH_OPERATION = 130,
  ERROR_NO_PROCESSORS = 131,
  ERROR_ILLEGAL_REDUCTION_VIRTUAL_MAPPING = 132,
  ERROR_INVALID_MAPPED_REGION_LOCATION = 133,
  ERROR_RESERVED_SERDEZ_ID = 134,
  ERROR_DUPLICATE_SERDEZ_ID = 135,
  ERROR_INVALID_SERDEZ_ID = 136,
  ERROR_TRACE_VIOLATION = 137,
  ERROR_INVALID_TARGET_PROC = 138,
  ERROR_INCOMPLETE_TRACE = 139,
  ERROR_STATIC_CALL_POST_RUNTIME_START = 140,
  ERROR_ILLEGAL_GLOBAL_VARIANT_REGISTRATION = 141,
  ERROR_ILLEGAL_USE_OF_NON_GLOBAL_VARIANT = 142,
  ERROR_RESERVED_CONSTRAINT_ID = 143,
  ERROR_INVALID_CONSTRAINT_ID = 144,
  ERROR_DUPLICATE_CONSTRAINT_ID = 145,
  ERROR_ILLEGAL_WAIT_FOR_SHUTDOWN = 146,
  ERROR_DEPRECATED_METHOD_USE = 147,
  ERROR_MAX_APPLICATION_TASK_ID_EXCEEDED = 148,
  ERROR_MAX_APPLICATION_MAPPER_ID_EXCEEDED = 149,
  ERROR_INVALID_ARGUMENTS_TO_MAPPER_RUNTIME = 150,
  ERROR_INVALID_MAPPER_SYNCHRONIZATION = 151,
  ERROR_ILLEGAL_PARTIAL_ACQUISITION = 152,
  ERROR_ILLEGAL_INTERFERING_RESTRICTIONS = 153,
  ERROR_ILLEGAL_PARTIAL_RESTRICTION = 154,
  ERROR_ILLEGAL_INTERFERING_ACQUISITIONS = 155,
  ERROR_UNRESTRICTED_ACQUIRE = 156,
  ERROR_UNACQUIRED_RELEASE = 157,
  ERROR_UNATTACHED_DETACH = 158,
  ERROR_INVALID_PROJECTION_RESULT = 159,
  ERROR_ILLEGAL_IMPLICIT_MAPPING = 160,
  ERROR_INNER_TASK_VIOLATION = 161,
  ERROR_REQUEST_FOR_EMPTY_FUTURE = 162,
  ERROR_ILLEGAL_REMAP_IN_STATIC_TRACE = 163,
<<<<<<< HEAD
  ERROR_REPLICABLE_NOT_IDEMPOTENT = 164,
  ERROR_DYNAMIC_TYPE_MISMATCH = 165,
  ERROR_RESERVED_SHARDING_ID = 166,
  ERROR_DUPLICATE_SHARDING_ID = 167,
  ERROR_INVALID_SHARDING_ID = 168,
  ERROR_MISSING_LOCAL_VARIABLE = 169,
  ERROR_ACCESSOR_PRIVILEGE_CHECK = 170,
  ERROR_ACCESSOR_BOUNDS_CHECK = 171,
=======
  ERROR_DYNAMIC_TYPE_MISMATCH = 164,
  ERROR_MISSING_LOCAL_VARIABLE = 165,
  ERROR_ACCESSOR_PRIVILEGE_CHECK = 166,
  ERROR_ACCESSOR_BOUNDS_CHECK = 167,
  ERROR_DUPLICATE_MPI_CONFIG = 168,
  ERROR_UNKNOWN_MAPPABLE = 169,
  ERROR_DEPRECATED_PROJECTION = 170,
  ERROR_ILLEGAL_PARTIAL_ACQUIRE = 171,
  ERROR_ILLEGAL_INTERFERING_RESTRICTON = 172,
  ERROR_ILLEGAL_INTERFERING_ACQUIRE = 173,
  ERROR_ILLEGAL_REDUCTION_REQUEST = 175,
  ERROR_PROJECTION_REGION_REQUIREMENTS = 180,
  ERROR_REQUIREMENTS_INVALID_REGION = 181,
  ERROR_FIELD_NOT_VALID_FIELD = 182,
  ERROR_INSTANCE_FIELD_PRIVILEGE = 183,
  ERROR_ILLEGAL_REQUEST_VIRTUAL_INSTANCE = 185,
  ERROR_PARENT_TASK_INLINE = 186,
  ERROR_REGION_NOT_SUBREGION = 189,
  ERROR_REGION_REQUIREMENT_INLINE = 190,
  ERROR_PRIVILEGES_FOR_REGION = 191,
  ERROR_MISSING_INSTANCE_FIELD = 195,
  ERROR_NUMBER_SOURCE_REQUIREMENTS = 204,
  ERROR_COPY_SOURCE_REQUIREMENTS = 205,
  ERROR_COPY_DESTINATION_REQUIREMENT = 206,
  ERROR_COPY_LAUNCHER_INDEX = 208,
  ERROR_DESTINATION_INDEX_SPACE = 209,
  ERROR_ALIASED_REQION_REQUIREMENTS = 210,
  ERROR_REQUEST_INVALID_REGION = 212,
  ERROR_INSTANCE_FIELD_DUPLICATE = 215,
  ERROR_PARENT_TASK_COPY = 216,
  ERROR_REGION_REQUIREMENT_COPY = 220,
  ERROR_SOURCE_REGION_REQUIREMENT = 232,
  ERROR_DESTINATION_REGION_REQUIREMENT = 233,
  ERROR_COPY_SOURCE_REQUIREMENT = 235,
  ERROR_INDEX_SPACE_COPY = 237,
  ERROR_DESTINATION_INDEX_SPACE2 = 240,
  ERROR_MAPPER_FAILED_ACQUIRE = 245,
  ERROR_FIELD_NOT_VALID = 248,
  ERROR_PARENT_TASK_ACQUIRE = 249,
  ERROR_REGION_REQUIREMENT_ACQUIRE = 253,
  ERROR_PARENT_TASK_RELEASE = 257,
  ERROR_REGION_REQUIREMENT_RELEASE = 261,
  ERROR_ILLEGAL_MUST_EPOCH = 263,
  ERROR_MUST_EPOCH_DEPENDENCE = 267,
  ERROR_PARENT_TASK_PARTITION = 268,
  ERROR_PARENT_TASK_FILL = 273,
  ERROR_REGION_REQUIREMENT_FILL = 278,
  ERROR_PRIVILEGES_REGION_SUBSET = 279,
  ERROR_INDEX_SPACE_FILL = 281,
  ERROR_ILLEGAL_FILE_ATTACHMENT = 284,
  ERROR_REGION_REQUIREMENT_ATTACH = 293,
  ERROR_PARENT_TASK_DETACH = 295,
  ERROR_PREDICATED_TASK_LAUNCH = 296,
  ERROR_MAPPER_REQUESTED_EXECUTION = 297,
  ERROR_PARENT_TASK_TASK = 298,
  ERROR_INDEX_SPACE_NOTSUBSPACE = 299,
  ERROR_PRIVILEGES_INDEX_SPACE = 300,
  ERROR_PROJECTION_REGION_REQUIREMENT = 303,
  ERROR_NONDISJOINT_PARTITION_SELECTED = 304,
  ERROR_PARTITION_NOT_SUBPARTITION = 312,
  ERROR_REGION_REQUIREMENT_TASK = 313,
  ERROR_PRIVILEGES_REGION_NOTSUBSET = 314,
  ERROR_PRIVILEGES_PARTITION_NOTSUBSET = 315,
  ERROR_INVALID_LOCATION_CONSTRAINT = 344,
  ERROR_ALIASED_INTERFERING_REGION = 356,
  ERROR_REDUCTION_OPERATION_INDEX = 357,
  ERROR_PREDICATED_INDEX_TASK = 358,
  ERROR_INDEX_SPACE_TASK = 359,
  ERROR_TRACE_VIOLATION_RECORDED = 363,
  ERROR_TRACE_VIOLATION_OPERATION = 364,
  ERROR_INVALID_MAPPER_REQUEST = 366,
  ERROR_ILLEGAL_RUNTIME_REMAPPING = 377,
  ERROR_UNABLE_FIND_TASK_LOCAL = 378,
  ERROR_INDEXPARTITION_NOT_SAME_INDEX_TREE = 379,
  ERROR_TASK_ATTEMPTED_ALLOCATE_FILED = 386,
  ERROR_EXCEEDED_MAXIMUM_NUMBER_LOCAL_FIELDS = 387,
  ERROR_UNABLE_ALLOCATE_LOCAL_FIELD = 388,
  ERROR_TASK_ATTEMPTED_ALLOCATE_FIELD = 389,
  ERROR_PREDICATED_TASK_LAUNCH_FOR_TASK = 392,
  ERROR_PREDICATED_INDEX_TASK_LAUNCH = 393,
  ERROR_ATTEMPTED_INLINE_MAPPING_REGION = 395,
  ERROR_ATTEMPTED_ATTACH_HDF5 = 397,
  ERROR_ILLEGAL_PREDICATE_CREATION = 399,
  ERROR_ILLEGAL_END_TRACE_CALL = 402,
  ERROR_UNMATCHED_END_STATIC_TRACE = 403,
  ERROR_ILLEGAL_END_STATIC_TRACE = 404,
  ERROR_ILLEGAL_ACQUIRE_OPERATION = 405,
  ERROR_ILLEGAL_RELEASE_OPERATION = 406,
  ERROR_TASK_FAILED_END_TRACE = 408,
  ERROR_ILLEGAL_INDEX_SPACE_CREATION = 410,
  ERROR_UMATCHED_END_TRACE = 411,
  ERROR_ILLEGAL_NESTED_STATIC_TRACE = 412,
  ERROR_ILLEGAL_UNION_INDEX_SPACES = 414,
  ERROR_ILLEGAL_INTERSECT_INDEX_SPACES = 415,
  ERROR_ILLEGAL_SUBTRACT_INDEX_SPACES = 416,
  ERROR_ILLEGAL_INDEX_SPACE_DELETION = 417,
  ERROR_ILLEGAL_INDEX_PARTITION_DELETION = 418,
  ERROR_ILLEGAL_EQUAL_PARTITION_CREATION = 419,
  ERROR_ILLEGAL_UNION_PARTITION_CREATION = 420,
  ERROR_ILLEGAL_INTERSECTION_PARTITION_CREATION = 421,
  ERROR_ILLEGAL_DIFFERENCE_PARTITION_CREATION = 422,
  ERROR_ILLEGAL_CREATE_CROSS_PRODUCT_PARTITION = 423,
  ERROR_ILLEGAL_CREATE_ASSOCIATION = 424,
  ERROR_ILLEGAL_CREATE_RESTRICTED_PARTITION = 425,
  ERROR_ILLEGAL_PARTITION_FIELD = 426,
  ERROR_ILLEGAL_PARTITION_IMAGE = 427,
  ERROR_ILLEGAL_PARTITION_IMAGE_RANGE = 428,
  ERROR_ILLEGAL_PARTITION_PREIMAGE = 429,
  ERROR_ILLEGAL_PARTITION_PREIMAGE_RANGE = 430,
  ERROR_ILLEGAL_CREATE_PENDING_PARTITION = 431,
  ERROR_ILLEGAL_CREATE_INDEX_SPACE_UNION = 432,
  ERROR_ILLEGAL_CREATE_INDEX_SPACE_INTERSECTION = 434,
  ERROR_ILLEGAL_CREATE_INDEX_SPACE_DIFFERENCE = 436,
  ERROR_ILLEGAL_CREATE_FIELD_SPACE = 437,
  ERROR_ILLEGAL_DESTROY_FIELD_SPACE = 438,
  ERROR_ILLEGAL_NONLOCAL_FIELD_ALLOCATION = 439,
  ERROR_ILLEGAL_FIELD_DESTRUCTION = 440,
  ERROR_ILLEGAL_NONLOCAL_FIELD_ALLOCATION2 = 441,
  ERROR_ILLEGAL_FIELD_DESTRUCTION2 = 442,
  ERROR_ILLEGAL_REGION_CREATION = 443,
  ERROR_ILLEGAL_REGION_DESTRUCTION = 444,
  ERROR_ILLEGAL_PARTITION_DESTRUCTION = 445,
  ERROR_CREATE_INDEX_ALLOCATION = 446,
  ERROR_ILLEGAL_CREATE_FIELD_ALLOCATION = 447,
  ERROR_ILLEGAL_EXECUTE_TASK_CALL = 448,
  ERROR_ILLEGAL_EXECUTE_INDEX_SPACE = 449,
  ERROR_ILLEGAL_MAP_REGION = 451,
  ERROR_ILLEGAL_REMAP_OPERATION = 452,
  ERROR_ILLEGAL_UNMAP_OPERATION = 453,
  ERROR_ILLEGAL_FILL_OPERATION_CALL = 454,
  ERROR_ILLEGAL_INDEX_FILL_OPERATION_CALL = 455,
  ERROR_ILLEGAL_COPY_FILL_OPERATION_CALL = 456,
  ERROR_ILLEGAL_INDEX_COPY_OPERATION = 457,
  ERROR_ILLEGAL_ATTACH_RESOURCE_OPERATION = 460,
  ERROR_ILLEGAL_DETACH_RESOURCE_OPERATION = 461,
  ERROR_ILLEGAL_LEGION_EXECUTE_MUST_EPOCH = 462,
  ERROR_ILLEGAL_TIMING_MEASUREMENT = 463,
  ERROR_ILLEGAL_LEGION_MAPPING_FENCE_CALL = 464,
  ERROR_ILLEGAL_LEGION_EXECUTION_FENCE_CALL = 465,
  ERROR_ILLEGAL_LEGION_COMPLETE_FRAME_CALL = 466,
  ERROR_ILLEGAL_GET_PREDICATE_FUTURE = 469,
  ERROR_ILLEGAL_LEGION_BEGIN_TRACE = 470,
  ERROR_ILLEGAL_LEGION_END_TRACE = 471,
  ERROR_ILLEGAL_LEGION_BEGIN_STATIC_TRACE = 472,
  ERROR_ILLEGAL_LEGION_END_STATIC_TRACE = 473,
  ERROR_INVALID_COLOR = 474,
  ERROR_PARENT_INDEX_PARTITION_REQUESTED = 477,
  ERROR_FIELD_SPACE_HAS_NO_FIELD = 478,
  ERROR_PARENT_LOGICAL_PARTITION_REQUESTED = 480,
  ERROR_INVALID_REQUEST_FOR_INDEXSPACE = 481,
  ERROR_UNABLE_FIND_ENTRY = 482,
  ERROR_INVALID_REQUEST_INDEXPARTITION = 484,
  ERROR_INVALID_REQUEST_FIELDSPACE = 487,
  ERROR_INVALID_REQUEST_LOGICALREGION = 490,
  ERROR_INVALID_REQUEST_LOGICALPARTITION = 492,
  ERROR_INVALID_REQUEST_TREE_ID = 493,
  ERROR_UNABLE_FIND_TOPLEVEL_TREE = 495,
  ERROR_ILLEGAL_DUPLICATE_REQUEST_ALLOCATOR = 502,
  ERROR_ILLEGAL_DUPLICATE_FIELD_ID = 510,
  ERROR_EXCEEDED_MAXIMUM_NUMBER_ALLOCATED_FIELDS = 511,
  ERROR_ILLEGAL_NOT_PREDICATE_CREATION = 533,
  ERROR_PARENT_TASK_ATTACH = 534,
  ERROR_INVALID_REGION_ARGUMENTS = 535,
  ERROR_INVALID_MAPPER_CONTENT = 536,
  ERROR_INVALID_DUPLICATE_MAPPER = 537,
  ERROR_INVALID_UNLOCK_MAPPER = 538,
  
  
  

  LEGION_WARNING_FUTURE_NONLEAF = 1000,
  LEGION_WARNING_BLOCKING_EMPTY = 1001,
  LEGION_WARNING_WAITING_ALL_FUTURES = 1002,
  LEGION_WARNING_WAITING_REGION = 1003,
  LEGION_WARNING_MISSING_REGION_WAIT = 1004,
  LEGION_WARNING_NONLEAF_ACCESSOR = 1005,
  LEGION_WARNING_UNMAPPED_ACCESSOR = 1006,
  LEGION_WARNING_READ_DISCARD = 1007,
  LEGION_WARNING_MISSING_PROC_CONSTRAINT = 1008,
  LEGION_WARNING_DYNAMIC_PROJECTION_REG = 1009,
  LEGION_WARNING_DUPLICATE_MPI_CONFIG = 1010,
  LEGION_WARNING_NEW_PROJECTION_FUNCTORS = 1011,
  LEGION_WARNING_IGNORE_MEMORY_REQUEST = 1012,
  LEGION_WARNING_NOT_COPY = 1013,
  LEGION_WARNING_REGION_REQUIREMENT_INLINE = 1014,
  LEGION_WARNING_MAPPER_FAILED_ACQUIRE = 1015,
  LEGION_WARNING_SOURCE_REGION_REQUIREMENT = 1016,
  LEGION_WARNING_DESTINATION_REGION_REQUIREMENT = 1017,
  LEGION_WARNING_REGION_REQUIREMENTS_INDEX = 1019,
  LEGION_WARNING_PRIVILEGE_FIELDS_ACQUIRE = 1020,
  LEGION_WARNING_PRIVILEGE_FIELDS_RELEASE = 1021,
  LEGION_WARNING_FILE_ATTACH_OPERATION = 1022,
  LEGION_WARNING_HDF5_ATTACH_OPERATION = 1023,
  LEGION_WARNING_REGION_REQUIREMENT_TASK = 1024,
  LEGION_WARNING_EMPTY_OUTPUT_TARGET = 1026,
  LEGION_WARNING_IGNORING_SPURIOUS_TARGET = 1027,
  LEGION_WARNING_IGNORING_PROCESSOR_REQUEST = 1028,
  LEGION_WARNING_MAPPER_REQUESTED_COMPOSITE = 1030,
  LEGION_WARNING_MAPPER_REQUESTED_INLINE = 1031,
  LEGION_WARNING_REGION_REQUIREMENTS_INDIVIDUAL = 1032,
  LEGION_WARNING_IGNORING_ACQUIRE_REQUEST = 1035,
  LEGION_WARNING_WAITING_FUTURE_NONLEAF = 1047,
  LEGION_WARNING_RUNTIME_UNMAPPING_REMAPPING = 1050,
  LEGION_WARNING_IGNORING_EMPTY_INDEX_TASK_LAUNCH = 1058,
  LEGION_WARNING_REGION_REQUIREMENT_OPERATION_USING = 1071,
  LEGION_WARNING_MAPPER_REQUESTED_PROFILING = 1082,
  LEGION_WARNING_REGION_TREE_STATE_LOGGING = 1083,
  LEGION_WARNING_DISJOINTNESS_VERIFICATION = 1084,
  LEGION_WARNING_IGNORING_EMPTY_INDEX_SPACE_FILL = 1085,
  LEGION_WARNING_IGNORING_EMPTY_INDEX_SPACE_COPY = 1086,
  LEGION_WARNING_VARIANT_TASK_NOT_MARKED = 1087,
  LEGION_WARNING_MAPPER_REQUESTED_POST = 1088,
  LEGION_WARNING_IGNORING_RELEASE_REQUEST = 1089,
  
  
  
  LEGION_FATAL_MUST_EPOCH_NOADDRESS = 2000,
  LEGION_FATAL_MUST_EPOCH_NOTASKS = 2001,
  LEGION_FATAL_DEFAULT_MAPPER_ERROR = 2002,
  LEGION_FATAL_SHIM_MAPPER_SUPPORT = 2006,
  LEGION_FATAL_UNKNOWN_FIELD_ID = 2007,
  
  
>>>>>>> c2f5fa75
}  legion_error_t;

// enum and namepsaces don't really get along well
typedef enum legion_privilege_mode_t {
  NO_ACCESS       = 0x00000000, 
  READ_ONLY       = 0x00000001,
  READ_WRITE      = 0x00000007, // All three privileges
  WRITE_ONLY      = 0x00000002, // same as WRITE_DISCARD
  WRITE_DISCARD   = 0x00000002, // same as WRITE_ONLY
  REDUCE          = 0x00000004,
} legion_privilege_mode_t;

typedef enum legion_allocate_mode_t {
  NO_MEMORY       = 0x00000000,
  ALLOCABLE       = 0x00000001,
  FREEABLE        = 0x00000002,
  MUTABLE         = 0x00000003,
  REGION_CREATION = 0x00000004,
  REGION_DELETION = 0x00000008,
  ALL_MEMORY      = 0x0000000F,
} legion_allocate_mode_t;

typedef enum legion_coherence_property_t {
  EXCLUSIVE    = 0,
  ATOMIC       = 1,
  SIMULTANEOUS = 2,
  RELAXED      = 3,
} legion_coherence_property_t;

// Optional region requirement flags
typedef enum legion_region_flags_t {
  NO_FLAG         = 0x00000000,
  VERIFIED_FLAG   = 0x00000001,
  NO_ACCESS_FLAG  = 0x00000002, // Deprecated, user SpecializedConstraint
  RESTRICTED_FLAG = 0x00000004,
  MUST_PREMAP_FLAG= 0x00000008,
} legion_region_flags_t;

typedef enum legion_projection_type_t {
  SINGULAR, // a single logical region
  PART_PROJECTION, // projection from a partition
  REG_PROJECTION, // projection from a region
} legion_projection_type_t;
// For backwards compatibility
typedef legion_projection_type_t legion_handle_type_t;

typedef enum legion_partition_kind_t {
  DISJOINT_KIND,
  ALIASED_KIND,
  COMPUTE_KIND,
} legion_partition_kind_t;

typedef enum legion_external_resource_t {
  EXTERNAL_POSIX_FILE,
  EXTERNAL_HDF5_FILE,
  EXTERNAL_C_ARRAY,
  EXTERNAL_FORTRAN_ARRAY,
} legion_external_resource_t;

typedef enum legion_timing_measurement_t {
  MEASURE_SECONDS,
  MEASURE_MICRO_SECONDS,
  MEASURE_NANO_SECONDS,
} legion_timing_measurement_t;

typedef enum legion_dependence_type_t {
  NO_DEPENDENCE = 0,
  TRUE_DEPENDENCE = 1,
  ANTI_DEPENDENCE = 2, // WAR or WAW with Write-Only privilege
  ATOMIC_DEPENDENCE = 3,
  SIMULTANEOUS_DEPENDENCE = 4,
} legion_dependence_type_t;

enum {
  NAME_SEMANTIC_TAG = 0,
  FIRST_AVAILABLE_SEMANTIC_TAG = 1,
};

typedef enum legion_execution_constraint_t {
  ISA_CONSTRAINT = 0, // instruction set architecture
  PROCESSOR_CONSTRAINT = 1, // processor kind constraint
  RESOURCE_CONSTRAINT = 2, // physical resources
  LAUNCH_CONSTRAINT = 3, // launch configuration
  COLOCATION_CONSTRAINT = 4, // region requirements in same instance
} legion_execution_constraint_t;

typedef enum legion_layout_constraint_t {
  SPECIALIZED_CONSTRAINT = 0, // normal or speicalized (e.g. reduction-fold)
  MEMORY_CONSTRAINT = 1, // constraint on the kind of memory
  FIELD_CONSTRAINT = 2, // ordering of fields
  ORDERING_CONSTRAINT = 3, // ordering of dimensions
  SPLITTING_CONSTRAINT = 4, // splitting of dimensions 
  DIMENSION_CONSTRAINT = 5, // dimension size constraint
  ALIGNMENT_CONSTRAINT = 6, // alignment of a field
  OFFSET_CONSTRAINT = 7, // offset of a field
  POINTER_CONSTRAINT = 8, // pointer of a field
} legion_layout_constraint_t;

typedef enum legion_equality_kind_t {
  LT_EK = 0, // <
  LE_EK = 1, // <=
  GT_EK = 2, // >
  GE_EK = 3, // >=
  EQ_EK = 4, // ==
  NE_EK = 5, // !=
} legion_equality_kind_t;

typedef enum legion_dimension_kind_t {
  DIM_X = 0, // first logical index space dimension
  DIM_Y = 1, // second logical index space dimension
  DIM_Z = 2, // ...
  DIM_F = 3, // field dimension
  INNER_DIM_X = 4, // inner dimension for tiling X
  OUTER_DIM_X = 5, // outer dimension for tiling X
  INNER_DIM_Y = 6, // ...
  OUTER_DIM_Y = 7,
  INNER_DIM_Z = 8,
  OUTER_DIM_Z = 9,
} legion_dimension_kind_t;

// Make all flags 1-hot encoding so we can logically-or them together
typedef enum legion_isa_kind_t {
  // Top-level ISA Kinds
  X86_ISA   = 0x00000001,
  ARM_ISA   = 0x00000002,
  POW_ISA   = 0x00000004, // Power PC
  PTX_ISA   = 0x00000008, // auto-launch by runtime
  CUDA_ISA  = 0x00000010, // run on CPU thread bound to CUDA context
  LUA_ISA   = 0x00000020, // run on Lua processor
  TERRA_ISA = 0x00000040, // JIT to target processor kind
  LLVM_ISA  = 0x00000080, // JIT to target processor kind
  GL_ISA    = 0x00000100, // run on CPU thread with OpenGL context
  // x86 Vector Instructions
  SSE_ISA   = 0x00000200,
  SSE2_ISA  = 0x00000400,
  SSE3_ISA  = 0x00000800,
  SSE4_ISA  = 0x00001000,
  AVX_ISA   = 0x00002000,
  AVX2_ISA  = 0x00004000,
  FMA_ISA   = 0x00008000,
  MIC_ISA   = 0x00010000,
  // GPU variants
  SM_10_ISA = 0x00020000,
  SM_20_ISA = 0x00040000,
  SM_30_ISA = 0x00080000,
  SM_35_ISA = 0x00100000,
  // ARM Vector Instructions
  NEON_ISA  = 0x00200000,
} legion_isa_kind_t;

typedef enum legion_resource_constraint_t {
  L1_CACHE_SIZE = 0,
  L2_CACHE_SIZE = 1,
  L3_CACHE_SIZE = 2,
  L1_CACHE_ASSOCIATIVITY = 3,
  L2_CACHE_ASSOCIATIVITY = 4,
  L3_CACHE_ASSOCIATIVITY = 5,
  REGISTER_FILE_SIZE = 6,
  SHARED_MEMORY_SIZE = 7,
  TEXTURE_CACHE_SIZE = 8,
  CONSTANT_CACHE_SIZE = 9,
  NAMED_BARRIERS = 10,
  SM_COUNT = 11, // total SMs on the device
  MAX_OCCUPANCY = 12, // max warps per SM
} legion_resource_constraint_t;

typedef enum legion_launch_constraint_t {
  CTA_SHAPE = 0,
  GRID_SHAPE = 1,
  DYNAMIC_SHARED_MEMORY = 2,
  REGISTERS_PER_THREAD = 3,
  CTAS_PER_SM = 4,
  NAMED_BARRIERS_PER_CTA = 5,
} legion_launch_constraint_t;

typedef enum legion_specialized_constraint_t {
  NO_SPECIALIZE = 0,
  NORMAL_SPECIALIZE = 1,
  REDUCTION_FOLD_SPECIALIZE = 2,
  REDUCTION_LIST_SPECIALIZE = 3,
  VIRTUAL_SPECIALIZE = 4,
  // All file types must go below here, everything else above
  GENERIC_FILE_SPECIALIZE = 5,
  HDF5_FILE_SPECIALIZE = 6,
} legion_specialized_constraint_t;

//==========================================================================
//                                Types
//==========================================================================

typedef legion_lowlevel_file_mode_t legion_file_mode_t;
typedef legion_lowlevel_processor_kind_t legion_processor_kind_t;
typedef legion_lowlevel_memory_kind_t legion_memory_kind_t;
typedef legion_lowlevel_domain_max_rect_dim_t legion_domain_max_rect_dim_t;
typedef legion_lowlevel_reduction_op_id_t legion_reduction_op_id_t;
typedef legion_lowlevel_custom_serdez_id_t legion_custom_serdez_id_t;
typedef legion_lowlevel_address_space_t legion_address_space_t;
typedef int legion_task_priority_t;
typedef int legion_garbage_collection_priority_t;
typedef unsigned int legion_color_t;
typedef unsigned int legion_field_id_t;
typedef unsigned int legion_trace_id_t;
typedef unsigned int legion_mapper_id_t;
typedef unsigned int legion_context_id_t;
typedef unsigned int legion_instance_id_t;
typedef unsigned int legion_type_tag_t;
typedef unsigned int legion_index_space_id_t;
typedef unsigned int legion_index_partition_id_t;
typedef unsigned int legion_index_tree_id_t;
typedef unsigned int legion_field_space_id_t;
typedef unsigned int legion_generation_id_t;
typedef unsigned int legion_type_handle;
typedef unsigned int legion_projection_id_t;
typedef unsigned int legion_sharding_id_t;
typedef unsigned int legion_region_tree_id_t;
typedef unsigned int legion_address_space_id_t;
typedef unsigned int legion_tunable_id_t;
typedef unsigned int legion_local_variable_id_t;
typedef unsigned int legion_generator_id_t;
typedef unsigned int legion_replication_id_t;
typedef unsigned int legion_shard_id_t;
typedef unsigned long long legion_distributed_id_t;
typedef unsigned long legion_mapping_tag_id_t;
typedef unsigned long legion_variant_id_t;
typedef unsigned long legion_code_descriptor_id_t;
typedef unsigned long legion_semantic_tag_t;
typedef unsigned long long legion_unique_id_t;
typedef unsigned long long legion_version_id_t;
typedef unsigned long long legion_projection_epoch_id_t;
typedef legion_lowlevel_task_func_id_t legion_task_id_t;
typedef unsigned long legion_layout_constraint_id_t;
typedef long long legion_internal_color_t;

#endif // __LEGION_CONFIG_H__
<|MERGE_RESOLUTION|>--- conflicted
+++ resolved
@@ -383,16 +383,6 @@
   ERROR_INNER_TASK_VIOLATION = 161,
   ERROR_REQUEST_FOR_EMPTY_FUTURE = 162,
   ERROR_ILLEGAL_REMAP_IN_STATIC_TRACE = 163,
-<<<<<<< HEAD
-  ERROR_REPLICABLE_NOT_IDEMPOTENT = 164,
-  ERROR_DYNAMIC_TYPE_MISMATCH = 165,
-  ERROR_RESERVED_SHARDING_ID = 166,
-  ERROR_DUPLICATE_SHARDING_ID = 167,
-  ERROR_INVALID_SHARDING_ID = 168,
-  ERROR_MISSING_LOCAL_VARIABLE = 169,
-  ERROR_ACCESSOR_PRIVILEGE_CHECK = 170,
-  ERROR_ACCESSOR_BOUNDS_CHECK = 171,
-=======
   ERROR_DYNAMIC_TYPE_MISMATCH = 164,
   ERROR_MISSING_LOCAL_VARIABLE = 165,
   ERROR_ACCESSOR_PRIVILEGE_CHECK = 166,
@@ -559,8 +549,10 @@
   ERROR_INVALID_MAPPER_CONTENT = 536,
   ERROR_INVALID_DUPLICATE_MAPPER = 537,
   ERROR_INVALID_UNLOCK_MAPPER = 538,
-  
-  
+  ERROR_REPLICABLE_NOT_IDEMPOTENT = 601,
+  ERROR_RESERVED_SHARDING_ID = 602,
+  ERROR_DUPLICATE_SHARDING_ID = 603,
+  ERROR_INVALID_SHARDING_ID = 604,
   
 
   LEGION_WARNING_FUTURE_NONLEAF = 1000,
@@ -616,7 +608,6 @@
   LEGION_FATAL_UNKNOWN_FIELD_ID = 2007,
   
   
->>>>>>> c2f5fa75
 }  legion_error_t;
 
 // enum and namepsaces don't really get along well
