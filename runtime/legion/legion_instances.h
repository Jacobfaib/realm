/* Copyright 2022 Stanford University, NVIDIA Corporation
 *
 * Licensed under the Apache License, Version 2.0 (the "License");
 * you may not use this file except in compliance with the License.
 * You may obtain a copy of the License at
 *
 *     http://www.apache.org/licenses/LICENSE-2.0
 *
 * Unless required by applicable law or agreed to in writing, software
 * distributed under the License is distributed on an "AS IS" BASIS,
 * WITHOUT WARRANTIES OR CONDITIONS OF ANY KIND, either express or implied.
 * See the License for the specific language governing permissions and
 * limitations under the License.
 */

#ifndef __LEGION_INSTANCES_H__
#define __LEGION_INSTANCES_H__

#include "legion/runtime.h"
#include "legion/legion_types.h"
#include "legion/legion_utilities.h"
#include "legion/legion_allocation.h"
#include "legion/garbage_collection.h"

namespace Legion {
  namespace Internal {

    /**
     * \class LayoutDescription
     * This class is for deduplicating the meta-data
     * associated with describing the layouts of physical
     * instances. Often times this meta data is rather 
     * large (~100K) and since we routinely create up
     * to 100K instances, it is important to deduplicate
     * the data.  Since many instances will have the
     * same layout then they can all share the same
     * description object.
     */
    class LayoutDescription : public Collectable,
                              public LegionHeapify<LayoutDescription> {
    public:
      LayoutDescription(FieldSpaceNode *owner,
                        const FieldMask &mask,
                        const unsigned total_dims,
                        LayoutConstraints *constraints,
                        const std::vector<unsigned> &mask_index_map,
                        const std::vector<FieldID> &fids,
                        const std::vector<size_t> &field_sizes,
                        const std::vector<CustomSerdezID> &serdez);
      // Used only by the virtual manager
      LayoutDescription(const FieldMask &mask, LayoutConstraints *constraints);
      LayoutDescription(const LayoutDescription &rhs);
      ~LayoutDescription(void);
    public:
      LayoutDescription& operator=(const LayoutDescription &rhs);
    public:
      void log_instance_layout(ApEvent inst_event) const;
    public:
      void compute_copy_offsets(const FieldMask &copy_mask, 
                                const PhysicalInstance instance,  
#ifdef LEGION_SPY
                                const ApEvent inst_event, 
#endif
                                std::vector<CopySrcDstField> &fields);
      void compute_copy_offsets(const std::vector<FieldID> &copy_fields,
                                const PhysicalInstance instance,
#ifdef LEGION_SPY
                                const ApEvent inst_event,
#endif
                                std::vector<CopySrcDstField> &fields);
    public:
      void get_fields(std::set<FieldID> &fields) const;
      bool has_field(FieldID fid) const;
      void has_fields(std::map<FieldID,bool> &fields) const;
      void remove_space_fields(std::set<FieldID> &fields) const;
    public:
      const CopySrcDstField& find_field_info(FieldID fid) const;
      size_t get_total_field_size(void) const;
      void get_fields(std::vector<FieldID>& fields) const;
      void compute_destroyed_fields(
          std::vector<PhysicalInstance::DestroyedField> &serdez_fields) const;
    public:
      bool match_layout(const LayoutConstraintSet &constraints,
                        unsigned num_dims) const;
      bool match_layout(const LayoutDescription *layout,
                        unsigned num_dims) const;
    public:
      void pack_layout_description(Serializer &rez, AddressSpaceID target);
      static LayoutDescription* handle_unpack_layout_description(
                            LayoutConstraints *constraints,
                            FieldSpaceNode *field_space, size_t total_dims);
    public:
      const FieldMask allocated_fields;
      LayoutConstraints *const constraints;
      FieldSpaceNode *const owner;
      const unsigned total_dims;
    protected:
      // In order by index of bit mask
      std::vector<CopySrcDstField> field_infos;
      // A mapping from FieldIDs to indexes into our field_infos
      std::map<FieldID,unsigned/*index*/> field_indexes;
    protected:
      mutable LocalLock layout_lock; 
      std::map<LEGION_FIELD_MASK_FIELD_TYPE,
               LegionList<std::pair<FieldMask,FieldMask> > > comp_cache;
    }; 

    /**
     * \class CollectiveMapping
     * A collective mapping is an ordering of unique address spaces
     * and can be used to construct broadcast and reduction trees.
     * This is especialy useful for collective instances and for
     * parts of control replication.
     */
    class CollectiveMapping : public Collectable {
    public:
      CollectiveMapping(const std::vector<AddressSpaceID> &spaces,size_t radix);
      CollectiveMapping(const ShardMapping &shard_mapping, size_t radix);
      CollectiveMapping(Deserializer &derez, size_t total_spaces);
      CollectiveMapping(const CollectiveMapping &rhs);
    public:
      inline AddressSpaceID operator[](unsigned idx) const
#ifdef DEBUG_LEGION
        { assert(idx < size()); return unique_sorted_spaces.get_index(idx); }
#else
        { return unique_sorted_spaces.get_index(idx); }
#endif
      inline unsigned find_index(const AddressSpaceID space) const
        { return unique_sorted_spaces.find_index(space); }
      inline const NodeSet& get_unique_spaces(void) const 
        { return unique_sorted_spaces; }
      inline size_t size(void) const { return total_spaces; }
      inline AddressSpaceID get_origin(void) const 
#ifdef DEBUG_LEGION
        { assert(size() > 0); return unique_sorted_spaces.find_first_set(); }
#else
        { return unique_sorted_spaces.find_first_set(); }
#endif
      bool operator==(const CollectiveMapping &rhs) const;
      bool operator!=(const CollectiveMapping &rhs) const;
    public:
      AddressSpaceID get_parent(const AddressSpaceID origin, 
                                const AddressSpaceID local) const;
      size_t count_children(const AddressSpaceID origin,
                            const AddressSpaceID local) const;
      void get_children(const AddressSpaceID origin, const AddressSpaceID local,
                        std::vector<AddressSpaceID> &children) const;
      AddressSpaceID find_nearest(AddressSpaceID start) const;
      inline bool contains(const AddressSpaceID space) const
        { return unique_sorted_spaces.contains(space); }
      bool contains(const CollectiveMapping &rhs) const;
      CollectiveMapping* clone_with(AddressSpace space) const;
      void pack(Serializer &rez) const;
    protected:
      unsigned convert_to_offset(unsigned index, unsigned origin) const;
      unsigned convert_to_index(unsigned offset, unsigned origin) const;
    protected:
      NodeSet unique_sorted_spaces;
      size_t total_spaces;
      size_t radix;
    };

    /**
     * \class InstanceManager
     * This is the abstract base class for all instances of a physical
     * resource manager for memory.
     */
    class InstanceManager : public DistributedCollectable {
    public:
      enum {
        EXTERNAL_CODE = 0x10,
        REDUCTION_CODE = 0x20,
      };
    public:
      InstanceManager(RegionTreeForest *forest, AddressSpaceID owner, 
                      DistributedID did, LayoutDescription *layout,
                      FieldSpaceNode *node, IndexSpaceExpression *domain,
                      RegionTreeID tree_id, bool register_now,
                      CollectiveMapping *mapping = NULL);
      virtual ~InstanceManager(void);
    public:
      virtual PointerConstraint get_pointer_constraint(void) const = 0;
      virtual LegionRuntime::Accessor::RegionAccessor<
        LegionRuntime::Accessor::AccessorType::Generic>
          get_accessor(void) const = 0;
      virtual LegionRuntime::Accessor::RegionAccessor<
        LegionRuntime::Accessor::AccessorType::Generic>
          get_field_accessor(FieldID fid) const = 0; 
    public:
      inline bool is_reduction_manager(void) const;
      inline bool is_physical_manager(void) const;
      inline bool is_virtual_manager(void) const;
      inline bool is_external_instance(void) const;
      inline PhysicalManager* as_physical_manager(void) const;
      inline VirtualManager* as_virtual_manager(void) const;
    public:
      static inline DistributedID encode_instance_did(DistributedID did,
                        bool external, bool reduction, bool collective);
      static inline bool is_physical_did(DistributedID did);
      static inline bool is_reduction_did(DistributedID did);
      static inline bool is_external_did(DistributedID did);
    public:
      // Interface to the mapper for layouts
      inline void get_fields(std::set<FieldID> &fields) const
        { if (layout != NULL) layout->get_fields(fields); }
      inline bool has_field(FieldID fid) const
        { if (layout != NULL) return layout->has_field(fid); return false; }
      inline void has_fields(std::map<FieldID,bool> &fields) const
        { if (layout != NULL) layout->has_fields(fields); 
          else for (std::map<FieldID,bool>::iterator it = fields.begin();
                    it != fields.end(); it++) it->second = false; } 
      inline void remove_space_fields(std::set<FieldID> &fields) const
        { if (layout != NULL) layout->remove_space_fields(fields);
          else fields.clear(); } 
    public:
      bool entails(LayoutConstraints *constraints,
                   const LayoutConstraint **failed_constraint) const;
      bool entails(const LayoutConstraintSet &constraints, 
                   const LayoutConstraint **failed_constraint) const;
      bool conflicts(LayoutConstraints *constraints,
                     const LayoutConstraint **conflict_constraint) const;
      bool conflicts(const LayoutConstraintSet &constraints,
                     const LayoutConstraint **conflict_constraint) const;
    public:
      RegionTreeForest *const context;
      LayoutDescription *const layout;
      FieldSpaceNode *const field_space_node;
      IndexSpaceExpression *instance_domain;
      const RegionTreeID tree_id;
    };

    /**
     * A small interface for subscribing to notifications for
     * when an instance is deleted
     */
    class InstanceDeletionSubscriber {
    public:
      virtual ~InstanceDeletionSubscriber(void) { }
      virtual void notify_instance_deletion(PhysicalManager *manager) = 0;
      virtual void add_subscriber_reference(PhysicalManager *manager) = 0;
      virtual bool remove_subscriber_reference(PhysicalManager *manager) = 0;
    };

    /**
     * \class PhysicalManager 
     * This is an abstract intermediate class for representing an allocation
     * of data; this includes both individual instances and collective instances
     */
    class PhysicalManager : public InstanceManager, 
                            public LegionHeapify<PhysicalManager> {
    public:
      static const AllocationType alloc_type = PHYSICAL_MANAGER_ALLOC;
    public:
      enum InstanceKind {
        // Normal Realm allocations
        INTERNAL_INSTANCE_KIND,
        // External allocations imported by attach operations
        EXTERNAL_ATTACHED_INSTANCE_KIND,
        // External allocations from output regions, owned by the runtime
        EXTERNAL_OWNED_INSTANCE_KIND,
        // Allocations drawn from the eager pool
        EAGER_INSTANCE_KIND,
        // Instance not yet bound
        UNBOUND_INSTANCE_KIND,
      };
      enum GarbageCollectionState {
        VALID_GC_STATE,
        ACQUIRED_GC_STATE,
        COLLECTABLE_GC_STATE,
        PENDING_COLLECTED_GC_STATE,
        COLLECTED_GC_STATE,
      };
    public:
      struct DeferPhysicalManagerArgs : 
        public LgTaskArgs<DeferPhysicalManagerArgs> {
      public:
        static const LgTaskID TASK_ID = LG_DEFER_PHYSICAL_MANAGER_TASK_ID;
      public:
        DeferPhysicalManagerArgs(DistributedID d, AddressSpaceID own, 
            Memory m, PhysicalInstance i, size_t f, IndexSpaceExpression *lx,
            const PendingRemoteExpression &pending, FieldSpace h, 
            RegionTreeID tid, LayoutConstraintID l, ApEvent use,
            InstanceKind kind, ReductionOpID redop, const void *piece_list,
            size_t piece_list_size, GarbageCollectionState state);
      public:
        const DistributedID did;
        const AddressSpaceID owner;
        const Memory mem;
        const PhysicalInstance inst;
        const size_t footprint;
        const PendingRemoteExpression pending;
        IndexSpaceExpression *local_expr;
        const FieldSpace handle;
        const RegionTreeID tree_id;
        const LayoutConstraintID layout_id;
        const ApEvent use_event;
        const InstanceKind kind;
        const ReductionOpID redop;
        const void *const piece_list;
        const size_t piece_list_size;
        const GarbageCollectionState state;
      };
    public:
      struct DeferDeletePhysicalManager :
        public LgTaskArgs<DeferDeletePhysicalManager> {
      public:
        static const LgTaskID TASK_ID =
          LG_DEFER_DELETE_PHYSICAL_MANAGER_TASK_ID;
      public:
        DeferDeletePhysicalManager(PhysicalManager *manager_);
      public:
        PhysicalManager *manager;
        const RtUserEvent done;
      };
      struct RemoteCreateViewArgs : public LgTaskArgs<RemoteCreateViewArgs> {
      public:
        static const LgTaskID TASK_ID = LG_REMOTE_VIEW_CREATION_TASK_ID;
      public:
        RemoteCreateViewArgs(PhysicalManager *man, InnerContext *ctx, 
                             AddressSpaceID log, CollectiveMapping *map,
                             std::atomic<DistributedID> *tar, 
                             AddressSpaceID src, RtUserEvent done)
          : LgTaskArgs<RemoteCreateViewArgs>(implicit_provenance),
            manager(man), context(ctx), logical_owner(log), mapping(map),
            target(tar), source(src), done_event(done) { }
      public:
        PhysicalManager *const manager;
        InnerContext *const context;
        const AddressSpaceID logical_owner;
        CollectiveMapping *const mapping;
        std::atomic<DistributedID> *const target;
        const AddressSpaceID source;
        const RtUserEvent done_event;
      }; 
    public:
<<<<<<< HEAD
      struct BroadcastFunctor {
        BroadcastFunctor(Runtime *rt, Serializer &r) : runtime(rt), rez(r) { }
        inline void apply(AddressSpaceID target)
          { runtime->send_manager_update(target, rez); }
        Runtime *runtime;
        Serializer &rez;
=======
      enum InstanceKind {
        // Normal Realm allocations
        INTERNAL_INSTANCE_KIND,
        // External allocations imported by attach operations
        EXTERNAL_ATTACHED_INSTANCE_KIND,
        // Allocations drawn from the eager pool
        EAGER_INSTANCE_KIND,
        // Instance not yet bound
        UNBOUND_INSTANCE_KIND,
>>>>>>> 919ba85b
      };
    public:
      struct GarbageCollectionArgs : public LgTaskArgs<GarbageCollectionArgs> {
      public:
        static const LgTaskID TASK_ID = LG_DEFERRED_COLLECT_ID;
      public:
        GarbageCollectionArgs(CollectableView *v, std::set<ApEvent> *collect)
          : LgTaskArgs<GarbageCollectionArgs>(implicit_provenance), 
            view(v), to_collect(collect) { }
      public:
        CollectableView *const view;
        std::set<ApEvent> *const to_collect;
      };
    public:
      struct CollectableInfo {
      public:
        CollectableInfo(void) : events_added(0) { }
      public:
        std::set<ApEvent> view_events;
        // This event tracks when tracing is completed and it is safe
        // to resume pruning of users from this view
        RtEvent collect_event;
        // Events added since the last collection of view events
        unsigned events_added;
      }; 
    public:
      PhysicalManager(RegionTreeForest *ctx, DistributedID did,
                      AddressSpaceID owner_space,
                      MemoryManager *memory, PhysicalInstance inst, 
                      IndexSpaceExpression *instance_domain,
                      const void *piece_list, size_t piece_list_size,
                      FieldSpaceNode *node, RegionTreeID tree_id,
                      LayoutDescription *desc, ReductionOpID redop, 
                      bool register_now, size_t footprint,
                      ApEvent use_event, InstanceKind kind,
                      const ReductionOp *op = NULL,
                      CollectiveMapping *collective_mapping = NULL,
                      ApEvent producer_event = ApEvent::NO_AP_EVENT);
      PhysicalManager(const PhysicalManager &rhs) = delete;
      virtual ~PhysicalManager(void);
    public:
      PhysicalManager& operator=(const PhysicalManager &rhs) = delete;
    public:
      virtual PointerConstraint get_pointer_constraint(void) const;
      virtual LegionRuntime::Accessor::RegionAccessor<
        LegionRuntime::Accessor::AccessorType::Generic>
          get_accessor(void) const;
      virtual LegionRuntime::Accessor::RegionAccessor<
        LegionRuntime::Accessor::AccessorType::Generic>
          get_field_accessor(FieldID fid) const;
    public:
      void log_instance_creation(UniqueID creator_id, Processor proc,
                                 const std::vector<LogicalRegion> &regions) const;
    public: 
      ApEvent get_use_event(ApEvent e = ApEvent::NO_AP_EVENT) const;
      inline ApEvent get_unique_event(void) const { return unique_event; }
      PhysicalInstance get_instance(void) const { return instance; }
      inline Memory get_memory(void) const { return memory_manager->memory; }
      void compute_copy_offsets(const FieldMask &copy_mask,
                                std::vector<CopySrcDstField> &fields);
    public:
      virtual void send_manager(AddressSpaceID target);
      static void handle_manager_request(Deserializer &derez, 
                          Runtime *runtime, AddressSpaceID source);
    public:
      virtual void notify_active(ReferenceMutator *mutator);
      virtual void notify_inactive(ReferenceMutator *mutator);
      virtual void notify_valid(ReferenceMutator *mutator);
      virtual void notify_invalid(ReferenceMutator *mutator);
    public:
      bool acquire_instance(ReferenceSource source, ReferenceMutator *mutator);
      bool can_collect(AddressSpaceID source, bool &already_collected);
      bool collect(RtEvent &collected);
      RtEvent set_garbage_collection_priority(MapperID mapper_id, Processor p, 
                                  AddressSpaceID source, GCPriority priority);
      RtEvent perform_deletion(AddressSpaceID source, AutoLock *i_lock = NULL);
      void force_deletion(void);
      RtEvent update_garbage_collection_priority(AddressSpaceID source,
                                                 GCPriority priority);
      RtEvent attach_external_instance(void);
      RtEvent detach_external_instance(void);
      bool has_visible_from(const std::set<Memory> &memories) const;
      uintptr_t get_instance_pointer(void) const; 
      size_t get_instance_size(void) const;
      void update_instance_footprint(size_t footprint)
        { instance_footprint = footprint; }
    public:
      inline bool is_unbound() const 
        { return kind == UNBOUND_INSTANCE_KIND; }
      bool update_physical_instance(PhysicalInstance new_instance,
                                    InstanceKind new_kind,
                                    size_t new_footprint,
                                    uintptr_t new_pointer = 0);
      void broadcast_manager_update(void);
      static void handle_send_manager_update(Runtime *runtime,
                                             AddressSpaceID source,
                                             Deserializer &derez);
      void pack_fields(Serializer &rez, 
                       const std::vector<CopySrcDstField> &fields) const;
      void initialize_across_helper(CopyAcrossHelper *across_helper,
                                    const FieldMask &mask,
                                    const std::vector<unsigned> &src_indexes,
                                    const std::vector<unsigned> &dst_indexes);
    public:
      // Methods for creating/finding/destroying logical top views
      IndividualView* find_or_create_instance_top_view(InnerContext *context,
          AddressSpaceID logical_owner, CollectiveMapping *mapping);
      IndividualView* construct_top_view(AddressSpaceID logical_owner,
                                         DistributedID did, UniqueID uid,
                                         CollectiveMapping *mapping);
      void register_deletion_subscriber(InstanceDeletionSubscriber *subscriber);
      void unregister_deletion_subscriber(InstanceDeletionSubscriber *subscrib);
      void unregister_active_context(InnerContext *context); 
    public:
      PieceIteratorImpl* create_piece_iterator(IndexSpaceNode *privilege_node);
      void defer_collect_user(CollectableView *view, ApEvent term_event,
                              RtEvent collect, std::set<ApEvent> &to_collect, 
                              bool &add_ref, bool &remove_ref);
      void find_shutdown_preconditions(std::set<ApEvent> &preconditions);
    public:
      bool meets_regions(const std::vector<LogicalRegion> &regions,
                         bool tight_region_bounds = false) const;
      bool meets_expression(IndexSpaceExpression *expr, 
                            bool tight_bounds = false) const;
    protected:
      void prune_gc_events(void);
      void pack_garbage_collection_state(Serializer &rez,
                                         AddressSpaceID target, bool need_lock);
      void initialize_remote_gc_state(GarbageCollectionState state);
    public:
      static void handle_send_manager(Runtime *runtime, 
                                      AddressSpaceID source,
                                      Deserializer &derez); 
      static void handle_defer_manager(const void *args, Runtime *runtime);
      static void handle_defer_perform_deletion(const void *args,
                                                Runtime *runtime);
      static void create_remote_manager(Runtime *runtime, DistributedID did,
          AddressSpaceID owner_space, Memory mem, PhysicalInstance inst,
          size_t inst_footprint, IndexSpaceExpression *inst_domain,
          const void *piece_list, size_t piece_list_size,
          FieldSpaceNode *space_node, RegionTreeID tree_id,
          LayoutConstraints *constraints, ApEvent use_event,
          InstanceKind kind, ReductionOpID redop, GarbageCollectionState state);
    public: 
      static ApEvent fetch_metadata(PhysicalInstance inst, ApEvent use_event);
      static void process_top_view_request(PhysicalManager *manager,
          InnerContext *context, AddressSpaceID logical_owner,
          CollectiveMapping *mapping, std::atomic<DistributedID> *target,
          AddressSpaceID source, RtUserEvent done_event, Runtime *runtime);
      static void handle_top_view_request(Deserializer &derez, Runtime *runtime,
                                          AddressSpaceID source);
      static void handle_top_view_response(Deserializer &derez);
      static void handle_top_view_creation(const void *args, Runtime *runtime);
      static void handle_acquire_request(Runtime *runtime,
          Deserializer &derez, AddressSpaceID source);
      static void handle_acquire_response(Deserializer &derez, 
          AddressSpaceID source);
      static void handle_garbage_collection_request(Runtime *runtime,
          Deserializer &derez, AddressSpaceID source);
      static void handle_garbage_collection_response(Deserializer &derez);
      static void handle_garbage_collection_acquire(Runtime *runtime,
          Deserializer &derez);
      static void handle_garbage_collection_failed(Deserializer &derez);
      static void handle_garbage_collection_priority_update(Runtime *runtime,
          Deserializer &derez, AddressSpaceID source);
      static void handle_garbage_collection_debug_request(Runtime *runtime,
          Deserializer &derez, AddressSpaceID source);
      static void handle_garbage_collection_debug_response(Deserializer &derez); 
    public:
      MemoryManager *const memory_manager;
      // Unique identifier event that is common across nodes
      const ApEvent unique_event;
      size_t instance_footprint;
      const ReductionOp *reduction_op;
      const ReductionOpID redop; 
      const void *const piece_list;
      const size_t piece_list_size;
    public:
      PhysicalInstance instance;
      // Event that needs to trigger before we can start using
      // this physical instance.
      ApUserEvent use_event;
      // Event that signifies if the instance name is available
      RtUserEvent instance_ready;
      InstanceKind kind;
      // Keep the pointer for owned external instances
      uintptr_t external_pointer;
      // Completion event of the task that sets a realm instance
      // to this manager. Valid only when the kind is UNBOUND
      // initially, otherwise NO_AP_EVENT.
      const ApEvent producer_event;
    protected:
      mutable LocalLock inst_lock;
      std::set<InstanceDeletionSubscriber*> subscribers;
      typedef std::pair<ReplicationID,UniqueID> ContextKey;
      typedef std::pair<IndividualView*,unsigned> ViewEntry;
      std::map<ContextKey,ViewEntry> context_views;
      std::map<ReplicationID,RtUserEvent> pending_views;
    protected:
      // Stuff for garbage collection
      GarbageCollectionState gc_state; 
      unsigned pending_changes;
      std::atomic<unsigned> failed_collection_count;
      RtEvent collection_ready;
      RtUserEvent deferred_deletion;
      bool currently_active;
      // Garbage collection priorities
      GCPriority min_gc_priority;
      RtEvent priority_update_done;
      std::map<std::pair<MapperID,Processor>,GCPriority> mapper_gc_priorities;
    private:
      // Events that have to trigger before we can remove our GC reference
      std::map<CollectableView*,CollectableInfo> gc_events;
    };

    /**
     * \class CopyAcrossHelper
     * A small helper class for performing copies between regions
     * from diferrent region trees
     */
    class CopyAcrossHelper {
    public:
      CopyAcrossHelper(const FieldMask &full,
                       const std::vector<unsigned> &src,
                       const std::vector<unsigned> &dst)
        : full_mask(full), src_indexes(src), dst_indexes(dst) { }
    public:
      const FieldMask &full_mask;
      const std::vector<unsigned> &src_indexes;
      const std::vector<unsigned> &dst_indexes;
      std::map<unsigned,unsigned> forward_map;
      std::map<unsigned,unsigned> backward_map;
    public:
      void compute_across_offsets(const FieldMask &src_mask,
                   std::vector<CopySrcDstField> &dst_fields);
      FieldMask convert_src_to_dst(const FieldMask &src_mask);
      FieldMask convert_dst_to_src(const FieldMask &dst_mask);
    public:
      unsigned convert_src_to_dst(unsigned index);
      unsigned convert_dst_to_src(unsigned index);
    public:
      std::vector<CopySrcDstField> offsets; 
      LegionDeque<std::pair<FieldMask,FieldMask> > compressed_cache;
    };

#ifdef NO_EXPLICIT_COLLECTIVES
    /**
     * \class IndividualManager 
     * The individual manager class represents a single physical instance
     * that lives in memory in a given location in the system. This is the
     * most common kind of instance that gets made.
     */
    class IndividualManager : public PhysicalManager,
                              public LegionHeapify<IndividualManager> {
    public:
      static const AllocationType alloc_type = INDIVIDUAL_INST_MANAGER_ALLOC;
    public:
      struct DeferIndividualManagerArgs : 
        public LgTaskArgs<DeferIndividualManagerArgs> {
      public:
        static const LgTaskID TASK_ID = LG_DEFER_INDIVIDUAL_MANAGER_TASK_ID;
      public:
        DeferIndividualManagerArgs(DistributedID d, AddressSpaceID own, 
            Memory m, PhysicalInstance i, size_t f, IndexSpaceExpression *lx,
            const PendingRemoteExpression &pending, FieldSpace h, 
            RegionTreeID tid, LayoutConstraintID l, ApEvent use,
            InstanceKind kind, ReductionOpID redop, const void *piece_list,
            size_t piece_list_size, GarbageCollectionState state);
      public:
        const DistributedID did;
        const AddressSpaceID owner;
        const Memory mem;
        const PhysicalInstance inst;
        const size_t footprint;
        const PendingRemoteExpression pending;
        IndexSpaceExpression *local_expr;
        const FieldSpace handle;
        const RegionTreeID tree_id;
        const LayoutConstraintID layout_id;
        const ApEvent use_event;
        const InstanceKind kind;
        const ReductionOpID redop;
        const void *const piece_list;
        const size_t piece_list_size;
        const GarbageCollectionState state;
      };
    public:
      struct DeferDeleteIndividualManager :
        public LgTaskArgs<DeferDeleteIndividualManager> {
      public:
        static const LgTaskID TASK_ID =
          LG_DEFER_DELETE_INDIVIDUAL_MANAGER_TASK_ID;
      public:
        DeferDeleteIndividualManager(IndividualManager *manager_);
      public:
        IndividualManager *manager;
        const RtUserEvent done;
      };
    private:
      
    public:
      IndividualManager(RegionTreeForest *ctx, DistributedID did,
                        AddressSpaceID owner_space,
                        MemoryManager *memory, PhysicalInstance inst, 
                        IndexSpaceExpression *instance_domain,
                        const void *piece_list, size_t piece_list_size,
                        FieldSpaceNode *node, RegionTreeID tree_id,
                        LayoutDescription *desc, ReductionOpID redop, 
                        bool register_now, size_t footprint,
                        ApEvent use_event, InstanceKind kind,
                        const ReductionOp *op = NULL,
                        CollectiveMapping *collective_mapping = NULL,
                        ApEvent producer_event = ApEvent::NO_AP_EVENT);
      IndividualManager(const IndividualManager &rhs) = delete;
      virtual ~IndividualManager(void);
    public:
      IndividualManager& operator=(const IndividualManager &rhs) = delete;
    public:
      virtual LegionRuntime::Accessor::RegionAccessor<
        LegionRuntime::Accessor::AccessorType::Generic>
          get_accessor(void) const;
      virtual LegionRuntime::Accessor::RegionAccessor<
        LegionRuntime::Accessor::AccessorType::Generic>
          get_field_accessor(FieldID fid) const;
    public:
      virtual ApEvent get_use_event(ApEvent user = ApEvent::NO_AP_EVENT) const;
      virtual PhysicalInstance get_instance(bool from_mapper = false) const 
                                                   { return instance; }
      virtual ApEvent get_unique_event(void) const { return unique_event; }
      virtual PointerConstraint get_pointer_constraint(void) const;
      virtual Memory get_memory(bool from_mapper = false) const
        { return memory_manager->memory; }
    public:
      virtual ApEvent fill_from(FillView *fill_view, InstanceView *dst_view,
                                ApEvent precondition, PredEvent predicate_guard,
                                IndexSpaceExpression *expression,
                                Operation *op, const unsigned index,
                                const FieldMask &fill_mask,
                                const PhysicalTraceInfo &trace_info,
                                std::set<RtEvent> &recorded_events,
                                std::set<RtEvent> &applied_events,
                                CopyAcrossHelper *across_helper,
                                const bool manage_dst_events,
                                const bool fill_restricted,
                                const bool need_valid_return);
      virtual ApEvent copy_from(InstanceView *src_view, InstanceView *dst_view,
                                PhysicalManager *manager, ApEvent precondition,
                                PredEvent predicate_guard, ReductionOpID redop,
                                IndexSpaceExpression *expression,
                                Operation *op, const unsigned index,
                                const FieldMask &copy_mask,
                                const DomainPoint &src_point,
                                const PhysicalTraceInfo &trace_info,
                                std::set<RtEvent> &recorded_events,
                                std::set<RtEvent> &applied_events,
                                CopyAcrossHelper *across_helper,
                                const bool manage_dst_events,
                                const bool copy_restricted,
                                const bool need_valid_return);
      virtual void compute_copy_offsets(const FieldMask &copy_mask,
                                std::vector<CopySrcDstField> &fields);
      virtual ApEvent register_collective_user(InstanceView *view, 
                                const RegionUsage &usage,
                                const FieldMask &user_mask,
                                IndexSpaceNode *expr,
                                const UniqueID op_id,
                                const size_t op_ctx_index,
                                const unsigned index,
                                ApEvent term_event,
                                RtEvent collect_event,
                                std::set<RtEvent> &applied_events,
                                const CollectiveMapping *mapping,
                                Operation *local_collective_op,
                                const PhysicalTraceInfo &trace_info,
                                const bool symbolic);
    public:
      virtual RtEvent find_field_reservations(const FieldMask &mask,
                                DistributedID view_did,
                                std::vector<Reservation> *reservations,
                                AddressSpaceID source,
                                RtUserEvent to_trigger);
      virtual void update_field_reservations(const FieldMask &mask,
                                DistributedID view_did,
                                const std::vector<Reservation> &rsrvs);
      virtual void reclaim_field_reservations(DistributedID view_did,
                                std::vector<Reservation> &to_delete);
    public:
      void process_collective_user_registration(const DistributedID view_did,
                                            const size_t op_ctx_index,
                                            const unsigned index,
                                            const AddressSpaceID origin,
                                            const CollectiveMapping *mapping,
                                            const PhysicalTraceInfo &trace_info,
                                            ApEvent remote_term_event,
                                            ApUserEvent remote_ready_event,
                                            RtUserEvent remote_registered);
      
    public:
      virtual void send_manager(AddressSpaceID target);
      
      static void handle_collective_user_registration(Runtime *runtime,
                                                      Deserializer &derez);
    public:
      virtual void get_instance_pointers(Memory memory, 
                                    std::vector<uintptr_t> &pointers) const;
      virtual RtEvent perform_deletion(AddressSpaceID source, 
                                       AutoLock *i_lock = NULL);
      virtual void force_deletion(void);
      virtual RtEvent update_garbage_collection_priority(AddressSpaceID source,
                                                         GCPriority priority);
      virtual RtEvent attach_external_instance(void);
      virtual RtEvent detach_external_instance(void);
      virtual bool has_visible_from(const std::set<Memory> &memories) const;
    };

    /**
     * \class CollectiveManager
     * The collective instance manager class supports the interface
     * of a single instance but is actually contains N distributed 
     * copies of the same data and will perform collective operations
     * as part of any reads, writes, or reductions performed to it.
     */
    class CollectiveManager : public PhysicalManager,
              public LegionHeapify<CollectiveManager> {
    public:
      static const AllocationType alloc_type = COLLECTIVE_INST_MANAGER_ALLOC;
    public:
      struct DeferCollectiveManagerArgs : 
        public LgTaskArgs<DeferCollectiveManagerArgs> {
      public:
        static const LgTaskID TASK_ID = LG_DEFER_COLLECTIVE_MANAGER_TASK_ID;
      public:
        DeferCollectiveManagerArgs(DistributedID d, AddressSpaceID own, 
            const Domain &pts, size_t tp, CollectiveMapping *map, size_t f,
            IndexSpaceExpression *lx, const PendingRemoteExpression &pending,
            FieldSpace h, RegionTreeID tid, LayoutConstraintID l,
            ReductionOpID redop, const void *piece_list,size_t piece_list_size,
            const AddressSpaceID source, GarbageCollectionState state,
            bool multi_instace);
      public:
        const DistributedID did;
        const AddressSpaceID owner;
        const Domain dense_points;
        const size_t total_points;
        CollectiveMapping *const mapping;
        const size_t footprint;
        IndexSpaceExpression *const local_expr;
        const PendingRemoteExpression pending;
        const FieldSpace handle;
        const RegionTreeID tree_id;
        const LayoutConstraintID layout_id;
        const ReductionOpID redop;
        const void *const piece_list;
        const size_t piece_list_size;
        const AddressSpaceID source;
        const GarbageCollectionState state;
        const bool multi_instance;
      };
    protected:
      struct RemoteInstInfo {
        PhysicalInstance instance;
        ApEvent unique_event;
        unsigned index;
      public:
        inline bool operator==(const RemoteInstInfo &rhs) const
        {
          if (instance != rhs.instance) return false;
          if (unique_event != rhs.unique_event) return false;
          if (index != rhs.index) return false;
          return true;
        }
      };
    public:
      CollectiveManager(RegionTreeForest *ctx, DistributedID did,
                        AddressSpaceID owner_space, const Domain &dense_points,
                        size_t total_pts, CollectiveMapping *mapping,
                        IndexSpaceExpression *instance_domain,
                        const void *piece_list, size_t piece_list_size,
                        FieldSpaceNode *node, RegionTreeID tree_id,
                        LayoutDescription *desc, ReductionOpID redop, 
                        bool register_now, size_t footprint,
                        bool external_instance, bool multi_instance);
      CollectiveManager(const CollectiveManager &rhs) = delete;
      virtual ~CollectiveManager(void);
    public:
      CollectiveManager& operator=(const CollectiveManager &rh) = delete;
    public:
      // These methods can be slow in the case where there is not a point
      // space and the set of points are implicit so only use them for 
      // error checking code
      bool contains_point(const DomainPoint &point) const;
      bool contains_isomorphic_points(IndexSpaceNode *points) const;
    public:
      bool is_first_local_point(const DomainPoint &point) const;
    public:
      void record_point_instance(const DomainPoint &point,
                                 PhysicalInstance instance,
                                 ApEvent ready_event);
      bool finalize_point_instance(const DomainPoint &point,
                                   bool success, bool acquire, 
                                   bool remote = false);
    public:
      virtual ApEvent get_use_event(ApEvent user = ApEvent::NO_AP_EVENT) const;
      virtual ApEvent get_unique_event(const DomainPoint &point) const;
      virtual bool has_collective_point(const DomainPoint &point) const
        { return contains_point(point); }
      virtual PhysicalInstance get_instance(const DomainPoint &point, 
                                            bool from_mapper = false) const;
      virtual PointerConstraint
                     get_pointer_constraint(const DomainPoint &key) const; 
      virtual Memory get_memory(const DomainPoint &point,
                                bool from_mapper = false) const
        { return get_instance(point, from_mapper).get_location(); }
    public:
      virtual LegionRuntime::Accessor::RegionAccessor<
        LegionRuntime::Accessor::AccessorType::Generic>
          get_accessor(void) const;
      virtual LegionRuntime::Accessor::RegionAccessor<
        LegionRuntime::Accessor::AccessorType::Generic>
          get_field_accessor(FieldID fid) const;
    public:
      virtual void get_instance_pointers(Memory memory, 
                                    std::vector<uintptr_t> &pointers) const;
      virtual RtEvent perform_deletion(AddressSpaceID source,
                                       AutoLock *i_lock = NULL);
      virtual void force_deletion(void);
      virtual RtEvent update_garbage_collection_priority(AddressSpaceID source,
                                                         GCPriority priority);
      virtual RtEvent attach_external_instance(void);
      virtual RtEvent detach_external_instance(void);
      virtual bool has_visible_from(const std::set<Memory> &memories) const;
    protected:
      void collective_deletion(RtEvent deferred_event);
      void collective_force(void);
      void collective_detach(std::set<RtEvent> &detach_events);
      RtEvent broadcast_point_request(const DomainPoint &point) const;
      void find_or_forward_physical_instance(
            AddressSpaceID source, AddressSpaceID origin,
            std::set<DomainPoint> &points, RtUserEvent to_trigger);
      void record_remote_physical_instances(
            const std::map<DomainPoint,RemoteInstInfo> &instances);
    public:
      virtual ApEvent fill_from(FillView *fill_view, InstanceView *dst_view,
                                ApEvent precondition, PredEvent predicate_guard,
                                IndexSpaceExpression *expression,
                                Operation *op, const unsigned index,
                                const FieldMask &fill_mask,
                                const PhysicalTraceInfo &trace_info,
                                std::set<RtEvent> &recorded_events,
                                std::set<RtEvent> &applied_events,
                                CopyAcrossHelper *across_helper,
                                const bool manage_dst_events,
                                const bool fill_restricted,
                                const bool need_valid_return);
      virtual ApEvent copy_from(InstanceView *src_view, InstanceView *dst_view,
                                PhysicalManager *manager, ApEvent precondition,
                                PredEvent predicate_guard, ReductionOpID redop,
                                IndexSpaceExpression *expression,
                                Operation *op, const unsigned index,
                                const FieldMask &copy_mask,
                                const DomainPoint &src_point,
                                const PhysicalTraceInfo &trace_info,
                                std::set<RtEvent> &recorded_events,
                                std::set<RtEvent> &applied_events,
                                CopyAcrossHelper *across_helper,
                                const bool manage_dst_events,
                                const bool copy_restricted,
                                const bool need_valid_return);
      virtual void compute_copy_offsets(const FieldMask &copy_mask,
                                std::vector<CopySrcDstField> &fields);
      virtual ApEvent register_collective_user(InstanceView *view, 
                                const RegionUsage &usage,
                                const FieldMask &user_mask,
                                IndexSpaceNode *expr,
                                const UniqueID op_id,
                                const size_t op_ctx_index,
                                const unsigned index,
                                ApEvent term_event,
                                RtEvent collect_event,
                                std::set<RtEvent> &applied_events,
                                const CollectiveMapping *mapping,
                                Operation *local_collective_op,
                                const PhysicalTraceInfo &trace_info,
                                const bool symbolic);
    public:
      virtual RtEvent find_field_reservations(const FieldMask &mask,
                                DistributedID view_did,const DomainPoint &point,
                                std::vector<Reservation> *reservations,
                                AddressSpaceID source,
                                RtUserEvent to_trigger);
      virtual void update_field_reservations(const FieldMask &mask,
                                DistributedID view_did,const DomainPoint &point,
                                const std::vector<Reservation> &rsrvs);
      virtual void reclaim_field_reservations(DistributedID view_did,
                                std::vector<Reservation> &to_delete);
    public:
      void find_points_in_memory(Memory memory, 
                                 std::vector<DomainPoint> &point) const;
      void find_points_nearest_memory(Memory memory,
                                 std::map<DomainPoint,Memory> &points,
                                 bool bandwidth) const;
      RtEvent find_points_nearest_memory(Memory, AddressSpaceID source, 
                                 std::map<DomainPoint,Memory> *points, 
                                 std::atomic<size_t> *target,
                                 AddressSpaceID origin, size_t best,
                                 bool bandwidth) const;
      void find_nearest_local_points(Memory memory, size_t &best,
                                 std::map<DomainPoint,Memory> &results,
                                 bool bandwidth) const;
    public:
      inline AddressSpaceID select_origin_space(void) const
        { return (collective_mapping->contains(local_space) ? local_space :
                  collective_mapping->find_nearest(local_space)); }
      void register_collective_analysis(DistributedID view_did,
                                        CollectiveCopyFillAnalysis *analysis);
      RtEvent find_collective_analyses(DistributedID view_did,
                                       size_t context_index, unsigned index,
                     const std::vector<CollectiveCopyFillAnalysis*> *&analyses);
      void perform_collective_fill(FillView *fill_view, InstanceView *dst_view,
                                ApEvent precondition, PredEvent predicate_guard,
                                IndexSpaceExpression *expression,
                                Operation *op, const unsigned index,
                                const size_t op_context_index,
                                const FieldMask &fill_mask,
                                const PhysicalTraceInfo &trace_info,
                                std::set<RtEvent> &recorded_events,
                                std::set<RtEvent> &applied_events,
                                ApUserEvent result, AddressSpaceID origin,
                                const bool fill_restricted);
      ApEvent perform_collective_point(InstanceView *src_view,
                                const std::vector<CopySrcDstField> &dst_fields,
                                const std::vector<Reservation> &reservations,
                                ApEvent precondition,
                                PredEvent predicate_guard,
                                IndexSpaceExpression *copy_expresison,
                                Operation *op, const unsigned index,
                                const FieldMask &copy_mask,
                                const FieldMask &dst_mask,
                                const Memory location,
                                const DistributedID dst_view_did,
                                const DomainPoint &dst_point,
                                const DomainPoint &src_point,
                                const PhysicalTraceInfo &trace_info,
                                std::set<RtEvent> &recorded_events,
                                std::set<RtEvent> &applied_events);
      void perform_collective_pointwise(CollectiveManager *source,
                                InstanceView *src_view,
                                InstanceView *dst_view,
                                ApEvent precondition,
                                PredEvent predicate_guard, 
                                IndexSpaceExpression *copy_expression,
                                Operation *op, const unsigned index,
                                const size_t op_ctx_index,
                                const FieldMask &copy_mask,
                                const DomainPoint &origin_point,
                                const DomainPoint &origin_src_point,
                                const PhysicalTraceInfo &trace_info,
                                std::set<RtEvent> &recorded_events,
                                std::set<RtEvent> &applied_events,
                                ApUserEvent all_done, ApBarrier all_bar,
                                ShardID owner_shard, AddressSpaceID origin,
                                const uint64_t allreduce_tag,
                                const bool copy_restricted); 
      void perform_collective_broadcast(InstanceView *dst_view,
                                const std::vector<CopySrcDstField> &src_fields,
                                ApEvent precondition,
                                PredEvent predicate_guard,
                                IndexSpaceExpression *copy_expresison,
                                Operation *op, const unsigned index,
                                const size_t op_ctx_index,
                                const FieldMask &copy_mask,
                                const UniqueInst &src_inst,
                                const PhysicalTraceInfo &trace_info,
                                std::set<RtEvent> &recorded_events,
                                std::set<RtEvent> &applied_events,
                                ApUserEvent copy_done, ApUserEvent all_done,
                                ApBarrier all_bar, ShardID owner_shard,
                                AddressSpaceID origin,
                                const bool copy_restricted);
      void perform_collective_reducecast(IndividualManager *source,
                                InstanceView *dst_view,
                                const std::vector<CopySrcDstField> &src_fields,
                                ApEvent precondition,
                                PredEvent predicate_guard,
                                IndexSpaceExpression *copy_expresison,
                                Operation *op, const unsigned index,
                                const size_t op_ctx_index,
                                const FieldMask &copy_mask,
                                const UniqueInst &src_inst,
                                const PhysicalTraceInfo &trace_info,
                                std::set<RtEvent> &recorded_events,
                                std::set<RtEvent> &applied_events,
                                ApUserEvent copy_done,
                                ApBarrier all_bar, ShardID owner_shard,
                                AddressSpaceID origin,
                                const bool copy_restricted);
      void perform_collective_hourglass(CollectiveManager *source,
                                InstanceView *src_view, InstanceView *dst_view,
                                ApEvent precondition,
                                PredEvent predicate_guard,
                                IndexSpaceExpression *copy_expresison,
                                Operation *op, const unsigned index,
                                const FieldMask &copy_mask,
                                const DomainPoint &src_point,
                                const PhysicalTraceInfo &trace_info,
                                std::set<RtEvent> &recorded_events,
                                std::set<RtEvent> &applied_events,
                                ApUserEvent all_done,
                                AddressSpaceID target,
                                const bool copy_restricted);
      void perform_collective_allreduce(ReductionView *src_view,
                                ApEvent precondition,
                                PredEvent predicate_guard,
                                IndexSpaceExpression *copy_expresison,
                                Operation *op, const unsigned index,
                                const FieldMask &copy_mask,
                                const PhysicalTraceInfo &trace_info,
                       const std::vector<CollectiveCopyFillAnalysis*> *analyses,
                                std::set<RtEvent> &recorded_events,
                                std::set<RtEvent> &applied_events,
                                const uint64_t allreduce_tag);
      // Degenerate case
      ApEvent perform_hammer_reduction(InstanceView *src_view,
                                const std::vector<CopySrcDstField> &dst_fields,
                                const std::vector<Reservation> &reservations,
                                ApEvent precondition,
                                PredEvent predicate_guard,
                                IndexSpaceExpression *copy_expresison,
                                Operation *op, const unsigned index,
                                const FieldMask &copy_mask,
                                const FieldMask &dst_mask,
                                const UniqueInst &dst_inst,
                                const PhysicalTraceInfo &trace_info,
                                std::set<RtEvent> &recorded_events,
                                std::set<RtEvent> &applied_events,
                                AddressSpaceID origin);
    protected:
      void perform_single_allreduce(FillView *fill_view,
                                const DistributedID reduce_view_did,
                                const uint64_t allreduce_tag,
                                Operation *op, PredEvent predicate_guard,
                                IndexSpaceExpression *copy_expression,
                                const FieldMask &copy_mask,
                                const PhysicalTraceInfo &trace_info,
                                std::set<RtEvent> &applied_events,
                                std::vector<ApEvent> &instance_preconditions,
                    std::vector<std::vector<CopySrcDstField> > &local_fields,
              const std::vector<std::vector<Reservation> > &reservations,
                                std::vector<ApEvent> &local_init_events,
                                std::vector<ApEvent> &local_final_events);
      unsigned perform_multi_allreduce(FillView *fill_view,
                                const DistributedID reduce_view_did,
                                const uint64_t allreduce_tag,
                                Operation *op, PredEvent predicate_guard,
                                IndexSpaceExpression *copy_expression,
                                const FieldMask &copy_mask,
                                const PhysicalTraceInfo &trace_info,
                    const std::vector<CollectiveCopyFillAnalysis*> *analyses,
                                std::set<RtEvent> &applied_events,
                                std::vector<ApEvent> &instance_preconditions,
                    std::vector<std::vector<CopySrcDstField> > &local_fields,
              const std::vector<std::vector<Reservation> > &reservations,
                                std::vector<ApEvent> &local_init_events,
                                std::vector<ApEvent> &local_final_events);
      void send_allreduce_stage(const uint64_t allreduce_tag, const int stage,
                                const int local_rank, ApEvent src_precondition,
                                PredEvent predicate_guard,
                                IndexSpaceExpression *copy_expression,
                                const PhysicalTraceInfo &trace_info,
                                const std::vector<CopySrcDstField> &src_fields,
                                const DomainPoint &src_point,
                                const AddressSpaceID *targets, size_t total,
                                std::vector<ApEvent> &src_events);
      void receive_allreduce_stage(const UniqueInst dst_inst,
                                const uint64_t allreduce_tag,
                                const int stage, Operation *op,
                                ApEvent dst_precondition,
                                PredEvent predicate_guard,
                                IndexSpaceExpression *copy_expression,
                                const FieldMask &copy_mask,
                                const PhysicalTraceInfo &trace_info,
                                std::set<RtEvent> &applied_events,
                                const std::vector<CopySrcDstField> &dst_fields,
                                const std::vector<Reservation> &reservations,
                                const int *expected_ranks, size_t total_ranks,
                                std::vector<ApEvent> &dst_events);
      void process_distribute_allreduce(const uint64_t allreduce_tag,
                                const int src_rank, const int stage,
                                std::vector<CopySrcDstField> &src_fields,
                                const ApEvent src_precondition,
                                ApUserEvent src_postcondition,
                                ApBarrier src_barrier, ShardID bar_shard,
                                const DomainPoint &src_point);
      void process_register_user_request(const DistributedID view_did,
                                const size_t op_ctx_index, const unsigned index,
                                const RtEvent registered);
      void process_register_user_response(const DistributedID view_did,
                                const size_t op_ctx_index, const unsigned index,
                                const RtEvent registered);
      void finalize_collective_user(InstanceView *view,
                                const RegionUsage &usage,
                                const FieldMask &user_mask,
                                IndexSpaceNode *expr,
                                const UniqueID op_id,
                                const size_t op_ctx_index,
                                const unsigned index,
                                RtEvent collect_event,
                                RtUserEvent local_registered,
                                RtEvent global_registered,
                                ApUserEvent ready_event,
                                ApEvent term_event,
                                const PhysicalTraceInfo *trace_info,
                                std::vector<CollectiveCopyFillAnalysis*> &ses,
                                const bool symbolic) const;
      inline void set_redop(std::vector<CopySrcDstField> &fields) const
      {
#ifdef DEBUG_LEGION
        assert(redop > 0);
#endif
        for (std::vector<CopySrcDstField>::iterator it =
              fields.begin(); it != fields.end(); it++)
          it->set_redop(redop, true/*fold*/, true/*exclusive*/);
      }
      inline void clear_redop(std::vector<CopySrcDstField> &fields) const 
      {
        for (std::vector<CopySrcDstField>::iterator it =
              fields.begin(); it != fields.end(); it++)
          it->set_redop(0/*redop*/, false/*fold*/);
      }
    public:
      virtual void send_manager(AddressSpaceID target);
    public:
      static void handle_send_manager(Runtime *runtime, 
                                      AddressSpaceID source,
                                      Deserializer &derez);
      static void handle_instance_creation(Runtime *runtime, 
                                           Deserializer &derez);
      static void handle_defer_manager(const void *args, Runtime *runtime);
      static void handle_distribute_fill(Runtime *runtime, 
                                    AddressSpaceID source, Deserializer &derez);
      static void handle_distribute_point(Runtime *runtime,
                                    AddressSpaceID source, Deserializer &derez);
      static void handle_distribute_pointwise(Runtime *runtime,
                                    AddressSpaceID source, Deserializer &derez);
      static void handle_distribute_reduction(Runtime *runtime, 
                                    AddressSpaceID source, Deserializer &derez);
      static void handle_distribute_broadcast(Runtime *runtime, 
                                    AddressSpaceID source, Deserializer &derez);
      static void handle_distribute_reducecast(Runtime *runtime,
                                    AddressSpaceID source, Deserializer &derez);
      static void handle_distribute_hourglass(Runtime *runtime,
                                    AddressSpaceID source, Deserializer &derez);
      static void handle_distribute_allreduce(Runtime *runtime,
                                    AddressSpaceID source, Deserializer &derez);
      static void handle_hammer_reduction(Runtime *runtime, 
                                    AddressSpaceID source, Deserializer &derez);
      static void handle_register_user_request(Runtime *runtime,
                                    Deserializer &derez);
      static void handle_register_user_response(Runtime *runtime,
                                    Deserializer &derez);
      static void handle_point_request(Runtime *runtime, Deserializer &derez);
      static void handle_point_response(Runtime *runtime, Deserializer &derez);
      static void handle_find_points_request(Runtime *runtime,
                                    Deserializer &derez, AddressSpaceID source);
      static void handle_find_points_response(Deserializer &derez);
      static void handle_nearest_points_request(Runtime *runtime,
                                                Deserializer &derez);
      static void handle_nearest_points_response(Deserializer &derez);
      static void handle_remote_registration(Runtime *runtime,
                                             Deserializer &derez);
      static void handle_deletion(Runtime *runtime, Deserializer &derez);
      static void create_collective_manager(Runtime *runtime, DistributedID did,
          AddressSpaceID owner_space, const Domain &dense_points,
          size_t points, CollectiveMapping *collective_mapping,
          size_t inst_footprint, IndexSpaceExpression *inst_domain,
          const void *piece_list, size_t piece_list_size, 
          FieldSpaceNode *space_node, RegionTreeID tree_id, 
          LayoutConstraints *constraints, ReductionOpID redop, 
          GarbageCollectionState state, bool multi_instance);
      void pack_fields(Serializer &rez, 
                       const std::vector<CopySrcDstField> &fields) const;
      void log_remote_point_instances(
                       const std::vector<CopySrcDstField> &fields,
                       const std::vector<unsigned> &indexes,
                       const std::vector<DomainPoint> &points,
                       const std::vector<ApEvent> &events);
      static void unpack_fields(std::vector<CopySrcDstField> &fields,
          Deserializer &derez, std::set<RtEvent> &ready_events,
          CollectiveManager *manager, RtEvent man_ready, Runtime *runtime);
    public:
      const size_t total_points;
      // This domain should only be valid if it is a dense rectangle
      // No sparsity maps!
      const Domain dense_points;
      static constexpr size_t GUARD_SIZE = std::numeric_limits<size_t>::max();
    protected:
      // Note that there is a collective mapping from DistributedCollectable
      //CollectiveMapping *collective_mapping;
      std::vector<MemoryManager*> memories; // local memories
      std::vector<PhysicalInstance> instances; // local instances
      std::vector<DomainPoint> instance_points; // points for local instances
      std::vector<ApEvent> instance_events; // ready events for each instance 
      std::map<DomainPoint,RemoteInstInfo> remote_points;
    protected:
      struct UserRendezvous {
        UserRendezvous(void) 
          : remaining_local_arrivals(0), remaining_remote_arrivals(0),
            valid_analyses(0), trace_info(NULL), view(NULL), mask(NULL), 
            expr(NULL), op_id(0), symbolic(false), local_initialized(false) { }
        // event for when local instances can be used
        ApUserEvent ready_event; 
        // all the local term events
        std::vector<ApEvent> local_term_events;
        // events from remote nodes indicating they are registered
        std::vector<RtEvent> remote_registered;
        // the local set of analyses
        std::vector<CollectiveCopyFillAnalysis*> analyses;
        // event for when the analyses are all registered
        RtUserEvent analyses_ready;
        // event to trigger when local registration is done
        RtUserEvent local_registered; 
        // event that marks when all registrations are done
        RtUserEvent global_registered;
        // Counts of remaining notficiations before registration
        unsigned remaining_local_arrivals;
        unsigned remaining_remote_arrivals;
        unsigned valid_analyses;
        // PhysicalTraceInfo that made the ready_event and should trigger it
        PhysicalTraceInfo *trace_info;
        // Arguments for performing the local registration
        InstanceView *view;
        RegionUsage usage;
        FieldMask *mask;
        IndexSpaceNode *expr;
        UniqueID op_id;
        RtEvent collect_event;
        bool symbolic;
        bool local_initialized;
      };
      std::map<RendezvousKey,UserRendezvous> rendezvous_users;
    protected:
      struct CopyKey {
      public:
        CopyKey(void) : tag(0), rank(0), stage(0) { }
        CopyKey(uint64_t t, int r, int s) : tag(t), rank(r), stage(s) { }
      public:
        inline bool operator==(const CopyKey &rhs) const
        { return (tag == rhs.tag) &&
            (rank == rhs.rank) && (stage == rhs.stage); }
        inline bool operator<(const CopyKey &rhs) const
        {
          if (tag < rhs.tag) return true;
          if (tag > rhs.tag) return false;
          if (rank < rhs.rank) return true;
          if (rank > rhs.rank) return false;
          return (stage < rhs.stage);
        }
      public:
        uint64_t tag;
        int rank, stage;
      };
      struct AllReduceCopy {
        std::vector<CopySrcDstField> src_fields;
        ApEvent src_precondition;
        ApUserEvent src_postcondition;
        ApBarrier barrier_postcondition;
        ShardID barrier_shard;
        DomainPoint src_point;
      };
      std::map<CopyKey,AllReduceCopy> all_reduce_copies;
      struct AllReduceStage {
        UniqueInst dst_inst;
        Operation *op;
        IndexSpaceExpression *copy_expression;
        FieldMask copy_mask;
        std::vector<CopySrcDstField> dst_fields;
        std::vector<Reservation> reservations;
        PhysicalTraceInfo *trace_info;
        ApEvent dst_precondition;
        PredEvent predicate_guard;
        std::vector<ApUserEvent> remaining_postconditions;
        std::set<RtEvent> applied_events;
        RtUserEvent applied_event;
      };
      LegionMap<std::pair<uint64_t,int>,AllReduceStage> remaining_stages;
    protected:
      std::map<std::pair<DistributedID,DomainPoint>,
                std::map<unsigned,Reservation> > view_reservations;
    protected:
      std::atomic<uint64_t> unique_allreduce_tag;
    public:
      // A boolean flag that says whether this collective instance
      // has multiple instances on every node. This is primarily
      // useful for reduction instances where we want to pick an
      // algorithm for performing an in-place all-reduce
      const bool multi_instance;
    };
#endif

    /**
     * \class VirtualManager
     * This is a singleton class of which there will be exactly one
     * on every node in the machine. The virtual manager class will
     * represent all the virtual instances.
     */
    class VirtualManager : public InstanceManager,
                           public LegionHeapify<VirtualManager> {
    public:
      VirtualManager(Runtime *runtime, DistributedID did, 
                     LayoutDescription *layout);
      VirtualManager(const VirtualManager &rhs);
      virtual ~VirtualManager(void);
    public:
      VirtualManager& operator=(const VirtualManager &rhs);
    public:
      virtual LegionRuntime::Accessor::RegionAccessor<
        LegionRuntime::Accessor::AccessorType::Generic>
          get_accessor(void) const;
      virtual LegionRuntime::Accessor::RegionAccessor<
        LegionRuntime::Accessor::AccessorType::Generic>
          get_field_accessor(FieldID fid) const;
    public:
      virtual void notify_active(ReferenceMutator *mutator);
      virtual void notify_inactive(ReferenceMutator *mutator);
      virtual void notify_valid(ReferenceMutator *mutator);
      virtual void notify_invalid(ReferenceMutator *mutator);
      virtual PointerConstraint get_pointer_constraint(void) const;
      virtual void send_manager(AddressSpaceID target);
    };

#ifdef NO_EXPLICIT_COLLECTIVES
    /**
     * \class PendingCollectiveManager
     * This data structure stores the necessary meta-data required
     * for constructing a CollectiveManager by an InstanceBuilder
     * when creating a physical instance for a collective instance
     */
    class PendingCollectiveManager : public Collectable {
    public:
      PendingCollectiveManager(DistributedID did, size_t total_points,
                               const Domain &dense_points,
                               CollectiveMapping *mapping, bool multi_instance);
      PendingCollectiveManager(const PendingCollectiveManager &rhs) = delete;
      ~PendingCollectiveManager(void);
      PendingCollectiveManager& operator=(
          const PendingCollectiveManager&) = delete;
    public:
      const DistributedID did;
      const size_t total_points;
      const Domain dense_points;
      CollectiveMapping *const collective_mapping;
      const bool multi_instance;
    public:
      void pack(Serializer &rez) const;
      static PendingCollectiveManager* unpack(Deserializer &derez);
    };
#endif

    /**
     * \class InstanceBuilder 
     * A helper for building physical instances of logical regions
     */
    class InstanceBuilder : public ProfilingResponseHandler {
    public:
      InstanceBuilder(const std::vector<LogicalRegion> &regs,
                      const LayoutConstraintSet &cons, Runtime *rt,
                      MemoryManager *memory = NULL, UniqueID cid = 0)
        : regions(regs), constraints(cons), runtime(rt), memory_manager(memory),
          creator_id(cid), instance(PhysicalInstance::NO_INST), 
          field_space_node(NULL), instance_domain(NULL), tree_id(0),
          redop_id(0), reduction_op(NULL), realm_layout(NULL), piece_list(NULL),
          piece_list_size(0), valid(false) { }
      InstanceBuilder(const std::vector<LogicalRegion> &regs,
                      IndexSpaceExpression *expr, FieldSpaceNode *node,
                      RegionTreeID tree_id, const LayoutConstraintSet &cons, 
                      Runtime *rt, MemoryManager *memory, UniqueID cid,
                      const void *piece_list, size_t piece_list_size); 
      virtual ~InstanceBuilder(void);
    public:
      void initialize(RegionTreeForest *forest);
      PhysicalManager* create_physical_instance(RegionTreeForest *forest,
            LayoutConstraintKind *unsat_kind,
                        unsigned *unsat_index, size_t *footprint = NULL,
                        RtEvent collection_done = RtEvent::NO_RT_EVENT);
    public:
      virtual void handle_profiling_response(const ProfilingResponseBase *base,
                                      const Realm::ProfilingResponse &response,
                                      const void *orig, size_t orig_length);
    protected:
      void compute_space_and_domain(RegionTreeForest *forest);
    protected:
      void compute_layout_parameters(void);
    protected:
      const std::vector<LogicalRegion> &regions;
      LayoutConstraintSet constraints;
      Runtime *const runtime;
      MemoryManager *const memory_manager;
      const UniqueID creator_id;
    protected:
      PhysicalInstance instance;
      RtUserEvent profiling_ready;
    protected:
      FieldSpaceNode *field_space_node;
      IndexSpaceExpression *instance_domain;
      RegionTreeID tree_id;
      // Mapping from logical field order to layout order
      std::vector<unsigned> mask_index_map;
      std::vector<size_t> field_sizes;
      std::vector<CustomSerdezID> serdez;
      FieldMask instance_mask;
      ReductionOpID redop_id;
      const ReductionOp *reduction_op;
      Realm::InstanceLayoutGeneric *realm_layout;
      void *piece_list;
      size_t piece_list_size;
    public:
      bool valid;
    };

    //--------------------------------------------------------------------------
    /*static*/ inline DistributedID InstanceManager::encode_instance_did(
              DistributedID did, bool external, bool reduction, bool collective)
    //--------------------------------------------------------------------------
    {
      return LEGION_DISTRIBUTED_HELP_ENCODE(did, PHYSICAL_MANAGER_DC | 
                                        (external ? EXTERNAL_CODE : 0) | 
                                        (reduction ? REDUCTION_CODE : 0));
    }

    //--------------------------------------------------------------------------
    /*static*/ inline bool InstanceManager::is_physical_did(DistributedID did)
    //--------------------------------------------------------------------------
    {
      return ((LEGION_DISTRIBUTED_HELP_DECODE(did) & 0xF) == 
                                                        PHYSICAL_MANAGER_DC);
    }

    //--------------------------------------------------------------------------
    /*static*/ inline bool InstanceManager::is_reduction_did(DistributedID did)
    //--------------------------------------------------------------------------
    {
      const unsigned decode = LEGION_DISTRIBUTED_HELP_DECODE(did);
      if ((decode & 0xF) != PHYSICAL_MANAGER_DC)
        return false;
      return ((decode & REDUCTION_CODE) != 0);
    }

    //--------------------------------------------------------------------------
    /*static*/ inline bool InstanceManager::is_external_did(DistributedID did)
    //--------------------------------------------------------------------------
    {
      const unsigned decode = LEGION_DISTRIBUTED_HELP_DECODE(did);
      if ((decode & 0xF) != PHYSICAL_MANAGER_DC)
        return false;
      return ((decode & EXTERNAL_CODE) != 0);
    }

    //--------------------------------------------------------------------------
    inline bool InstanceManager::is_reduction_manager(void) const
    //--------------------------------------------------------------------------
    {
      return is_reduction_did(did);
    }

    //--------------------------------------------------------------------------
    inline bool InstanceManager::is_physical_manager(void) const
    //--------------------------------------------------------------------------
    {
      return is_physical_did(did);
    }

    //--------------------------------------------------------------------------
    inline bool InstanceManager::is_virtual_manager(void) const
    //--------------------------------------------------------------------------
    {
      return (did == 0);
    }

    //--------------------------------------------------------------------------
    inline bool InstanceManager::is_external_instance(void) const
    //--------------------------------------------------------------------------
    {
      return is_external_did(did);
    }

    //--------------------------------------------------------------------------
    inline PhysicalManager* InstanceManager::as_physical_manager(void) const
    //--------------------------------------------------------------------------
    {
#ifdef DEBUG_LEGION
      assert(is_physical_manager());
#endif
      return static_cast<PhysicalManager*>(const_cast<InstanceManager*>(this));
    }

    //--------------------------------------------------------------------------
    inline VirtualManager* InstanceManager::as_virtual_manager(void) const
    //--------------------------------------------------------------------------
    {
#ifdef DEBUG_LEGION
      assert(is_virtual_manager());
#endif
      return static_cast<VirtualManager*>(const_cast<InstanceManager*>(this));
    }

  }; // namespace Internal 
}; // namespace Legion

#endif // __LEGION_INSTANCES_H__<|MERGE_RESOLUTION|>--- conflicted
+++ resolved
@@ -256,8 +256,6 @@
         INTERNAL_INSTANCE_KIND,
         // External allocations imported by attach operations
         EXTERNAL_ATTACHED_INSTANCE_KIND,
-        // External allocations from output regions, owned by the runtime
-        EXTERNAL_OWNED_INSTANCE_KIND,
         // Allocations drawn from the eager pool
         EAGER_INSTANCE_KIND,
         // Instance not yet bound
@@ -333,24 +331,12 @@
         const RtUserEvent done_event;
       }; 
     public:
-<<<<<<< HEAD
       struct BroadcastFunctor {
         BroadcastFunctor(Runtime *rt, Serializer &r) : runtime(rt), rez(r) { }
         inline void apply(AddressSpaceID target)
           { runtime->send_manager_update(target, rez); }
         Runtime *runtime;
         Serializer &rez;
-=======
-      enum InstanceKind {
-        // Normal Realm allocations
-        INTERNAL_INSTANCE_KIND,
-        // External allocations imported by attach operations
-        EXTERNAL_ATTACHED_INSTANCE_KIND,
-        // Allocations drawn from the eager pool
-        EAGER_INSTANCE_KIND,
-        // Instance not yet bound
-        UNBOUND_INSTANCE_KIND,
->>>>>>> 919ba85b
       };
     public:
       struct GarbageCollectionArgs : public LgTaskArgs<GarbageCollectionArgs> {
