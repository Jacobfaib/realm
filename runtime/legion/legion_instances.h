--- conflicted
+++ resolved
@@ -331,39 +331,6 @@
         Serializer &rez;
       };
     public:
-<<<<<<< HEAD
-      struct GarbageCollectionArgs : public LgTaskArgs<GarbageCollectionArgs> {
-      public:
-        static const LgTaskID TASK_ID = LG_DEFERRED_COLLECT_ID;
-      public:
-        GarbageCollectionArgs(CollectableView *v, std::set<ApEvent> *collect)
-          : LgTaskArgs<GarbageCollectionArgs>(implicit_provenance), 
-            view(v), to_collect(collect) { }
-      public:
-        CollectableView *const view;
-        std::set<ApEvent> *const to_collect;
-      };
-    public:
-      struct CollectableInfo {
-      public:
-        CollectableInfo(void) : events_added(0) { }
-      public:
-        std::set<ApEvent> view_events;
-        // This event tracks when tracing is completed and it is safe
-        // to resume pruning of users from this view
-        RtEvent collect_event;
-        // Events added since the last collection of view events
-        unsigned events_added;
-      }; 
-=======
-      enum GarbageCollectionState {
-        VALID_GC_STATE,
-        COLLECTABLE_GC_STATE,
-        PENDING_COLLECTED_GC_STATE,
-        COLLECTED_GC_STATE,
-      };
->>>>>>> 9cb37237
-    public:
       PhysicalManager(RegionTreeForest *ctx, DistributedID did,
                       MemoryManager *memory, PhysicalInstance inst, 
                       IndexSpaceExpression *instance_domain,
@@ -427,9 +394,9 @@
     public:
       virtual void notify_local(void);
     public:
-      bool can_collect(AddressSpaceID source, bool &already_collected);
+      bool can_collect(bool &already_collected) const;
+      bool acquire_collect(std::set<ApEvent> &gc_events);
       bool collect(RtEvent &collected);
-<<<<<<< HEAD
       void notify_remote_deletion(void);
       RtEvent set_garbage_collection_priority(MapperID mapper_id, Processor p, 
                                   AddressSpaceID source, GCPriority priority);
@@ -441,24 +408,6 @@
       RtEvent detach_external_instance(void);
       bool has_visible_from(const std::set<Memory> &memories) const;
       uintptr_t get_instance_pointer(void) const; 
-=======
-      void pack_gc_events(Serializer &rez);
-      void unpack_gc_events(size_t num_events, Deserializer &derez);
-      RtEvent set_garbage_collection_priority(MapperID mapper_id,
-                                              Processor p, GCPriority priority);
-      virtual void get_instance_pointers(Memory memory, 
-                                    std::vector<uintptr_t> &pointers) const = 0;
-      virtual RtEvent perform_deletion(AddressSpaceID source, 
-                                       AutoLock *i_lock = NULL) = 0;
-      virtual void force_deletion(void) = 0;
-      virtual RtEvent update_garbage_collection_priority(
-                                                       GCPriority priority) = 0;
-      virtual RtEvent get_instance_ready_event(void) const = 0;
-      virtual RtEvent attach_external_instance(void) = 0;
-      virtual RtEvent detach_external_instance(void) = 0;
-      virtual bool has_visible_from(const std::set<Memory> &memories) const = 0;
-      virtual Memory get_memory(void) const = 0; 
->>>>>>> 9cb37237
       size_t get_instance_size(void) const;
       void update_instance_footprint(size_t footprint)
         { instance_footprint = footprint; }
@@ -534,26 +483,16 @@
           Deserializer &derez, AddressSpaceID source);
       static void handle_garbage_collection_response(Deserializer &derez);
       static void handle_garbage_collection_acquire(Runtime *runtime,
-<<<<<<< HEAD
           Deserializer &derez);
       static void handle_garbage_collection_failed(Deserializer &derez);
       static void handle_garbage_collection_notify(Runtime *runtime,
           Deserializer &derez);
-=======
-          Deserializer &derez, AddressSpaceID source);
-      static void handle_garbage_collection_acquired(Runtime *runtime,
-                                                     Deserializer &derez);
->>>>>>> 9cb37237
       static void handle_garbage_collection_priority_update(Runtime *runtime,
           Deserializer &derez, AddressSpaceID source);
       static void handle_garbage_collection_debug_request(Runtime *runtime,
           Deserializer &derez, AddressSpaceID source);
-<<<<<<< HEAD
       static void handle_garbage_collection_debug_response(Deserializer &derez); 
-=======
-      static void handle_garbage_collection_debug_response(Deserializer &derez);
       static void handle_record_event(Runtime *runtime, Deserializer &derez);
->>>>>>> 9cb37237
     public:
       MemoryManager *const memory_manager;
       // Unique identifier event that is common across nodes
