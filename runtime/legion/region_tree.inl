--- conflicted
+++ resolved
@@ -186,11 +186,7 @@
                                  const PhysicalTraceInfo &trace_info,
                                  const std::vector<CopySrcDstField> &dst_fields,
                                  const std::vector<CopySrcDstField> &src_fields,
-<<<<<<< HEAD
-                                 const std::vector<Reservation> &reservations,
-=======
                                  const std::map<Reservation,bool> &reservations,
->>>>>>> 8a0eddb1
 #ifdef LEGION_SPY
                                  RegionTreeID src_tree_id,
                                  RegionTreeID dst_tree_id,
@@ -224,14 +220,6 @@
           assert(is_indirect);
         }
       }
-#ifndef NDEBUG
-      if (!reservations.empty())
-      {
-        // Reservations shoudl always be sorted
-        for (unsigned idx = 1; idx < reservations.size(); idx++)
-          assert(reservations[idx-1] < reservations[idx]);
-      }
-#endif
 #endif
       // Now that we know we're going to do this copy add any profling requests
       Realm::ProfilingRequestSet requests;
@@ -251,25 +239,12 @@
       if (pred_guard.exists())
       {
         // No need for tracing to know about the precondition or reservations
-<<<<<<< HEAD
         ApEvent pred_pre = 
-=======
-        ApEvent pred_pre = precondition; 
->>>>>>> 8a0eddb1
           Runtime::merge_events(&trace_info, precondition, ApEvent(pred_guard));
         if (!reservations.empty())
         {
           // Need a protected version here to guarantee we always acquire
           // or release the lock regardless of poison
-<<<<<<< HEAD
-          pred_pre = Runtime::ignorefaults(pred_pre);
-          for (std::vector<Reservation>::const_iterator it =
-                reservations.begin(); it != reservations.end(); it++)
-            pred_pre = 
-              Runtime::acquire_ap_reservation(*it, true/*exclusive*/, pred_pre);
-          // Tricky: now merge the predicate back in to get the 
-          // effects of the poison since we protected against it above
-=======
           pred_pre = Runtime::ignorefaults(precondition);
           for (std::map<Reservation,bool>::const_iterator it =
                 reservations.begin(); it != reservations.end(); it++)
@@ -277,7 +252,6 @@
               Runtime::acquire_ap_reservation(it->first, it->second, pred_pre);
           // Tricky: now merge the predicate and precondition back in to get the 
           // effects of any poison since we protected against it above
->>>>>>> 8a0eddb1
           // Note you can't wait to acquire events until you know the full
           // precondition has triggered or poisoned including the predicate
           // or you risk deadlock which is why we need the double merge
@@ -285,11 +259,11 @@
             Runtime::merge_events(&trace_info, pred_pre, ApEvent(pred_guard));
         }
 #ifdef LEGION_SPY
-        result = Runtime::ignorefaults(space.copy(realm_src_fields, 
+        result = Runtime::ignorefaults(space.copy(realm_src_fields,
                             realm_dst_fields, requests, pred_pre));
 #else
-        result = Runtime::ignorefaults(space.copy(src_fields, dst_fields, 
-                                                  requests, pred_pre));
+        result = Runtime::ignorefaults(space.copy(src_fields, dst_fields,
+                            requests, pred_pre));
 #endif
         // Release any reservations
         if (!reservations.empty())
@@ -306,45 +280,24 @@
       {
         // No need for tracing to know about the reservations
         ApEvent copy_pre = precondition;
-<<<<<<< HEAD
-        for (std::vector<Reservation>::const_iterator it =
-              reservations.begin(); it != reservations.end(); it++)
-          copy_pre = Runtime::acquire_ap_reservation(*it, 
-                            true/*exclusive*/, copy_pre);
-#ifdef LEGION_SPY
-        result = ApEvent(space.copy(realm_src_fields, realm_dst_fields, 
-                                    requests, copy_pre));
-#else
-        result = ApEvent(space.copy(src_fields, dst_fields,
-                                    requests, copy_pre));
-=======
         for (std::map<Reservation,bool>::const_iterator it =
               reservations.begin(); it != reservations.end(); it++)
           copy_pre = Runtime::acquire_ap_reservation(it->first, 
                                           it->second, copy_pre);
 #ifdef LEGION_SPY
         result = ApEvent(space.copy(realm_src_fields, realm_dst_fields, 
-                          requests, copy_pre, redop, reduction_fold));
+                         requests, copy_pre));
 #else
-        result = ApEvent(space.copy(src_fields, dst_fields, requests, 
-                          copy_pre, redop, reduction_fold));
->>>>>>> 8a0eddb1
+        result = ApEvent(space.copy(src_fields, dst_fields, 
+                         requests, copy_pre));
 #endif
         // Release any reservations
         for (std::map<Reservation,bool>::const_iterator it =
               reservations.begin(); it != reservations.end(); it++)
           Runtime::release_reservation(it->first, result);
       }
-      // Release any reservations
-      for (std::vector<Reservation>::const_iterator it =
-            reservations.begin(); it != reservations.end(); it++)
-        Runtime::release_reservation(*it, result);
       if (trace_info.recording)
-<<<<<<< HEAD
         trace_info.record_issue_copy(result, this, src_fields,
-=======
-        trace_info.record_issue_copy(result, this, src_fields, 
->>>>>>> 8a0eddb1
                                      dst_fields, reservations,
 #ifdef LEGION_SPY
                                      src_tree_id, dst_tree_id,
@@ -1666,11 +1619,7 @@
                                  const PhysicalTraceInfo &trace_info,
                                  const std::vector<CopySrcDstField> &dst_fields,
                                  const std::vector<CopySrcDstField> &src_fields,
-<<<<<<< HEAD
-                                 const std::vector<Reservation> &reservations,
-=======
                                  const std::map<Reservation,bool> &reservations,
->>>>>>> 8a0eddb1
 #ifdef LEGION_SPY
                                  RegionTreeID src_tree_id,
                                  RegionTreeID dst_tree_id,
@@ -1681,11 +1630,7 @@
       Realm::IndexSpace<DIM,T> local_space;
       ApEvent space_ready = get_realm_index_space(local_space, true/*tight*/);
       if (space_ready.exists() && precondition.exists())
-<<<<<<< HEAD
-        return issue_copy_internal(context, op, local_space, trace_info, 
-=======
-        return issue_copy_internal(context, local_space, trace_info, 
->>>>>>> 8a0eddb1
+        return issue_copy_internal(context, op, local_space, trace_info,
             dst_fields, src_fields, reservations,
 #ifdef LEGION_SPY
             src_tree_id, dst_tree_id,
@@ -1693,22 +1638,14 @@
             Runtime::merge_events(&trace_info, precondition, space_ready),
             pred_guard);
       else if (space_ready.exists())
-<<<<<<< HEAD
-        return issue_copy_internal(context, op, local_space, trace_info, 
-=======
-        return issue_copy_internal(context, local_space, trace_info, 
->>>>>>> 8a0eddb1
+        return issue_copy_internal(context, op, local_space, trace_info,
                 dst_fields, src_fields, reservations,
 #ifdef LEGION_SPY
                 src_tree_id, dst_tree_id,
 #endif
                 space_ready, pred_guard);
       else
-<<<<<<< HEAD
-        return issue_copy_internal(context, op, local_space, trace_info, 
-=======
-        return issue_copy_internal(context, local_space, trace_info, 
->>>>>>> 8a0eddb1
+        return issue_copy_internal(context, op, local_space, trace_info,
                 dst_fields, src_fields, reservations,
 #ifdef LEGION_SPY
                 src_tree_id, dst_tree_id,
@@ -1771,41 +1708,26 @@
       Realm::IndexSpace<DIM,T> local_space;
       ApEvent space_ready = get_realm_index_space(local_space, true/*tight*/);
       if (space_ready.exists() && precondition.exists())
-<<<<<<< HEAD
         return issue_indirect_internal(context, op, local_space, trace_info, 
-            dst_fields, src_fields, indirects,
-=======
-        return issue_indirect_internal(context, local_space, trace_info, 
             dst_fields, src_fields, indirects, reservations,
->>>>>>> 8a0eddb1
 #ifdef LEGION_SPY
             unique_indirections_identifier,
 #endif
             Runtime::merge_events(&trace_info, precondition, space_ready),
             pred_guard, tracing_precondition);
       else if (space_ready.exists())
-<<<<<<< HEAD
         return issue_indirect_internal(context, op, local_space, trace_info,
-                                       dst_fields, src_fields, indirects, 
-=======
-        return issue_indirect_internal(context, local_space, trace_info, 
                                        dst_fields, src_fields,
                                        indirects, reservations, 
->>>>>>> 8a0eddb1
 #ifdef LEGION_SPY
                                        unique_indirections_identifier,
 #endif
                                        space_ready, pred_guard,
                                        tracing_precondition);
       else
-<<<<<<< HEAD
         return issue_indirect_internal(context, op, local_space, trace_info,
-                                       dst_fields, src_fields, indirects,
-=======
-        return issue_indirect_internal(context, local_space, trace_info, 
                                        dst_fields, src_fields,
                                        indirects, reservations,
->>>>>>> 8a0eddb1
 #ifdef LEGION_SPY
                                        unique_indirections_identifier,
 #endif
@@ -6184,11 +6106,7 @@
                                  const PhysicalTraceInfo &trace_info,
                                  const std::vector<CopySrcDstField> &dst_fields,
                                  const std::vector<CopySrcDstField> &src_fields,
-<<<<<<< HEAD
-                                 const std::vector<Reservation> &reservations,
-=======
                                  const std::map<Reservation,bool> &reservations,
->>>>>>> 8a0eddb1
 #ifdef LEGION_SPY
                                  RegionTreeID src_tree_id,
                                  RegionTreeID dst_tree_id,
@@ -6199,36 +6117,22 @@
       Realm::IndexSpace<DIM,T> local_space;
       ApEvent space_ready = get_realm_index_space(local_space, true/*tight*/);
       if (precondition.exists() && space_ready.exists())
-<<<<<<< HEAD
         return issue_copy_internal(context, op, local_space, trace_info,
             dst_fields, src_fields, reservations,
-=======
-        return issue_copy_internal(context, local_space, trace_info, dst_fields,
-            src_fields, reservations,
->>>>>>> 8a0eddb1
 #ifdef LEGION_SPY
             src_tree_id, dst_tree_id,
 #endif
             Runtime::merge_events(&trace_info, space_ready, precondition),
             pred_guard);
       else if (space_ready.exists())
-<<<<<<< HEAD
         return issue_copy_internal(context, op, local_space, trace_info, 
                 dst_fields, src_fields, reservations, 
-=======
-        return issue_copy_internal(context, local_space, trace_info, 
-                dst_fields, src_fields, reservations,
->>>>>>> 8a0eddb1
 #ifdef LEGION_SPY
                 src_tree_id, dst_tree_id,
 #endif
                 space_ready, pred_guard);
       else
-<<<<<<< HEAD
         return issue_copy_internal(context, op, local_space, trace_info, 
-=======
-        return issue_copy_internal(context, local_space, trace_info, 
->>>>>>> 8a0eddb1
                 dst_fields, src_fields, reservations,
 #ifdef LEGION_SPY
                 src_tree_id, dst_tree_id,
@@ -6291,41 +6195,26 @@
       Realm::IndexSpace<DIM,T> local_space;
       ApEvent space_ready = get_realm_index_space(local_space, true/*tight*/);
       if (space_ready.exists() && precondition.exists())
-<<<<<<< HEAD
         return issue_indirect_internal(context, op, local_space, trace_info, 
-            dst_fields, src_fields, indirects,
-=======
-        return issue_indirect_internal(context, local_space, trace_info, 
             dst_fields, src_fields, indirects, reservations,
->>>>>>> 8a0eddb1
 #ifdef LEGION_SPY
             unique_indirections_identifier,
 #endif
             Runtime::merge_events(&trace_info, precondition, space_ready),
             pred_guard, tracing_precondition);
       else if (space_ready.exists())
-<<<<<<< HEAD
         return issue_indirect_internal(context, op, local_space, trace_info,
-                                       dst_fields, src_fields, indirects, 
-=======
-        return issue_indirect_internal(context, local_space, trace_info, 
                                        dst_fields, src_fields,
                                        indirects, reservations,
->>>>>>> 8a0eddb1
 #ifdef LEGION_SPY
                                        unique_indirections_identifier,
 #endif
                                        space_ready, pred_guard,
                                        tracing_precondition);
       else
-<<<<<<< HEAD
         return issue_indirect_internal(context, op, local_space, trace_info,
-                                       dst_fields, src_fields, indirects,
-=======
-        return issue_indirect_internal(context, local_space, trace_info, 
                                        dst_fields, src_fields,
                                        indirects, reservations,
->>>>>>> 8a0eddb1
 #ifdef LEGION_SPY
                                        unique_indirections_identifier,
 #endif
