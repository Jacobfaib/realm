/* Copyright 2023 Stanford University, NVIDIA Corporation
 *
 * Licensed under the Apache License, Version 2.0 (the "License");
 * you may not use this file except in compliance with the License.
 * You may obtain a copy of the License at
 *
 *     http://www.apache.org/licenses/LICENSE-2.0
 *
 * Unless required by applicable law or agreed to in writing, software
 * distributed under the License is distributed on an "AS IS" BASIS,
 * WITHOUT WARRANTIES OR CONDITIONS OF ANY KIND, either express or implied.
 * See the License for the specific language governing permissions and
 * limitations under the License.
 */

// Useful for IDEs 
#include "legion/region_tree.h"

namespace Legion {
  namespace Internal {

    LEGION_EXTERN_LOGGER_DECLARATIONS 

#ifdef DEFINE_NT_TEMPLATES
    /////////////////////////////////////////////////////////////
    // PieceIteratorImplT
    /////////////////////////////////////////////////////////////

    //--------------------------------------------------------------------------
    template<int DIM, typename T>
    PieceIteratorImplT<DIM,T>::PieceIteratorImplT(const void *piece_list,
                 size_t piece_list_size, IndexSpaceNodeT<DIM,T> *privilege_node)
      : PieceIteratorImpl()
    //--------------------------------------------------------------------------
    {
#ifdef DEBUG_LEGION
      assert((piece_list_size % sizeof(Rect<DIM,T>)) == 0);
#endif
      const size_t num_pieces = piece_list_size / sizeof(Rect<DIM,T>);
      const Rect<DIM,T> *rects = static_cast<const Rect<DIM,T>*>(piece_list);
      if (privilege_node != NULL)
      {
        Realm::IndexSpace<DIM,T> privilege_space;
        const ApEvent ready = 
          privilege_node->get_realm_index_space(privilege_space, true/*tight*/);
        if (ready.exists() && !ready.has_triggered())
          ready.wait();
        for (unsigned idx = 0; idx < num_pieces; idx++)
        {
          const Rect<DIM,T> &rect = rects[idx];
          for (Realm::IndexSpaceIterator<DIM,T> itr(privilege_space); 
                itr.valid; itr.step())
          {
            const Rect<DIM,T> overlap = rect.intersection(itr.rect);
            if (!overlap.empty())
              pieces.push_back(overlap);
          }
        }
      }
      else
      {
        pieces.resize(num_pieces);
        for (unsigned idx = 0; idx < num_pieces; idx++)
          pieces[idx] = rects[idx];
      }
    }

    //--------------------------------------------------------------------------
    template<int DIM, typename T>
    int PieceIteratorImplT<DIM,T>::get_next(int index, Domain &next_piece)
    //--------------------------------------------------------------------------
    {
#ifdef DEBUG_LEGION
      assert(index >= -1);
#endif
      const unsigned next = index + 1;
      if (next < pieces.size())
      {
        next_piece = pieces[next];
        return int(next);
      }
      else
        return -1;
    }

    /////////////////////////////////////////////////////////////
    // Index Space Expression 
    /////////////////////////////////////////////////////////////

    //--------------------------------------------------------------------------
    template<int DIM, typename T>
    ApEvent IndexSpaceExpression::issue_fill_internal(
                                 RegionTreeForest *forest, Operation *op,
                                 const Realm::IndexSpace<DIM,T> &space,
                                 const PhysicalTraceInfo &trace_info,
                                 const std::vector<CopySrcDstField> &dst_fields,
                                 const void *fill_value, size_t fill_size,
#ifdef LEGION_SPY
                                 UniqueID fill_uid,
                                 FieldSpace handle,
                                 RegionTreeID tree_id,
#endif
                                 ApEvent precondition, PredEvent pred_guard,
                                 LgEvent unique_event,
                                 CollectiveKind collective,
                                 int priority, bool replay)
    //--------------------------------------------------------------------------
    {
      DETAILED_PROFILER(forest->runtime, REALM_ISSUE_FILL_CALL);
#ifdef DEBUG_LEGION
      // We should only have empty spaces for fills that are indirections
      if (space.empty())
      {
        bool is_indirect = false;
        for (unsigned idx = 0; idx < dst_fields.size(); idx++)
        {
          if (dst_fields[idx].indirect_index < 0)
            continue;
          is_indirect = true;
          break;
        }
        assert(is_indirect);
      }
#endif
      // Now that we know we're going to do this fill add any profiling requests
      Realm::ProfilingRequestSet requests;
      if (!replay)
        priority =
          op->add_copy_profiling_request(trace_info, requests, true/*fill*/);
      if (forest->runtime->profiler != NULL)
<<<<<<< HEAD
        forest->runtime->profiler->add_fill_request(requests, op, collective);
      ApEvent result; LgEvent fevent;
=======
        forest->runtime->profiler->add_fill_request(requests, op);
      ApEvent fill_pre;
>>>>>>> 15a2f2cb
      if (pred_guard.exists())
        // No need for tracing to know about the precondition
        fill_pre = Runtime::merge_events(NULL,precondition,ApEvent(pred_guard));
      else
        fill_pre = precondition;
      ApEvent result = ApEvent(space.fill(dst_fields, requests,
              fill_value, fill_size, fill_pre, priority));
      LgEvent fevent = result;
      if (pred_guard.exists())
      {
        result = Runtime::ignorefaults(result);
        // Need to merge back in the precondition so it is still reflected
        // in the completion event for this operation
        if (precondition.exists())
        {
          if (result.exists())
            result = Runtime::merge_events(NULL, result, precondition);
          else
            result = precondition;
          // Little catch here for tracing, make sure the result is unique
          if (trace_info.recording && result.exists() &&
              (result == precondition))
          {
            ApUserEvent new_result = Runtime::create_ap_user_event(NULL);
            Runtime::trigger_event(NULL, new_result, precondition);
            result = new_result;
          }
        }
      }
#ifdef LEGION_DISABLE_EVENT_PRUNING
      if (!result.exists())
      {
        ApUserEvent new_result = Runtime::create_ap_user_event(NULL);
        Runtime::trigger_event(NULL, new_result);
        result = new_result;
      }
#endif
      if (forest->runtime->profiler != NULL)
      {
        for (unsigned idx = 0; idx < dst_fields.size(); idx++)
          forest->runtime->profiler->record_fill_instance(
              dst_fields[idx].field_id, dst_fields[idx].inst,
              unique_event, fevent);
      }
#ifdef LEGION_SPY
      LegionSpy::log_fill_events(op->get_unique_op_id(), expr_id, handle,
          tree_id, precondition, result, fill_uid, collective);
      for (unsigned idx = 0; idx < dst_fields.size(); idx++)
        LegionSpy::log_fill_field(result, dst_fields[idx].field_id,
                                  unique_event);
#endif
      if (trace_info.recording)
        trace_info.record_issue_fill(result, this, dst_fields,
                                     fill_value, fill_size,
#ifdef LEGION_SPY
                                     fill_uid, handle, tree_id,
#endif
                                     precondition, pred_guard,
                                     unique_event, priority, collective);
      return result;
    }

    //--------------------------------------------------------------------------
    template<int DIM, typename T>
    ApEvent IndexSpaceExpression::issue_copy_internal(
                                 RegionTreeForest *forest, Operation *op,
                                 const Realm::IndexSpace<DIM,T> &space,
                                 const PhysicalTraceInfo &trace_info,
                                 const std::vector<CopySrcDstField> &dst_fields,
                                 const std::vector<CopySrcDstField> &src_fields,
                                 const std::vector<Reservation> &reservations,
#ifdef LEGION_SPY
                                 RegionTreeID src_tree_id,
                                 RegionTreeID dst_tree_id,
#endif
                                 ApEvent precondition, PredEvent pred_guard,
                                 LgEvent src_unique, LgEvent dst_unique,
                                 CollectiveKind collective,
                                 int priority, bool replay)
    //--------------------------------------------------------------------------
    {
      DETAILED_PROFILER(forest->runtime, REALM_ISSUE_COPY_CALL);
#ifdef DEBUG_LEGION
      assert(!space.empty());
      // If we're doing any reductions with this copy then make sure they
      // are marked exclusive or we have some reservations
      for (std::vector<CopySrcDstField>::const_iterator it =
            dst_fields.begin(); it != dst_fields.end(); it++)
        assert((it->redop_id == 0) ||
                it->red_exclusive || !reservations.empty());
#endif
      // Now that we know we're going to do this copy add any profling requests
      Realm::ProfilingRequestSet requests;
      if (!replay)
        priority =
          op->add_copy_profiling_request(trace_info, requests, false/*fill*/);
      if (forest->runtime->profiler != NULL)
<<<<<<< HEAD
        forest->runtime->profiler->add_copy_request(requests, op, 1/*count*/,
                                                    collective);
      ApEvent result; LgEvent fevent;
=======
        forest->runtime->profiler->add_copy_request(requests, op);
      ApEvent copy_pre;
>>>>>>> 15a2f2cb
      if (pred_guard.exists())
        copy_pre = Runtime::merge_events(NULL,precondition,ApEvent(pred_guard));
      else
        copy_pre = precondition;
      for (std::vector<Reservation>::const_iterator it =
            reservations.begin(); it != reservations.end(); it++)
        copy_pre = Runtime::acquire_ap_reservation(*it, 
                                        true/*exclusive*/, copy_pre);
      ApEvent result = ApEvent(space.copy(src_fields, dst_fields, requests,
                                          copy_pre, priority));
      LgEvent fevent = result;
      // Release any reservations after the copy is done
      for (std::vector<Reservation>::const_iterator it =
            reservations.begin(); it != reservations.end(); it++)
        Runtime::release_reservation(*it, result);
      if (pred_guard.exists())
      {
        result = Runtime::ignorefaults(result);
        // Make sure to fold in the precondition back into the result
        // event in case this is poisoned to support transitive analysis
        if (precondition.exists())
        {
          if (result.exists())
            result = Runtime::merge_events(NULL, result, precondition);
          else
            result = precondition;
          // Little catch here for tracing, make sure the result is unique
          if (trace_info.recording && result.exists() &&
              (result == precondition))
          {
            ApUserEvent new_result = Runtime::create_ap_user_event(NULL);
            Runtime::trigger_event(NULL, new_result, precondition);
            result = new_result;
          }
        }
      }
      if (trace_info.recording)
        trace_info.record_issue_copy(result, this, src_fields,
                                     dst_fields, reservations,
#ifdef LEGION_SPY
                                     src_tree_id, dst_tree_id,
#endif
                                     precondition, pred_guard,
                                     src_unique, dst_unique, 
                                     priority, collective);
#ifdef LEGION_DISABLE_EVENT_PRUNING
      if (!result.exists())
      {
        ApUserEvent new_result = Runtime::create_ap_user_event(NULL);
        Runtime::trigger_event(NULL, new_result);
        result = new_result;
      }
#endif
      if (forest->runtime->profiler != NULL)
      {
        for (unsigned idx = 0; idx < src_fields.size(); idx++)
          forest->runtime->profiler->record_copy_instances(
              src_fields[idx].field_id, dst_fields[idx].field_id,
              src_fields[idx].inst, dst_fields[idx].inst,
              src_unique, dst_unique, fevent);
      }
#ifdef LEGION_SPY
      LegionSpy::log_copy_events(op->get_unique_op_id(), expr_id, src_tree_id,
                                 dst_tree_id, precondition, result, collective);
      for (unsigned idx = 0; idx < src_fields.size(); idx++)
        LegionSpy::log_copy_field(result, src_fields[idx].field_id,
                                  src_unique,
                                  dst_fields[idx].field_id,
                                  dst_unique,
				  dst_fields[idx].redop_id);
#endif
      return result;
    }

    template <typename T, typename T2>
    inline T round_up(T val, T2 step)
    {
      T rem = val % step;
      if(rem == 0)
        return val;
      else
        return val + (step - rem);
    }

    template <typename T>
    inline T max(T a, T b)
    {
      return((a > b) ? a : b);
    }

    template <typename T>
    inline T gcd(T a, T b)
    {
      while(a != b) {
        if(a > b)
          a -= b;
        else
          b -= a;
      }
      return a;
    }

    template <typename T>
    inline T lcm(T a, T b)
    {
      // TODO: more efficient way?
      return(a * b / gcd(a, b));
    }

    //--------------------------------------------------------------------------
    template<int DIM, typename T>
    Realm::InstanceLayoutGeneric* IndexSpaceExpression::create_layout_internal(
                                   const Realm::IndexSpace<DIM,T> &space,
                                   const LayoutConstraintSet &constraints,
                                   const std::vector<FieldID> &field_ids,
                                   const std::vector<size_t> &field_sizes,
                                   bool compact, void **piece_list,
                                   size_t *piece_list_size,
                                   size_t *num_pieces) const
    //--------------------------------------------------------------------------
    {
#ifdef DEBUG_LEGION
      assert(field_ids.size() == field_sizes.size());
      assert(int(constraints.ordering_constraint.ordering.size()) == (DIM+1));
#endif
      Realm::InstanceLayout<DIM,T> *layout = new Realm::InstanceLayout<DIM,T>();
      layout->bytes_used = 0;
      // Start with 32-byte alignment for AVX instructions
      layout->alignment_reqd = 32;
      layout->space = space;
      std::vector<Rect<DIM,T> > piece_bounds;
      const SpecializedConstraint &spec = constraints.specialized_constraint;
      if (space.dense() || !compact)
      {
        if (!space.bounds.empty())
        {
          // Check to see if we have any tiling constraints
          if (!constraints.tiling_constraints.empty())
          {
#ifdef DEBUG_LEGION
            assert(piece_list != NULL);
            assert((*piece_list) == NULL);
            assert(piece_list_size != NULL);
            assert((*piece_list_size) == 0);
            assert(num_pieces != NULL);
            assert((*num_pieces) == 0);
#endif
            // First get the tile bounds
            Point<DIM,T> tile_size;
            for (int i = 0; i < DIM; i++)
              tile_size[i] = (space.bounds.hi[i] - space.bounds.lo[i]) + 1;
            for (std::vector<TilingConstraint>::const_iterator it =
                  constraints.tiling_constraints.begin(); it !=
                  constraints.tiling_constraints.end(); it++)
            {
#ifdef DEBUG_LEGION
              assert(it->dim < DIM);
#endif
              if (it->tiles)
                tile_size[it->dim] = 
                  (tile_size[it->dim] + it->value - 1) / it->value;
              else
                tile_size[it->dim] = it->value;
            }
            // Now we've got the tile size, walk over the dimensions 
            // in order to produce the tiles as pieces
            Point<DIM,T> offset = space.bounds.lo;
            // Iterate until we've tiled the entire space
            bool done = false;
            while (!done)
            {
              // Check to make sure the next tile is in bounds
              Rect<DIM,T> piece(offset, 
                  offset + tile_size - Point<DIM,T>::ONES());
              // Intersect with the original bounds to not overflow
              piece = space.bounds.intersection(piece);
#ifdef DEBUG_LEGION
              assert(!piece.empty());
#endif
              piece_bounds.push_back(piece);
              // Step the offset to the next location
              done = true;
              for (std::vector<TilingConstraint>::const_iterator it =
                    constraints.tiling_constraints.begin(); it !=
                    constraints.tiling_constraints.end(); it++)
              {
                offset[it->dim] += tile_size[it->dim];
                if (offset[it->dim] <= space.bounds.hi[it->dim])
                {
                  // Still in bounds so we can keep traversing
                  done = false;
                  break;
                }
                else // No longer in bounds, so ripple carry add
                  offset[it->dim] = space.bounds.lo[it->dim];
              }
            }
          }
          else
            piece_bounds.push_back(space.bounds);
        }
      }
      else
      {
#ifdef DEBUG_LEGION
        assert(piece_list != NULL);
        assert((*piece_list) == NULL);
        assert(piece_list_size != NULL);
        assert((*piece_list_size) == 0);
        assert(num_pieces != NULL);
        assert((*num_pieces) == 0);
#endif
        if (spec.max_overhead > 0)
        {
          std::vector<Realm::Rect<DIM,T> > covering;
          if (space.compute_covering(spec.max_pieces, spec.max_overhead,
                                      covering))
          {
            // Container problem is stupid
            piece_bounds.resize(covering.size());
            for (unsigned idx = 0; idx < covering.size(); idx++)
              piece_bounds[idx] = covering[idx];
          }
          else
          {
            // Just fill in with the compact rectangles for now
            // This will likely fail the max pieces test later
            for (Realm::IndexSpaceIterator<DIM,T> itr(space); 
                  itr.valid; itr.step())
              if (!itr.rect.empty())
                piece_bounds.push_back(itr.rect);
          }
        }
        else
        {
          for (Realm::IndexSpaceIterator<DIM,T> itr(space); 
                itr.valid; itr.step())
            if (!itr.rect.empty())
              piece_bounds.push_back(itr.rect);
        }
      }

      // If the bounds are empty we can use the same piece list for all fields
      if (piece_bounds.empty())
      {
        layout->piece_lists.resize(1);
        for (unsigned idx = 0; idx < field_ids.size(); idx++)
        {
          const FieldID fid = field_ids[idx];
          Realm::InstanceLayoutGeneric::FieldLayout &fl = layout->fields[fid];
          fl.list_idx = 0;
          fl.rel_offset = 0;
          fl.size_in_bytes = field_sizes[idx];
        }
        return layout;
      }
      else if (piece_bounds.size() > 1)
      {
        // Realm doesn't currently support padding on multiple pieces because
        // then we might have valid points in multiple pieces and its 
        // undefined which pieces Realm might copy to
        if (constraints.padding_constraint.delta.get_dim() > 0)
          REPORT_LEGION_FATAL(LEGION_FATAL_COMPACT_SPARSE_PADDING,
              "Legion does not currently support additional padding "
              "on compact sparse instances. Please open a github "
              "issue to request support.")
        *num_pieces = piece_bounds.size();
        *piece_list_size = piece_bounds.size() * sizeof(Rect<DIM,T>);
        *piece_list = malloc(*piece_list_size);
        Rect<DIM,T> *pieces = static_cast<Rect<DIM,T>*>(*piece_list);
        for (unsigned idx = 0; idx < piece_bounds.size(); idx++)
          pieces[idx] = piece_bounds[idx];
      }
      else if (constraints.padding_constraint.delta.get_dim() > 0)
      {
        // If the user requested any scratch padding on the instance apply it
        const Domain &delta = constraints.padding_constraint.delta;
        const Point<DIM> lo = delta.lo();
        const Point<DIM> hi = delta.hi();
#ifdef DEBUG_LEGION
        assert(!piece_bounds.empty());
        for (int i = 0; i < DIM; i++)
        {
          assert(lo[i] >= 0);
          assert(hi[i] >= 0);
        }
#endif
        for (typename std::vector<Rect<DIM,T> >::iterator it = 
              piece_bounds.begin(); it != piece_bounds.end(); it++)
        {
          it->lo -= lo;
          it->hi += hi;
        }
      }
      const OrderingConstraint &order = constraints.ordering_constraint;  
#ifdef DEBUG_LEGION
      assert(order.ordering.size() == (DIM+1));
#endif
      // Check if it is safe to re-use piece lists
      // It's only safe if fsize describes the size of a piece, which
      // is true if we only have a single piece or we're doing AOS
      const bool safe_reuse = 
       ((piece_bounds.size() == 1) || (order.ordering.front() == LEGION_DIM_F));
      // Get any alignment and offset constraints for individual fields
      std::map<FieldID,size_t> alignments;
      for (std::vector<AlignmentConstraint>::const_iterator it = 
            constraints.alignment_constraints.begin(); it !=
            constraints.alignment_constraints.end(); it++)
      {
#ifdef DEBUG_LEGION
        assert(it->eqk == LEGION_EQ_EK);
#endif
        alignments[it->fid] = it->alignment;
      }
      std::map<FieldID,off_t> offsets;
      for (std::vector<OffsetConstraint>::const_iterator it = 
            constraints.offset_constraints.begin(); it !=
            constraints.offset_constraints.end(); it++)
        offsets[it->fid] = it->offset;
      // Zip the fields with their sizes and sort them if we're allowed to
      std::set<size_t> unique_sizes;
      std::vector<std::pair<size_t,FieldID> > zip_fields;
      for (unsigned idx = 0; idx < field_ids.size(); idx++)
      {
        zip_fields.push_back(
            std::pair<size_t,FieldID>(field_sizes[idx], field_ids[idx]));
        if (safe_reuse)
          unique_sizes.insert(field_sizes[idx]);
      }
      if (!constraints.field_constraint.inorder)
      {
        // Sort them so the smallest fields are first
        std::stable_sort(zip_fields.begin(), zip_fields.end());
        // Reverse them so the biggest fields are first
        std::reverse(zip_fields.begin(), zip_fields.end());
        // Then reverse the field IDs back for the same size fields
        std::vector<std::pair<size_t,FieldID> >::iterator it1 = 
          zip_fields.begin(); 
        while (it1 != zip_fields.end())
        {
          std::vector<std::pair<size_t,FieldID> >::iterator it2 = it1;
          while ((it2 != zip_fields.end()) && (it1->first == it2->first))
            it2++;
          std::reverse(it1, it2);
          it1 = it2;
        }
      } 
      // Single affine piece or AOS on all pieces 
      // In this case we know fsize and falign are the same for
      // each of the pieces
      int field_index = -1;
      std::vector<size_t> elements_between_per_piece(piece_bounds.size(), 1);
      for (unsigned idx = 0; order.ordering.size(); idx++)
      {
        const DimensionKind dim = order.ordering[idx];
        if (dim == LEGION_DIM_F)
        {
          field_index = idx;
          break;
        }
#ifdef DEBUG_LEGION
        assert(int(dim) < DIM);
#endif
        for (unsigned pidx = 0; pidx < piece_bounds.size(); pidx++)
        {
          const Rect<DIM,T> &bounds = piece_bounds[pidx];
          elements_between_per_piece[pidx] *=
            (bounds.hi[dim] - bounds.lo[dim] + 1);
        }
      }
#ifdef DEBUG_LEGION
      assert(field_index >= 0);
#endif
      size_t elements_between_fields = elements_between_per_piece.front();
      for (unsigned idx = 1; idx < elements_between_per_piece.size(); idx++)
        elements_between_fields += elements_between_per_piece[idx];
      // This code borrows from choose_instance_layout but
      // there are subtle differences to handle Legion's layout constraints
      // What we want to compute is the size of the field dimension
      // in a way that guarantees that all fields maintain their alignments
      size_t fsize = 0;
      size_t falign = 1;
      // We can't make the piece lists yet because we don't know the 
      // extent of the field dimension needed to ensure alignment 
      std::map<FieldID, size_t> field_offsets;
      for (std::vector<std::pair<size_t,FieldID> >::const_iterator it = 
            zip_fields.begin(); it != zip_fields.end(); it++)
      {
        // if not specified, field goes at the end of all known fields
        // (or a bit past if alignment is a concern)
        size_t offset = fsize;
        std::map<FieldID,off_t>::const_iterator offset_finder = 
          offsets.find(it->second);
        if (offset_finder != offsets.end())
          offset += offset_finder->second;
        std::map<FieldID,size_t>::const_iterator alignment_finder = 
          alignments.find(it->second);
        // Hack to help out lazy users unwilling to specify alignment 
        // constraints that are necessary for correctness
        // If they haven't specified an alignment we align on the largest
        // power of two that divides the size of the field, for more
        // details see https://github.com/StanfordLegion/legion/issues/1384
        // Cap at a maximum of 128 byte alignment for GPUs
        const size_t field_alignment =
          (alignment_finder != alignments.end()) ? alignment_finder->second : 1;
          //std::min<size_t>(it->first & ~(it->first - 1), 128/*max alignment*/);
        if (field_alignment > 1)
        {
          offset = round_up(offset, field_alignment);
          if ((falign % field_alignment) != 0)
            falign = lcm(falign, field_alignment);
        }
        // increase size and alignment if needed
        fsize = max(fsize, offset + it->first * elements_between_fields);
        field_offsets[it->second] = offset;
      }
      if (falign > 1)
      {
        // group size needs to be rounded up to match group alignment
        fsize = round_up(fsize, falign);
        // overall instance alignment layout must be compatible with group
        layout->alignment_reqd = lcm(layout->alignment_reqd, falign);
      } 
      // compute the starting offsets for each piece
      std::vector<size_t> piece_offsets(piece_bounds.size());
      if (safe_reuse)
      {
        for (unsigned pidx = 0; pidx < piece_bounds.size(); pidx++)
        {
          const Rect<DIM,T> &bounds = piece_bounds[pidx];
          piece_offsets[pidx] = round_up(layout->bytes_used, falign);
          size_t piece_size = fsize;
          for (unsigned idx = field_index+1; idx < order.ordering.size(); idx++)
          {
            const DimensionKind dim = order.ordering[idx];
#ifdef DEBUG_LEGION
            assert(int(dim) < DIM);
#endif
            piece_size *= (bounds.hi[dim] - bounds.lo[dim] + 1);
          }
          layout->bytes_used = piece_offsets[pidx] + piece_size;
        }
      }
      // we've handled the offsets and alignment for every field across
      // all dimensions so we can just use the size of the field to 
      // determine the piece list
      std::map<size_t,unsigned> pl_indexes;
      layout->piece_lists.reserve(safe_reuse ? 
          unique_sizes.size() : zip_fields.size());
      for (std::vector<std::pair<size_t,FieldID> >::const_iterator it = 
            zip_fields.begin(); it != zip_fields.end(); it++)
      {
        unsigned li;
        std::map<size_t,unsigned>::const_iterator finder =
          safe_reuse ? pl_indexes.find(it->first) : pl_indexes.end();
        if (finder == pl_indexes.end())
        {
          li = layout->piece_lists.size();
#ifdef DEBUG_LEGION
          assert(li < (safe_reuse ? unique_sizes.size() : zip_fields.size()));
#endif
          layout->piece_lists.resize(li + 1);
          pl_indexes[it->first] = li;

          // create the piece list
          Realm::InstancePieceList<DIM,T>& pl = layout->piece_lists[li];
          pl.pieces.reserve(piece_bounds.size());

          size_t next_piece = safe_reuse ? 0 : field_offsets[it->second];
          for (unsigned pidx = 0; pidx < piece_bounds.size(); pidx++)
          {
            const Rect<DIM,T> &bounds = piece_bounds[pidx];
            // create the piece
            Realm::AffineLayoutPiece<DIM,T> *piece = 
              new Realm::AffineLayoutPiece<DIM,T>;
            piece->bounds = bounds; 
            size_t piece_start;
            if (safe_reuse)
              piece_start = piece_offsets[pidx];
            else
              piece_start = next_piece;
            piece->offset = piece_start;
            size_t stride = it->first;
            for (std::vector<DimensionKind>::const_iterator dit = 
                  order.ordering.begin(); dit != order.ordering.end(); dit++)
            {
              if ((*dit) != LEGION_DIM_F)
              {
#ifdef DEBUG_LEGION
                assert(int(*dit) < DIM);
#endif
                piece->strides[*dit] = stride;
                piece->offset -= bounds.lo[*dit] * stride;
                stride *= (bounds.hi[*dit] - bounds.lo[*dit] + 1);
              }
              else
              {
                // Update the location for the next piece to start
                if (!safe_reuse)
                  next_piece = piece_start + stride;
                // Reset the stride to the fsize for the next dimension
                // since it already incorporates everything prior to it
                stride = fsize;
              }
            }
            // Update the total bytes used for the last piece
            if (!safe_reuse && ((pidx+1) == piece_bounds.size()))
              layout->bytes_used = piece_start + stride;
            pl.pieces.push_back(piece);
          }
        }
        else
          li = finder->second;
#ifdef DEBUG_LEGION
        assert(layout->fields.count(it->second) == 0);
#endif
        Realm::InstanceLayoutGeneric::FieldLayout &fl = 
          layout->fields[it->second];
        fl.list_idx = li;
        fl.rel_offset = safe_reuse ? field_offsets[it->second] : 0;
        fl.size_in_bytes = it->first;
      }
      return layout;
    }

    //--------------------------------------------------------------------------
    template<int DIM, typename T>
    inline IndexSpaceExpression* 
            IndexSpaceExpression::create_layout_expression_internal(
                                     RegionTreeForest *context,
                                     const Realm::IndexSpace<DIM,T> &space,
                                     const Rect<DIM,T> *rects, size_t num_rects)
    //--------------------------------------------------------------------------
    {
      if (rects == NULL)
      {
        if (space.dense())
          return this;
        else
          // Make a new expression for the bounding box
          return new InstanceExpression<DIM,T>(&space.bounds,1/*size*/,context);
      }
      else
      {
#ifdef DEBUG_LEGION
        assert(num_rects > 0);
#endif
        // Make a realm expression from the rectangles
        return new InstanceExpression<DIM,T>(rects, num_rects, context);
      }
    }

    //--------------------------------------------------------------------------
    template<int DIM, typename T>
    inline bool IndexSpaceExpression::meets_layout_expression_internal(
                          IndexSpaceExpression *space_expr, bool tight_bounds,
                          const Rect<DIM,T> *piece_list, size_t piece_list_size)
    //--------------------------------------------------------------------------
    {
#ifdef DEBUG_LEGION
      assert(type_tag == space_expr->type_tag);
#endif
      // See if this an convex hull or a piece list case
      if (piece_list == NULL)
      {
        // Get the bounds for each of them, can ignore ready events
        // since we're just going to be looking at the bounds
        Realm::IndexSpace<DIM,T> local, other;
        get_expr_index_space(&local, type_tag, true/*tight*/);
        space_expr->get_expr_index_space(&other, type_tag, true/*tight*/);
        // Check to see if we contain the space expression
        if (!local.bounds.contains(other.bounds))
          return false;
        // If tight, check to see if they are equivalent
        if (tight_bounds)
          return local.bounds == other.bounds;
        return true;
      }
      else
      {
#ifdef DEBUG_LEGION
        assert(piece_list_size > 0);
#endif
        // Iterate the rectangles in the space expr over the piece list
        // and compute the intersection volume summary
        // Note that this assumes that the rectangles in the piece list
        // are all non-overlapping with each other
        Realm::IndexSpace<DIM,T> other;
        const ApEvent ready =
          space_expr->get_expr_index_space(&other, type_tag, true/*tight*/);
        if (ready.exists() && !ready.has_triggered_faultignorant())
          ready.wait_faultignorant();
        size_t space_volume = 0; 
        size_t overlap_volume = 0;
        for (Realm::IndexSpaceIterator<DIM,T> itr(other); itr.valid; itr.step())
        {
          size_t local_volume = itr.rect.volume();
          space_volume += local_volume;
          for (unsigned idx = 0; idx < piece_list_size; idx++)
          {
            const Rect<DIM,T> overlap = piece_list[idx].intersection(itr.rect);
            size_t volume = overlap.volume();
            if (volume == 0)
              continue;
            overlap_volume += volume;
            local_volume -= volume;
            if (local_volume == 0)
              break;
          }
        }
#ifdef DEBUG_LEGION
        assert(overlap_volume <= space_volume);
#endif
        // If we didn't cover all the points in the space then we can't meet
        if (overlap_volume < space_volume)
          return false;
        if (tight_bounds)
        {
          // Check the total volume of all the pieces
          size_t piece_volume = 0;
          for (unsigned idx = 0; idx < piece_list_size; idx++)
            piece_volume += piece_list[idx].volume();
#ifdef DEBUG_LEGION
          assert(space_volume <= piece_volume);
#endif
          // Only meets if they have exactly the same points
          return (space_volume == piece_volume);
        }
        return true;
      }
    }

    //--------------------------------------------------------------------------
    template<int DIM, typename T>
    inline IndexSpaceExpression*
              IndexSpaceExpression::find_congruent_expression_internal(
                                   std::set<IndexSpaceExpression*> &expressions)
    //--------------------------------------------------------------------------
    {
      if (expressions.empty())
      {
        expressions.insert(this);
        return this;
      }
      else if (expressions.find(this) != expressions.end())
        return this;
      Realm::IndexSpace<DIM,T> local_space;
      // No need to wait for the event, we know it is already triggered
      // because we called get_volume on this before we got here
      get_expr_index_space(&local_space, type_tag, true/*need tight result*/);
      size_t local_rect_count = 0;
      KDNode<DIM,T,void> *local_tree = NULL;
      for (std::set<IndexSpaceExpression*>::const_iterator it =
            expressions.begin(); it != expressions.end(); it++)
      {
        Realm::IndexSpace<DIM,T> other_space;
        // No need to wait for the event here either, we know that if it is
        // in the 'expressions' data structure then wait has already been
        // called on it as well.
        (*it)->get_expr_index_space(&other_space, type_tag, true/*need tight*/);
        // See if the rectangles are the same
        if (local_space.bounds != other_space.bounds)
          continue;
        // See if the sparsity maps are the same
        if (local_space.sparsity == other_space.sparsity)
        {
          // We know that things are the same here
          // Check to see if they have the expression is still alive and
          // can be used as a canonical expression
          if ((*it)->try_add_live_reference())
          {
            if (local_tree != NULL)
              delete local_tree;
            return (*it);
          }
          else
            continue;
        }
        if (!local_space.sparsity.exists() || !other_space.sparsity.exists())
        {
          // Realm guarantees that tightening will remove a sparsity map if it
          // can so if one index space has a sparsity map and the other doesn't
          // then by definition they cannot be congruent (see issue #1020)
#ifdef DEBUG_LEGION
          // Should never hit this assertion as they should have equal sparsity
          // map IDs if the sparsity map does not exist for both of them
          assert(local_space.sparsity.exists() ||
                  other_space.sparsity.exists());
#endif
          continue;
        }
        else
        {
          // Both have sparsity maps
          // We know something important though here: we know that both
          // these sparsity maps contain the same number of points
          // Build lists of both sets of rectangles
          KDNode<DIM,T> *other_tree = 
            (*it)->get_sparsity_map_kd_tree()->as_kdnode<DIM,T>();
          size_t other_rect_count = other_tree->count_rectangles();
          if (local_rect_count == 0)
          {
            // Count the number of rectangles in our sparsity map
            for (Realm::IndexSpaceIterator<DIM,T> itr(local_space);
                  itr.valid; itr.step())
              local_rect_count++;
#ifdef DEBUG_LEGION
            assert(local_rect_count > 0);
#endif
          }
          if (other_rect_count < local_rect_count)
          {
            // Build our KD tree if we haven't already
            if (local_tree == NULL)
            {
              std::vector<Rect<DIM,T> > local_rects;
              for (Realm::IndexSpaceIterator<DIM,T> itr(local_space);
                    itr.valid; itr.step())
                local_rects.push_back(itr.rect);
              local_tree = new KDNode<DIM,T>(local_space.bounds, local_rects);
            }
            // Iterate the other rectangles and see if they are covered
            bool congruent = true; 
            for (Realm::IndexSpaceIterator<DIM,T> itr(other_space);
                  itr.valid; itr.step())
            {
              const size_t intersecting_points = 
                local_tree->count_intersecting_points(itr.rect);
              if (intersecting_points == itr.rect.volume())
                continue;
              congruent = false;
              break;
            }
            if (!congruent)
              continue;
          }
          else
          {
            // Iterate our rectangles and see if they are all covered
            bool congruent = true; 
            for (Realm::IndexSpaceIterator<DIM,T> itr(local_space);
                  itr.valid; itr.step())
            {
              const size_t intersecting_points = 
                other_tree->count_intersecting_points(itr.rect);
              if (intersecting_points == itr.rect.volume())
                continue;
              congruent = false;
              break;
            }
            if (!congruent)
              continue;
          }
        }  
        // If we get here that means we are congruent
        // Try to add the expression reference, we can race with deletions
        // here though so handle the case we're we can't add a reference
        if ((*it)->try_add_live_reference())
        {
          if (local_tree != NULL)
            delete local_tree;
          return (*it);
        }
      }
      // Did not find any congruences so add ourself
      expressions.insert(this);
      // If we have a KD tree we can save it for later congruence tests
      if (local_tree != NULL)
      {
#ifdef DEBUG_LEGION
        assert(sparsity_map_kd_tree == NULL); // should not have a kd tree yet
#endif
        sparsity_map_kd_tree = local_tree;
      }
      return this;
    }

    //--------------------------------------------------------------------------
    template<int DIM, typename T>
    inline KDTree* IndexSpaceExpression::get_sparsity_map_kd_tree_internal(void)
    //--------------------------------------------------------------------------
    {
      if (sparsity_map_kd_tree != NULL)
        return sparsity_map_kd_tree;
      Realm::IndexSpace<DIM,T> local_space;
      // No need to wait for the event, we know it is already triggered
      // because we called get_volume on this before we got here
      get_expr_index_space(&local_space, type_tag, true/*need tight result*/);
#ifdef DEBUG_LEGION
      assert(!local_space.dense());
#endif
      std::vector<Rect<DIM,T> > local_rects;
      for (Realm::IndexSpaceIterator<DIM,T> itr(local_space);
            itr.valid; itr.step())
        local_rects.push_back(itr.rect);
      sparsity_map_kd_tree = new KDNode<DIM,T>(local_space.bounds, local_rects);
      return sparsity_map_kd_tree;
    }

    /////////////////////////////////////////////////////////////
    // Index Space Operations 
    /////////////////////////////////////////////////////////////
    
    //--------------------------------------------------------------------------
    template<int DIM, typename T>
    IndexSpaceOperationT<DIM,T>::IndexSpaceOperationT(OperationKind kind,
                                                      RegionTreeForest *ctx)
      : IndexSpaceOperation(NT_TemplateHelper::encode_tag<DIM,T>(),
                            kind, ctx), is_index_space_tight(false)
    //--------------------------------------------------------------------------
    {
    }

    //--------------------------------------------------------------------------
    template<int DIM, typename T>
    IndexSpaceOperationT<DIM,T>::IndexSpaceOperationT(RegionTreeForest *ctx, 
        IndexSpaceExprID eid, DistributedID did,
        IndexSpaceOperation *origin, TypeTag tag, Deserializer &derez)
      : IndexSpaceOperation(tag, ctx, eid, did, origin),
        is_index_space_tight(false)
    //--------------------------------------------------------------------------
    {
      // We can unpack the index space here directly
      derez.deserialize(this->realm_index_space);
      this->tight_index_space = this->realm_index_space;
      derez.deserialize(this->realm_index_space_ready);
      // Request that we make the valid index space valid
      this->tight_index_space_ready = 
        RtEvent(this->realm_index_space.make_valid());
    }

    //--------------------------------------------------------------------------
    template<int DIM, typename T>
    IndexSpaceOperationT<DIM,T>::~IndexSpaceOperationT(void)
    //--------------------------------------------------------------------------
    {
      if (this->owner_space == this->context->runtime->address_space)
      {
        this->realm_index_space.destroy(realm_index_space_ready);
        this->tight_index_space.destroy(tight_index_space_ready);
      }
    }

    //--------------------------------------------------------------------------
    template<int DIM, typename T>
    ApEvent IndexSpaceOperationT<DIM,T>::get_expr_index_space(void *result,
                                            TypeTag tag, bool need_tight_result)
    //--------------------------------------------------------------------------
    {
#ifdef DEBUG_LEGION
      assert(tag == type_tag);
#endif
      Realm::IndexSpace<DIM,T> *space = NULL;
      static_assert(sizeof(space) == sizeof(result), "Fuck c++");
      memcpy(&space, &result, sizeof(space));
      return get_realm_index_space(*space, need_tight_result);
    }

    //--------------------------------------------------------------------------
    template<int DIM, typename T>
    Domain IndexSpaceOperationT<DIM,T>::get_domain(ApEvent &ready, bool tight)
    //--------------------------------------------------------------------------
    {
      Realm::IndexSpace<DIM,T> result;
      ready = get_realm_index_space(result, tight);
      return DomainT<DIM,T>(result);
    }

    //--------------------------------------------------------------------------
    template<int DIM, typename T>
    ApEvent IndexSpaceOperationT<DIM,T>::get_realm_index_space(
                        Realm::IndexSpace<DIM,T> &space, bool need_tight_result)
    //--------------------------------------------------------------------------
    {
      if (!is_index_space_tight)
      {
        if (need_tight_result)
        {
          // Wait for the index space to be tight
          if (tight_index_space_ready.exists() && 
              !tight_index_space_ready.has_triggered())
            tight_index_space_ready.wait();
          space = tight_index_space;
          return ApEvent::NO_AP_EVENT;
        }
        else
        {
          space = realm_index_space;
          return realm_index_space_ready;
        }
      }
      else
      {
        // Already tight so we can just return that
        space = tight_index_space;
        return ApEvent::NO_AP_EVENT;
      }
    }

    //--------------------------------------------------------------------------
    template<int DIM, typename T>
    void IndexSpaceOperationT<DIM,T>::tighten_index_space(void)
    //--------------------------------------------------------------------------
    {
#ifdef DEBUG_LEGION
      assert(realm_index_space.is_valid());
#endif
      tight_index_space = realm_index_space.tighten();
#ifdef DEBUG_LEGION
      assert(tight_index_space.is_valid());
#endif
      // Small memory fence to propagate writes before setting the flag
      __sync_synchronize();
      is_index_space_tight = true;
    }

    //--------------------------------------------------------------------------
    template<int DIM, typename T>
    bool IndexSpaceOperationT<DIM,T>::check_empty(void)
    //--------------------------------------------------------------------------
    {
      return (get_volume() == 0);
    }

    //--------------------------------------------------------------------------
    template<int DIM, typename T>
    size_t IndexSpaceOperationT<DIM,T>::get_volume(void)
    //--------------------------------------------------------------------------
    {
      if (has_volume)
        return volume;
      Realm::IndexSpace<DIM,T> temp;
      ApEvent ready = get_realm_index_space(temp, true/*tight*/);
      if (ready.exists() && !ready.has_triggered())
        ready.wait();
      volume = temp.volume();
      __sync_synchronize();
      has_volume = true;
      return volume;
    }

    //--------------------------------------------------------------------------
    template<int DIM, typename T>
    void IndexSpaceOperationT<DIM,T>::pack_expression(Serializer &rez,
                                                      AddressSpaceID target)
    //--------------------------------------------------------------------------
    {
#ifdef DEBUG_LEGION
      assert(this->is_valid());
#endif
      if (target == this->local_space)
      {
        rez.serialize<bool>(true/*local*/);
        rez.serialize(this);
        this->add_base_expression_reference(LIVE_EXPR_REF);
      }
      else if (target == this->owner_space)
      {
        rez.serialize<bool>(true/*local*/);
        rez.serialize(origin_expr);
        // Add a reference here that we'll remove after we've added a reference
        // on the target space expression
        this->pack_global_ref();
      }
      else
      {
        rez.serialize<bool>(false/*local*/);
        rez.serialize<bool>(false/*index space*/);
        rez.serialize(expr_id);
        rez.serialize(origin_expr);
        // Add a reference here that we'll remove after we've added a reference
        // on the target space expression
        this->pack_global_ref();
      }
    }

    //--------------------------------------------------------------------------
    template<int DIM, typename T>
    IndexSpaceNode* IndexSpaceOperationT<DIM,T>::create_node(IndexSpace handle,
                         DistributedID did, RtEvent initialized, 
                         Provenance *provenance,
                         CollectiveMapping *collective_mapping,
                         IndexSpaceExprID new_expr_id)
    //--------------------------------------------------------------------------
    {
      if (new_expr_id == 0)
        new_expr_id = expr_id;
      AutoLock i_lock(inter_lock, 1, false/*exclusive*/);
      if (is_index_space_tight)
        return context->create_node(handle, &tight_index_space, false/*domain*/,
                          NULL/*parent*/, 0/*color*/, did, initialized,
                          provenance, realm_index_space_ready, new_expr_id,
                          collective_mapping, true/*add root ref*/);
      else
        return context->create_node(handle, &realm_index_space, false/*domain*/,
                          NULL/*parent*/, 0/*color*/, did, initialized,
                          provenance, realm_index_space_ready, new_expr_id,
                          collective_mapping, true/*add root ref*/);
    }

    //--------------------------------------------------------------------------
    template<int DIM, typename T>
    PieceIteratorImpl* IndexSpaceOperationT<DIM,T>::create_piece_iterator(
      const void *piece_list, size_t piece_list_size, IndexSpaceNode *priv_node)
    //--------------------------------------------------------------------------
    {
#ifdef DEBUG_LEGION
      IndexSpaceNodeT<DIM,T> *privilege_node = 
        dynamic_cast<IndexSpaceNodeT<DIM,T>*>(priv_node);
      assert((privilege_node != NULL) || (priv_node == NULL));
#else
      IndexSpaceNodeT<DIM,T> *privilege_node = 
        static_cast<IndexSpaceNodeT<DIM,T>*>(priv_node);
#endif
      if (piece_list == NULL)
      {
        Realm::IndexSpace<DIM,T> realm_space;
        get_realm_index_space(realm_space, true/*tight*/);
#ifdef DEBUG_LEGION
        // If there was no piece list it has to be because there
        // was just one piece which was a single dense rectangle
        assert(realm_space.dense());
#endif
        return new PieceIteratorImplT<DIM,T>(&realm_space.bounds,
                      sizeof(realm_space.bounds), privilege_node);
      }
      else
        return new PieceIteratorImplT<DIM,T>(piece_list, piece_list_size, 
                                             privilege_node);
    }

    //--------------------------------------------------------------------------
    template<int DIM, typename T>
    ApEvent IndexSpaceOperationT<DIM,T>::issue_fill(Operation *op,
                                 const PhysicalTraceInfo &trace_info,
                                 const std::vector<CopySrcDstField> &dst_fields,
                                 const void *fill_value, size_t fill_size,
#ifdef LEGION_SPY
                                 UniqueID fill_uid,
                                 FieldSpace handle,
                                 RegionTreeID tree_id,
#endif
                                 ApEvent precondition, PredEvent pred_guard,
                                 LgEvent unique_event,
                                 CollectiveKind collective,
                                 int priority, bool replay)
    //--------------------------------------------------------------------------
    {
      Realm::IndexSpace<DIM,T> local_space;
      ApEvent space_ready = get_realm_index_space(local_space, true/*tight*/);
      if (space_ready.exists() && precondition.exists())
        return issue_fill_internal(context, op, local_space, trace_info, 
            dst_fields, fill_value, fill_size, 
#ifdef LEGION_SPY
            fill_uid, handle, tree_id,
#endif
            Runtime::merge_events(&trace_info, space_ready, precondition),
            pred_guard, unique_event, collective, priority, replay);
      else if (space_ready.exists())
        return issue_fill_internal(context, op, local_space, trace_info, 
                                   dst_fields, fill_value, fill_size,
#ifdef LEGION_SPY
                                   fill_uid, handle, tree_id,
#endif
                                   space_ready, pred_guard, unique_event,
                                   collective, priority, replay);
      else
        return issue_fill_internal(context, op, local_space, trace_info, 
                                   dst_fields, fill_value, fill_size,
#ifdef LEGION_SPY
                                   fill_uid, handle, tree_id,
#endif
                                   precondition, pred_guard, unique_event,
                                   collective, priority, replay);
    }

    //--------------------------------------------------------------------------
    template<int DIM, typename T>
    ApEvent IndexSpaceOperationT<DIM,T>::issue_copy(Operation *op,
                                 const PhysicalTraceInfo &trace_info,
                                 const std::vector<CopySrcDstField> &dst_fields,
                                 const std::vector<CopySrcDstField> &src_fields,
                                 const std::vector<Reservation> &reservations,
#ifdef LEGION_SPY
                                 RegionTreeID src_tree_id,
                                 RegionTreeID dst_tree_id,
#endif
                                 ApEvent precondition, PredEvent pred_guard,
                                 LgEvent src_unique, LgEvent dst_unique,
                                 CollectiveKind collective,
                                 int priority, bool replay)
    //--------------------------------------------------------------------------
    {
      Realm::IndexSpace<DIM,T> local_space;
      ApEvent space_ready = get_realm_index_space(local_space, true/*tight*/);
      if (space_ready.exists() && precondition.exists())
        return issue_copy_internal(context, op, local_space, trace_info,
            dst_fields, src_fields, reservations,
#ifdef LEGION_SPY
            src_tree_id, dst_tree_id,
#endif
            Runtime::merge_events(&trace_info, precondition, space_ready),
            pred_guard, src_unique, dst_unique, collective, priority, replay);
      else if (space_ready.exists())
        return issue_copy_internal(context, op, local_space, trace_info,
                dst_fields, src_fields, reservations,
#ifdef LEGION_SPY
                src_tree_id, dst_tree_id,
#endif
                space_ready, pred_guard, src_unique, dst_unique,
                collective, priority, replay);
      else
        return issue_copy_internal(context, op, local_space, trace_info,
                dst_fields, src_fields, reservations,
#ifdef LEGION_SPY
                src_tree_id, dst_tree_id,
#endif
                precondition, pred_guard, src_unique, dst_unique,
                collective, priority, replay);
    }

    //--------------------------------------------------------------------------
    template<int DIM, typename T>
    CopyAcrossUnstructured* 
      IndexSpaceOperationT<DIM,T>::create_across_unstructured(
                                 const std::map<Reservation,bool> &reservations,
                                 const bool compute_preimages)
    //--------------------------------------------------------------------------
    {
      DomainT<DIM,T> local_space;
      ApEvent space_ready = get_realm_index_space(local_space, true/*tight*/);
      return new CopyAcrossUnstructuredT<DIM,T>(context->runtime, this,
                   local_space, space_ready, reservations, compute_preimages);
    }

    //--------------------------------------------------------------------------
    template<int DIM, typename T>
    Realm::InstanceLayoutGeneric* IndexSpaceOperationT<DIM,T>::create_layout(
                                    const LayoutConstraintSet &constraints,
                                    const std::vector<FieldID> &field_ids,
                                    const std::vector<size_t> &field_sizes,
                                    bool compact, void **piece_list, 
                                    size_t *piece_list_size, size_t *num_pieces)
    //--------------------------------------------------------------------------
    {
      Realm::IndexSpace<DIM,T> local_is;
      ApEvent space_ready = get_realm_index_space(local_is, true/*tight*/);
      if (space_ready.exists())
        space_ready.wait();
      return create_layout_internal(local_is, constraints,field_ids,field_sizes,
                              compact, piece_list, piece_list_size, num_pieces);
    }

    //--------------------------------------------------------------------------
    template<int DIM, typename T>
    IndexSpaceExpression* IndexSpaceOperationT<DIM,T>::create_layout_expression(
                                 const void *piece_list, size_t piece_list_size)
    //--------------------------------------------------------------------------
    {
#ifdef DEBUG_LEGION
      assert((piece_list_size % sizeof(Rect<DIM,T>)) == 0);
#endif
      Realm::IndexSpace<DIM,T> local_is;
      get_realm_index_space(local_is, true/*tight*/);
      // No need to wait for the index space to be ready since we
      // are never actually going to look at the sparsity map
      return create_layout_expression_internal(context, local_is,
                      static_cast<const Rect<DIM,T>*>(piece_list),
                      piece_list_size / sizeof(Rect<DIM,T>));
    }
    
    //--------------------------------------------------------------------------
    template<int DIM, typename T>
    bool IndexSpaceOperationT<DIM,T>::meets_layout_expression(
                            IndexSpaceExpression *space_expr, bool tight_bounds,
                            const void *piece_list, size_t piece_list_size)
    //--------------------------------------------------------------------------
    {
#ifdef DEBUG_LEGION
      assert((piece_list_size % sizeof(Rect<DIM,T>)) == 0);
#endif
      return meets_layout_expression_internal<DIM,T>(space_expr, tight_bounds,
                                  static_cast<const Rect<DIM,T>*>(piece_list),
                                  piece_list_size / sizeof(Rect<DIM,T>));
    }

    //--------------------------------------------------------------------------
    template<int DIM, typename T>
    IndexSpaceExpression* 
      IndexSpaceOperationT<DIM,T>::find_congruent_expression(
                                   std::set<IndexSpaceExpression*> &expressions)
    //--------------------------------------------------------------------------
    {
      return find_congruent_expression_internal<DIM,T>(expressions); 
    }

    //--------------------------------------------------------------------------
    template<int DIM, typename T>
    KDTree* IndexSpaceOperationT<DIM,T>::get_sparsity_map_kd_tree(void)
    //--------------------------------------------------------------------------
    {
      return get_sparsity_map_kd_tree_internal<DIM,T>();
    }

    //--------------------------------------------------------------------------
    template<int DIM, typename T>
    IndexSpaceUnion<DIM,T>::IndexSpaceUnion(
                            const std::vector<IndexSpaceExpression*> &to_union,
                            RegionTreeForest *ctx)
      : IndexSpaceOperationT<DIM,T>(IndexSpaceOperation::UNION_OP_KIND, ctx),
        sub_expressions(to_union)
    //--------------------------------------------------------------------------
    {
      // Add an resource ref that will be removed by the OperationCreator
      this->add_base_resource_ref(REGION_TREE_REF);
      std::set<ApEvent> preconditions;
      std::vector<Realm::IndexSpace<DIM,T> > spaces(sub_expressions.size());
      for (unsigned idx = 0; idx < sub_expressions.size(); idx++)
      {
        IndexSpaceExpression *sub = sub_expressions[idx];
#ifdef DEBUG_LEGION
        assert(sub->get_canonical_expression(this->context) == sub);
#endif
        // Add the parent and the reference
        sub->add_derived_operation(this);
        sub->add_tree_expression_reference(this->did);
        // Then get the realm index space expression
        ApEvent precondition = sub->get_expr_index_space(
            &spaces[idx], this->type_tag, false/*need tight result*/);
        if (precondition.exists())
          preconditions.insert(precondition);
      }
      // Kick this off to Realm
      ApEvent precondition = Runtime::merge_events(NULL, preconditions);
      Realm::ProfilingRequestSet requests;
      if (ctx->runtime->profiler != NULL)
        ctx->runtime->profiler->add_partition_request(requests,
                      implicit_provenance, DEP_PART_UNION_REDUCTION);
      this->realm_index_space_ready = ApEvent(
          Realm::IndexSpace<DIM,T>::compute_union(
              spaces, this->realm_index_space, requests, precondition));
      // Then launch the tighten call for it too since we know we're
      // going to want this eventually
      const RtEvent valid_event(this->realm_index_space.make_valid());
      // See if both the events needed for the tighten call are done
      if (!this->realm_index_space_ready.has_triggered() || 
          !valid_event.has_triggered())
      {
        IndexSpaceExpression::TightenIndexSpaceArgs args(this, this);
        if (!this->realm_index_space_ready.has_triggered())
        {
          if (!valid_event.has_triggered())
            this->tight_index_space_ready = 
              ctx->runtime->issue_runtime_meta_task(args, 
                  LG_LATENCY_WORK_PRIORITY, Runtime::merge_events(valid_event,
                    Runtime::protect_event(this->realm_index_space_ready)));
          else
            this->tight_index_space_ready = 
              ctx->runtime->issue_runtime_meta_task(args, 
                  LG_LATENCY_WORK_PRIORITY,
                  Runtime::protect_event(this->realm_index_space_ready));
        }
        else
          this->tight_index_space_ready = 
            ctx->runtime->issue_runtime_meta_task(args, 
                LG_LATENCY_WORK_PRIORITY, valid_event);
      }
      else // We can do the tighten call now
        this->tighten_index_space();
      if (ctx->runtime->legion_spy_enabled)
      {
        std::vector<IndexSpaceExprID> sources(this->sub_expressions.size()); 
        for (unsigned idx = 0; idx < this->sub_expressions.size(); idx++)
          sources[idx] = this->sub_expressions[idx]->expr_id;
        LegionSpy::log_index_space_union(this->expr_id, sources);
      }
    }

    //--------------------------------------------------------------------------
    template<int DIM, typename T>
    IndexSpaceUnion<DIM,T>::IndexSpaceUnion(const IndexSpaceUnion<DIM,T> &rhs)
      : IndexSpaceOperationT<DIM,T>(IndexSpaceOperation::UNION_OP_KIND, NULL)
    //--------------------------------------------------------------------------
    {
      // should never be called
      assert(false);
    }

    //--------------------------------------------------------------------------
    template<int DIM, typename T>
    IndexSpaceUnion<DIM,T>::~IndexSpaceUnion(void)
    //--------------------------------------------------------------------------
    {
      // Remove references from our sub expressions
      for (unsigned idx = 0; idx < sub_expressions.size(); idx++)
        if (sub_expressions[idx]->remove_tree_expression_reference(this->did))
          delete sub_expressions[idx];
    }

    //--------------------------------------------------------------------------
    template<int DIM, typename T>
    IndexSpaceUnion<DIM,T>& IndexSpaceUnion<DIM,T>::operator=(
                                              const IndexSpaceUnion<DIM,T> &rhs)
    //--------------------------------------------------------------------------
    {
      // should never be called
      assert(false);
      return *this;
    }

    //--------------------------------------------------------------------------
    template<int DIM, typename T>
    void IndexSpaceUnion<DIM,T>::pack_expression_value(Serializer &rez,
                                                       AddressSpaceID target)
    //--------------------------------------------------------------------------
    {
#ifdef DEBUG_LEGION
      assert(target != this->context->runtime->address_space);
#endif
      this->update_remote_instances(target);
      rez.serialize<bool>(false); // not an index space
      rez.serialize(this->type_tag); // unpacked by creator
      rez.serialize(this->expr_id); // unpacked by IndexSpaceOperation
      rez.serialize(this->did); // unpacked by IndexSpaceOperation
      rez.serialize(this->origin_expr); // unpacked by IndexSpaceOperation
      // unpacked by IndexSpaceOperationT
      Realm::IndexSpace<DIM,T> temp;
      ApEvent ready = this->get_realm_index_space(temp, true/*tight*/);
      rez.serialize(temp);
      rez.serialize(ready);
    }

    //--------------------------------------------------------------------------
    template<int DIM, typename T>
    bool IndexSpaceUnion<DIM,T>::invalidate_operation(void)
    //--------------------------------------------------------------------------
    {
      // Make sure we only do this one time
      if (this->invalidated.fetch_add(1) > 0)
        return false;
      // Remove the parent operation from all the sub expressions
      for (unsigned idx = 0; idx < sub_expressions.size(); idx++)
        sub_expressions[idx]->remove_derived_operation(this);
      // We were successfully removed
      return true;
    }

    //--------------------------------------------------------------------------
    template<int DIM, typename T>
    void IndexSpaceUnion<DIM,T>::remove_operation(void)
    //--------------------------------------------------------------------------
    {
      this->context->remove_union_operation(this, sub_expressions);
    }

    //--------------------------------------------------------------------------
    template<int DIM, typename T>
    IndexSpaceIntersection<DIM,T>::IndexSpaceIntersection(
                            const std::vector<IndexSpaceExpression*> &to_inter,
                            RegionTreeForest *ctx)
      : IndexSpaceOperationT<DIM,T>(IndexSpaceOperation::INTERSECT_OP_KIND,ctx),
        sub_expressions(to_inter)
    //--------------------------------------------------------------------------
    {
      // Add an resource ref that will be removed by the OperationCreator
      this->add_base_resource_ref(REGION_TREE_REF);
      std::set<ApEvent> preconditions;
      std::vector<Realm::IndexSpace<DIM,T> > spaces(sub_expressions.size());
      for (unsigned idx = 0; idx < sub_expressions.size(); idx++)
      {
        IndexSpaceExpression *sub = sub_expressions[idx];
#ifdef DEBUG_LEGION
        assert(sub->get_canonical_expression(this->context) == sub);
#endif
        // Add the parent and the reference
        sub->add_derived_operation(this);
        sub->add_tree_expression_reference(this->did);
        ApEvent precondition = sub->get_expr_index_space(
            &spaces[idx], this->type_tag, false/*need tight result*/);
        if (precondition.exists())
          preconditions.insert(precondition);
      }
      // Kick this off to Realm
      ApEvent precondition = Runtime::merge_events(NULL, preconditions);
      Realm::ProfilingRequestSet requests;
      if (ctx->runtime->profiler != NULL)
        ctx->runtime->profiler->add_partition_request(requests,
                implicit_provenance, DEP_PART_INTERSECTION_REDUCTION);
      this->realm_index_space_ready = ApEvent(
          Realm::IndexSpace<DIM,T>::compute_intersection(
              spaces, this->realm_index_space, requests, precondition));
      // Then launch the tighten call for it too since we know we're
      // going to want this eventually
      const RtEvent valid_event(this->realm_index_space.make_valid());
      // See if both the events needed for the tighten call are done
      if (!this->realm_index_space_ready.has_triggered() || 
          !valid_event.has_triggered())
      {
        IndexSpaceExpression::TightenIndexSpaceArgs args(this, this);
        if (!this->realm_index_space_ready.has_triggered())
        {
          if (!valid_event.has_triggered())
            this->tight_index_space_ready = 
              ctx->runtime->issue_runtime_meta_task(args, 
                  LG_LATENCY_WORK_PRIORITY, Runtime::merge_events(valid_event,
                    Runtime::protect_event(this->realm_index_space_ready)));
          else
            this->tight_index_space_ready = 
              ctx->runtime->issue_runtime_meta_task(args, 
                  LG_LATENCY_WORK_PRIORITY,
                  Runtime::protect_event(this->realm_index_space_ready));
        }
        else
          this->tight_index_space_ready = 
            ctx->runtime->issue_runtime_meta_task(args, 
                LG_LATENCY_WORK_PRIORITY, valid_event);
      }
      else // We can do the tighten call now
        this->tighten_index_space();
      if (ctx->runtime->legion_spy_enabled)
      {
        std::vector<IndexSpaceExprID> sources(this->sub_expressions.size()); 
        for (unsigned idx = 0; idx < this->sub_expressions.size(); idx++)
          sources[idx] = this->sub_expressions[idx]->expr_id;
        LegionSpy::log_index_space_intersection(this->expr_id, sources);
      }
    }

    //--------------------------------------------------------------------------
    template<int DIM, typename T>
    IndexSpaceIntersection<DIM,T>::IndexSpaceIntersection(
                                      const IndexSpaceIntersection<DIM,T> &rhs)
      : IndexSpaceOperationT<DIM,T>(IndexSpaceOperation::INTERSECT_OP_KIND,NULL)
    //--------------------------------------------------------------------------
    {
      // should never be called
      assert(false);
    }

    //--------------------------------------------------------------------------
    template<int DIM, typename T>
    IndexSpaceIntersection<DIM,T>::~IndexSpaceIntersection(void)
    //--------------------------------------------------------------------------
    {
      // Remove references from our sub expressions
      for (unsigned idx = 0; idx < sub_expressions.size(); idx++)
        if (sub_expressions[idx]->remove_tree_expression_reference(this->did))
          delete sub_expressions[idx];
    }

    //--------------------------------------------------------------------------
    template<int DIM, typename T>
    IndexSpaceIntersection<DIM,T>& IndexSpaceIntersection<DIM,T>::operator=(
                                       const IndexSpaceIntersection<DIM,T> &rhs)
    //--------------------------------------------------------------------------
    {
      // should never be called
      assert(false);
      return *this;
    }

    //--------------------------------------------------------------------------
    template<int DIM, typename T>
    void IndexSpaceIntersection<DIM,T>::pack_expression_value(Serializer &rez, 
                                                          AddressSpaceID target)
    //--------------------------------------------------------------------------
    {
#ifdef DEBUG_LEGION
      assert(target != this->context->runtime->address_space);
#endif
      this->update_remote_instances(target);
      rez.serialize<bool>(false); // not an index space
      rez.serialize(this->type_tag); // unpacked by creator
      rez.serialize(this->expr_id); // unpacked by IndexSpaceOperation
      rez.serialize(this->did); // unpacked by IndexSpaceOperation
      rez.serialize(this->origin_expr); // unpacked by IndexSpaceOperation
      // unpacked by IndexSpaceOperationT
      Realm::IndexSpace<DIM,T> temp;
      ApEvent ready = this->get_realm_index_space(temp, true/*tight*/);
      rez.serialize(temp);
      rez.serialize(ready);
    }

    //--------------------------------------------------------------------------
    template<int DIM, typename T>
    bool IndexSpaceIntersection<DIM,T>::invalidate_operation(void)
    //--------------------------------------------------------------------------
    {
      // Make sure we only do this one time
      if (this->invalidated.fetch_add(1) > 0)
        return false;
      // Remove the parent operation from all the sub expressions
      for (unsigned idx = 0; idx < sub_expressions.size(); idx++)
        sub_expressions[idx]->remove_derived_operation(this);
      // We were successfully removed
      return true;
    }

    //--------------------------------------------------------------------------
    template<int DIM, typename T>
    void IndexSpaceIntersection<DIM,T>::remove_operation(void)
    //--------------------------------------------------------------------------
    {
      this->context->remove_intersection_operation(this, sub_expressions);
    }

    //--------------------------------------------------------------------------
    template<int DIM, typename T>
    IndexSpaceDifference<DIM,T>::IndexSpaceDifference(IndexSpaceExpression *l,
                IndexSpaceExpression *r, RegionTreeForest *ctx) 
      : IndexSpaceOperationT<DIM,T>(IndexSpaceOperation::DIFFERENCE_OP_KIND,ctx)
        , lhs(l), rhs(r)
    //--------------------------------------------------------------------------
    {
      // Add an resource ref that will be removed by the OperationCreator
      this->add_base_resource_ref(REGION_TREE_REF);
#ifdef DEBUG_LEGION
      assert(lhs->get_canonical_expression(this->context) == lhs);
      assert(rhs->get_canonical_expression(this->context) == rhs);
#endif
      if (lhs == rhs)
      {
        // Special case for when the expressions are the same
        lhs->add_derived_operation(this);
        lhs->add_tree_expression_reference(this->did);
        this->realm_index_space = Realm::IndexSpace<DIM,T>::make_empty();
        this->tight_index_space = Realm::IndexSpace<DIM,T>::make_empty();
        this->realm_index_space_ready = ApEvent::NO_AP_EVENT;
        this->tight_index_space_ready = RtEvent::NO_RT_EVENT;
      }
      else
      {
        Realm::IndexSpace<DIM,T> lhs_space, rhs_space;
        // Add the parent and the references
        lhs->add_derived_operation(this);
        rhs->add_derived_operation(this);
        lhs->add_tree_expression_reference(this->did);
        rhs->add_tree_expression_reference(this->did);
        ApEvent left_ready = 
          lhs->get_expr_index_space(&lhs_space, this->type_tag, false/*tight*/);
        ApEvent right_ready = 
          rhs->get_expr_index_space(&rhs_space, this->type_tag, false/*tight*/);
        ApEvent precondition = 
          Runtime::merge_events(NULL, left_ready, right_ready);
        Realm::ProfilingRequestSet requests;
        if (ctx->runtime->profiler != NULL)
          ctx->runtime->profiler->add_partition_request(requests,
                                implicit_provenance, DEP_PART_DIFFERENCE);
        this->realm_index_space_ready = ApEvent(
            Realm::IndexSpace<DIM,T>::compute_difference(lhs_space, rhs_space, 
                              this->realm_index_space, requests, precondition));
        // Then launch the tighten call for it too since we know we're
        // going to want this eventually
        const RtEvent valid_event(this->realm_index_space.make_valid());
        // See if both the events needed for the tighten call are done
        if (!this->realm_index_space_ready.has_triggered() || 
            !valid_event.has_triggered())
        {
          IndexSpaceExpression::TightenIndexSpaceArgs args(this, this);
          if (!this->realm_index_space_ready.has_triggered())
          {
            if (!valid_event.has_triggered())
              this->tight_index_space_ready = 
                ctx->runtime->issue_runtime_meta_task(args, 
                    LG_LATENCY_WORK_PRIORITY, Runtime::merge_events(valid_event,
                      Runtime::protect_event(this->realm_index_space_ready)));
            else
              this->tight_index_space_ready = 
                ctx->runtime->issue_runtime_meta_task(args, 
                    LG_LATENCY_WORK_PRIORITY,
                    Runtime::protect_event(this->realm_index_space_ready));
          }
          else
            this->tight_index_space_ready = 
              ctx->runtime->issue_runtime_meta_task(args, 
                  LG_LATENCY_WORK_PRIORITY, valid_event);
        }
        else // We can do the tighten call now
          this->tighten_index_space();
      }
      if (ctx->runtime->legion_spy_enabled)
        LegionSpy::log_index_space_difference(this->expr_id,
                                              lhs->expr_id, rhs->expr_id);
    }

    //--------------------------------------------------------------------------
    template<int DIM, typename T>
    IndexSpaceDifference<DIM,T>::IndexSpaceDifference(
                                      const IndexSpaceDifference<DIM,T> &rhs)
     : IndexSpaceOperationT<DIM,T>(IndexSpaceOperation::DIFFERENCE_OP_KIND,
                                   NULL), lhs(NULL), rhs(NULL)
    //--------------------------------------------------------------------------
    {
      // should never be called
      assert(false);
    }

    //--------------------------------------------------------------------------
    template<int DIM, typename T>
    IndexSpaceDifference<DIM,T>::~IndexSpaceDifference(void)
    //--------------------------------------------------------------------------
    {
      if ((rhs != NULL) && (lhs != rhs) && 
          rhs->remove_tree_expression_reference(this->did))
        delete rhs;
      if ((lhs != NULL) && lhs->remove_tree_expression_reference(this->did))
        delete lhs;
    }

    //--------------------------------------------------------------------------
    template<int DIM, typename T>
    IndexSpaceDifference<DIM,T>& IndexSpaceDifference<DIM,T>::operator=(
                                         const IndexSpaceDifference<DIM,T> &rhs)
    //--------------------------------------------------------------------------
    {
      // should never be called
      assert(false);
      return *this;
    }

    //--------------------------------------------------------------------------
    template<int DIM, typename T>
    void IndexSpaceDifference<DIM,T>::pack_expression_value(Serializer &rez,
                                                          AddressSpaceID target)
    //--------------------------------------------------------------------------
    {
#ifdef DEBUG_LEGION
      assert(target != this->context->runtime->address_space);
#endif
      this->update_remote_instances(target);
      rez.serialize<bool>(false); // not an index space
      rez.serialize(this->type_tag); // unpacked by creator
      rez.serialize(this->expr_id); // unpacked by IndexSpaceOperation
      rez.serialize(this->did); // unpacked by IndexSpaceOperation
      rez.serialize(this->origin_expr); // unpacked by IndexSpaceOperation
      // unpacked by IndexSpaceOperationT
      Realm::IndexSpace<DIM,T> temp;
      ApEvent ready = this->get_realm_index_space(temp, true/*tight*/);
      rez.serialize(temp);
      rez.serialize(ready);
    }

    //--------------------------------------------------------------------------
    template<int DIM, typename T>
    bool IndexSpaceDifference<DIM,T>::invalidate_operation(void)
    //--------------------------------------------------------------------------
    {
      // Make sure we only do this one time
      if (this->invalidated.fetch_add(1) > 0)
        return false;
      // Remove the parent operation from all the sub expressions
      if (lhs != NULL)
        lhs->remove_derived_operation(this);
      if ((rhs != NULL) && (lhs != rhs))
        rhs->remove_derived_operation(this);
      // We were successfully removed
      return true;
    }

    //--------------------------------------------------------------------------
    template<int DIM, typename T>
    void IndexSpaceDifference<DIM,T>::remove_operation(void)
    //--------------------------------------------------------------------------
    {
       if ((lhs != NULL) && (rhs != NULL))
        this->context->remove_subtraction_operation(this, lhs, rhs);
    }

    /////////////////////////////////////////////////////////////
    // Instance Expression
    /////////////////////////////////////////////////////////////

    //--------------------------------------------------------------------------
    template<int DIM, typename T>
    InstanceExpression<DIM,T>::InstanceExpression(
           const Rect<DIM,T> *rects, size_t num_rects, RegionTreeForest *forest)
      : IndexSpaceOperationT<DIM,T>(
          IndexSpaceOperation::INSTANCE_EXPRESSION_KIND, forest)
    //--------------------------------------------------------------------------
    {
      // This is another kind of live expression made by the region tree
      this->add_base_expression_reference(LIVE_EXPR_REF);
      ImplicitReferenceTracker::record_live_expression(this);
#ifdef DEBUG_LEGION
      assert(num_rects > 0);
#endif
      if (num_rects > 1)
      {
        std::vector<Realm::Rect<DIM,T> > realm_rects(num_rects);
        for (unsigned idx = 0; idx < num_rects; idx++)
          realm_rects[idx] = rects[idx];
        this->realm_index_space = Realm::IndexSpace<DIM,T>(realm_rects); 
        const RtEvent valid_event(this->realm_index_space.make_valid());
        if (!valid_event.has_triggered())
        {
          IndexSpaceExpression::TightenIndexSpaceArgs args(this, this);
          this->tight_index_space_ready = 
            forest->runtime->issue_runtime_meta_task(args, 
                LG_LATENCY_WORK_PRIORITY, valid_event);
        }
        else // We can do the tighten call now
          this->tighten_index_space();
      }
      else
      {
        this->realm_index_space.bounds = rects[0];
        this->realm_index_space.sparsity.id = 0;
        this->tight_index_space = this->realm_index_space;
        this->is_index_space_tight = true;
      }
      if (forest->runtime->legion_spy_enabled)
      {
        // These index expressions cannot be computed, so we'll pretend
        // like they are index spaces to Legion Spy since these are 
        // effectively new "atom" index spaces for Legion Spy's analysis
        const IndexSpaceID fake_space_id = 
          forest->runtime->get_unique_index_space_id();
        LegionSpy::log_top_index_space(fake_space_id,
            forest->runtime->address_space, NULL/*provenance*/);
        LegionSpy::log_index_space_expr(fake_space_id, this->expr_id);
        bool all_empty = true;
        for (unsigned idx = 0; idx < num_rects; idx++)
        {
          const size_t volume = rects[idx].volume();
          if (volume == 0)
            continue;
          if (volume == 1)
            LegionSpy::log_index_space_point(fake_space_id, rects[idx].lo);
          else
            LegionSpy::log_index_space_rect(fake_space_id, rects[idx]);
          all_empty = false;
        }
        if (all_empty)
          LegionSpy::log_empty_index_space(fake_space_id);
      }
    }

    //--------------------------------------------------------------------------
    template<int DIM, typename T>
    InstanceExpression<DIM,T>::InstanceExpression(
                                           const InstanceExpression<DIM,T> &rhs)
      : IndexSpaceOperationT<DIM,T>(
          IndexSpaceOperation::INSTANCE_EXPRESSION_KIND, NULL)
    //--------------------------------------------------------------------------
    {
      // should never be called
      assert(false);
    }

    //--------------------------------------------------------------------------
    template<int DIM, typename T>
    InstanceExpression<DIM,T>::~InstanceExpression(void)
    //--------------------------------------------------------------------------
    {
    }

    //--------------------------------------------------------------------------
    template<int DIM, typename T>
    InstanceExpression<DIM,T>& InstanceExpression<DIM,T>::operator=(
                                           const InstanceExpression<DIM,T> &rhs)
    //--------------------------------------------------------------------------
    {
      // should never be called
      assert(false);
      return *this;
    }

    //--------------------------------------------------------------------------
    template<int DIM, typename T>
    void InstanceExpression<DIM,T>::pack_expression_value(Serializer &rez,
                                                          AddressSpaceID target)
    //--------------------------------------------------------------------------
    {
#ifdef DEBUG_LEGION
      assert(target != this->context->runtime->address_space);
#endif
      this->update_remote_instances(target);
      rez.serialize<bool>(false); // not an index space
      rez.serialize(this->type_tag); // unpacked by creator
      rez.serialize(this->expr_id); // unpacked by IndexSpaceOperation
      rez.serialize(this->did); // unpacked by IndexSpaceOperation
      rez.serialize(this->origin_expr); // unpacked by IndexSpaceOperation
      // unpacked by IndexSpaceOperationT
      Realm::IndexSpace<DIM,T> temp;
      ApEvent ready = this->get_realm_index_space(temp, true/*tight*/);
      rez.serialize(temp);
      rez.serialize(ready);
    }

    //--------------------------------------------------------------------------
    template<int DIM, typename T>
    bool InstanceExpression<DIM,T>::invalidate_operation(void)
    //--------------------------------------------------------------------------
    {
      // should never be called
      assert(false);
      return false;
    }

    //--------------------------------------------------------------------------
    template<int DIM, typename T>
    void InstanceExpression<DIM,T>::remove_operation(void)
    //--------------------------------------------------------------------------
    {
      // Nothing to do here since we're not in the region tree
    }

    /////////////////////////////////////////////////////////////
    // Remote Expression
    /////////////////////////////////////////////////////////////

    //--------------------------------------------------------------------------
    template<int DIM, typename T>
    RemoteExpression<DIM,T>::RemoteExpression(RegionTreeForest *forest,
        IndexSpaceExprID eid, DistributedID did,
        IndexSpaceOperation *origin, TypeTag tag, Deserializer &derez)
      : IndexSpaceOperationT<DIM,T>(forest, eid, did, origin, tag, derez)
    //--------------------------------------------------------------------------
    {
    }

    //--------------------------------------------------------------------------
    template<int DIM, typename T>
    RemoteExpression<DIM,T>::RemoteExpression(const RemoteExpression<DIM,T> &rs)
      : IndexSpaceOperationT<DIM,T>(
          IndexSpaceOperation::REMOTE_EXPRESSION_KIND, rs.context)
    //--------------------------------------------------------------------------
    {
      // should never be called
      assert(false);
    }

    //--------------------------------------------------------------------------
    template<int DIM, typename T>
    RemoteExpression<DIM,T>::~RemoteExpression(void)
    //--------------------------------------------------------------------------
    {
    }

    //--------------------------------------------------------------------------
    template<int DIM, typename T>
    RemoteExpression<DIM,T>& RemoteExpression<DIM,T>::operator=(
                                             const RemoteExpression<DIM,T> &rhs)
    //--------------------------------------------------------------------------
    {
      // should never be called
      assert(false);
      return *this;
    }

    //--------------------------------------------------------------------------
    template<int DIM, typename T>
    void RemoteExpression<DIM,T>::pack_expression_value(Serializer &rez,
                                                        AddressSpaceID target)
    //--------------------------------------------------------------------------
    {
      // should never be called
      assert(false);
    }

    //--------------------------------------------------------------------------
    template<int DIM, typename T>
    bool RemoteExpression<DIM,T>::invalidate_operation(void)
    //--------------------------------------------------------------------------
    {
      // should never be called
      assert(false);
      return false;
    }

    //--------------------------------------------------------------------------
    template<int DIM, typename T>
    void RemoteExpression<DIM,T>::remove_operation(void)
    //--------------------------------------------------------------------------
    {
      // nothing to do here
    }

    /////////////////////////////////////////////////////////////
    // Templated Index Space Node 
    /////////////////////////////////////////////////////////////

    //--------------------------------------------------------------------------
    template<int DIM, typename T>
    IndexSpaceNodeT<DIM,T>::IndexSpaceNodeT(RegionTreeForest *ctx, 
        IndexSpace handle, IndexPartNode *parent, LegionColor color,
        const void *bounds, bool is_domain, DistributedID did, 
        ApEvent ready, IndexSpaceExprID expr_id, RtEvent init, unsigned dep,
        Provenance *prov, CollectiveMapping *mapping, bool tree_valid)
      : IndexSpaceNode(ctx, handle, parent, color, did, ready, expr_id, init,
          dep, prov, mapping, tree_valid), linearization(NULL)
    //--------------------------------------------------------------------------
    {
      if (bounds != NULL)
      {
        if (is_domain)
        {
          const DomainT<DIM,T> temp_space = *static_cast<const Domain*>(bounds);
          realm_index_space = temp_space;
        }
        else
          realm_index_space = 
            *static_cast<const Realm::IndexSpace<DIM,T>*>(bounds);
        Runtime::trigger_event(realm_index_space_set);
        index_space_set = true;
      }
      else
        add_base_resource_ref(RUNTIME_REF);
    }

    //--------------------------------------------------------------------------
    template<int DIM, typename T>
    IndexSpaceNodeT<DIM,T>::~IndexSpaceNodeT(void)
    //--------------------------------------------------------------------------
    { 
      if (is_owner())
        realm_index_space.destroy(
            tight_index_space ? tight_index_space_set : realm_index_space_set);
      ColorSpaceLinearizationT<DIM,T> *linear = linearization.load();
      if (linear != NULL)
        delete linear;
    }

    //--------------------------------------------------------------------------
    template<int DIM, typename T>
    ApEvent IndexSpaceNodeT<DIM,T>::get_realm_index_space(
                      Realm::IndexSpace<DIM,T> &result, bool need_tight_result)
    //--------------------------------------------------------------------------
    {
      if (!tight_index_space)
      {
        if (need_tight_result)
        {
          // Wait for the index space to be tight
          tight_index_space_set.wait();
          // Fall through and get the result when we're done
        }
        else
        {
          if (!realm_index_space_set.has_triggered())
            realm_index_space_set.wait();
          // Not tight yet so still subject to change so we need the lock
          AutoLock n_lock(node_lock,1,false/*exclusive*/);
          result = realm_index_space;
          return index_space_ready;
        }
      }
      // At this point we have a tight index space
      // That means it's already ready
      result = realm_index_space;
      return ApEvent::NO_AP_EVENT;
    }

    //--------------------------------------------------------------------------
    template<int DIM, typename T>
    bool IndexSpaceNodeT<DIM,T>::set_realm_index_space(AddressSpaceID source,
                                          const Realm::IndexSpace<DIM,T> &value,
                                          const CollectiveMapping *mapping,
                                                       RtEvent ready_event)
    //--------------------------------------------------------------------------
    {
      bool need_broadcast = true;
      const AddressSpaceID owner_space = get_owner_space();
      if (source == local_space)
      {
        if (mapping != NULL)
        {
          if ((collective_mapping != NULL) && ((mapping == collective_mapping)
                || (*mapping == *collective_mapping)))
          {
            need_broadcast = false;
          }
          else if (mapping->contains(owner_space))
          {
            if (local_space != owner_space)
              return false;
          }
          else
          {
            // Find the one closest to the owner space
            const AddressSpaceID nearest = mapping->find_nearest(owner_space);
            if (nearest != local_space)
              return false;
            Serializer rez;
            {
              RezCheck z(rez);
              rez.serialize(handle);
              rez.serialize(value);
              rez.serialize(ready_event);
            }
            runtime->send_index_space_set(owner_space, rez);
            // If we're part of the broadcast tree then we'll get sent back here
            // later so we don't need to do anything now
            if ((collective_mapping != NULL) && 
                collective_mapping->contains(local_space))
              return false;
          }
        }
        else
        {
          // If we're not the owner space, send the message there
          if (!is_owner())
          {
            Serializer rez;
            {
              RezCheck z(rez);
              rez.serialize(handle);
              rez.serialize(value);
              rez.serialize(ready_event);
            }
            runtime->send_index_space_set(owner_space, rez);
            // If we're part of the broadcast tree then we'll get sent back here
            // later so we don't need to do anything now
            if ((collective_mapping != NULL) && 
                collective_mapping->contains(local_space))
              return false;
            need_broadcast = false;
          }
        }
      }
      if (need_broadcast && (collective_mapping != NULL) &&
          collective_mapping->contains(local_space))
      {
#ifdef DEBUG_LEGION
        // Should be from our parent
        assert(is_owner() || (source == 
            collective_mapping->get_parent(owner_space, local_space)));
#endif
        // Keep broadcasting this out to all the children
        std::vector<AddressSpaceID> children;
        collective_mapping->get_children(owner_space, local_space, children);
        if (!children.empty())
        {
          Serializer rez;
          {
            RezCheck z(rez);
            rez.serialize(handle);
            rez.serialize(value);
            rez.serialize(realm_index_space_set);
          }
          for (std::vector<AddressSpaceID>::const_iterator it =
                children.begin(); it != children.end(); it++)
            runtime->send_index_space_set(*it, rez);
        }
      }
      // We can set this now and trigger the event but setting the
      // flag has to be done while holding the node_lock on the owner
      // node so that it is serialized with respect to queries from 
      // remote nodes for copies about the remote instance
      {
        AutoLock n_lock(node_lock);
#ifdef DEBUG_LEGION
        assert(!index_space_set);
        assert(!realm_index_space_set.has_triggered());
#endif
        realm_index_space = value;
        Runtime::trigger_event(realm_index_space_set, ready_event);
        index_space_set = true;
        if (is_owner() && has_remote_instances())
        {
          // We're the owner, send messages to everyone else that we've 
          // sent this node to except the source
          Serializer rez;
          {
            RezCheck z(rez);
            rez.serialize(handle);
            pack_index_space(rez, false/*include size*/);
            rez.serialize(realm_index_space_set);
          }
          IndexSpaceSetFunctor functor(context->runtime, source, rez);
          map_over_remote_instances(functor);
        }
      }
      // Now we can tighten it
      tighten_index_space();
      // Remove the reference we were holding until this was set
      return remove_base_resource_ref(RUNTIME_REF);
    }

    //--------------------------------------------------------------------------
    template<int DIM, typename T>
    ApEvent IndexSpaceNodeT<DIM,T>::get_expr_index_space(void *result,
                                            TypeTag tag, bool need_tight_result)
    //--------------------------------------------------------------------------
    {
#ifdef DEBUG_LEGION
      assert(type_tag == handle.get_type_tag());
#endif
      Realm::IndexSpace<DIM,T> *space = NULL;
      static_assert(sizeof(space) == sizeof(result), "Fuck c++");
      memcpy(&space, &result, sizeof(space));
      return get_realm_index_space(*space, need_tight_result);
    }

    //--------------------------------------------------------------------------
    template<int DIM, typename T>
    Domain IndexSpaceNodeT<DIM,T>::get_domain(ApEvent &ready, bool need_tight)
    //--------------------------------------------------------------------------
    {
      Realm::IndexSpace<DIM,T> result;
      ready = get_realm_index_space(result, need_tight);
      return DomainT<DIM,T>(result);
    }

    //--------------------------------------------------------------------------
    template<int DIM, typename T>
    bool IndexSpaceNodeT<DIM,T>::set_domain(const Domain &domain, 
                        AddressSpaceID source, const CollectiveMapping *mapping)
    //--------------------------------------------------------------------------
    {
      const DomainT<DIM,T> realm_space = domain;
      return set_realm_index_space(source, realm_space, mapping);
    }

    //--------------------------------------------------------------------------
    template<int DIM, typename T>
    bool IndexSpaceNodeT<DIM,T>::set_output_union(
                         const std::map<DomainPoint,DomainPoint> &output_sizes,
                         AddressSpaceID space, const CollectiveMapping *mapping)
    //-------------------------------------------------------------------------- 
    {
      std::vector<Realm::Rect<DIM,T> > output_rects;
      output_rects.reserve(output_sizes.size());
      for (std::map<DomainPoint,DomainPoint>::const_iterator it =
            output_sizes.begin(); it != output_sizes.end(); it++)
      {
#ifdef DEBUG_LEGION
        assert((it->first.get_dim()+it->second.dim) == DIM);
#endif
        int launch_ndim = DIM - it->second.dim;
        Point<DIM,T> lo, hi;
        for (int idx = 0; idx < launch_ndim; idx++)
        {
          lo[idx] = it->first[idx];
          hi[idx] = it->first[idx];
        }
        for (int idx = launch_ndim ; idx < DIM; idx++)
        {
          lo[idx] = 0;
          hi[idx] = it->second[idx - launch_ndim] - 1;
        }
        output_rects.push_back(Realm::Rect<DIM,T>(lo, hi));
      }
      const Realm::IndexSpace<DIM,T> output_space(output_rects);
      return set_realm_index_space(space, output_space, mapping);
    }

    //--------------------------------------------------------------------------
    template<int DIM, typename T>
    void IndexSpaceNodeT<DIM,T>::tighten_index_space(void)
    //--------------------------------------------------------------------------
    {
#ifdef DEBUG_LEGION
      assert(!tight_index_space);
      assert(!tight_index_space_set.has_triggered());
#endif
      const RtEvent valid_event(realm_index_space.make_valid());
      if (!index_space_ready.has_triggered() || !valid_event.has_triggered())
      {
        // If this index space isn't ready yet, then we have to defer this 
        TightenIndexSpaceArgs args(this, this);
        if (!index_space_ready.has_triggered())
        {
          if (!valid_event.has_triggered())
            context->runtime->issue_runtime_meta_task(args,
                LG_LATENCY_WORK_PRIORITY, Runtime::merge_events(valid_event,
                  Runtime::protect_event(index_space_ready)));
          else
            context->runtime->issue_runtime_meta_task(args,
                LG_LATENCY_WORK_PRIORITY,
                Runtime::protect_event(index_space_ready));
        }
        else
          context->runtime->issue_runtime_meta_task(args,
              LG_LATENCY_WORK_PRIORITY, valid_event);
        
        return;
      }
#ifdef DEBUG_LEGION
      assert(realm_index_space.is_valid());
#endif
      Realm::IndexSpace<DIM,T> tight_space = realm_index_space.tighten();
#ifdef DEBUG_LEGION
      assert(tight_space.is_valid());
#endif
      Realm::IndexSpace<DIM,T> old_space;
      // Now take the lock and set everything
      {
        AutoLock n_lock(node_lock);
        old_space = realm_index_space;
        realm_index_space = tight_space;
        __sync_synchronize(); // small memory fence to propagate writes
        tight_index_space = true;
      }
      Runtime::trigger_event(tight_index_space_set);
      old_space.destroy();
      if (context->runtime->legion_spy_enabled || 
          (context->runtime->profiler != NULL))
      {
        // Log subspaces being set on the owner
        const AddressSpaceID owner_space = get_owner_space();
        if (owner_space == context->runtime->address_space)
        {
          if (context->runtime->legion_spy_enabled)
            this->log_index_space_points(tight_space);
          if (context->runtime->profiler != NULL)
            this->log_profiler_index_space_points(tight_space);
        }
      }
    }

    //--------------------------------------------------------------------------
    template<int DIM, typename T>
    bool IndexSpaceNodeT<DIM,T>::check_empty(void)
    //--------------------------------------------------------------------------
    {
      return (get_volume() == 0);
    }

    //--------------------------------------------------------------------------
    template<int DIM, typename T>
    IndexSpaceNode* IndexSpaceNodeT<DIM,T>::create_node(IndexSpace new_handle,
                         DistributedID did, RtEvent initialized, 
                         Provenance *provenance,
                         CollectiveMapping *collective_mapping,
                         IndexSpaceExprID new_expr_id)
    //--------------------------------------------------------------------------
    {
      if (new_expr_id == 0)
        new_expr_id = expr_id;
#ifdef DEBUG_LEGION
      assert(handle.get_type_tag() == new_handle.get_type_tag());
#endif
      Realm::IndexSpace<DIM,T> local_space;
      const ApEvent ready = get_realm_index_space(local_space, false/*tight*/);
      return context->create_node(new_handle, &local_space, false/*domain*/,
                              NULL/*parent*/, 0/*color*/, did, initialized,
                              provenance, ready, new_expr_id,
                              collective_mapping, true/*add root reference*/);
    }

    //--------------------------------------------------------------------------
    template<int DIM, typename T>
    PieceIteratorImpl* IndexSpaceNodeT<DIM,T>::create_piece_iterator(
      const void *piece_list, size_t piece_list_size, IndexSpaceNode *priv_node)
    //--------------------------------------------------------------------------
    {
#ifdef DEBUG_LEGION
      IndexSpaceNodeT<DIM,T> *privilege_node = 
        dynamic_cast<IndexSpaceNodeT<DIM,T>*>(priv_node);
      assert((privilege_node != NULL) || (priv_node == NULL));
#else
      IndexSpaceNodeT<DIM,T> *privilege_node = 
        static_cast<IndexSpaceNodeT<DIM,T>*>(priv_node);
#endif
      if (piece_list == NULL)
      {
        Realm::IndexSpace<DIM,T> realm_space;
        get_realm_index_space(realm_space, true/*tight*/);
#ifdef DEBUG_LEGION
        // If there was no piece list it has to be because there
        // was just one piece which was a single dense rectangle
        assert(realm_space.dense());
#endif
        return new PieceIteratorImplT<DIM,T>(&realm_space.bounds,
                      sizeof(realm_space.bounds), privilege_node);
      }
      else
        return new PieceIteratorImplT<DIM,T>(piece_list, piece_list_size, 
                                             privilege_node);
    }

    //--------------------------------------------------------------------------
    template<int DIM, typename T>
    void IndexSpaceNodeT<DIM,T>::log_index_space_points(
                              const Realm::IndexSpace<DIM,T> &tight_space) const
    //--------------------------------------------------------------------------
    {
      // Be careful, Realm can lie to us here
      if (!tight_space.empty())
      {
        bool logged = false;
        // Iterate over the rectangles and print them out 
        for (Realm::IndexSpaceIterator<DIM,T> itr(tight_space); 
              itr.valid; itr.step())
        {
          const size_t rect_volume = itr.rect.volume();
          if (rect_volume == 0)
            continue;
          logged = true;
          if (rect_volume == 1)
            LegionSpy::log_index_space_point(handle.get_id(), 
                                             Point<DIM,T>(itr.rect.lo));
          else
            LegionSpy::log_index_space_rect(handle.get_id(), 
                                            Rect<DIM,T>(itr.rect));
        }
        // Handle the case where Realm lied to us about being empty
        if (!logged)
          LegionSpy::log_empty_index_space(handle.get_id());
      }
      else
        LegionSpy::log_empty_index_space(handle.get_id());
    }

    //--------------------------------------------------------------------------
    template<int DIM, typename T>
    void IndexSpaceNodeT<DIM,T>::log_profiler_index_space_points(
                              const Realm::IndexSpace<DIM,T> &tight_space) const
    //--------------------------------------------------------------------------
    {
      if (!tight_space.empty())
      {
        bool is_dense = tight_space.dense();
        size_t dense_volume, sparse_volume;
        if (is_dense)
          dense_volume = sparse_volume = tight_space.volume();
        else
          {
            dense_volume = tight_space.bounds.volume();
            sparse_volume = tight_space.volume();
          }
        context->runtime->profiler->record_index_space_size(
                          handle.get_id(), dense_volume, sparse_volume, !is_dense);
        // Iterate over the rectangles and print them out
        for (Realm::IndexSpaceIterator<DIM,T> itr(tight_space);
              itr.valid; itr.step())
        {
          if (itr.rect.volume() == 1)
            context->runtime->profiler->record_index_space_point(
                handle.get_id(), Point<DIM,T>(itr.rect.lo));
          else
            context->runtime->profiler->record_index_space_rect(
                handle.get_id(), Rect<DIM,T>(itr.rect));
        }
      }
      else
        context->runtime->profiler->record_empty_index_space(handle.get_id());
    }

    //--------------------------------------------------------------------------
    template<int DIM, typename T>
    ApEvent IndexSpaceNodeT<DIM,T>::compute_pending_space(Operation *op,
                          const std::vector<IndexSpace> &handles, bool is_union)
    //--------------------------------------------------------------------------
    {
      std::set<ApEvent> preconditions;
      std::vector<Realm::IndexSpace<DIM,T> > spaces(handles.size());
      for (unsigned idx = 0; idx < handles.size(); idx++)
      {
        IndexSpaceNode *node = context->get_node(handles[idx]);
        if (handles[idx].get_type_tag() != handle.get_type_tag())
        {
          TaskContext *ctx = op->get_context();
          if (is_union)
            REPORT_LEGION_ERROR(ERROR_DYNAMIC_TYPE_MISMATCH,
                          "Dynamic type mismatch in 'create_index_space_union' "
                          "performed in task %s (UID %lld)",
                          ctx->get_task_name(), ctx->get_unique_id())
          else
            REPORT_LEGION_ERROR(ERROR_DYNAMIC_TYPE_MISMATCH,
                          "Dynamic type mismatch in "
                          "'create_index_space_intersection' performed in "
                          "task %s (UID %lld)", ctx->get_task_name(),
                          ctx->get_unique_id())
        }
        IndexSpaceNodeT<DIM,T> *space = 
          static_cast<IndexSpaceNodeT<DIM,T>*>(node);
        ApEvent ready = space->get_realm_index_space(spaces[idx], false);
        if (ready.exists())
          preconditions.insert(ready);
      }
      if (op->has_execution_fence_event())
        preconditions.insert(op->get_execution_fence_event());
      // Kick this off to Realm
      ApEvent precondition = Runtime::merge_events(NULL, preconditions);
      Realm::IndexSpace<DIM,T> result_space;
      if (is_union)
      {
        Realm::ProfilingRequestSet requests;
        if (context->runtime->profiler != NULL)
          context->runtime->profiler->add_partition_request(requests,
                                        op, DEP_PART_UNION_REDUCTION);
        ApEvent result(Realm::IndexSpace<DIM,T>::compute_union(
              spaces, result_space, requests, precondition));
        if (set_realm_index_space(context->runtime->address_space,result_space))
          assert(false); // should never hit this
        return result;
      }
      else
      {
        Realm::ProfilingRequestSet requests;
        if (context->runtime->profiler != NULL)
          context->runtime->profiler->add_partition_request(requests,
                                op, DEP_PART_INTERSECTION_REDUCTION);
        ApEvent result(Realm::IndexSpace<DIM,T>::compute_intersection(
              spaces, result_space, requests, precondition));
        if (set_realm_index_space(context->runtime->address_space,result_space))
          assert(false); // should never hit this
        return result;
      }
    }

    //--------------------------------------------------------------------------
    template<int DIM, typename T>
    ApEvent IndexSpaceNodeT<DIM,T>::compute_pending_space(Operation *op,
                                      IndexPartition part_handle, bool is_union)
    //--------------------------------------------------------------------------
    {
      if (part_handle.get_type_tag() != handle.get_type_tag())
      {
        TaskContext *ctx = op->get_context();
        if (is_union)
          REPORT_LEGION_ERROR(ERROR_DYNAMIC_TYPE_MISMATCH,
                        "Dynamic type mismatch in 'create_index_space_union' "
                        "performed in task %s (UID %lld)",
                        ctx->get_task_name(), ctx->get_unique_id())
        else
          REPORT_LEGION_ERROR(ERROR_DYNAMIC_TYPE_MISMATCH,
                        "Dynamic type mismatch in "
                        "'create_index_space_intersection' performed in "
                        "task %s (UID %lld)", ctx->get_task_name(),
                        ctx->get_unique_id())
      }
      IndexPartNode *partition = context->get_node(part_handle);
      std::set<ApEvent> preconditions;
      std::vector<Realm::IndexSpace<DIM,T> > spaces(partition->total_children);
      unsigned subspace_index = 0;
      for (ColorSpaceIterator itr(partition); itr; itr++)
      {
        IndexSpaceNodeT<DIM,T> *child = 
          static_cast<IndexSpaceNodeT<DIM,T>*>(partition->get_child(*itr));
        ApEvent ready = child->get_realm_index_space(spaces[subspace_index++],
                                                     false/*tight*/);
        if (ready.exists())
          preconditions.insert(ready);
      }
      if (op->has_execution_fence_event())
        preconditions.insert(op->get_execution_fence_event());
      // Kick this off to Realm
      ApEvent precondition = Runtime::merge_events(NULL, preconditions);
      Realm::IndexSpace<DIM,T> result_space;
      if (is_union)
      {
        Realm::ProfilingRequestSet requests;
        if (context->runtime->profiler != NULL)
          context->runtime->profiler->add_partition_request(requests,
                                        op, DEP_PART_UNION_REDUCTION);
        ApEvent result(Realm::IndexSpace<DIM,T>::compute_union(
              spaces, result_space, requests, precondition));
        if (set_realm_index_space(context->runtime->address_space,result_space))
          assert(false); // should never hit this
        return result;
      }
      else
      {
        Realm::ProfilingRequestSet requests;
        if (context->runtime->profiler != NULL)
          context->runtime->profiler->add_partition_request(requests,
                                op, DEP_PART_INTERSECTION_REDUCTION);
        ApEvent result(Realm::IndexSpace<DIM,T>::compute_intersection(
              spaces, result_space, requests, precondition));
        if (set_realm_index_space(context->runtime->address_space,result_space))
          assert(false); // should never hit this
        return result;
      }
    }

    //--------------------------------------------------------------------------
    template<int DIM, typename T>
    ApEvent IndexSpaceNodeT<DIM,T>::compute_pending_difference(Operation *op,
                        IndexSpace init, const std::vector<IndexSpace> &handles)
    //--------------------------------------------------------------------------
    {
      if (init.get_type_tag() != handle.get_type_tag())
      {
        TaskContext *ctx = op->get_context();
        REPORT_LEGION_ERROR(ERROR_DYNAMIC_TYPE_MISMATCH,
                      "Dynamic type mismatch in "
                      "'create_index_space_difference' performed in "
                      "task %s (%lld)", ctx->get_task_name(), 
                      ctx->get_unique_id())
      }
      std::set<ApEvent> preconditions;
      std::vector<Realm::IndexSpace<DIM,T> > spaces(handles.size());
      for (unsigned idx = 0; idx < handles.size(); idx++)
      {
        IndexSpaceNode *node = context->get_node(handles[idx]);
        if (handles[idx].get_type_tag() != handle.get_type_tag())
        {
          TaskContext *ctx = op->get_context();
          REPORT_LEGION_ERROR(ERROR_DYNAMIC_TYPE_MISMATCH,
                        "Dynamic type mismatch in "
                        "'create_index_space_difference' performed in "
                        "task %s (%lld)", ctx->get_task_name(), 
                        ctx->get_unique_id())
        }
        IndexSpaceNodeT<DIM,T> *space = 
          static_cast<IndexSpaceNodeT<DIM,T>*>(node);
        ApEvent ready = space->get_realm_index_space(spaces[idx], 
                                                     false/*tight*/);
        if (ready.exists())
          preconditions.insert(ready);
      } 
      if (op->has_execution_fence_event())
        preconditions.insert(op->get_execution_fence_event());
      ApEvent precondition = Runtime::merge_events(NULL, preconditions);
      Realm::ProfilingRequestSet union_requests;
      Realm::ProfilingRequestSet diff_requests;
      if (context->runtime->profiler != NULL)
      {
        context->runtime->profiler->add_partition_request(union_requests,
                                            op, DEP_PART_UNION_REDUCTION);
        context->runtime->profiler->add_partition_request(diff_requests,
                                            op, DEP_PART_DIFFERENCE);
      }
      // Compute the union of the handles for the right-hand side
      Realm::IndexSpace<DIM,T> rhs_space;
      ApEvent rhs_ready(Realm::IndexSpace<DIM,T>::compute_union(
            spaces, rhs_space, union_requests, precondition));
      IndexSpaceNodeT<DIM,T> *lhs_node = 
        static_cast<IndexSpaceNodeT<DIM,T>*>(context->get_node(init));
      Realm::IndexSpace<DIM,T> lhs_space, result_space;
      ApEvent lhs_ready = lhs_node->get_realm_index_space(lhs_space, false);
      ApEvent result(Realm::IndexSpace<DIM,T>::compute_difference(
            lhs_space, rhs_space, result_space, diff_requests,
            Runtime::merge_events(NULL, lhs_ready, rhs_ready)));
      if (set_realm_index_space(context->runtime->address_space, result_space))
        assert(false); // should never hit this
      // Destroy the tempory rhs space once the computation is done
      rhs_space.destroy(result);
      return result;
    } 

    //--------------------------------------------------------------------------
    template<int DIM, typename T>
    void IndexSpaceNodeT<DIM,T>::get_index_space_domain(void *realm_is, 
                                                        TypeTag type_tag)
    //--------------------------------------------------------------------------
    {
      if (type_tag == handle.get_type_tag())
      {
        Realm::IndexSpace<DIM,T> *target = 
          static_cast<Realm::IndexSpace<DIM,T>*>(realm_is);
        // No need to wait since we're waiting for it to be tight
        // which implies that it will be ready
        get_realm_index_space(*target, true/*tight*/);
      }
      else
      {
        Realm::IndexSpace<DIM,T> target;
        // No need to wait since we're waiting for it to be tight
        // which implies that it will be ready
        get_realm_index_space(target, true/*tight*/);
        const Domain domain(target);
        RealmSpaceConverter<DIM,Realm::DIMTYPES>::convert_to(
                  domain, realm_is, type_tag, "get_index_space_domain");
      }
    }

    //--------------------------------------------------------------------------
    template<int DIM, typename T>
    size_t IndexSpaceNodeT<DIM,T>::get_volume(void)
    //--------------------------------------------------------------------------
    {
      if (has_volume)
        return volume;
      Realm::IndexSpace<DIM,T> volume_space;
      get_realm_index_space(volume_space, true/*tight*/);
      volume = volume_space.volume();
      __sync_synchronize();
      has_volume = true;
      return volume;
    }

    //--------------------------------------------------------------------------
    template<int DIM, typename T>
    size_t IndexSpaceNodeT<DIM,T>::get_num_dims(void) const
    //--------------------------------------------------------------------------
    {
      return DIM;
    }

    // This is a small helper class for converting realm points when the 
    // types don't naturally align with the underling index space type
    template<int DIM, typename TYPELIST>
    struct RealmPointConverter {
      // Convert To
      static inline void convert_to(const DomainPoint &point, void *realm_point,
                                    const TypeTag type_tag, const char *context)
      {
        // Compute the type tag for this particular type with the same DIM
        const TypeTag tag =
          NT_TemplateHelper::template encode_tag<DIM,typename TYPELIST::HEAD>();
        if (tag == type_tag)
        {
          Realm::Point<DIM,typename TYPELIST::HEAD> *target =
           static_cast<Realm::Point<DIM,typename TYPELIST::HEAD>*>(realm_point);
          *target = point;
        }
        else
          RealmPointConverter<DIM,typename TYPELIST::TAIL>::convert_to(point,
                                               realm_point, type_tag, context);
      } 
      // Convert From
      static inline void convert_from(const void *realm_point, TypeTag type_tag,
                                      DomainPoint &point, const char *context)
      {
        // Compute the type tag for this particular type with the same DIM
        const TypeTag tag =
          NT_TemplateHelper::encode_tag<DIM,typename TYPELIST::HEAD>();
        if (tag == type_tag)
        {
          const Realm::Point<DIM,typename TYPELIST::HEAD> *source =
           static_cast<const Realm::Point<DIM,typename TYPELIST::HEAD>*>(
                                                              realm_point);
          point = *source;
        }
        else
          RealmPointConverter<DIM,typename TYPELIST::TAIL>::convert_from(
                                    realm_point, type_tag, point, context);
      } 
    };

    // Specialization for the end-of-list cases
    template<int DIM>
    struct RealmPointConverter<DIM,Realm::DynamicTemplates::TypeListTerm> {
      static inline void convert_to(const DomainPoint &point, void *realm_point,
                                    const TypeTag type_tag, const char *context)
      {
        REPORT_LEGION_ERROR(ERROR_DYNAMIC_TYPE_MISMATCH,
          "Dynamic type mismatch in '%s'", context)
      }
      static inline void convert_from(const void *realm_point, TypeTag type_tag,
                                      DomainPoint &point, const char *context)
      {
        REPORT_LEGION_ERROR(ERROR_DYNAMIC_TYPE_MISMATCH,
          "Dynamic type mismatch in '%s'", context)
      }
    };

    //--------------------------------------------------------------------------
    template<int DIM, typename T>
    bool IndexSpaceNodeT<DIM,T>::contains_point(const void *realm_point, 
                                                TypeTag type_tag)
    //--------------------------------------------------------------------------
    {
      Realm::IndexSpace<DIM,T> test_space;
      // Wait for a tight space on which to perform the test
      get_realm_index_space(test_space, true/*tight*/);
      if (type_tag == handle.get_type_tag())
      {
        const Realm::Point<DIM,T> *point = 
          static_cast<const Realm::Point<DIM,T>*>(realm_point);
        return test_space.contains(*point);
      }
      else
      {
        DomainPoint point;
        RealmPointConverter<DIM,Realm::DIMTYPES>::convert_from(
            realm_point, type_tag, point, "safe_cast");
        return test_space.contains(Point<DIM,T>(point));
      }
    }

    //--------------------------------------------------------------------------
    template<int DIM, typename T>
    bool IndexSpaceNodeT<DIM,T>::contains_point(const DomainPoint &point)
    //--------------------------------------------------------------------------
    {
      const Point<DIM,T> p = point;
      return contains_point(p); 
    }

    //--------------------------------------------------------------------------
    template<int DIM, typename T>
    bool IndexSpaceNodeT<DIM,T>::contains_point(const Point<DIM,T> &p)
    //--------------------------------------------------------------------------
    {
      DomainT<DIM,T> test_space;
      // Wait for a tight space on which to perform the test
      get_realm_index_space(test_space, true/*tight*/);
      return test_space.contains(p);
    }

    //--------------------------------------------------------------------------
    template<int DIM, typename T>
    LegionColor IndexSpaceNodeT<DIM,T>::get_max_linearized_color(void)
    //--------------------------------------------------------------------------
    {
      ColorSpaceLinearizationT<DIM,T> *linear = linearization.load();
      if (linear == NULL)
        linear = compute_linearization_metadata();
      return linear->get_max_linearized_color();
    }

    //--------------------------------------------------------------------------
    template<int DIM, typename T>
    ColorSpaceLinearizationT<DIM,T>*
                    IndexSpaceNodeT<DIM,T>::compute_linearization_metadata(void)
    //--------------------------------------------------------------------------
    {
      DomainT<DIM,T> space;
      get_realm_index_space(space, true/*tight*/);
      ColorSpaceLinearizationT<DIM,T> *result = 
        new ColorSpaceLinearizationT<DIM,T>(space);
      ColorSpaceLinearizationT<DIM,T> *expected = NULL;
      if (!linearization.compare_exchange_strong(expected, result))
      {
        delete result;
#ifdef DEBUG_LEGION
        assert(expected != NULL);
#endif
        result = expected;
      }
      return result;
    }

    //--------------------------------------------------------------------------
    template<int DIM, typename T>
    LegionColor IndexSpaceNodeT<DIM,T>::linearize_color(const DomainPoint &p)
    //--------------------------------------------------------------------------
    {
      const Point<DIM,T> point = p;
      return linearize_color(point);
    }

    //--------------------------------------------------------------------------
    template<int DIM, typename T>
    LegionColor IndexSpaceNodeT<DIM,T>::linearize_color(const void *realm_color,
                                                        TypeTag type_tag)
    //--------------------------------------------------------------------------
    {
      ColorSpaceLinearizationT<DIM,T> *linear = linearization.load();
      if (linear == NULL)
        linear = compute_linearization_metadata();
      Point<DIM,T> point;
      if (type_tag != handle.get_type_tag())
      {
        DomainPoint dp;
        RealmPointConverter<DIM,Realm::DIMTYPES>::convert_from(
            realm_color, type_tag, dp, "linearize_color");
        point = dp;
      }
      else
        point = *(static_cast<const Point<DIM,T>*>(realm_color));
      return linear->linearize(point);
    }

    //--------------------------------------------------------------------------
    template<int DIM, typename T>
    LegionColor IndexSpaceNodeT<DIM,T>::linearize_color(
                                                      const Point<DIM,T> &point)
    //--------------------------------------------------------------------------
    {
      ColorSpaceLinearizationT<DIM,T> *linear = linearization.load();
      if (linear == NULL)
        linear = compute_linearization_metadata();
      return linear->linearize(point);
    }

    //--------------------------------------------------------------------------
    template<int DIM, typename T>
    void IndexSpaceNodeT<DIM,T>::delinearize_color(LegionColor color,
                                                   Point<DIM,T> &point)
    //--------------------------------------------------------------------------
    {
      ColorSpaceLinearizationT<DIM,T> *linear = linearization.load();
      if (linear == NULL)
        linear = compute_linearization_metadata();
      linear->delinearize(color, point);
    }

    //--------------------------------------------------------------------------
    template<int DIM, typename T>
    void IndexSpaceNodeT<DIM,T>::delinearize_color(LegionColor color,
                                            void *realm_color, TypeTag type_tag)
    //--------------------------------------------------------------------------
    {
      ColorSpaceLinearizationT<DIM,T> *linear = linearization.load();
      if (linear == NULL)
        linear = compute_linearization_metadata();
      Point<DIM,T> point;
      linear->delinearize(color, point);
      if (type_tag != handle.get_type_tag())
        RealmPointConverter<DIM,Realm::DIMTYPES>::convert_to(
            DomainPoint(point), realm_color, type_tag, "delinearize_color");
      else
        *(static_cast<Point<DIM,T>*>(realm_color)) = point;
    }

    //--------------------------------------------------------------------------
    template<int DIM, typename T>
    size_t IndexSpaceNodeT<DIM,T>::compute_color_offset(LegionColor color)
    //--------------------------------------------------------------------------
    {
      ColorSpaceLinearizationT<DIM,T> *linear = linearization.load();
      if (linear == NULL)
        linear = compute_linearization_metadata();
      return linear->compute_color_offset(color);
    }

    //--------------------------------------------------------------------------
    template<int DIM, typename T>
    bool IndexSpaceNodeT<DIM,T>::contains_color(LegionColor color, 
                                                bool report_error/*=false*/)
    //--------------------------------------------------------------------------
    {
      ColorSpaceLinearizationT<DIM,T> *linear = linearization.load();
      if (linear == NULL)
        linear = compute_linearization_metadata();
      const bool result = linear->contains_color(color);
      if (!result && report_error)
        REPORT_LEGION_ERROR(ERROR_INVALID_INDEX_SPACE_COLOR,
              "Invalid color request")
      return result;
    }

    //--------------------------------------------------------------------------
    template<int DIM, typename T>
    void IndexSpaceNodeT<DIM,T>::instantiate_colors(
                                               std::vector<LegionColor> &colors)
    //--------------------------------------------------------------------------
    {
      colors.resize(get_volume());
      unsigned idx = 0;
      Realm::IndexSpace<DIM,T> space;
      get_realm_index_space(space, true/*tight*/);
      for (Realm::IndexSpaceIterator<DIM,T> rect_itr(space); 
            rect_itr.valid; rect_itr.step())
      {
        for (Realm::PointInRectIterator<DIM,T> itr(rect_itr.rect);
              itr.valid; itr.step(), idx++)
          colors[idx] = linearize_color(&itr.p, handle.get_type_tag());
      }
    }

    //--------------------------------------------------------------------------
    template<int DIM, typename T>
    Domain IndexSpaceNodeT<DIM,T>::get_color_space_domain(void)
    //--------------------------------------------------------------------------
    {
      Realm::IndexSpace<DIM,T> space;
      get_realm_index_space(space, true/*tight*/);
      return Domain(DomainT<DIM,T>(space));
    }

    //--------------------------------------------------------------------------
    template<int DIM, typename T>
    DomainPoint IndexSpaceNodeT<DIM,T>::get_domain_point_color(void) const
    //--------------------------------------------------------------------------
    {
      if (parent == NULL)
        return DomainPoint(color);
      return parent->color_space->delinearize_color_to_point(color); 
    }

    //--------------------------------------------------------------------------
    template<int DIM, typename T>
    DomainPoint IndexSpaceNodeT<DIM,T>::delinearize_color_to_point(
                                                                  LegionColor c)
    //--------------------------------------------------------------------------
    {
      Point<DIM,T> color_point;
      delinearize_color(c, color_point);
      return DomainPoint(Point<DIM,T>(color_point));
    } 

    //--------------------------------------------------------------------------
    template<int DIM, typename T>
    void IndexSpaceNodeT<DIM,T>::pack_index_space(Serializer &rez,
                                                  bool include_size) const
    //--------------------------------------------------------------------------
    {
#ifdef DEBUG_LEGION
      assert(realm_index_space_set.has_triggered());
#endif
      if (include_size)
        rez.serialize<size_t>(sizeof(realm_index_space));
      // No need for the lock, held by the caller
      rez.serialize(realm_index_space);
    }

    //--------------------------------------------------------------------------
    template<int DIM, typename T>
    bool IndexSpaceNodeT<DIM,T>::unpack_index_space(Deserializer &derez,
                                                    AddressSpaceID source)
    //--------------------------------------------------------------------------
    {
      Realm::IndexSpace<DIM,T> result_space;
      derez.deserialize(result_space);
      RtEvent ready_event;
      derez.deserialize(ready_event);
      return set_realm_index_space(source, result_space, NULL, ready_event);
    }

    //--------------------------------------------------------------------------
    template<int DIM, typename T>
    ApEvent IndexSpaceNodeT<DIM,T>::create_equal_children(Operation *op,
                                   IndexPartNode *partition, size_t granularity)
    //--------------------------------------------------------------------------
    {
#ifdef DEBUG_LEGION
      assert(partition->parent == this);
#endif
      const size_t count = partition->total_children;
      // Common case is not control replication
      std::vector<Realm::IndexSpace<DIM,T> > subspaces;
      Realm::ProfilingRequestSet requests;
      if (context->runtime->profiler != NULL)
        context->runtime->profiler->add_partition_request(requests,
                                                op, DEP_PART_EQUAL);
      Realm::IndexSpace<DIM,T> local_space;
      ApEvent ready = get_realm_index_space(local_space, false/*tight*/);
      if (op->has_execution_fence_event())
        ready = Runtime::merge_events(NULL, ready, 
                  op->get_execution_fence_event());
      ApEvent result(local_space.create_equal_subspaces(count, 
            granularity, subspaces, requests, ready));
#ifdef LEGION_DISABLE_EVENT_PRUNING
      if (!result.exists() || (result == ready))
      {
        ApUserEvent new_result = Runtime::create_ap_user_event(NULL);
        Runtime::trigger_event(NULL, new_result);
        result = new_result;
      }
#endif
#ifdef LEGION_SPY
      LegionSpy::log_deppart_events(op->get_unique_op_id(), expr_id,
                                    ready, result, DEP_PART_EQUAL);
#endif
      // Enumerate the colors and assign the spaces
      unsigned subspace_index = 0;
      for (ColorSpaceIterator itr(partition); itr; itr++)
      {
        IndexSpaceNodeT<DIM,T> *child = 
          static_cast<IndexSpaceNodeT<DIM,T>*>(partition->get_child(*itr));
#ifdef DEBUG_LEGION
        assert(subspace_index < subspaces.size());
#endif
        if (child->set_realm_index_space(context->runtime->address_space,
                                         subspaces[subspace_index++]))
          assert(false); // should never hit this
      }
      return result;
    }

    //--------------------------------------------------------------------------
    template<int DIM, typename T>
    ApEvent IndexSpaceNodeT<DIM,T>::create_equal_children(Operation *op,
                                   IndexPartNode *partition, size_t granularity,
                                   ShardID shard, size_t total_shards)
    //--------------------------------------------------------------------------
    {
#ifdef DEBUG_LEGION
      assert(partition->parent == this);
      assert(total_shards > 0);
#endif
      const size_t count = partition->total_children;
      std::set<ApEvent> done_events;
      if (!realm_index_space_set.has_triggered())
        realm_index_space_set.wait();
      // In the case of control replication we do things 
      // one point at a time for the subspaces owned by this shard
      size_t color_offset = SIZE_MAX;
      for (ColorSpaceIterator itr(partition, shard, total_shards); itr; itr++)
      {
        if (color_offset == SIZE_MAX)
          color_offset = partition->color_space->compute_color_offset(*itr);
        else
          color_offset++;
        Realm::ProfilingRequestSet requests;
        if (context->runtime->profiler != NULL)
          context->runtime->profiler->add_partition_request(requests,
                                                  op, DEP_PART_EQUAL);
        Realm::IndexSpace<DIM,T> subspace;
        ApEvent result(realm_index_space.create_equal_subspace(count, 
          granularity, color_offset, subspace, requests, 
          index_space_ready));
        IndexSpaceNodeT<DIM,T> *child = 
          static_cast<IndexSpaceNodeT<DIM,T>*>(partition->get_child(*itr));
        if (child->set_realm_index_space(context->runtime->address_space,
                                         subspace))
          assert(false); // should never hit this
        done_events.insert(result);
      }
      if (!done_events.empty())
        return Runtime::merge_events(NULL, done_events);
      else
        return ApEvent::NO_AP_EVENT;
    }

    //--------------------------------------------------------------------------
    template<int DIM, typename T>
    ApEvent IndexSpaceNodeT<DIM,T>::create_by_union(Operation *op,
                                                    IndexPartNode *partition,
                                                    IndexPartNode *left,
                                                    IndexPartNode *right)
    //--------------------------------------------------------------------------
    {
#ifdef DEBUG_LEGION
      assert(partition->parent == this);
#endif
      const size_t count = partition->total_children;
      std::vector<Realm::IndexSpace<DIM,T> > lhs_spaces(count);
      std::vector<Realm::IndexSpace<DIM,T> > rhs_spaces(count);
      std::set<ApEvent> preconditions;
      // First we need to fill in all the subspaces
      unsigned subspace_index = 0;
      for (ColorSpaceIterator itr(partition); itr; itr++)
      {
        IndexSpaceNodeT<DIM,T> *left_child = 
          static_cast<IndexSpaceNodeT<DIM,T>*>(left->get_child(*itr));
        IndexSpaceNodeT<DIM,T> *right_child = 
          static_cast<IndexSpaceNodeT<DIM,T>*>(right->get_child(*itr));
#ifdef DEBUG_LEGION
        assert(subspace_index < count);
#endif
        ApEvent left_ready = 
          left_child->get_realm_index_space(lhs_spaces[subspace_index],
                                            false/*tight*/);
        ApEvent right_ready = 
          right_child->get_realm_index_space(rhs_spaces[subspace_index++],
                                             false/*tight*/);
        if (left_ready.exists())
          preconditions.insert(left_ready);
        if (right_ready.exists())
          preconditions.insert(right_ready);
      }
      std::vector<Realm::IndexSpace<DIM,T> > subspaces;
      Realm::ProfilingRequestSet requests;
      if (context->runtime->profiler != NULL)
        context->runtime->profiler->add_partition_request(requests,
                                              op, DEP_PART_UNIONS);
      if (op->has_execution_fence_event())
        preconditions.insert(op->get_execution_fence_event());
      const ApEvent precondition = Runtime::merge_events(NULL, preconditions);
      ApEvent result(Realm::IndexSpace<DIM,T>::compute_unions(
            lhs_spaces, rhs_spaces, subspaces, requests, precondition));
#ifdef LEGION_DISABLE_EVENT_PRUNING
      if (!result.exists() || (result == precondition))
      {
        ApUserEvent new_result = Runtime::create_ap_user_event(NULL);
        Runtime::trigger_event(NULL, new_result);
        result = new_result;
      }
#endif
#ifdef LEGION_SPY
      LegionSpy::log_deppart_events(op->get_unique_op_id(), expr_id,
                                    precondition, result, DEP_PART_UNIONS);
#endif
      // Now set the index spaces for the results
      subspace_index = 0;
      for (ColorSpaceIterator itr(partition); itr; itr++)
      {
        IndexSpaceNodeT<DIM,T> *child = 
          static_cast<IndexSpaceNodeT<DIM,T>*>(partition->get_child(*itr));
#ifdef DEBUG_LEGION
        assert(subspace_index < subspaces.size());
#endif
        if (child->set_realm_index_space(context->runtime->address_space,
                                         subspaces[subspace_index++]))
          assert(false); // should never hit this
      }
      return result;
    }

    //--------------------------------------------------------------------------
    template<int DIM, typename T>
    ApEvent IndexSpaceNodeT<DIM,T>::create_by_union(Operation *op,
                                                    IndexPartNode *partition,
                                                    IndexPartNode *left,
                                                    IndexPartNode *right,
                                                    ShardID shard, 
                                                    size_t total_shards)
    //--------------------------------------------------------------------------
    {
#ifdef DEBUG_LEGION
      assert(partition->parent == this);
      assert(total_shards > 1);
#endif
      std::vector<Realm::IndexSpace<DIM,T> > lhs_spaces;
      std::vector<Realm::IndexSpace<DIM,T> > rhs_spaces;
      std::vector<LegionColor> colors;
      std::set<ApEvent> preconditions;
      // First we need to fill in all the subspaces
      for (ColorSpaceIterator itr(partition, shard, total_shards); itr; itr++)
      {
        IndexSpaceNodeT<DIM,T> *left_child = 
          static_cast<IndexSpaceNodeT<DIM,T>*>(left->get_child(*itr));
        IndexSpaceNodeT<DIM,T> *right_child = 
          static_cast<IndexSpaceNodeT<DIM,T>*>(right->get_child(*itr));
        lhs_spaces.resize(lhs_spaces.size() + 1);
        rhs_spaces.resize(rhs_spaces.size() + 1);
        ApEvent left_ready = 
          left_child->get_realm_index_space(lhs_spaces.back(),
                                            false/*tight*/);
        ApEvent right_ready = 
          right_child->get_realm_index_space(rhs_spaces.back(),
                                             false/*tight*/);
        colors.push_back(*itr);
        if (!left_ready.has_triggered())
          preconditions.insert(left_ready);
        if (!right_ready.has_triggered())
          preconditions.insert(right_ready);
      }
      if (colors.empty())
        return ApEvent::NO_AP_EVENT;
      std::vector<Realm::IndexSpace<DIM,T> > subspaces;
      Realm::ProfilingRequestSet requests;
      if (context->runtime->profiler != NULL)
        context->runtime->profiler->add_partition_request(requests,
                                              op, DEP_PART_UNIONS);
      const ApEvent precondition = Runtime::merge_events(NULL, preconditions);
      ApEvent result(Realm::IndexSpace<DIM,T>::compute_unions(
            lhs_spaces, rhs_spaces, subspaces, requests, precondition));
#ifdef LEGION_DISABLE_EVENT_PRUNING
      if (!result.exists() || (result == precondition))
      {
        ApUserEvent new_result = Runtime::create_ap_user_event(NULL);
        Runtime::trigger_event(NULL, new_result);
        result = new_result;
      }
#endif
#ifdef LEGION_SPY
      LegionSpy::log_deppart_events(op->get_unique_op_id(), expr_id,
                      precondition, result, DEP_PART_INTERSECTIONS);
#endif
      // Now set the index spaces for the results
      for (unsigned idx = 0; idx < colors.size(); idx++)
      {
        IndexSpaceNodeT<DIM,T> *child = 
            static_cast<IndexSpaceNodeT<DIM,T>*>(
                partition->get_child(colors[idx]));
        if (child->set_realm_index_space(context->runtime->address_space,
                                         subspaces[idx]))
          assert(false); // should never hit this
      }
      return result;
    }

    //--------------------------------------------------------------------------
    template<int DIM, typename T>
    ApEvent IndexSpaceNodeT<DIM,T>::create_by_intersection(Operation *op,
                                                      IndexPartNode *partition,
                                                      IndexPartNode *left,
                                                      IndexPartNode *right)
    //--------------------------------------------------------------------------
    {
#ifdef DEBUG_LEGION
      assert(partition->parent == this);
#endif
      const size_t count = partition->total_children;
      std::vector<Realm::IndexSpace<DIM,T> > lhs_spaces(count);
      std::vector<Realm::IndexSpace<DIM,T> > rhs_spaces(count);
      std::set<ApEvent> preconditions;
      // First we need to fill in all the subspaces
      unsigned subspace_index = 0;
      for (ColorSpaceIterator itr(partition); itr; itr++)
      {
        IndexSpaceNodeT<DIM,T> *left_child = 
          static_cast<IndexSpaceNodeT<DIM,T>*>(left->get_child(*itr));
        IndexSpaceNodeT<DIM,T> *right_child = 
          static_cast<IndexSpaceNodeT<DIM,T>*>(right->get_child(*itr));
#ifdef DEBUG_LEGION
        assert(subspace_index < count);
#endif
        ApEvent left_ready = 
          left_child->get_realm_index_space(lhs_spaces[subspace_index],
                                            false/*tight*/);
        ApEvent right_ready = 
          right_child->get_realm_index_space(rhs_spaces[subspace_index++],
                                             false/*tight*/);
        if (left_ready.exists())
          preconditions.insert(left_ready);
        if (right_ready.exists())
          preconditions.insert(right_ready);
      }
      std::vector<Realm::IndexSpace<DIM,T> > subspaces;
      Realm::ProfilingRequestSet requests;
      if (context->runtime->profiler != NULL)
        context->runtime->profiler->add_partition_request(requests,
                                        op, DEP_PART_INTERSECTIONS);
      if (op->has_execution_fence_event())
        preconditions.insert(op->get_execution_fence_event());
      const ApEvent precondition = Runtime::merge_events(NULL, preconditions);
      ApEvent result(Realm::IndexSpace<DIM,T>::compute_intersections(
            lhs_spaces, rhs_spaces, subspaces, requests, precondition));
#ifdef LEGION_DISABLE_EVENT_PRUNING
      if (!result.exists() || (result == precondition))
      {
        ApUserEvent new_result = Runtime::create_ap_user_event(NULL);
        Runtime::trigger_event(NULL, new_result);
        result = new_result;
      }
#endif
#ifdef LEGION_SPY
      LegionSpy::log_deppart_events(op->get_unique_op_id(), expr_id,
          precondition, result, DEP_PART_INTERSECTIONS);
#endif
      // Now set the index spaces for the results
      subspace_index = 0;
      for (ColorSpaceIterator itr(partition); itr; itr++)
      {
        IndexSpaceNodeT<DIM,T> *child = 
          static_cast<IndexSpaceNodeT<DIM,T>*>(partition->get_child(*itr));
#ifdef DEBUG_LEGION
        assert(subspace_index < subspaces.size());
#endif
        if (child->set_realm_index_space(context->runtime->address_space,
                                         subspaces[subspace_index++]))
          assert(false); // should never hit this
      }
      return result;
    }

    //--------------------------------------------------------------------------
    template<int DIM, typename T>
    ApEvent IndexSpaceNodeT<DIM,T>::create_by_intersection(Operation *op,
                                                    IndexPartNode *partition,
                                                    IndexPartNode *left,
                                                    IndexPartNode *right,
                                                    ShardID shard, 
                                                    size_t total_shards)
    //--------------------------------------------------------------------------
    {
#ifdef DEBUG_LEGION
      assert(partition->parent == this);
      assert(total_shards > 1);
#endif
      std::vector<Realm::IndexSpace<DIM,T> > lhs_spaces;
      std::vector<Realm::IndexSpace<DIM,T> > rhs_spaces;
      std::vector<LegionColor> colors;
      std::set<ApEvent> preconditions;
      // First we need to fill in all the subspaces
      for (ColorSpaceIterator itr(partition, shard, total_shards); itr; itr++)
      {
        IndexSpaceNodeT<DIM,T> *left_child = 
          static_cast<IndexSpaceNodeT<DIM,T>*>(left->get_child(*itr));
        IndexSpaceNodeT<DIM,T> *right_child = 
          static_cast<IndexSpaceNodeT<DIM,T>*>(right->get_child(*itr));
        lhs_spaces.resize(lhs_spaces.size() + 1);
        rhs_spaces.resize(rhs_spaces.size() + 1);
        ApEvent left_ready = 
          left_child->get_realm_index_space(lhs_spaces.back(),
                                            false/*tight*/);
        ApEvent right_ready = 
          right_child->get_realm_index_space(rhs_spaces.back(),
                                             false/*tight*/);
        colors.push_back(*itr);
        if (!left_ready.has_triggered())
          preconditions.insert(left_ready);
        if (!right_ready.has_triggered())
          preconditions.insert(right_ready);
      }
      if (colors.empty())
        return ApEvent::NO_AP_EVENT;
      std::vector<Realm::IndexSpace<DIM,T> > subspaces;
      Realm::ProfilingRequestSet requests;
      if (context->runtime->profiler != NULL)
        context->runtime->profiler->add_partition_request(requests,
                                              op, DEP_PART_INTERSECTIONS);
      const ApEvent precondition = Runtime::merge_events(NULL, preconditions);
      ApEvent result(Realm::IndexSpace<DIM,T>::compute_intersections(
            lhs_spaces, rhs_spaces, subspaces, requests, precondition));
#ifdef LEGION_DISABLE_EVENT_PRUNING
      if (!result.exists() || (result == precondition))
      {
        ApUserEvent new_result = Runtime::create_ap_user_event(NULL);
        Runtime::trigger_event(NULL, new_result);
        result = new_result;
      }
#endif
#ifdef LEGION_SPY
      LegionSpy::log_deppart_events(op->get_unique_op_id(), expr_id,
          precondition, result, DEP_PART_INTERSECTIONS);
#endif
      // Now set the index spaces for the results
      for (unsigned idx = 0; idx < colors.size(); idx++)
      {
        IndexSpaceNodeT<DIM,T> *child = 
            static_cast<IndexSpaceNodeT<DIM,T>*>(
                partition->get_child(colors[idx]));
        if (child->set_realm_index_space(context->runtime->address_space,
                                         subspaces[idx]))
          assert(false); // should never hit this
      }
      return result;
    }

    //--------------------------------------------------------------------------
    template<int DIM, typename T>
    ApEvent IndexSpaceNodeT<DIM,T>::create_by_intersection(Operation *op,
                                                      IndexPartNode *partition,
                                                      // Left is implicit "this"
                                                      IndexPartNode *right,
                                                      const bool dominates)
    //--------------------------------------------------------------------------
    {
#ifdef DEBUG_LEGION
      assert(partition->parent == this);
#endif
      const size_t count = partition->total_children;
      std::vector<Realm::IndexSpace<DIM,T> > rhs_spaces(count);
      std::set<ApEvent> preconditions;
      // First we need to fill in all the subspaces
      unsigned subspace_index = 0;
      for (ColorSpaceIterator itr(partition); itr; itr++)
      {
        IndexSpaceNodeT<DIM,T> *right_child = 
          static_cast<IndexSpaceNodeT<DIM,T>*>(right->get_child(*itr));
#ifdef DEBUG_LEGION
        assert(subspace_index < count);
#endif
        ApEvent right_ready = 
          right_child->get_realm_index_space(rhs_spaces[subspace_index++],
                                             false/*tight*/);
        if (right_ready.exists())
          preconditions.insert(right_ready);
      }
      ApEvent result, precondition;
      std::vector<Realm::IndexSpace<DIM,T> > subspaces;
      if (dominates)
      {
        // If we've been told that we dominate then there is no
        // need to event do the intersection tests at all
        subspaces.swap(rhs_spaces);
        result = Runtime::merge_events(NULL, preconditions);
      }
      else
      {
        Realm::ProfilingRequestSet requests;
        if (context->runtime->profiler != NULL)
          context->runtime->profiler->add_partition_request(requests,
                                          op, DEP_PART_INTERSECTIONS);
        Realm::IndexSpace<DIM,T> lhs_space;
        ApEvent left_ready = get_realm_index_space(lhs_space, false/*tight*/);
        if (left_ready.exists())
          preconditions.insert(left_ready);
        if (op->has_execution_fence_event())
          preconditions.insert(op->get_execution_fence_event());
        precondition = Runtime::merge_events(NULL, preconditions);
        result = ApEvent(Realm::IndexSpace<DIM,T>::compute_intersections(
              lhs_space, rhs_spaces, subspaces, requests, precondition));  
      }
#ifdef LEGION_DISABLE_EVENT_PRUNING
      if (!result.exists() || (result == precondition))
      {
        ApUserEvent new_result = Runtime::create_ap_user_event(NULL);
        Runtime::trigger_event(NULL, new_result);
        result = new_result;
      }
#endif
#ifdef LEGION_SPY
      LegionSpy::log_deppart_events(op->get_unique_op_id(), expr_id,
                      precondition, result, DEP_PART_INTERSECTIONS);
#endif
      // Now set the index spaces for the results
      subspace_index = 0;
      for (ColorSpaceIterator itr(partition); itr; itr++)
      {
        IndexSpaceNodeT<DIM,T> *child = 
          static_cast<IndexSpaceNodeT<DIM,T>*>(partition->get_child(*itr));
#ifdef DEBUG_LEGION
        assert(subspace_index < subspaces.size());
#endif
        if (child->set_realm_index_space(context->runtime->address_space,
                                         subspaces[subspace_index++]))
          assert(false); // should never hit this
      }
      return result;
    }

    //--------------------------------------------------------------------------
    template<int DIM, typename T>
    ApEvent IndexSpaceNodeT<DIM,T>::create_by_intersection(Operation *op,
                                                      IndexPartNode *partition,
                                                      // Left is implicit "this"
                                                      IndexPartNode *right,
                                                      ShardID shard,
                                                      size_t total_shards,
                                                      const bool dominates)
    //--------------------------------------------------------------------------
    {
#ifdef DEBUG_LEGION
      assert(partition->parent == this);
      assert(total_shards > 1);
#endif
      std::vector<Realm::IndexSpace<DIM,T> > rhs_spaces;
      std::vector<LegionColor> colors;
      std::set<ApEvent> preconditions;
      // First we need to fill in all the subspaces
      for (ColorSpaceIterator itr(partition, shard, total_shards); itr; itr++)
      {
        IndexSpaceNodeT<DIM,T> *right_child = 
          static_cast<IndexSpaceNodeT<DIM,T>*>(right->get_child(*itr));
        rhs_spaces.resize(rhs_spaces.size() + 1);
        ApEvent right_ready = 
          right_child->get_realm_index_space(rhs_spaces.back(),
                                             false/*tight*/);
        colors.push_back(*itr);
        if (right_ready.exists())
          preconditions.insert(right_ready);
      }
      if (colors.empty())
        return ApEvent::NO_AP_EVENT;
      ApEvent result, precondition;
      std::vector<Realm::IndexSpace<DIM,T> > subspaces;
      if (dominates)
      {
        // If we've been told that we dominate then there is no
        // need to event do the intersection tests at all
        subspaces.swap(rhs_spaces);
        result = Runtime::merge_events(NULL, preconditions);
      }
      else
      {
        Realm::ProfilingRequestSet requests;
        if (context->runtime->profiler != NULL)
          context->runtime->profiler->add_partition_request(requests,
                                          op, DEP_PART_INTERSECTIONS);
        Realm::IndexSpace<DIM,T> lhs_space;
        ApEvent left_ready = get_realm_index_space(lhs_space, false/*tight*/);
        if (left_ready.exists())
          preconditions.insert(left_ready);
        if (op->has_execution_fence_event())
          preconditions.insert(op->get_execution_fence_event());
        precondition = Runtime::merge_events(NULL, preconditions);
        result = ApEvent(Realm::IndexSpace<DIM,T>::compute_intersections(
              lhs_space, rhs_spaces, subspaces, requests, precondition));
      }
#ifdef LEGION_DISABLE_EVENT_PRUNING
      if (!result.exists() || (result == precondition))
      {
        ApUserEvent new_result = Runtime::create_ap_user_event(NULL);
        Runtime::trigger_event(NULL, new_result);
        result = new_result;
      }
#endif
#ifdef LEGION_SPY
      LegionSpy::log_deppart_events(op->get_unique_op_id(), expr_id,
          precondition, result, DEP_PART_INTERSECTIONS);
#endif
      // Now set the index spaces for the results
      for (unsigned idx = 0; idx < colors.size(); idx++)
      {
        IndexSpaceNodeT<DIM,T> *child = 
            static_cast<IndexSpaceNodeT<DIM,T>*>(
                partition->get_child(colors[idx]));
        if (child->set_realm_index_space(context->runtime->address_space,
                                         subspaces[idx]))
          assert(false); // should never hit this
      }
      return result;
    }

    //--------------------------------------------------------------------------
    template<int DIM, typename T>
    ApEvent IndexSpaceNodeT<DIM,T>::create_by_difference(Operation *op,
                                                      IndexPartNode *partition,
                                                      IndexPartNode *left,
                                                      IndexPartNode *right)
    //--------------------------------------------------------------------------
    {
#ifdef DEBUG_LEGION
      assert(partition->parent == this);
#endif
      const size_t count = partition->total_children;
      std::vector<Realm::IndexSpace<DIM,T> > lhs_spaces(count);
      std::vector<Realm::IndexSpace<DIM,T> > rhs_spaces(count);
      std::set<ApEvent> preconditions;
      // First we need to fill in all the subspaces
      unsigned subspace_index = 0;
      for (ColorSpaceIterator itr(partition); itr; itr++)
      {
        IndexSpaceNodeT<DIM,T> *left_child = 
          static_cast<IndexSpaceNodeT<DIM,T>*>(left->get_child(*itr));
        IndexSpaceNodeT<DIM,T> *right_child = 
          static_cast<IndexSpaceNodeT<DIM,T>*>(right->get_child(*itr));
#ifdef DEBUG_LEGION
        assert(subspace_index < count);
#endif
        ApEvent left_ready = 
          left_child->get_realm_index_space(lhs_spaces[subspace_index],
                                            false/*tight*/);
        ApEvent right_ready = 
          right_child->get_realm_index_space(rhs_spaces[subspace_index++],
                                             false/*tight*/);
        if (left_ready.exists())
          preconditions.insert(left_ready);
        if (right_ready.exists())
          preconditions.insert(right_ready);
      }
      std::vector<Realm::IndexSpace<DIM,T> > subspaces;
      Realm::ProfilingRequestSet requests;
      if (context->runtime->profiler != NULL)
        context->runtime->profiler->add_partition_request(requests,
                                          op, DEP_PART_DIFFERENCES);
      if (op->has_execution_fence_event())
        preconditions.insert(op->get_execution_fence_event());
      const ApEvent precondition = Runtime::merge_events(NULL, preconditions);
      ApEvent result(Realm::IndexSpace<DIM,T>::compute_differences(
            lhs_spaces, rhs_spaces, subspaces, requests, precondition));
#ifdef LEGION_DISABLE_EVENT_PRUNING
      if (!result.exists() || (result == precondition))
      {
        ApUserEvent new_result = Runtime::create_ap_user_event(NULL);
        Runtime::trigger_event(NULL, new_result);
        result = new_result;
      }
#endif
#ifdef LEGION_SPY
      LegionSpy::log_deppart_events(op->get_unique_op_id(), expr_id,
                        precondition, result, DEP_PART_DIFFERENCES);
#endif
      // Now set the index spaces for the results
      subspace_index = 0;
      for (ColorSpaceIterator itr(partition); itr; itr++)
      {
        IndexSpaceNodeT<DIM,T> *child = 
          static_cast<IndexSpaceNodeT<DIM,T>*>(partition->get_child(*itr));
#ifdef DEBUG_LEGION
        assert(subspace_index < subspaces.size());
#endif
        if (child->set_realm_index_space(context->runtime->address_space,
                                         subspaces[subspace_index++]))
          assert(false); // should never hit this
      }
      return result;
    }

    //--------------------------------------------------------------------------
    template<int DIM, typename T>
    ApEvent IndexSpaceNodeT<DIM,T>::create_by_difference(Operation *op,
                                                    IndexPartNode *partition,
                                                    IndexPartNode *left,
                                                    IndexPartNode *right,
                                                    ShardID shard, 
                                                    size_t total_shards)
    //--------------------------------------------------------------------------
    {
#ifdef DEBUG_LEGION
      assert(partition->parent == this);
      assert(total_shards > 1);
#endif
      std::vector<Realm::IndexSpace<DIM,T> > lhs_spaces;
      std::vector<Realm::IndexSpace<DIM,T> > rhs_spaces;
      std::vector<LegionColor> colors;
      std::set<ApEvent> preconditions;
      // First we need to fill in all the subspaces
      for (ColorSpaceIterator itr(partition, shard, total_shards); itr; itr++)
      {
        IndexSpaceNodeT<DIM,T> *left_child = 
          static_cast<IndexSpaceNodeT<DIM,T>*>(left->get_child(*itr));
        IndexSpaceNodeT<DIM,T> *right_child = 
          static_cast<IndexSpaceNodeT<DIM,T>*>(right->get_child(*itr));
        lhs_spaces.resize(lhs_spaces.size() + 1);
        rhs_spaces.resize(rhs_spaces.size() + 1);
        ApEvent left_ready = 
          left_child->get_realm_index_space(lhs_spaces.back(),
                                            false/*tight*/);
        ApEvent right_ready = 
          right_child->get_realm_index_space(rhs_spaces.back(),
                                             false/*tight*/);
        colors.push_back(*itr);
        if (!left_ready.has_triggered())
          preconditions.insert(left_ready);
        if (!right_ready.has_triggered())
          preconditions.insert(right_ready);
      }
      if (colors.empty())
        return ApEvent::NO_AP_EVENT;
      std::vector<Realm::IndexSpace<DIM,T> > subspaces;
      Realm::ProfilingRequestSet requests;
      if (context->runtime->profiler != NULL)
        context->runtime->profiler->add_partition_request(requests,
                                              op, DEP_PART_DIFFERENCES);
      const ApEvent precondition = Runtime::merge_events(NULL, preconditions);
      ApEvent result(Realm::IndexSpace<DIM,T>::compute_differences(
            lhs_spaces, rhs_spaces, subspaces, requests, precondition));
#ifdef LEGION_DISABLE_EVENT_PRUNING
      if (!result.exists() || (result == precondition))
      {
        ApUserEvent new_result = Runtime::create_ap_user_event(NULL);
        Runtime::trigger_event(NULL, new_result);
        result = new_result;
      }
#endif
#ifdef LEGION_SPY
      LegionSpy::log_deppart_events(op->get_unique_op_id(), expr_id,
          precondition, result, DEP_PART_DIFFERENCES);
#endif
      // Now set the index spaces for the results
      for (unsigned idx = 0; idx < colors.size(); idx++)
      {
        IndexSpaceNodeT<DIM,T> *child = 
            static_cast<IndexSpaceNodeT<DIM,T>*>(
                partition->get_child(colors[idx]));
        if (child->set_realm_index_space(context->runtime->address_space,
                                         subspaces[idx]))
          assert(false); // should never hit this
      }
      return result;
    }

    //--------------------------------------------------------------------------
    template<int DIM, typename T>
    ApEvent IndexSpaceNodeT<DIM,T>::create_by_restriction(
                                                      IndexPartNode *partition,
                                                      const void *tran,
                                                      const void *ext,
                                                      int partition_dim,
                                                      ShardID shard,
                                                      size_t total_shards)
    //--------------------------------------------------------------------------
    {
#ifdef DEBUG_LEGION
      // should be called on the color space
      assert(this == partition->color_space); 
#endif
      switch (partition_dim)
      {
#define DIMFUNC(D1) \
        case D1: \
          { \
            const Realm::Matrix<D1,DIM,T> *transform =  \
              static_cast<const Realm::Matrix<D1,DIM,T>*>(tran); \
            const Realm::Rect<D1,T> *extent = \
              static_cast<const Realm::Rect<D1,T>*>(ext); \
            return create_by_restriction_helper<D1>(partition, *transform, \
                                            *extent, shard, total_shards); \
          }
        LEGION_FOREACH_N(DIMFUNC)
#undef DIMFUNC
        default:
          assert(false);
      }
      return ApEvent::NO_AP_EVENT;
    }

    //--------------------------------------------------------------------------
    template<int N, typename T> template<int M>
    ApEvent IndexSpaceNodeT<N,T>::create_by_restriction_helper(
                                        IndexPartNode *partition,
                                        const Realm::Matrix<M,N,T> &transform,
                                        const Realm::Rect<M,T> &extent,
                                        ShardID shard, size_t total_shards)
    //--------------------------------------------------------------------------
    {
      // Get the parent index space in case it has a sparsity map
      IndexSpaceNodeT<M,T> *parent = 
                      static_cast<IndexSpaceNodeT<M,T>*>(partition->parent);
      // No need to wait since we'll just be messing with the bounds
      Realm::IndexSpace<M,T> parent_is;
      parent->get_realm_index_space(parent_is, true/*tight*/);
      Realm::IndexSpace<N,T> local_is;
      get_realm_index_space(local_is, true/*tight*/);
      // Iterate over our points (colors) and fill in the bounds
      for (Realm::IndexSpaceIterator<N,T> rect_itr(local_is); 
            rect_itr.valid; rect_itr.step())
      {
        for (Realm::PointInRectIterator<N,T> color_itr(rect_itr.rect); 
              color_itr.valid; color_itr.step())
        {
          // Get the legion color
          LegionColor color = linearize_color(&color_itr.p, 
                                              handle.get_type_tag());
          if ((total_shards > 1) && ((color % total_shards) != shard))
            continue;
          // Copy the index space from the parent
          Realm::IndexSpace<M,T> child_is = parent_is;
          // Compute the new bounds and intersect it with the parent bounds
          child_is.bounds = parent_is.bounds.intersection(
                              extent + transform * color_itr.p);
          // Get the appropriate child
          IndexSpaceNodeT<M,T> *child = 
            static_cast<IndexSpaceNodeT<M,T>*>(partition->get_child(color));
          // Then set the new index space
          if (child->set_realm_index_space(context->runtime->address_space, 
                                           child_is))
            assert(false); // should never hit this
        }
      }
      // Our only precondition is that the parent index space is computed
      return parent->index_space_ready;
    }

    //--------------------------------------------------------------------------
    template<int DIM, typename T>
    ApEvent IndexSpaceNodeT<DIM,T>::create_by_domain(Operation *op,
                                                    IndexPartNode *partition,
                                                    FutureMapImpl *future_map,
                                                    bool perform_intersections,
                                                    ShardID shard, 
                                                    size_t total_shards)
    //--------------------------------------------------------------------------
    {
#ifdef DEBUG_LEGION
      assert(partition->parent == this);
#endif
      // Demux the color space type to do the actual operations 
      CreateByDomainHelper creator(this, partition, op, future_map, 
                        perform_intersections, shard, total_shards);
      NT_TemplateHelper::demux<CreateByDomainHelper>(
                   partition->color_space->handle.get_type_tag(), &creator);
      return creator.result;
    }

    //--------------------------------------------------------------------------
    template<int DIM, typename T>
    ApEvent IndexSpaceNodeT<DIM,T>::create_by_weights(Operation *op,
                                                    IndexPartNode *partition,
                                                    FutureMapImpl *future_map,
                                                    size_t granularity,
                                                    ShardID shard,
                                                    size_t total_shards)
    //--------------------------------------------------------------------------
    {
#ifdef DEBUG_LEGION
      assert(partition->parent == this);
#endif
      // Demux the color space type to do the actual operations 
      CreateByWeightHelper creator(this, partition, op, future_map,
                                   granularity, shard, total_shards);
      NT_TemplateHelper::demux<CreateByWeightHelper>(
                   partition->color_space->handle.get_type_tag(), &creator);
      return creator.result;
    }

    //--------------------------------------------------------------------------
    template<int DIM, typename T>
    ApEvent IndexSpaceNodeT<DIM,T>::create_by_field(Operation *op,
                                                    IndexPartNode *partition,
                              const std::vector<FieldDataDescriptor> &instances,
                                                    ApEvent instances_ready)
    //--------------------------------------------------------------------------
    {
#ifdef DEBUG_LEGION
      assert(partition->parent == this);
#endif
      // Demux the color space type to do the actual operations 
      CreateByFieldHelper creator(this,op,partition,instances,instances_ready);
      NT_TemplateHelper::demux<CreateByFieldHelper>(
                   partition->color_space->handle.get_type_tag(), &creator);
      return creator.result;
    }
#endif // defined(DEFINE_NT_TEMPLATES)

#ifdef DEFINE_NTNT_TEMPLATES
    //--------------------------------------------------------------------------
    template<int DIM, typename T> template<int COLOR_DIM, typename COLOR_T>
    ApEvent IndexSpaceNodeT<DIM,T>::create_by_domain_helper(Operation *op,
                          IndexPartNode *partition, FutureMapImpl *future_map,
                          bool perform_intersections, 
                          ShardID local_shard, size_t total_shards)
    //--------------------------------------------------------------------------
    {
      IndexSpaceNodeT<COLOR_DIM,COLOR_T> *color_space = 
       static_cast<IndexSpaceNodeT<COLOR_DIM,COLOR_T>*>(partition->color_space);
      // Enumerate the color space
      Realm::IndexSpace<COLOR_DIM,COLOR_T> realm_color_space;
      color_space->get_realm_index_space(realm_color_space, true/*tight*/);

      std::set<ApEvent> result_events;
      Realm::IndexSpace<DIM,T> parent_space;
      ApEvent parent_ready;
      if (perform_intersections)
      {
        parent_ready = get_realm_index_space(parent_space, false/*tight*/);
        if (op->has_execution_fence_event())
        {
          if (parent_ready.exists())
            parent_ready = Runtime::merge_events(NULL, parent_ready,
                                    op->get_execution_fence_event());
          else
            parent_ready = op->get_execution_fence_event();
        }
      }
      DomainT<COLOR_DIM,COLOR_T> future_map_space = future_map->get_domain();
      // We'll check for the case where future map space is the same as
      // the color space as we can implement this much more effeciently
      // and it is the most common case for 
      if ((future_map_space.bounds == realm_color_space.bounds) &&
          (future_map_space.sparsity.id == realm_color_space.sparsity.id))
      {
        // Fast case for when we know that the bounds of future map
        // is the same as the color space of the new partition
        // Get the shard-local futures for this future map            
        std::map<DomainPoint,FutureImpl*> shard_local_futures;
        future_map->get_shard_local_futures(local_shard, shard_local_futures);
        for (std::map<DomainPoint,FutureImpl*>::const_iterator it = 
             shard_local_futures.begin(); it != shard_local_futures.end(); it++)
        {
          const Point<COLOR_DIM,COLOR_T> point = it->first;
          LegionColor child_color = color_space->linearize_color(&point,
                                        color_space->handle.get_type_tag());
          IndexSpaceNodeT<DIM,T> *child = static_cast<IndexSpaceNodeT<DIM,T>*>(
                                            partition->get_child(child_color));
          size_t future_size = 0;
          const Domain *domain = static_cast<const Domain*>(it->second->
                        find_internal_buffer(op->get_context(), future_size));
          if (future_size != sizeof(Domain))
            REPORT_LEGION_ERROR(ERROR_INVALID_PARTITION_BY_DOMAIN_VALUE,
                "An invalid future size was found in a partition by domain "
                "call. All futures must contain Domain objects.")
          const DomainT<DIM,T> domaint = *domain;
          Realm::IndexSpace<DIM,T> child_space = domaint;
          if (perform_intersections)
          {
            Realm::ProfilingRequestSet requests;
            if (context->runtime->profiler != NULL)
              context->runtime->profiler->add_partition_request(requests,
                                              op, DEP_PART_INTERSECTIONS);
            Realm::IndexSpace<DIM,T> result;
            ApEvent ready(Realm::IndexSpace<DIM,T>::compute_intersection(
                  parent_space, child_space, result, requests, parent_ready));
            child_space = result;
            if (ready.exists())
              result_events.insert(ready);
          }
          if (child->set_realm_index_space(context->runtime->address_space,
                                           child_space))
            assert(false); // should never hit this
        }
      }
      else
      {
        // This is the slow case where the color space is not the same
        // as the domain of the future map
        // Make all the entries for the color space
        ShardID next_local_shard = 0;
        const Domain &future_map_domain = future_map->get_domain();
        for (Realm::IndexSpaceIterator<COLOR_DIM,COLOR_T> 
              rect_iter(realm_color_space); rect_iter.valid; rect_iter.step())
        {
          for (Realm::PointInRectIterator<COLOR_DIM,COLOR_T> 
                itr(rect_iter.rect); itr.valid; itr.step())
          {
            const DomainPoint key(Point<COLOR_DIM,COLOR_T>(itr.p));
            FutureImpl *future = NULL;
            // Check to see if the future is contained in the future map
            if (future_map_domain.contains(key))
            {
              // If the future map can have this future, see if it is
              // a local future
              future = future_map->find_shard_local_future(local_shard, key);
              if (future == NULL)
                continue;
            }
            else
            {
              // If this not a point in the future map we round-robin
              // responsibility for these across the shards
              const ShardID shard = next_local_shard++;
              if (next_local_shard == total_shards)
                next_local_shard = 0;
              if (shard != local_shard)
                continue;
            }
            LegionColor child_color = color_space->linearize_color(&itr.p,
                                          color_space->handle.get_type_tag());
            IndexSpaceNodeT<DIM,T> *child = 
              static_cast<IndexSpaceNodeT<DIM,T>*>(
                  partition->get_child(child_color));
            Realm::IndexSpace<DIM,T> child_space;
            if (future != NULL)
            {
              size_t future_size = 0;
              const Domain *domain = static_cast<const Domain*>(
                  future->find_internal_buffer(op->get_context(), future_size));
              if (future_size != sizeof(Domain))
                REPORT_LEGION_ERROR(ERROR_INVALID_PARTITION_BY_DOMAIN_VALUE,
                    "An invalid future size was found in a partition by domain "
                    "call. All futures must contain Domain objects.")
              const DomainT<DIM,T> domaint = *domain;
              child_space = domaint;
              if (perform_intersections)
              {
                Realm::ProfilingRequestSet requests;
                if (context->runtime->profiler != NULL)
                  context->runtime->profiler->add_partition_request(requests,
                                                  op, DEP_PART_INTERSECTIONS);
                Realm::IndexSpace<DIM,T> result;
                ApEvent ready(Realm::IndexSpace<DIM,T>::compute_intersection(
                    parent_space, child_space, result, requests, parent_ready));
                child_space = result;
                if (ready.exists())
                  result_events.insert(ready);
              }
            }
            else
              child_space = Realm::IndexSpace<DIM,T>::make_empty();
            if (child->set_realm_index_space(context->runtime->address_space,
                                             child_space))
              assert(false); // should never hit this
          }
        }
      }
      if (result_events.empty())
        return ApEvent::NO_AP_EVENT;
      return Runtime::merge_events(NULL, result_events);
    }

    //--------------------------------------------------------------------------
    template<int DIM, typename T> template<int COLOR_DIM, typename COLOR_T>
    ApEvent IndexSpaceNodeT<DIM,T>::create_by_weight_helper(Operation *op,
                         IndexPartNode *partition, FutureMapImpl *future_map, 
                         size_t granularity, ShardID shard, size_t total_shards)
    //--------------------------------------------------------------------------
    {
      IndexSpaceNodeT<COLOR_DIM,COLOR_T> *color_space = 
       static_cast<IndexSpaceNodeT<COLOR_DIM,COLOR_T>*>(partition->color_space);
      // Enumerate the color space
      Realm::IndexSpace<COLOR_DIM,COLOR_T> realm_color_space;
      color_space->get_realm_index_space(realm_color_space, true/*tight*/); 
      const size_t count = realm_color_space.volume();
      // Unpack the futures and fill in the weights appropriately
      std::vector<int> weights;
      std::vector<size_t> long_weights;
      std::vector<LegionColor> child_colors(count);
      unsigned color_index = 0;
      std::map<DomainPoint,FutureImpl*> futures;
      future_map->get_all_futures(futures);
      // Make all the entries for the color space
      for (Realm::IndexSpaceIterator<COLOR_DIM,COLOR_T> 
            rect_iter(realm_color_space); rect_iter.valid; rect_iter.step())
      {
        for (Realm::PointInRectIterator<COLOR_DIM,COLOR_T> 
              itr(rect_iter.rect); itr.valid; itr.step())
        {
          const DomainPoint key(Point<COLOR_DIM,COLOR_T>(itr.p));
          std::map<DomainPoint,FutureImpl*>::const_iterator finder = 
            futures.find(key);
          if (finder == futures.end())
            REPORT_LEGION_ERROR(ERROR_MISSING_PARTITION_BY_WEIGHT_COLOR,
                "A partition by weight call is missing an entry for a "
                "color in the color space. All colors must be present.")
          FutureImpl *future = finder->second;
          size_t future_size = 0;
          const void *data =
            future->find_internal_buffer(op->get_context(), future_size);
          if (future_size == sizeof(int))
          {
            if (weights.empty())
            {
              if (!long_weights.empty())
                REPORT_LEGION_ERROR(ERROR_INVALID_PARTITION_BY_WEIGHT_VALUE,
                  "An invalid future size was found in a partition by weight "
                  "call. All futures must be consistent int or size_t values.")
              weights.resize(count);
            }
            weights[color_index] = *(static_cast<const int*>(data));
          }
          else if (future_size == sizeof(size_t))
          {
            if (long_weights.empty())
            {
              if (!weights.empty())
                REPORT_LEGION_ERROR(ERROR_INVALID_PARTITION_BY_WEIGHT_VALUE,
                  "An invalid future size was found in a partition by weight "
                  "call. All futures must be consistent int or size_t values.")
              long_weights.resize(count);
            }
            long_weights[color_index] = *(static_cast<const size_t*>(data));
          }
          else
            REPORT_LEGION_ERROR(ERROR_INVALID_PARTITION_BY_WEIGHT_VALUE,
                  "An invalid future size was found in a partition by weight "
                  "call. All futures must contain int or size_t values.")
          child_colors[color_index++] = color_space->linearize_color(&itr.p,
                                          color_space->handle.get_type_tag());
        }
      }
      Realm::ProfilingRequestSet requests;
      if (context->runtime->profiler != NULL)
        context->runtime->profiler->add_partition_request(requests,
                                                op, DEP_PART_WEIGHTS);
      Realm::IndexSpace<DIM,T> local_space;
      ApEvent ready = get_realm_index_space(local_space, false/*tight*/);
      if (op->has_execution_fence_event())
        ready = Runtime::merge_events(NULL, ready, 
                  op->get_execution_fence_event());
      std::vector<Realm::IndexSpace<DIM,T> > subspaces;
      ApEvent result(weights.empty() ?
          local_space.create_weighted_subspaces(count,
            granularity, long_weights, subspaces, requests, ready) :
          local_space.create_weighted_subspaces(count,
            granularity, weights, subspaces, requests, ready));
#ifdef LEGION_DISABLE_EVENT_PRUNING
      if (!result.exists() || (result == ready))
      {
        ApUserEvent new_result = Runtime::create_ap_user_event(NULL);
        Runtime::trigger_event(NULL, new_result);
        result = new_result;
      }
#endif
#ifdef LEGION_SPY
      LegionSpy::log_deppart_events(op->get_unique_op_id(), expr_id, ready,
                                    result, DEP_PART_WEIGHTS);
#endif
      for (unsigned idx = 0; idx < count; idx++)
      {
        if ((idx % total_shards) == shard)
        {
          IndexSpaceNodeT<DIM,T> *child = 
              static_cast<IndexSpaceNodeT<DIM,T>*>(
                  partition->get_child(child_colors[idx]));
          if (child->set_realm_index_space(context->runtime->address_space,
                                           subspaces[idx]))
              assert(false); // should never hit this
        }
        else // We don't need this because another shard handled it
          subspaces[idx].destroy();
      }
      return result;
    }

    //--------------------------------------------------------------------------
    template<int DIM, typename T> template<int COLOR_DIM, typename COLOR_T>
    ApEvent IndexSpaceNodeT<DIM,T>::create_by_field_helper(Operation *op,
                                                      IndexPartNode *partition,
                             const std::vector<FieldDataDescriptor> &instances,
                                                       ApEvent instances_ready)
    //--------------------------------------------------------------------------
    {
      IndexSpaceNodeT<COLOR_DIM,COLOR_T> *color_space = 
       static_cast<IndexSpaceNodeT<COLOR_DIM,COLOR_T>*>(partition->color_space);
      // Enumerate the color space
      Realm::IndexSpace<COLOR_DIM,COLOR_T> realm_color_space;
      color_space->get_realm_index_space(realm_color_space, true/*tight*/);
      std::vector<Realm::Point<COLOR_DIM,COLOR_T> > colors;
      std::vector<LegionColor> child_colors;
      const TypeTag color_type = color_space->handle.get_type_tag();
      const size_t num_colors = realm_color_space.volume();
      colors.resize(num_colors);
      child_colors.resize(num_colors);
      unsigned index = 0;
      for (Realm::IndexSpaceIterator<COLOR_DIM,COLOR_T> 
            rect_iter(realm_color_space); rect_iter.valid; rect_iter.step())
      {
        for (Realm::PointInRectIterator<COLOR_DIM,COLOR_T> 
              itr(rect_iter.rect); itr.valid; itr.step(), index++)
        {
#ifdef DEBUG_LEGION
          assert(index < colors.size());
#endif
          colors[index] = itr.p;
          child_colors[index] = color_space->linearize_color(&itr.p,color_type);
        }
      }
      // Translate the instances to realm field data descriptors
      typedef Realm::FieldDataDescriptor<Realm::IndexSpace<DIM,T>,
                Realm::Point<COLOR_DIM,COLOR_T> > RealmDescriptor;
      std::vector<RealmDescriptor> descriptors(instances.size());
      std::set<ApEvent> preconditions; 
      for (unsigned idx = 0; idx < instances.size(); idx++)
      {
        const FieldDataDescriptor &src = instances[idx];
        RealmDescriptor &dst = descriptors[idx];
        dst.inst = src.inst;
        dst.field_offset = src.field_offset;
        IndexSpaceNodeT<DIM,T> *node = static_cast<IndexSpaceNodeT<DIM,T>*>(
                                          context->get_node(src.index_space));
        ApEvent ready = node->get_realm_index_space(dst.index_space, 
                                                    false/*tight*/);
        if (ready.exists())
          preconditions.insert(ready);
      }
      // Get the profiling requests
      Realm::ProfilingRequestSet requests;
      if (context->runtime->profiler != NULL)
        context->runtime->profiler->add_partition_request(requests,
                                            op, DEP_PART_BY_FIELD);
      // Perform the operation
      std::vector<Realm::IndexSpace<DIM,T> > subspaces;
      Realm::IndexSpace<DIM,T> local_space;
      ApEvent ready = get_realm_index_space(local_space, false/*tight*/);
      if (ready.exists())
        preconditions.insert(ready);
      preconditions.insert(instances_ready);
      if (op->has_execution_fence_event())
        preconditions.insert(op->get_execution_fence_event());
      ApEvent precondition = Runtime::merge_events(NULL, preconditions);
      ApEvent result(local_space.create_subspaces_by_field(
            descriptors, colors, subspaces, requests, precondition));
#ifdef DEBUG_LEGION
      assert(child_colors.size() == subspaces.size());
#endif
#ifdef LEGION_DISABLE_EVENT_PRUNING
      if (!result.exists() || (result == precondition))
      {
        ApUserEvent new_result = Runtime::create_ap_user_event(NULL);
        Runtime::trigger_event(NULL, new_result);
        result = new_result;
      }
#endif
#ifdef LEGION_SPY
      LegionSpy::log_deppart_events(op->get_unique_op_id(), expr_id,
                                    precondition, result, DEP_PART_BY_FIELD);
#endif
      // Update the children with the names of their subspaces 
      for (unsigned idx = 0; idx < child_colors.size(); idx++)
      {
        IndexSpaceNodeT<DIM,T> *child = static_cast<IndexSpaceNodeT<DIM,T>*>(
                                  partition->get_child(child_colors[idx]));
        if (child->set_realm_index_space(context->runtime->address_space,
                                         subspaces[idx]))
          assert(false); // should never hit this
      }
      return result;
    }
#endif // defined(DEFINE_NTNT_TEMPLATES)

#ifdef DEFINE_NT_TEMPLATES
    //--------------------------------------------------------------------------
    template<int DIM, typename T>
    ApEvent IndexSpaceNodeT<DIM,T>::create_by_image(Operation *op,
                                                    IndexPartNode *partition,
                                                    IndexPartNode *projection,
                            const std::vector<FieldDataDescriptor> &instances,
                                                    ApEvent instances_ready,
                                                    ShardID shard,
                                                    size_t total_shards)
    //--------------------------------------------------------------------------
    {
#ifdef DEBUG_LEGION
      assert(partition->parent == this);
#endif
      // Demux the projection type to do the actual operations
      CreateByImageHelper creator(this, op, partition, projection, instances, 
                                  instances_ready, shard, total_shards);
      NT_TemplateHelper::demux<CreateByImageHelper>(
          projection->handle.get_type_tag(), &creator);
      return creator.result;
    }
#endif // defined(DEFINE_NT_TEMPLATES)

#ifdef DEFINE_NTNT_TEMPLATES    
    //--------------------------------------------------------------------------
    template<int DIM1, typename T1> template<int DIM2, typename T2>
    ApEvent IndexSpaceNodeT<DIM1,T1>::create_by_image_helper(Operation *op,
                                                    IndexPartNode *partition,
                                                    IndexPartNode *projection,
                            const std::vector<FieldDataDescriptor> &instances,
                                                    ApEvent instances_ready,
                                                    ShardID shard,
                                                    size_t total_shards)
    //--------------------------------------------------------------------------
    {
      std::vector<Realm::IndexSpace<DIM2,T2> > sources; 
      std::vector<LegionColor> child_colors;
      const size_t volume = projection->total_children;
      if (total_shards > 1)
      {
        const size_t max_children = (volume + total_shards - 1) / total_shards;
        sources.reserve(max_children);
        child_colors.reserve(max_children);
      }
      else
      {
        sources.reserve(volume);
        child_colors.reserve(volume);
      }
      // Get the index spaces of the projection partition
      std::set<ApEvent> preconditions; 
      // Always use the partitions color space
      for (ColorSpaceIterator itr(partition, shard, total_shards); itr; itr++)
      {
        child_colors.push_back(*itr);
        // Get the child of the projection partition
        IndexSpaceNodeT<DIM2,T2> *child = 
         static_cast<IndexSpaceNodeT<DIM2,T2>*>(projection->get_child(*itr));
        sources.resize(sources.size() + 1);
        ApEvent ready = child->get_realm_index_space(sources.back(),
                                                     false/*tight*/);
        if (ready.exists())
          preconditions.insert(ready);
      }
      // Translate the descriptors into realm descriptors
      typedef Realm::FieldDataDescriptor<Realm::IndexSpace<DIM2,T2>,
                                       Realm::Point<DIM1,T1> > RealmDescriptor;
      std::vector<RealmDescriptor> descriptors(instances.size());
      for (unsigned idx = 0; idx < instances.size(); idx++)
      {
        const FieldDataDescriptor &src = instances[idx];
        RealmDescriptor &dst = descriptors[idx];
        dst.inst = src.inst;
        dst.field_offset = src.field_offset;
        IndexSpaceNodeT<DIM2,T2> *node = static_cast<IndexSpaceNodeT<DIM2,T2>*>(
                                          context->get_node(src.index_space));
        ApEvent ready = node->get_realm_index_space(dst.index_space,
                                                    false/*tight*/);
        if (ready.exists())
          preconditions.insert(ready);
      }
      // Get the profiling requests
      Realm::ProfilingRequestSet requests;
      if (context->runtime->profiler != NULL)
        context->runtime->profiler->add_partition_request(requests,
                                            op, DEP_PART_BY_IMAGE);
      // Perform the operation
      std::vector<Realm::IndexSpace<DIM1,T1> > subspaces;
      Realm::IndexSpace<DIM1,T1> local_space;
      ApEvent ready = get_realm_index_space(local_space, false/*tight*/);
      if (ready.exists())
        preconditions.insert(ready);
      preconditions.insert(instances_ready);
      if (op->has_execution_fence_event())
        preconditions.insert(op->get_execution_fence_event());
      ApEvent precondition = Runtime::merge_events(NULL, preconditions);
      ApEvent result(local_space.create_subspaces_by_image(descriptors,
            sources, subspaces, requests, precondition));
#ifdef DEBUG_LEGION
      // This should be true after the call
      assert(child_colors.size() == subspaces.size());
#endif
#ifdef LEGION_DISABLE_EVENT_PRUNING
      if (!result.exists() || (result == precondition))
      {
        ApUserEvent new_result = Runtime::create_ap_user_event(NULL);
        Runtime::trigger_event(NULL, new_result);
        result = new_result;
      }
#endif
#ifdef LEGION_SPY
      LegionSpy::log_deppart_events(op->get_unique_op_id(), expr_id,
                                    precondition, result, DEP_PART_BY_IMAGE);
#endif
      // Update the child subspaces of the image
      for (unsigned idx = 0; idx < child_colors.size(); idx++)
      {
        // Get the child of the projection partition
        IndexSpaceNodeT<DIM1,T1> *child = 
          static_cast<IndexSpaceNodeT<DIM1,T1>*>(
              partition->get_child(child_colors[idx]));
        if (child->set_realm_index_space(context->runtime->address_space,
                                         subspaces[idx]))
          assert(false); // should never hit this
      }
      return result;
    }
#endif // defined(DEFINE_NTNT_TEMPLATES)

#ifdef DEFINE_NT_TEMPLATES
    //--------------------------------------------------------------------------
    template<int DIM, typename T>
    ApEvent IndexSpaceNodeT<DIM,T>::create_by_image_range(Operation *op,
                                                    IndexPartNode *partition,
                                                    IndexPartNode *projection,
                            const std::vector<FieldDataDescriptor> &instances,
                                                    ApEvent instances_ready,
                                                    ShardID shard,
                                                    size_t total_shards)
    //--------------------------------------------------------------------------
    {
#ifdef DEBUG_LEGION
      assert(partition->parent == this);
#endif
      // Demux the projection type to do the actual operations
      CreateByImageRangeHelper creator(this, op, partition, projection,
                       instances, instances_ready, shard, total_shards);
      NT_TemplateHelper::demux<CreateByImageRangeHelper>(
          projection->handle.get_type_tag(), &creator);
      return creator.result;
    }
#endif // defined(DEFINE_NT_TEMPLATES)

#ifdef DEFINE_NTNT_TEMPLATES
    //--------------------------------------------------------------------------
    template<int DIM1, typename T1> template<int DIM2, typename T2>
    ApEvent IndexSpaceNodeT<DIM1,T1>::create_by_image_range_helper(
                                                    Operation *op,
                                                    IndexPartNode *partition,
                                                    IndexPartNode *projection,
                            const std::vector<FieldDataDescriptor> &instances,
                                                    ApEvent instances_ready,
                                                    ShardID shard,
                                                    size_t total_shards)
    //--------------------------------------------------------------------------
    {
      std::vector<Realm::IndexSpace<DIM2,T2> > sources; 
      std::vector<LegionColor> child_colors;
      const size_t volume = projection->total_children;
      if (total_shards > 1)
      {
        const size_t max_children = (volume + total_shards - 1) / total_shards;
        sources.reserve(max_children);
        child_colors.reserve(max_children);
      }
      else
      {
        sources.reserve(volume);
        child_colors.reserve(volume);
      }
      // Get the index spaces of the projection partition
      std::set<ApEvent> preconditions;
      // Always use the partitions color space
      for (ColorSpaceIterator itr(partition, shard, total_shards); itr; itr++)
      {
        child_colors.push_back(*itr);
        // Get the child of the projection partition
        IndexSpaceNodeT<DIM2,T2> *child = 
         static_cast<IndexSpaceNodeT<DIM2,T2>*>(projection->get_child(*itr));
        sources.resize(sources.size() + 1);
        ApEvent ready = child->get_realm_index_space(sources.back(),
                                                     false/*tight*/);
        if (ready.exists())
          preconditions.insert(ready);
      }
      // Translate the descriptors into realm descriptors
      typedef Realm::FieldDataDescriptor<Realm::IndexSpace<DIM2,T2>,
                                       Realm::Rect<DIM1,T1> > RealmDescriptor;
      std::vector<RealmDescriptor> descriptors(instances.size());
      for (unsigned idx = 0; idx < instances.size(); idx++)
      {
        const FieldDataDescriptor &src = instances[idx];
        RealmDescriptor &dst = descriptors[idx];
        dst.inst = src.inst;
        dst.field_offset = src.field_offset;
        IndexSpaceNodeT<DIM2,T2> *node = static_cast<IndexSpaceNodeT<DIM2,T2>*>(
                                          context->get_node(src.index_space));
        ApEvent ready = node->get_realm_index_space(dst.index_space,
                                                    false/*tight*/);
        if (ready.exists())
          preconditions.insert(ready);
      }
      // Get the profiling requests
      Realm::ProfilingRequestSet requests;
      if (context->runtime->profiler != NULL)
        context->runtime->profiler->add_partition_request(requests,
                                            op, DEP_PART_BY_IMAGE_RANGE);
      // Perform the operation
      std::vector<Realm::IndexSpace<DIM1,T1> > subspaces;
      Realm::IndexSpace<DIM1,T1> local_space;
      ApEvent ready = get_realm_index_space(local_space, false/*tight*/);
      if (ready.exists())
        preconditions.insert(ready);
      preconditions.insert(instances_ready);
      if (op->has_execution_fence_event())
        preconditions.insert(op->get_execution_fence_event());
      ApEvent precondition = Runtime::merge_events(NULL, preconditions);
      ApEvent result(local_space.create_subspaces_by_image(descriptors,
            sources, subspaces, requests, precondition));
#ifdef DEBUG_LEGION
      // Should be true after the call
      assert(subspaces.size() == child_colors.size());
#endif
#ifdef LEGION_DISABLE_EVENT_PRUNING
      if (!result.exists() || (result == precondition))
      {
        ApUserEvent new_result = Runtime::create_ap_user_event(NULL);
        Runtime::trigger_event(NULL, new_result);
        result = new_result;
      }
#endif
#ifdef LEGION_SPY
      LegionSpy::log_deppart_events(op->get_unique_op_id(), expr_id,
                      precondition, result, DEP_PART_BY_IMAGE_RANGE);
#endif
      // Update the child subspaces of the image
      for (unsigned idx = 0; idx < child_colors.size(); idx++)
      {
        IndexSpaceNodeT<DIM1,T1> *child = 
           static_cast<IndexSpaceNodeT<DIM1,T1>*>(
               partition->get_child(child_colors[idx]));
        if (child->set_realm_index_space(context->runtime->address_space,
                                         subspaces[idx]))
          assert(false); // should never hit this
      }
      return result;
    }
#endif // defined(DEFINE_NTNT_TEMPLATES)

#ifdef DEFINE_NT_TEMPLATES
    //--------------------------------------------------------------------------
    template<int DIM, typename T>
    ApEvent IndexSpaceNodeT<DIM,T>::create_by_preimage(Operation *op,
                                                    IndexPartNode *partition,
                                                    IndexPartNode *projection,
                            const std::vector<FieldDataDescriptor> &instances,
                                                    ApEvent instances_ready)
    //--------------------------------------------------------------------------
    {
#ifdef DEBUG_LEGION
      assert(partition->parent == this);
#endif
      // Demux the projection type to do the actual operations
      CreateByPreimageHelper creator(this, op, partition, projection,
                                     instances, instances_ready);
      NT_TemplateHelper::demux<CreateByPreimageHelper>(
          projection->handle.get_type_tag(), &creator);
      return creator.result;
    }
#endif // defined(DEFINE_NT_TEMPLATES)

#ifdef DEFINE_NTNT_TEMPLATES
    //--------------------------------------------------------------------------
    template<int DIM1, typename T1> template<int DIM2, typename T2>
    ApEvent IndexSpaceNodeT<DIM1,T1>::create_by_preimage_helper(Operation *op,
                                                    IndexPartNode *partition,
                                                    IndexPartNode *projection,
                            const std::vector<FieldDataDescriptor> &instances,
                                                    ApEvent instances_ready)
    //--------------------------------------------------------------------------
    {
      // Get the index spaces of the projection partition
      std::vector<Realm::IndexSpace<DIM2,T2> > 
                                targets(projection->total_children);
      std::set<ApEvent> preconditions;
      // Always use the partitions color space
      unsigned index = 0;
      for (ColorSpaceIterator itr(partition); itr; itr++)
      {
        // Get the child of the projection partition
        IndexSpaceNodeT<DIM2,T2> *child = 
         static_cast<IndexSpaceNodeT<DIM2,T2>*>(projection->get_child(*itr));
#ifdef DEBUG_LEGION
        assert(index < targets.size());
#endif
        ApEvent ready = child->get_realm_index_space(targets[index++],
                                                     false/*tight*/);
        if (ready.exists())
          preconditions.insert(ready);
      }
      // Translate the descriptors into realm descriptors
      typedef Realm::FieldDataDescriptor<Realm::IndexSpace<DIM1,T1>,
                                       Realm::Point<DIM2,T2> > RealmDescriptor;
      std::vector<RealmDescriptor> descriptors(instances.size());
      for (unsigned idx = 0; idx < instances.size(); idx++)
      {
        const FieldDataDescriptor &src = instances[idx];
        RealmDescriptor &dst = descriptors[idx];
        dst.inst = src.inst;
        dst.field_offset = src.field_offset;
        IndexSpaceNodeT<DIM1,T1> *node = static_cast<IndexSpaceNodeT<DIM1,T1>*>(
                                          context->get_node(src.index_space));
        ApEvent ready = node->get_realm_index_space(dst.index_space,
                                                    false/*tight*/);
        if (ready.exists())
          preconditions.insert(ready);
      }
      // Get the profiling requests
      Realm::ProfilingRequestSet requests;
      if (context->runtime->profiler != NULL)
        context->runtime->profiler->add_partition_request(requests,
                                            op, DEP_PART_BY_PREIMAGE);
      // Perform the operation
      std::vector<Realm::IndexSpace<DIM1,T1> > subspaces;
      Realm::IndexSpace<DIM1,T1> local_space;
      ApEvent ready = get_realm_index_space(local_space, false/*tight*/);
      if (ready.exists())
        preconditions.insert(ready);
      preconditions.insert(instances_ready);
      if (op->has_execution_fence_event())
        preconditions.insert(op->get_execution_fence_event());
      ApEvent precondition = Runtime::merge_events(NULL, preconditions);
      ApEvent result(local_space.create_subspaces_by_preimage(
            descriptors, targets, subspaces, requests, precondition));
#ifdef LEGION_DISABLE_EVENT_PRUNING
      if (!result.exists() || (result == precondition))
      {
        ApUserEvent new_result = Runtime::create_ap_user_event(NULL);
        Runtime::trigger_event(NULL, new_result);
        result = new_result;
      }
#endif
#ifdef LEGION_SPY
      LegionSpy::log_deppart_events(op->get_unique_op_id(), expr_id,
                                    precondition, result, DEP_PART_BY_PREIMAGE);
#endif
      // Update the child subspace of the preimage
      index = 0;
      for (ColorSpaceIterator itr(partition); itr; itr++)
      {
        // Get the child of the projection partition
        IndexSpaceNodeT<DIM1,T1> *child = 
         static_cast<IndexSpaceNodeT<DIM1,T1>*>(partition->get_child(*itr));
#ifdef DEBUG_LEGION
        assert(index < subspaces.size());
#endif
        if (child->set_realm_index_space(context->runtime->address_space,
                                         subspaces[index++]))
          assert(false); // should never hit this
      }
      return result;
    }
#endif // defined(DEFINE_NTNT_TEMPLATES)

#ifdef DEFINE_NT_TEMPLATES
    //--------------------------------------------------------------------------
    template<int DIM, typename T>
    ApEvent IndexSpaceNodeT<DIM,T>::create_by_preimage_range(Operation *op,
                                                    IndexPartNode *partition,
                                                    IndexPartNode *projection,
                            const std::vector<FieldDataDescriptor> &instances,
                                                    ApEvent instances_ready)
    //--------------------------------------------------------------------------
    {
#ifdef DEBUG_LEGION
      assert(partition->parent == this);
#endif
      // Demux the projection type to do the actual operations
      CreateByPreimageRangeHelper creator(this, op, partition, projection,
                                          instances, instances_ready);
      NT_TemplateHelper::demux<CreateByPreimageRangeHelper>(
          projection->handle.get_type_tag(), &creator);
      return creator.result;
    }
#endif // defined(DEFINE_NT_TEMPLATES)

#ifdef DEFINE_NTNT_TEMPLATES
    //--------------------------------------------------------------------------
    template<int DIM1, typename T1> template<int DIM2, typename T2>
    ApEvent IndexSpaceNodeT<DIM1,T1>::create_by_preimage_range_helper(
                                                    Operation *op,
                                                    IndexPartNode *partition,
                                                    IndexPartNode *projection,
                            const std::vector<FieldDataDescriptor> &instances,
                                                    ApEvent instances_ready)
    //--------------------------------------------------------------------------
    {
      // Get the index spaces of the projection partition
      std::vector<Realm::IndexSpace<DIM2,T2> > 
                                targets(projection->total_children);
      std::set<ApEvent> preconditions;
      unsigned index = 0;
      // Always use the partitions color space
      for (ColorSpaceIterator itr(partition); itr; itr++)
      {
        // Get the child of the projection partition
        IndexSpaceNodeT<DIM2,T2> *child = 
         static_cast<IndexSpaceNodeT<DIM2,T2>*>(projection->get_child(*itr));
#ifdef DEBUG_LEGION
        assert(index < targets.size());
#endif
        ApEvent ready = child->get_realm_index_space(targets[index++],
                                                     false/*tight*/);
        if (ready.exists())
          preconditions.insert(ready);
      }
      // Translate the descriptors into realm descriptors
      typedef Realm::FieldDataDescriptor<Realm::IndexSpace<DIM1,T1>,
                                       Realm::Rect<DIM2,T2> > RealmDescriptor;
      std::vector<RealmDescriptor> descriptors(instances.size());
      for (unsigned idx = 0; idx < instances.size(); idx++)
      {
        const FieldDataDescriptor &src = instances[idx];
        RealmDescriptor &dst = descriptors[idx];
        dst.inst = src.inst;
        dst.field_offset = src.field_offset;
        IndexSpaceNodeT<DIM1,T1> *node = static_cast<IndexSpaceNodeT<DIM1,T1>*>(
                                          context->get_node(src.index_space));
        ApEvent ready = node->get_realm_index_space(dst.index_space,
                                                    false/*tight*/);
        if (ready.exists())
          preconditions.insert(ready);
      }
      // Get the profiling requests
      Realm::ProfilingRequestSet requests;
      if (context->runtime->profiler != NULL)
        context->runtime->profiler->add_partition_request(requests,
                                            op, DEP_PART_BY_PREIMAGE_RANGE);
      // Perform the operation
      std::vector<Realm::IndexSpace<DIM1,T1> > subspaces;
      Realm::IndexSpace<DIM1,T1> local_space;
      ApEvent ready = get_realm_index_space(local_space, false/*tight*/);
      if (ready.exists())
        preconditions.insert(ready);
      preconditions.insert(instances_ready);
      if (op->has_execution_fence_event())
        preconditions.insert(op->get_execution_fence_event());
      ApEvent precondition = Runtime::merge_events(NULL, preconditions);
      ApEvent result(local_space.create_subspaces_by_preimage(
            descriptors, targets, subspaces, requests, precondition));
#ifdef LEGION_DISABLE_EVENT_PRUNING
      if (!result.exists() || (result == precondition))
      {
        ApUserEvent new_result = Runtime::create_ap_user_event(NULL);
        Runtime::trigger_event(NULL, new_result);
        result = new_result;
      }
#endif
#ifdef LEGION_SPY
      LegionSpy::log_deppart_events(op->get_unique_op_id(), expr_id,
                  precondition, result, DEP_PART_BY_PREIMAGE_RANGE);
#endif
      // Update the child subspace of the preimage
      index = 0;
      for (ColorSpaceIterator itr(partition); itr; itr++)
      {
        // Get the child of the projection partition
        IndexSpaceNodeT<DIM1,T1> *child = 
         static_cast<IndexSpaceNodeT<DIM1,T1>*>(partition->get_child(*itr));
#ifdef DEBUG_LEGION
        assert(index < subspaces.size());
#endif
        if (child->set_realm_index_space(context->runtime->address_space,
                                         subspaces[index++]))
          assert(false); // should never hit this
      }
      return result;
    }
#endif // defined(DEFINE_NTNT_TEMPLATES)

#ifdef DEFINE_NT_TEMPLATES
    //--------------------------------------------------------------------------
    template<int DIM, typename T>
    ApEvent IndexSpaceNodeT<DIM,T>::create_association(Operation *op,
                                                       IndexSpaceNode *range,
                              const std::vector<FieldDataDescriptor> &instances,
                                                       ApEvent instances_ready)
    //--------------------------------------------------------------------------
    {
      // Demux the range type to do the actual operation
      CreateAssociationHelper creator(this, op, range, 
                                      instances, instances_ready);
      NT_TemplateHelper::demux<CreateAssociationHelper>(
          range->handle.get_type_tag(), &creator);
      return creator.result;
    }
#endif // defined(DEFINE_NT_TEMPLATES)

#ifdef DEFINE_NTNT_TEMPLATES
    //--------------------------------------------------------------------------
    template<int DIM1, typename T1> template<int DIM2, typename T2>
    ApEvent IndexSpaceNodeT<DIM1,T1>::create_association_helper(Operation *op,
                                                      IndexSpaceNode *range,
                              const std::vector<FieldDataDescriptor> &instances,
                                                      ApEvent instances_ready)
    //--------------------------------------------------------------------------
    {
      // Translate the descriptors into realm descriptors
      typedef Realm::FieldDataDescriptor<Realm::IndexSpace<DIM1,T1>,
                                       Realm::Point<DIM2,T2> > RealmDescriptor;
      std::vector<RealmDescriptor> descriptors(instances.size());
      std::set<ApEvent> preconditions;
      for (unsigned idx = 0; idx < instances.size(); idx++)
      {
        const FieldDataDescriptor &src = instances[idx];
        RealmDescriptor &dst = descriptors[idx];
        dst.inst = src.inst;
        dst.field_offset = src.field_offset;
        IndexSpaceNodeT<DIM1,T1> *node = static_cast<IndexSpaceNodeT<DIM1,T1>*>(
                                          context->get_node(src.index_space));
        ApEvent ready = node->get_realm_index_space(dst.index_space,
                                                    false/*tight*/);
        if (ready.exists())
          preconditions.insert(ready);
      }
      // Get the range index space
      IndexSpaceNodeT<DIM2,T2> *range_node = 
        static_cast<IndexSpaceNodeT<DIM2,T2>*>(range);
      Realm::IndexSpace<DIM2,T2> range_space;
      ApEvent range_ready = range_node->get_realm_index_space(range_space,
                                                              false/*tight*/);
      if (range_ready.exists())
        preconditions.insert(range_ready);
      // Get the profiling requests
      Realm::ProfilingRequestSet requests;
      if (context->runtime->profiler != NULL)
        context->runtime->profiler->add_partition_request(requests,
                                          op, DEP_PART_ASSOCIATION);
      Realm::IndexSpace<DIM1,T1> local_space;
      ApEvent local_ready = get_realm_index_space(local_space, false/*tight*/);
      if (local_ready.exists())
        preconditions.insert(local_ready);
      preconditions.insert(instances_ready);
      if (op->has_execution_fence_event())
        preconditions.insert(op->get_execution_fence_event());
      // Issue the operation
      ApEvent precondition = Runtime::merge_events(NULL, preconditions);
      ApEvent result(local_space.create_association(descriptors,
            range_space, requests, precondition));
#ifdef LEGION_DISABLE_EVENT_PRUNING
      if (!result.exists() || (result == precondition))
      {
        ApUserEvent new_result = Runtime::create_ap_user_event(NULL);
        Runtime::trigger_event(NULL, new_result);
        result = new_result;
      }
#endif
#ifdef LEGION_SPY
      LegionSpy::log_deppart_events(op->get_unique_op_id(), expr_id,
                                    precondition, result, DEP_PART_ASSOCIATION);
#endif
      return result;
    }
#endif // defined(DEFINE_NTNT_TEMPLATES)

#ifdef DEFINE_NT_TEMPLATES
    //--------------------------------------------------------------------------
    template<int DIM, typename T>
    size_t IndexSpaceNodeT<DIM,T>::get_coordinate_size(bool range) const
    //--------------------------------------------------------------------------
    {
      if (range)
        return sizeof(Realm::Rect<DIM,T>);
      else
        return sizeof(Realm::Point<DIM,T>);
    } 

    //--------------------------------------------------------------------------
    template<int DIM, typename T>
    PhysicalInstance IndexSpaceNodeT<DIM,T>::create_file_instance(
                                   const char *file_name,
                                   const Realm::ProfilingRequestSet &requests,
                                   const std::vector<Realm::FieldID> &field_ids,
                                   const std::vector<size_t> &field_sizes,
                                   legion_file_mode_t file_mode,
                                   ApEvent &ready_event)
    //--------------------------------------------------------------------------
    {
      DETAILED_PROFILER(context->runtime, REALM_CREATE_INSTANCE_CALL);
      // Have to wait for the index space to be ready if necessary
      Realm::IndexSpace<DIM,T> local_space;
      get_realm_index_space(local_space, true/*tight*/);
      Realm::InstanceLayoutConstraints ilc(field_ids, field_sizes, 0 /*SOA*/);
      int dim_order[DIM];
      for (int i = 0; i < DIM; i++)
	dim_order[i] = i;
      Realm::InstanceLayoutGeneric *ilg;
      ilg = Realm::InstanceLayoutGeneric::choose_instance_layout(local_space,
							       ilc, dim_order);

      Realm::ExternalFileResource res(file_name, file_mode);
      PhysicalInstance result;
      ready_event = ApEvent(PhysicalInstance::create_external_instance(result, 
          res.suggested_memory(), ilg, res, requests));
      return result;
    }

    //--------------------------------------------------------------------------
    template<int DIM, typename T>
    PhysicalInstance IndexSpaceNodeT<DIM,T>::create_hdf5_instance(
                                    const char *file_name,
                                    const Realm::ProfilingRequestSet &requests,
				    const std::vector<Realm::FieldID> &field_ids,
                                    const std::vector<size_t> &field_sizes,
                                    const std::vector<const char*> &field_files,
                                    const OrderingConstraint &dimension_order,
                                    bool read_only, ApEvent &ready_event)
    //--------------------------------------------------------------------------
    {
      DETAILED_PROFILER(context->runtime, REALM_CREATE_INSTANCE_CALL);
#ifdef DEBUG_LEGION
      assert(int(dimension_order.ordering.size()) == (DIM+1));
      assert(dimension_order.ordering.back() == LEGION_DIM_F);
#endif
      // Have to wait for the index space to be ready if necessary
      Realm::IndexSpace<DIM,T> local_space;
      get_realm_index_space(local_space, true/*tight*/);
      // No profiling for these kinds of instances currently
      PhysicalInstance result = PhysicalInstance::NO_INST;

#ifdef LEGION_USE_HDF5
      Realm::InstanceLayout<DIM,T> *layout = new Realm::InstanceLayout<DIM,T>;
      layout->bytes_used = 0;
      layout->alignment_reqd = 0;  // no allocation being made
      layout->space = local_space;
      layout->piece_lists.resize(field_ids.size());
      for (size_t i = 0; i < field_ids.size(); i++)
      {
	Realm::InstanceLayoutGeneric::FieldLayout& fl =
	  layout->fields[field_ids[i]];
	fl.list_idx = i;
	fl.rel_offset = 0;
	fl.size_in_bytes = field_sizes[i];

	// create a single piece (for non-empty index spaces)
	if(!local_space.empty()) {
	  Realm::HDF5LayoutPiece<DIM,T> *hlp = new Realm::HDF5LayoutPiece<DIM,T>;
	  hlp->bounds = local_space.bounds;
	  hlp->dsetname = field_files[i];
	  for (int j = 0; j < DIM; j++)	    
	    hlp->offset[j] = 0;
	  // Legion ordering constraints are listed from fastest to 
	  // slowest like fortran order, hdf5 is the opposite though
	  // so we want to list dimensions in order from slowest to fastest
	  for (unsigned idx = 0; idx < DIM; idx++)
	    hlp->dim_order[idx] = dimension_order.ordering[DIM - 1 - idx];
	  layout->piece_lists[i].pieces.push_back(hlp);
	}
      }

      Realm::ExternalHDF5Resource res(file_name, read_only);
      ready_event = ApEvent(PhysicalInstance::create_external_instance(result,
		            res.suggested_memory(), layout, res, requests));
#else
      assert(false); // should never get here
#endif
      return result;
    }

    //--------------------------------------------------------------------------
    template<int DIM, typename T>
    ApEvent IndexSpaceNodeT<DIM,T>::issue_fill(Operation *op,
                                 const PhysicalTraceInfo &trace_info,
                                 const std::vector<CopySrcDstField> &dst_fields,
                                 const void *fill_value, size_t fill_size,
#ifdef LEGION_SPY
                                 UniqueID fill_uid,
                                 FieldSpace handle,
                                 RegionTreeID tree_id,
#endif
                                 ApEvent precondition, PredEvent pred_guard,
                                 LgEvent unique_event,
                                 CollectiveKind collective,
                                 int priority, bool replay)
    //--------------------------------------------------------------------------
    {
      Realm::IndexSpace<DIM,T> local_space;
      ApEvent space_ready = get_realm_index_space(local_space, true/*tight*/);
      if (precondition.exists() && space_ready.exists())
        return issue_fill_internal(context, op, local_space, trace_info, 
                                   dst_fields, fill_value, fill_size,
#ifdef LEGION_SPY
                                   fill_uid, handle, tree_id,
#endif
            Runtime::merge_events(&trace_info, space_ready, precondition),
            pred_guard, unique_event, collective, priority, replay);
      else if (space_ready.exists())
        return issue_fill_internal(context, op, local_space, trace_info, 
                                   dst_fields, fill_value, fill_size,
#ifdef LEGION_SPY
                                   fill_uid, handle, tree_id,
#endif
                                   space_ready, pred_guard, unique_event,
                                   collective, priority, replay);
      else
        return issue_fill_internal(context, op, local_space, trace_info, 
                                   dst_fields, fill_value, fill_size,
#ifdef LEGION_SPY
                                   fill_uid, handle, tree_id,
#endif
                                   precondition, pred_guard, unique_event,
                                   collective, priority, replay);
    }

    //--------------------------------------------------------------------------
    template<int DIM, typename T>
    ApEvent IndexSpaceNodeT<DIM,T>::issue_copy(Operation *op,
                                 const PhysicalTraceInfo &trace_info,
                                 const std::vector<CopySrcDstField> &dst_fields,
                                 const std::vector<CopySrcDstField> &src_fields,
                                 const std::vector<Reservation> &reservations,
#ifdef LEGION_SPY
                                 RegionTreeID src_tree_id,
                                 RegionTreeID dst_tree_id,
#endif
                                 ApEvent precondition, PredEvent pred_guard,
                                 LgEvent src_unique, LgEvent dst_unique,
                                 CollectiveKind collective,
                                 int priority, bool replay)
    //--------------------------------------------------------------------------
    {
      Realm::IndexSpace<DIM,T> local_space;
      ApEvent space_ready = get_realm_index_space(local_space, true/*tight*/);
      if (precondition.exists() && space_ready.exists())
        return issue_copy_internal(context, op, local_space, trace_info,
            dst_fields, src_fields, reservations,
#ifdef LEGION_SPY
            src_tree_id, dst_tree_id,
#endif
            Runtime::merge_events(&trace_info, space_ready, precondition),
            pred_guard, src_unique, dst_unique, collective, priority, replay);
      else if (space_ready.exists())
        return issue_copy_internal(context, op, local_space, trace_info, 
                dst_fields, src_fields, reservations, 
#ifdef LEGION_SPY
                src_tree_id, dst_tree_id,
#endif
                space_ready, pred_guard, src_unique, dst_unique,
                collective, priority, replay);
      else
        return issue_copy_internal(context, op, local_space, trace_info, 
                dst_fields, src_fields, reservations,
#ifdef LEGION_SPY
                src_tree_id, dst_tree_id,
#endif
                precondition, pred_guard, src_unique, dst_unique,
                collective, priority, replay);
    }

    //--------------------------------------------------------------------------
    template<int DIM, typename T>
    CopyAcrossUnstructured* IndexSpaceNodeT<DIM,T>::create_across_unstructured(
                                 const std::map<Reservation,bool> &reservations,
                                 const bool compute_preimages)
    //--------------------------------------------------------------------------
    {
      DomainT<DIM,T> local_space;
      ApEvent space_ready = get_realm_index_space(local_space, true/*tight*/);
      return new CopyAcrossUnstructuredT<DIM,T>(context->runtime, this,
                   local_space, space_ready, reservations, compute_preimages);
    }

    //--------------------------------------------------------------------------
    template<int DIM, typename T>
    Realm::InstanceLayoutGeneric* IndexSpaceNodeT<DIM,T>::create_layout(
                                    const LayoutConstraintSet &constraints,
                                    const std::vector<FieldID> &field_ids,
                                    const std::vector<size_t> &field_sizes,
                                    bool compact, void **piece_list,
                                    size_t *piece_list_size, size_t *num_pieces)
    //--------------------------------------------------------------------------
    {
      Realm::IndexSpace<DIM,T> local_is;
      ApEvent space_ready = get_realm_index_space(local_is, true/*tight*/);
      if (space_ready.exists())
        space_ready.wait();
      return create_layout_internal(local_is, constraints,field_ids,field_sizes,
                              compact, piece_list, piece_list_size, num_pieces);
    }

    //--------------------------------------------------------------------------
    template<int DIM, typename T>
    IndexSpaceExpression* IndexSpaceNodeT<DIM,T>::create_layout_expression(
                                 const void *piece_list, size_t piece_list_size)
    //--------------------------------------------------------------------------
    {
#ifdef DEBUG_LEGION
      assert((piece_list_size % sizeof(Rect<DIM,T>)) == 0);
#endif
      Realm::IndexSpace<DIM,T> local_is;
      get_realm_index_space(local_is, true/*tight*/);
      // No need to wait for the index space to be ready since we
      // are never actually going to look at the sparsity map
      return create_layout_expression_internal(context, local_is,
                      static_cast<const Rect<DIM,T>*>(piece_list),
                      piece_list_size / sizeof(Rect<DIM,T>));
    }

    //--------------------------------------------------------------------------
    template<int DIM, typename T>
    bool IndexSpaceNodeT<DIM,T>::meets_layout_expression(
                            IndexSpaceExpression *space_expr, bool tight_bounds,
                            const void *piece_list, size_t piece_list_size)
    //--------------------------------------------------------------------------
    {
#ifdef DEBUG_LEGION
      assert((piece_list_size % sizeof(Rect<DIM,T>)) == 0);
#endif
      return meets_layout_expression_internal<DIM,T>(space_expr, tight_bounds,
                                  static_cast<const Rect<DIM,T>*>(piece_list),
                                  piece_list_size / sizeof(Rect<DIM,T>));
    }

    //--------------------------------------------------------------------------
    template<int DIM, typename T>
    IndexSpaceExpression* 
            IndexSpaceNodeT<DIM,T>::find_congruent_expression(
                                   std::set<IndexSpaceExpression*> &expressions)
    //--------------------------------------------------------------------------
    {
      return find_congruent_expression_internal<DIM,T>(expressions); 
    }

    //--------------------------------------------------------------------------
    template<int DIM, typename T>
    KDTree* IndexSpaceNodeT<DIM,T>::get_sparsity_map_kd_tree(void)
    //--------------------------------------------------------------------------
    {
      return get_sparsity_map_kd_tree_internal<DIM,T>();
    }
    
    //--------------------------------------------------------------------------
    template<int DIM, typename T>
    void IndexSpaceNodeT<DIM,T>::get_launch_space_domain(Domain &launch_domain)
    //--------------------------------------------------------------------------
    {
      DomainT<DIM,T> local_space;
      get_realm_index_space(local_space, true/*tight*/);
      launch_domain = local_space;
    }

    //--------------------------------------------------------------------------
    template<int DIM, typename T>
    void IndexSpaceNodeT<DIM,T>::validate_slicing(
                                  const std::vector<IndexSpace> &slice_spaces, 
                                  MultiTask *task, MapperManager *mapper)
    //--------------------------------------------------------------------------
    {
      std::vector<IndexSpaceNodeT<DIM,T>*> slice_nodes(slice_spaces.size());
      for (unsigned idx = 0; idx < slice_spaces.size(); idx++)
      {
#ifdef DEBUG_LEGION
        assert(slice_spaces[idx].get_type_tag() == handle.get_type_tag());
#endif
        slice_nodes[idx] = static_cast<IndexSpaceNodeT<DIM,T>*>(
                            context->get_node(slice_spaces[idx]));
      }
      // Iterate over the points and make sure that they exist in exactly
      // one slice space, no more, no less
      Realm::IndexSpace<DIM,T> local_space;
      get_realm_index_space(local_space, true/*tight*/);
      for (PointInDomainIterator<DIM,T> itr(local_space); itr(); itr++)
      {
        bool found = false;
        const Realm::Point<DIM,T> &point = *itr;
        for (unsigned idx = 0; idx < slice_nodes.size(); idx++)
        {
          if (!slice_nodes[idx]->contains_point(point))
            continue;
          if (found)
            REPORT_LEGION_ERROR(ERROR_INVALID_MAPPER_OUTPUT,
                    "Invalid mapper output from invocation of 'slice_task' "
                    "on mapper %s. Mapper returned multilple slices that "
                    "contained the same point for task %s (ID %lld)",
                    mapper->get_mapper_name(), task->get_task_name(),
                    task->get_unique_id())
          else
            found = true;
        }
        if (!found)
          REPORT_LEGION_ERROR(ERROR_INVALID_MAPPER_OUTPUT,
                    "Invalid mapper output from invocation of 'slice_task' "
                    "on mapper %s. Mapper returned no slices that "
                    "contained some point(s) for task %s (ID %lld)",
                    mapper->get_mapper_name(), task->get_task_name(),
                    task->get_unique_id())
      }
    }

    //--------------------------------------------------------------------------
    template<int DIM, typename T>
    void IndexSpaceNodeT<DIM,T>::log_launch_space(UniqueID op_id)
    //--------------------------------------------------------------------------
    {
      Realm::IndexSpace<DIM,T> local_space;
      get_realm_index_space(local_space, true/*tight*/);
      for (Realm::IndexSpaceIterator<DIM,T> itr(local_space); 
            itr.valid; itr.step())
        LegionSpy::log_launch_index_space_rect<DIM>(op_id, 
                                                    Rect<DIM,T>(itr.rect));
    }

    //--------------------------------------------------------------------------
    template<int DIM, typename T>
    IndexSpace IndexSpaceNodeT<DIM,T>::create_shard_space(
       ShardingFunction *func, ShardID shard, IndexSpace shard_space,
       const Domain &shard_domain, const std::vector<DomainPoint> &shard_points,
       Provenance *provenance)
    //--------------------------------------------------------------------------
    {
      DomainT<DIM,T> local_space;
      get_realm_index_space(local_space, true/*tight*/);
      Domain sharding_domain;
      if (shard_space != handle)
        context->find_launch_space_domain(shard_space, sharding_domain);
      else
        sharding_domain = local_space;
      std::vector<Realm::Point<DIM,T> > index_points; 
      if (!func->functor->is_invertible())
      {
        for (Realm::IndexSpaceIterator<DIM,T> rect_itr(local_space); 
              rect_itr.valid; rect_itr.step())
        {
          for (Realm::PointInRectIterator<DIM,T> itr(rect_itr.rect);
                itr.valid; itr.step())
          {
            const ShardID point_shard = 
             func->find_owner(DomainPoint(Point<DIM,T>(itr.p)),sharding_domain);
            if (point_shard == shard)
              index_points.push_back(itr.p);
          }
        }
      }
      else
      {
        std::vector<DomainPoint> domain_points;
        if (func->use_points)
          func->functor->invert_points(shard_points[shard], shard_points,
             shard_domain, Domain(local_space), sharding_domain, domain_points);
        else
          func->functor->invert(shard, sharding_domain, Domain(local_space),
                                shard_points.size(), domain_points);
        index_points.resize(domain_points.size());
        for (unsigned idx = 0; idx < domain_points.size(); idx++)
          index_points[idx] = Point<DIM,coord_t>(domain_points[idx]);
      }
      if (index_points.empty())
        return IndexSpace::NO_SPACE;
      // Another useful case is if all the points are in the shard then
      // we can return ourselves as the result
      if (index_points.size() == get_volume())
        return handle;
      Realm::IndexSpace<DIM,T> realm_is(index_points);
      const Domain domain((DomainT<DIM,T>(realm_is)));
      return context->runtime->find_or_create_index_slice_space(domain, 
                                    handle.get_type_tag(), provenance);
    }

    //--------------------------------------------------------------------------
    template<int DIM, typename T>
    void IndexSpaceNodeT<DIM,T>::compute_range_shards(ShardingFunction *func,
           IndexSpace shard_space, const std::vector<DomainPoint> &shard_points,
           const Domain &shard_domain, std::set<ShardID> &range_shards)
    //--------------------------------------------------------------------------
    {
      DomainT<DIM,T> local_space;
      get_realm_index_space(local_space, true/*tight*/);
      Domain sharding_domain;
      if (shard_space.exists() && shard_space != handle)
        context->find_launch_space_domain(shard_space, sharding_domain);
      else
        sharding_domain = local_space;
      if (!func->functor->is_invertible())
      {
        const size_t max_size = get_volume();
        for (Realm::IndexSpaceIterator<DIM,T> rect_itr(local_space); 
              rect_itr.valid; rect_itr.step())
        {
          for (Realm::PointInRectIterator<DIM,T> itr(rect_itr.rect);
                itr.valid; itr.step())
          {
            const ShardID point_shard = 
             func->find_owner(DomainPoint(Point<DIM,T>(itr.p)),sharding_domain);
            if (range_shards.insert(point_shard).second && 
                (range_shards.size() == max_size))
              break;
          }
          if (range_shards.size() == max_size)
            break;
        }
      }
      else
      {
        for (ShardID shard = 0; shard < shard_points.size(); shard++)
        {
          std::vector<DomainPoint> domain_points;
          if (func->use_points)
            func->functor->invert_points(shard_points[shard], shard_points,
                shard_domain,Domain(local_space),sharding_domain,domain_points);
          else
            func->functor->invert(shard, Domain(local_space), sharding_domain,
                                  shard_points.size(), domain_points);
          if (!domain_points.empty())
            range_shards.insert(shard);
        }
      }
    }

    /////////////////////////////////////////////////////////////
    // Templated Linearized Color Space
    /////////////////////////////////////////////////////////////

    //--------------------------------------------------------------------------
    template<int DIM, typename T>
    ColorSpaceLinearizationT<DIM,T>::ColorSpaceLinearizationT(
                                                   const DomainT<DIM,T> &domain)
    //--------------------------------------------------------------------------
    {
      // Check for the common case of a dense color space that we can traverse
      // with a single Morton curve
      if (domain.dense())
      {
        unsigned interesting_count = 0;
        int interesting_dims[DIM] = { -1 };
        size_t largest_extent= 0;
        for (int i = 0; i < DIM; i++)
        {
          size_t extent = (domain.bounds.hi[i] - domain.bounds.lo[i]) + 1;
#ifdef DEBUG_LEGION
          assert(extent > 0);
          assert(extent < SIZE_MAX);
#endif
          if (extent == 1)
            continue;
          interesting_dims[interesting_count++] = i;
          if (largest_extent < extent)
            largest_extent = extent;
        }
        if ((interesting_count == 0) || (interesting_count == 1))
        {
          // This is a rectangle that represents a single point or a 
          // "pencil" in N-dimensions and therefore doesn't need a Morton curve
          morton_tiles.push_back(new MortonTile(domain.bounds,
                interesting_count, interesting_dims, 0/*order*/));
          kdtree = NULL;
          return;
        }
        // Find the least power of 2 >= extent
        unsigned power2 = largest_extent - 1;
        constexpr unsigned log2bits = STATIC_LOG2(8*sizeof(power2));
        for (unsigned idx = 0; idx < log2bits; idx++)
          power2 = power2 | (power2 >> (1 << idx));
        power2++;
        // Take the log to get the number of bits to represent it
        unsigned order = STATIC_LOG2(power2);
        // Check to see if we can fit this in the available bits
        const size_t max_morton = 8*sizeof(LegionColor) / interesting_count;
        if (order <= max_morton)
        {
          // It fits so we just need a single MortonTile
          morton_tiles.push_back(new MortonTile(domain.bounds,
                interesting_count, interesting_dims, order));
          kdtree = NULL;
          return;
        }
      }
      // Iterate over the rectangles of the domain
      std::vector<std::pair<Rect<DIM,T>,MortonTile*> > tiles;
      for (RectInDomainIterator<DIM,T> itr(domain); itr(); itr++)
      {
        // Find the extent of the smallest dimension of the rectangle
        // that is > 1. Any dimensions that have extent one are not interesting
        // and will be ignored by the Morton curve
        unsigned interesting_count = 0;
        int interesting_dims[DIM] = { -1 };
        size_t smallest_extent = SIZE_MAX;
        for (int i = 0; i < DIM; i++)
        {
          size_t extent = (itr->hi[i] - itr->lo[i]) + 1;
#ifdef DEBUG_LEGION
          assert(extent > 0);
          assert(extent < SIZE_MAX);
#endif
          if (extent == 1)
            continue;
          interesting_dims[interesting_count++] = i;
          if (extent < smallest_extent)
            smallest_extent = extent;
        }
        if ((interesting_count == 0) || (interesting_count == 1))
        {
          // This is a rectangle that represents a single point or a 
          // "pencil" in N-dimensions and therefore doesn't need a Morton curve
          tiles.push_back(std::make_pair(*itr, new MortonTile(*itr,
                  interesting_count, interesting_dims, 0/*order*/)));
          continue;
        }
        // Find the least power of 2 >= extent
        size_t power2 = smallest_extent - 1;
        constexpr unsigned log2bits = STATIC_LOG2(8*sizeof(power2));
        for (unsigned idx = 0; idx < log2bits; idx++)
          power2 = power2 | (power2 >> (1 << idx));
        power2++;
        // Take the log to get the number of bits to represent it
        unsigned order = STATIC_LOG2(power2);
        // For small dimensions over-approximating is not too bad, but in
        // larger dimensions it can become expensive as the amount of waste
        // is proportion to 2^DIM, so we deicde that for more than four 
        // dimensions we we'll look for the largest power of 2 <= extent
        if (DIM > 4)
        {
          // This is the least power of 2 >= extent, check if it is the
          // same as the extent, if not subtract by one to get the 
          // largest power of 2 <= the extent
#ifdef DEBUG_LEGION
          assert(smallest_extent <= (1ULL << order));
#endif
          if (smallest_extent != (1ULL << order))
            order--;
        }
        // If this is bigger than the largest order we support for the
        // given number of interesting dimensions then bound it
        const size_t max_morton = 8*sizeof(LegionColor) / interesting_count;
        if (order > max_morton)
          order = max_morton;
        // Tile the rectangle
        // We could do this in a Morton-ordered way too, but for now we're
        // just going to let the KD-tree figure out the right way to sort
        // things in the case that we have to make lots of tiles
        // The KD-tree sorting algorithm should be good enough to give us
        // locality where we actually need it
        Point<DIM,T> strides = Point<DIM,T>::ZEROES();
        for (unsigned idx = 0; idx < interesting_count; idx++)
          strides[interesting_dims[idx]] = (1 << order);
        Point<DIM,T> lower = itr->lo;
        bool done = false;
        while (!done)
        {
          Rect<DIM,T> next(lower, lower + strides);
          if (interesting_count < DIM)
          {
            for (unsigned idx = 0; idx < interesting_count; idx++)
              next.hi[interesting_dims[idx]] -= 1;
          }
          else
            next.hi -= Point<DIM,T>::ONES();
          next = itr->intersection(next);
#ifdef DEBUG_LEGION
          assert(next.volume() > 0);
#endif
          tiles.push_back(std::make_pair(next, new MortonTile(next,
                  interesting_count, interesting_dims, order)));
          done = true;
          for (unsigned idx = 0; idx < interesting_count; idx++)
          {
            int dim = interesting_dims[idx];
            lower[dim] += strides[dim];
            if (lower[dim] <= itr->hi[dim])
            {
              done = false;
              break;
            }
            // Otherwise reset this dimension and ripple-carry add
            lower[dim] = itr->lo[dim];
          }
        }
      }
      // Put the Morton Tiles in a KD-tree for fast lookups
      kdtree = new KDNode<DIM,T,MortonTile*>(domain.bounds, tiles);
      // Assign an order to the Morton Tiles based on their order in the
      // KD-tree which should give us good locality between the tiles
      kdtree->record_inorder_traversal(morton_tiles);
      // Now we can go through and compute the color offsets for each tile
      LegionColor offset = 0;
      color_offsets.resize(morton_tiles.size());
      for (unsigned idx = 0; idx < morton_tiles.size(); idx++)
      {
        color_offsets[idx] = offset;
        MortonTile *tile = morton_tiles[idx];
        tile->index = idx;
        LegionColor new_offset = offset;
        if (tile->morton_order == 0)
        {
          if (tile->interesting_count == 1)
          {
            int dim = tile->interesting_dims[0];
            new_offset += ((tile->bounds.hi[dim] - tile->bounds.lo[dim]) + 1);
          }
          else // single element
            new_offset++;
        }
        else
          new_offset += (1 << (tile->morton_order * tile->interesting_count));
        // Check for overflow which would be very bad
        if (new_offset <= offset)
          REPORT_LEGION_FATAL(LEGION_FATAL_MORTON_TILING_FAILURE,
              "Failure during Morton tiling of color space. Please "
              "report this issue as a bug and provide a reproducer.")
        offset = new_offset;
      }
    }

    //--------------------------------------------------------------------------
    template<int DIM, typename T>
    ColorSpaceLinearizationT<DIM,T>::~ColorSpaceLinearizationT(void)
    //--------------------------------------------------------------------------
    {
      if (kdtree != NULL)
        delete kdtree;
      for (unsigned idx = 0; idx < morton_tiles.size(); idx++)
        delete morton_tiles[idx];
    }

    //--------------------------------------------------------------------------
    template<int DIM, typename T>
    LegionColor ColorSpaceLinearizationT<DIM,T>::get_max_linearized_color(void) 
                                                                           const
    //--------------------------------------------------------------------------
    {
#ifdef DEBUG_LEGION
      assert(!morton_tiles.empty());
#endif
      MortonTile *last = morton_tiles.back();
      LegionColor max_color = last->get_max_linearized_color();
      if (!color_offsets.empty())
        max_color += color_offsets.back();
      return max_color;
    }

    //--------------------------------------------------------------------------
    template<int DIM, typename T>
    LegionColor ColorSpaceLinearizationT<DIM,T>::linearize(
                                                const Point<DIM,T> &point) const
    //--------------------------------------------------------------------------
    {
      if (morton_tiles.size() > 1)
      {
        // Find the Morton Tile that contains the point
        MortonTile *tile = kdtree->find(point);
#ifdef DEBUG_LEGION
        assert(tile != NULL);
#endif
        return color_offsets[tile->index] + tile->linearize(point);
      }
      else
      {
#ifdef DEBUG_LEGION
        assert(!morton_tiles.empty());
#endif
        MortonTile *tile = morton_tiles.front();
        return tile->linearize(point);
      }
    }

    //--------------------------------------------------------------------------
    template<int DIM, typename T>
    void ColorSpaceLinearizationT<DIM,T>::delinearize(LegionColor color,
                                                      Point<DIM,T> &point) const
    //--------------------------------------------------------------------------
    {
      if ((morton_tiles.size() > 1) && (color > 0))
      {
        std::vector<LegionColor>::const_iterator finder = 
          std::upper_bound(color_offsets.begin(), color_offsets.end(), color);
#ifdef DEBUG_LEGION
        assert(finder != color_offsets.begin());
#endif
        finder = std::prev(finder);
        unsigned index = std::distance(color_offsets.begin(), finder);
#ifdef DEBUG_LEGION
        assert(index < morton_tiles.size());
        assert(index < color_offsets.size());
#endif
        color -= color_offsets[index];
        morton_tiles[index]->delinearize(color, point);
      }
      else
      {
#ifdef DEBUG_LEGION
        assert(!morton_tiles.empty());
#endif
        MortonTile *tile = morton_tiles.front();
        tile->delinearize(color, point);
      }
    }

    //--------------------------------------------------------------------------
    template<int DIM, typename T>
    bool ColorSpaceLinearizationT<DIM,T>::contains_color(LegionColor color)const
    //--------------------------------------------------------------------------
    {
      if ((morton_tiles.size() > 1) && (color > 0))
      {
        std::vector<LegionColor>::const_iterator finder = 
          std::upper_bound(color_offsets.begin(), color_offsets.end(), color);
#ifdef DEBUG_LEGION
        assert(finder != color_offsets.begin());
#endif
        finder = std::prev(finder);
        unsigned index = std::distance(color_offsets.begin(), finder);
#ifdef DEBUG_LEGION
        assert(index < morton_tiles.size());
        assert(index < color_offsets.size());
#endif
        color -= color_offsets[index];
        return morton_tiles[index]->contains_color(color);
      }
      else
      {
#ifdef DEBUG_LEGION
        assert(!morton_tiles.empty());
#endif
        MortonTile *tile = morton_tiles.front();
        return tile->contains_color(color);
      }
    }

    //--------------------------------------------------------------------------
    template<int DIM, typename T>
    size_t ColorSpaceLinearizationT<DIM,T>::compute_color_offset(
                                                        LegionColor color) const
    //--------------------------------------------------------------------------
    {
#ifdef DEBUG_LEGION
      assert(contains_color(color));
#endif
      if ((morton_tiles.size() > 1) && (color > 0))
      {
        std::vector<LegionColor>::const_iterator finder = 
          std::upper_bound(color_offsets.begin(), color_offsets.end(), color);
#ifdef DEBUG_LEGION
        assert(finder != color_offsets.begin());
#endif
        finder = std::prev(finder);
        unsigned index = std::distance(color_offsets.begin(), finder);
#ifdef DEBUG_LEGION
        assert(index < morton_tiles.size());
        assert(index < color_offsets.size());
#endif
        color -= color_offsets[index];
        size_t offset = morton_tiles[index]->compute_color_offset(color);
        // count all the points in the prior morton tiles
        for (unsigned idx = 0; idx < index; idx++)
          offset += morton_tiles[idx]->bounds.volume();
        return offset;
      }
      else
      {
#ifdef DEBUG_LEGION
        assert(!morton_tiles.empty());
#endif
        MortonTile *tile = morton_tiles.front();
        return tile->compute_color_offset(color);
      }
    }

    //--------------------------------------------------------------------------
    template<int DIM, typename T>
    LegionColor ColorSpaceLinearizationT<DIM,T>::MortonTile::
                                            get_max_linearized_color(void) const
    //--------------------------------------------------------------------------
    {
      if (interesting_count < 2)
        return bounds.volume();
      else
        return (1 << (morton_order * interesting_count));
    }

    //--------------------------------------------------------------------------
    template<int DIM, typename T>
    LegionColor ColorSpaceLinearizationT<DIM,T>::MortonTile::linearize(
                                                const Point<DIM,T> &point) const
    //--------------------------------------------------------------------------
    {
#ifdef DEBUG_LEGION
      assert(bounds.contains(point));
#endif
      if (morton_order == 0)
      {
#ifdef DEBUG_LEGION
        assert((interesting_count == 0) || (interesting_count == 1));
#endif
        // No need for a Morton curve in these case of 0 or 1 interesting dims
        if (interesting_count == 0)
          return 0;
        return point[interesting_dims[0]] - bounds.lo[interesting_dims[0]];
      }
      else if (interesting_count < DIM)
      {
        // Slow path, not all dimensions are interesting
        // Pull them down to the localized dimensions
        unsigned coords[DIM];
        for (unsigned i = 0; i < interesting_count; i++)
          coords[i] = point[interesting_dims[i]]-bounds.lo[interesting_dims[i]];
        // Shift the bits for each of the coordinates
        // We could do this more efficiently by moving groups
        // of bits by the same offsets but that's more complicated
        // and error prone so we don't do it currently
        LegionColor codes[DIM] = { 0 };
        unsigned andbit = 1; unsigned shift = 0; 
        for (unsigned idx = 0; idx < morton_order; idx++)
        {
          for (unsigned i = 0; i < interesting_count; i++)
            codes[i] |= (LegionColor)(coords[i] & andbit) << shift;
          andbit <<= 1;
          shift += (interesting_count - 1);
        }
        // Interleave the bits from each coordinate
        LegionColor result = 0;
        for (unsigned i = 0; i < interesting_count; i++)
          result |= (codes[i] << i);
        return result;
      }
      else
      {
        // Fast path, all dimensions are interesting
        unsigned coords[DIM];
        for (int i = 0; i < DIM; i++)
          coords[i] = point[i] - bounds.lo[i];
        // Shift the bits for each of the coordinates
        // We could do this more efficiently by moving groups
        // of bits by the same offsets but that's more complicated
        // and error prone so we don't do it currently
        LegionColor codes[DIM] = { 0 };
        unsigned andbit = 1, shift = 0;
        for (unsigned idx = 0; idx < morton_order; idx++)
        {
          for (int i = 0; i < DIM; i++)
            codes[i] |= (LegionColor)(coords[i] & andbit) << shift;
          andbit <<= 1;
          shift += (DIM - 1);
        }
        // Interleave the bits from each coordinate
        LegionColor result = 0;
        for (int i = 0; i < DIM; i++)
          result |= (codes[i] << i);
        return result;
      }
    }

    //--------------------------------------------------------------------------
    template<int DIM, typename T>
    void ColorSpaceLinearizationT<DIM,T>::MortonTile::delinearize(
                                   LegionColor color, Point<DIM,T> &point) const
    //--------------------------------------------------------------------------
    {
      point = Point<DIM,T>::ZEROES(); 
      if (morton_order == 0)
      {
#ifdef DEBUG_LEGION
        assert((interesting_count == 0) || (interesting_count == 1));
#endif
        if (interesting_count == 1)
          point[interesting_dims[0]] = color;
      }
      else if (interesting_count < DIM)
      {
        // Slow path, not all dimensions are interesting
        unsigned coords[DIM] = { 0 };
        unsigned selector = 0, shift = 0;
        for (unsigned idx = 0; idx < morton_order; idx++)
        {
          for (unsigned i = 0; i < interesting_count; i++)
            coords[i] |= (color & (1 << (selector + i))) >> (shift + i);
          selector += interesting_count;
          shift += (interesting_count - 1);
        }
        for (unsigned i = 0; i < interesting_count; i++)
          point[interesting_dims[i]] = coords[i];
      }
      else
      {
        unsigned coords[DIM] = { 0 };
        unsigned selector = 0, shift = 0;
        for (unsigned idx = 0; idx < morton_order; idx++)
        {
          for (int i = 0; i < DIM; i++)
            coords[i] |= (color & (1 << (selector + i))) >> (shift + i);
          selector += DIM;
          shift += (DIM-1);
        }
        for (int i = 0; i < DIM; i++)
          point[i] = coords[i];
      }
      point += bounds.lo;
    }

    //--------------------------------------------------------------------------
    template<int DIM, typename T>
    bool ColorSpaceLinearizationT<DIM,T>::MortonTile::contains_color(
                                                        LegionColor color) const
    //--------------------------------------------------------------------------
    {
      if (get_max_linearized_color() <= color)
        return false;
      Point<DIM,T> point;
      delinearize(color, point);
      return bounds.contains(point);
    }

    //--------------------------------------------------------------------------
    template<int DIM, typename T>
    size_t ColorSpaceLinearizationT<DIM,T>::MortonTile::compute_color_offset(
                                                        LegionColor color) const
    //--------------------------------------------------------------------------
    {
      // Scan through all the points in this tile up to the color and check
      // that they are all in bounds
      size_t offset = 0;
      for (LegionColor c = 0; c < color; c++)
        if (contains_color(c))
          offset++;
      return offset;
    }

    /////////////////////////////////////////////////////////////
    // Templated Linearized Color Space (for DIM=1)
    /////////////////////////////////////////////////////////////

    //--------------------------------------------------------------------------
    template<typename T>
    ColorSpaceLinearizationT<1,T>::ColorSpaceLinearizationT(
                                                     const DomainT<1,T> &domain)
    //--------------------------------------------------------------------------
    {
      if (!domain.dense())
      {
        std::map<T,size_t> tile_sizes;
        for (RectInDomainIterator<1,T> itr(domain); itr(); itr++)
          tile_sizes[itr->lo[0]] = (itr->hi[0] - itr->lo[0]) + 1;
        LegionColor offset = 0;
        tiles.reserve(tile_sizes.size());
        extents.reserve(tile_sizes.size());
        color_offsets.reserve(tiles.size());
        for (typename std::map<T,size_t>::const_iterator it =
              tile_sizes.begin(); it != tile_sizes.end(); it++)
        {
          tiles.push_back(it->first);
          extents.push_back(it->second);
          color_offsets.push_back(offset);
          offset += it->second;
        }
      }
      else
      {
        tiles.push_back(domain.bounds.lo[0]); 
        extents.push_back(domain.bounds.volume());
      }
    }

    //--------------------------------------------------------------------------
    template<typename T>
    LegionColor ColorSpaceLinearizationT<1,T>::get_max_linearized_color(void)
                                                                           const
    //--------------------------------------------------------------------------
    {
      LegionColor max_color = extents.back();
      if (!color_offsets.empty())
        max_color += color_offsets.back();
      return max_color;
    }

    //--------------------------------------------------------------------------
    template<typename T>
    LegionColor ColorSpaceLinearizationT<1,T>::linearize(
                                                  const Point<1,T> &point) const
    //--------------------------------------------------------------------------
    {
      if (tiles.size() > 1)
      {
        typename std::vector<T>::const_iterator finder = 
          std::upper_bound(tiles.begin(), tiles.end(), point[0]);
        if (finder != tiles.begin())
        {
          finder = std::prev(finder);
          unsigned index = std::distance(tiles.begin(), finder);
          return color_offsets[index] + (point[0] - tiles[index]);
        }
      }
#ifdef DEBUG_LEGION
      assert(!tiles.empty());
#endif
      return (point[0] - tiles.front());
    }

    //--------------------------------------------------------------------------
    template<typename T>
    void ColorSpaceLinearizationT<1,T>::delinearize(
                                     LegionColor color, Point<1,T> &point) const
    //--------------------------------------------------------------------------
    {
      if ((tiles.size() > 1) && (color > 0))
      {
        std::vector<LegionColor>::const_iterator finder =
          std::upper_bound(color_offsets.begin(), color_offsets.end(), color);
#ifdef DEBUG_LEGION
        assert(finder != color_offsets.begin());
#endif
        finder = std::prev(finder);
        unsigned index = std::distance(color_offsets.begin(), finder);
        point[0] = tiles[index] + (color - *finder);
      }
      else
        point[0] = tiles.front() + color;
    }

    //--------------------------------------------------------------------------
    template<typename T>
    bool ColorSpaceLinearizationT<1,T>::contains_color(LegionColor color) const
    //--------------------------------------------------------------------------
    {
      return (color < get_max_linearized_color());
    }

    //--------------------------------------------------------------------------
    template<typename T>
    size_t ColorSpaceLinearizationT<1,T>::compute_color_offset(
                                                        LegionColor color) const
    //--------------------------------------------------------------------------
    {
      // Colors are dense here so colors are their own offsets
      return color;
    }

    /////////////////////////////////////////////////////////////
    // KD Node 
    /////////////////////////////////////////////////////////////

    //--------------------------------------------------------------------------
    template<int DIM, typename T>
    inline KDNode<DIM,T>* KDTree::as_kdnode(void)
    //--------------------------------------------------------------------------
    {
#ifdef DEBUG_LEGION
      KDNode<DIM,T> *result = dynamic_cast<KDNode<DIM,T>*>(this);
      assert(result != NULL);
      return result;
#else
      return static_cast<KDNode<DIM,T>*>(this);
#endif
    }

    //--------------------------------------------------------------------------
    template<int DIM, typename T, typename RT>
    KDNode<DIM,T,RT>::KDNode(const Rect<DIM,T> &b,
                             std::vector<std::pair<Rect<DIM,T>,RT> > &subrects)
      : bounds(b), left(NULL), right(NULL)
    //--------------------------------------------------------------------------
    {
      // This is the base case
      if (subrects.size() <= LEGION_MAX_BVH_FANOUT)
      {
        rects.swap(subrects);
        return;
      }
      // If we have sub-optimal bad sets we will track them here
      // so we can iterate through other dimensions to look for
      // better splitting planes
      int best_dim = -1;
      float best_cost = 2.f; // worst possible cost
      Rect<DIM,T> best_left_bounds, best_right_bounds;
      std::vector<std::pair<Rect<DIM,T>,RT> > best_left_set, best_right_set;
      for (int d = 0; d < DIM; d++)
      {
        // Try to compute a splitting plane for this dimension
        // Count how many rectangles start and end at each location
        std::map<std::pair<coord_t,bool/*stop*/>,unsigned> forward_lines;
        std::map<std::pair<coord_t,bool/*start*/>,unsigned> backward_lines;
        for (unsigned idx = 0; idx < subrects.size(); idx++)
        {
          const Rect<DIM,T> &subset_bounds = subrects[idx].first;
          // Start forward
          std::pair<coord_t,bool> start_key(subset_bounds.lo[d],false);
          std::map<std::pair<coord_t,bool>,unsigned>::iterator finder =
            forward_lines.find(start_key);
          if (finder == forward_lines.end())
            forward_lines[start_key] = 1;
          else
            finder->second++;
          // Start backward 
          start_key.second = true;
          finder = backward_lines.find(start_key);
          if (finder == backward_lines.end())
            backward_lines[start_key] = 1;
          else
            finder->second++;
          // Stop forward
          std::pair<coord_t,bool> stop_key(subset_bounds.hi[d],true);
          finder = forward_lines.find(stop_key);
          if (finder == forward_lines.end())
            forward_lines[stop_key] = 1;
          else
            finder->second += 1;
          // Stop backward 
          stop_key.second = false;
          finder = backward_lines.find(stop_key);
          if (finder == backward_lines.end())
            backward_lines[stop_key] = 1;
          else
            finder->second++;
        }
        // Construct two lists by scanning from left-to-right and
        // from right-to-left of the number of rectangles that would
        // be inlcuded on the left or right side by each splitting plane
        std::map<coord_t,unsigned> lower_inclusive, upper_exclusive;
        unsigned count = 0;
        for (typename std::map<std::pair<coord_t,bool>,unsigned>::const_iterator
              it = forward_lines.begin(); it != forward_lines.end(); it++)
        {
          // Increment first for starts for inclusivity
          if (!it->first.second)
            count += it->second;
          // Always record the count for all splits
          lower_inclusive[it->first.first] = count;
        }
        // If all the lines exist at the same value
        // then we'll never have a splitting plane
        if (lower_inclusive.size() == 1)
          continue;
        count = 0;
        for (typename std::map<
              std::pair<coord_t,bool>,unsigned>::const_reverse_iterator it = 
              backward_lines.rbegin(); it != backward_lines.rend(); it++)
        {
          // Always record the count for all splits
          upper_exclusive[it->first.first] = count;
          // Increment last for stops for exclusivity
          if (!it->first.second)
            count += it->second;
        }
#ifdef DEBUG_LEGION
        assert(lower_inclusive.size() == upper_exclusive.size());
#endif
        // We want to take the mini-max of the two numbers in order
        // to try to balance the splitting plane across the two sets
        T split = 0;
        unsigned split_max = subrects.size();
        for (std::map<coord_t,unsigned>::const_iterator it =
              lower_inclusive.begin(); it != lower_inclusive.end(); it++)
        {
          const unsigned lower = it->second;
          const unsigned upper = upper_exclusive[it->first];
          const unsigned max = (lower > upper) ? lower : upper;
          if (max < split_max)
          {
            split_max = max;
            split = it->first;
          }
        }
        // Check for the case where we can't find a splitting plane
        if (split_max == subrects.size())
          continue;
        // Sort the subsets into left and right
        Rect<DIM,T> left_bounds(bounds);
        Rect<DIM,T> right_bounds(bounds);
        left_bounds.hi[d] = split;
        right_bounds.lo[d] = split+1;
        std::vector<std::pair<Rect<DIM,T>,RT> > left_set, right_set;
        for (typename std::vector<std::pair<Rect<DIM,T>,RT> >::const_iterator
              it = subrects.begin(); it != subrects.end(); it++)
        {
          const Rect<DIM,T> left_rect = it->first.intersection(left_bounds);
          if (!left_rect.empty())
            left_set.push_back(std::make_pair(left_rect, it->second));
          const Rect<DIM,T> right_rect = it->first.intersection(right_bounds);
          if (!right_rect.empty())
            right_set.push_back(std::make_pair(right_rect, it->second));
        }
#ifdef DEBUG_LEGION
        assert(left_set.size() < subrects.size());
        assert(right_set.size() < subrects.size());
#endif
        // Compute the cost of this refinement
        // First get the percentage reductions of both sets
        float cost_left = float(left_set.size()) / float(subrects.size());
        float cost_right = float(right_set.size()) / float(subrects.size());
        // We want to give better scores to sets that are closer together
        // so we'll include the absolute value of the difference in the
        // two costs as part of computing the average cost
        // If the savings are identical then this will be zero extra cost
        // Note this cost metric should always produce values between
        // 1.0 and 2.0, with 1.0 being a perfect 50% reduction on each side
        float cost_diff = (cost_left < cost_right) ? 
          (cost_right - cost_left) : (cost_left - cost_right);
        float total_cost = (cost_left + cost_right + cost_diff);
#ifdef DEBUG_LEGION
        assert((1.f <= total_cost) && (total_cost <= 2.f));
#endif
        // Check to see if the cost is considered to be a "good" refinement
        // For now we'll say that this is a good cost if it is less than
        // or equal to 1.5, halfway between the range of costs from 1.0 to 2.0
        if ((total_cost <= 1.5f) && (total_cost < best_cost))
        {
          best_dim = d;
          best_cost = total_cost;
          best_left_set.swap(left_set);
          best_right_set.swap(right_set);
          best_left_bounds = left_bounds;
          best_right_bounds = right_bounds;
        }
      }
      // See if we had at least one good refinement
      if (best_dim >= 0)
      {
        // Always clear the old-subrects before recursing to reduce memory usage
        {
          std::vector<std::pair<Rect<DIM,T>,RT> > empty;
          empty.swap(subrects);
        }
        left = new KDNode<DIM,T,RT>(best_left_bounds, best_left_set); 
        right = new KDNode<DIM,T,RT>(best_right_bounds, best_right_set);
      }
      else
      {
        REPORT_LEGION_WARNING(LEGION_WARNING_KDTREE_REFINEMENT_FAILED,
            "Failed to find a refinement for KD tree with %d dimensions "
            "and %zd rectangles. Please report your application to the "
            "Legion developers' mailing list.", DIM, subrects.size())
        // If we make it here then we couldn't find a splitting plane to refine
        // anymore so just record all the subrects as our rects
        rects.swap(subrects);
      }
    }

    //--------------------------------------------------------------------------
    template<int DIM, typename T, typename RT>
    KDNode<DIM,T,RT>::~KDNode(void)
    //--------------------------------------------------------------------------
    {
      if (left != NULL)
        delete left;
      if (right != NULL)
        delete right;
    }

    //--------------------------------------------------------------------------
    template<int DIM, typename T, typename RT>
    void KDNode<DIM,T,RT>::find_interfering(const Rect<DIM,T> &test,
                                            std::set<RT> &interfering) const
    //--------------------------------------------------------------------------
    {
      if ((left != NULL) && left->bounds.overlaps(test))
        left->find_interfering(test, interfering);
      if ((right != NULL) && right->bounds.overlaps(test))
        right->find_interfering(test, interfering);
      for (typename std::vector<std::pair<Rect<DIM,T>,RT> >::
            const_iterator it = rects.begin(); it != rects.end(); it++)
        if (it->first.overlaps(test))
          interfering.insert(it->second);
    }

    //--------------------------------------------------------------------------
    template<int DIM, typename T, typename RT>
    void KDNode<DIM,T,RT>::record_inorder_traversal(std::vector<RT> &out) const
    //--------------------------------------------------------------------------
    {
      if (left != NULL)
        left->record_inorder_traversal(out);
      for (typename std::vector<std::pair<Rect<DIM,T>,RT> >::
            const_iterator it = rects.begin(); it != rects.end(); it++)
        out.push_back(it->second);
      if (right != NULL)
        right->record_inorder_traversal(out);
    }

    //--------------------------------------------------------------------------
    template<int DIM, typename T, typename RT>
    RT KDNode<DIM,T,RT>::find(const Point<DIM,T> &point) const
    //--------------------------------------------------------------------------
    {
      for (typename std::vector<std::pair<Rect<DIM,T>,RT> >::
            const_iterator it = rects.begin(); it != rects.end(); it++)
        if (it->first.contains(point))
          return it->second;
      if ((left != NULL) && left->bounds.contains(point))
        return left->find(point);
      if ((right != NULL) && right->bounds.contains(point))
        return right->find(point);
      // Should always find it currently
      assert(false);
      return 0;
    }

    //--------------------------------------------------------------------------
    template<int DIM, typename T>
    KDNode<DIM,T,void>::KDNode(const Rect<DIM,T> &b,
                               std::vector<Rect<DIM,T> > &subrects)
      : bounds(b), left(NULL), right(NULL)
    //--------------------------------------------------------------------------
    {
      // This is the base case
      if (subrects.size() <= LEGION_MAX_BVH_FANOUT)
      {
        rects.swap(subrects);
        return;
      }
      // If we have sub-optimal bad sets we will track them here
      // so we can iterate through other dimensions to look for
      // better splitting planes
      int best_dim = -1;
      float best_cost = 2.f; // worst possible cost
      Rect<DIM,T> best_left_bounds, best_right_bounds;
      std::vector<Rect<DIM,T> > best_left_set, best_right_set;
      for (int d = 0; d < DIM; d++)
      {
        // Try to compute a splitting plane for this dimension
        // Count how many rectangles start and end at each location
        std::map<std::pair<coord_t,bool/*stop*/>,unsigned> forward_lines;
        std::map<std::pair<coord_t,bool/*start*/>,unsigned> backward_lines;
        for (unsigned idx = 0; idx < subrects.size(); idx++)
        {
          const Rect<DIM,T> &subset_bounds = subrects[idx];
          // Start forward
          std::pair<coord_t,bool> start_key(subset_bounds.lo[d],false);
          std::map<std::pair<coord_t,bool>,unsigned>::iterator finder =
            forward_lines.find(start_key);
          if (finder == forward_lines.end())
            forward_lines[start_key] = 1;
          else
            finder->second++;
          // Start backward 
          start_key.second = true;
          finder = backward_lines.find(start_key);
          if (finder == backward_lines.end())
            backward_lines[start_key] = 1;
          else
            finder->second++;
          // Stop forward 
          std::pair<coord_t,bool> stop_key(subset_bounds.hi[d],true);
          finder = forward_lines.find(stop_key);
          if (finder == forward_lines.end())
            forward_lines[stop_key] = 1;
          else
            finder->second += 1;
          // Stop backward 
          stop_key.second = false;
          finder = backward_lines.find(stop_key);
          if (finder == backward_lines.end())
            backward_lines[stop_key] = 1;
          else
            finder->second++;
        }
        // Construct two lists by scanning from left-to-right and
        // from right-to-left of the number of rectangles that would
        // be inlcuded on the left or right side by each splitting plane
        std::map<coord_t,unsigned> lower_inclusive, upper_exclusive;
        unsigned count = 0;
        for (typename std::map<std::pair<coord_t,bool>,unsigned>::const_iterator
              it = forward_lines.begin(); it != forward_lines.end(); it++)
        {
          // Increment first for starts for inclusivity
          if (!it->first.second)
            count += it->second;
          // Always record the count for all splits
          lower_inclusive[it->first.first] = count;
        }
        // If all the lines exist at the same value
        // then we'll never have a splitting plane
        if (lower_inclusive.size() == 1)
          continue;
        count = 0;
        for (typename std::map<
              std::pair<coord_t,bool>,unsigned>::const_reverse_iterator it = 
              backward_lines.rbegin(); it != backward_lines.rend(); it++)
        {
          // Always record the count for all splits
          upper_exclusive[it->first.first] = count;
          // Increment last for stops for exclusivity
          if (!it->first.second)
            count += it->second;
        }
#ifdef DEBUG_LEGION
        assert(lower_inclusive.size() == upper_exclusive.size());
#endif
        // We want to take the mini-max of the two numbers in order
        // to try to balance the splitting plane across the two sets
        T split = 0;
        unsigned split_max = subrects.size();
        for (std::map<coord_t,unsigned>::const_iterator it = 
              lower_inclusive.begin(); it != lower_inclusive.end(); it++)
        {
          const unsigned left = it->second;
          const unsigned right = upper_exclusive[it->first];
          const unsigned max = (left > right) ? left : right;
          if (max < split_max)
          {
            split_max = max;
            split = it->first;
          }
        }
        // Check for the case where we can't find a splitting plane
        if (split_max == subrects.size())
          continue;
        // Sort the subsets into left and right
        Rect<DIM,T> left_bounds(bounds);
        Rect<DIM,T> right_bounds(bounds);
        left_bounds.hi[d] = split;
        right_bounds.lo[d] = split+1;
        std::vector<Rect<DIM,T> > left_set, right_set;
        for (typename std::vector<Rect<DIM,T> >::const_iterator it =
              subrects.begin(); it != subrects.end(); it++)
        {
          const Rect<DIM,T> left_rect = it->intersection(left_bounds);
          if (!left_rect.empty())
            left_set.push_back(left_rect);
          const Rect<DIM,T> right_rect = it->intersection(right_bounds);
          if (!right_rect.empty())
            right_set.push_back(right_rect);
        }
#ifdef DEBUG_LEGION
        assert(left_set.size() < subrects.size());
        assert(right_set.size() < subrects.size());
#endif
        // Compute the cost of this refinement
        // First get the percentage reductions of both sets
        float cost_left = float(left_set.size()) / float(subrects.size());
        float cost_right = float(right_set.size()) / float(subrects.size());
        // We want to give better scores to sets that are closer together
        // so we'll include the absolute value of the difference in the
        // two costs as part of computing the average cost
        // If the savings are identical then this will be zero extra cost
        // Note this cost metric should always produce values between
        // 1.0 and 2.0, with 1.0 being a perfect 50% reduction on each side
        float cost_diff = (cost_left < cost_right) ? 
          (cost_right - cost_left) : (cost_left - cost_right);
        float total_cost = (cost_left + cost_right + cost_diff);
#ifdef DEBUG_LEGION
        assert((1.f <= total_cost) && (total_cost <= 2.f));
#endif
        // Check to see if the cost is considered to be a "good" refinement
        // For now we'll say that this is a good cost if it is less than
        // or equal to 1.5, halfway between the range of costs from 1.0 to 2.0
        if ((total_cost <= 1.5f) && (total_cost < best_cost))
        {
          best_dim = d;
          best_cost = total_cost;
          best_left_set.swap(left_set);
          best_right_set.swap(right_set);
          best_left_bounds = left_bounds;
          best_right_bounds = right_bounds;
        }
      }
      // See if we had at least one good refinement
      if (best_dim >= 0)
      {
        // Always clear the old-subrects before recursing to reduce memory usage
        {
          std::vector<Rect<DIM,T> > empty;
          empty.swap(subrects);
        }
        left = new KDNode<DIM,T,void>(best_left_bounds, best_left_set); 
        right = new KDNode<DIM,T,void>(best_right_bounds, best_right_set);
      }
      else
      {
        REPORT_LEGION_WARNING(LEGION_WARNING_KDTREE_REFINEMENT_FAILED,
            "Failed to find a refinement for KD tree with %d dimensions "
            "and %zd rectangles. Please report your application to the "
            "Legion developers' mailing list.", DIM, subrects.size())
        // If we make it here then we couldn't find a splitting plane to refine
        // anymore so just record all the subrects as our rects
        rects.swap(subrects);
      }
    }

    //--------------------------------------------------------------------------
    template<int DIM, typename T>
    KDNode<DIM,T,void>::~KDNode(void)
    //--------------------------------------------------------------------------
    {
      if (left != NULL)
        delete left;
      if (right != NULL)
        delete right;
    }

    //--------------------------------------------------------------------------
    template<int DIM, typename T>
    size_t KDNode<DIM,T,void>::count_rectangles(void) const
    //--------------------------------------------------------------------------
    {
      size_t result = rects.size();
      if (left != NULL)
        result += left->count_rectangles();
      if (right != NULL)
        result += right->count_rectangles();
      return result;
    }

    //--------------------------------------------------------------------------
    template<int DIM, typename T>
    size_t KDNode<DIM,T,void>::count_intersecting_points(
                                                  const Rect<DIM,T> &rect) const
    //--------------------------------------------------------------------------
    {
      size_t result = 0;
      for (typename std::vector<Rect<DIM,T> >::const_iterator it =
            rects.begin(); it != rects.end(); it++)
      {
        const Rect<DIM,T> overlap = it->intersection(rect);
        result += overlap.volume();
      }
      if (left != NULL)
      {
        Rect<DIM,T> left_overlap = rect.intersection(left->bounds);
        if (!left_overlap.empty())
          result += left->count_intersecting_points(left_overlap);
      }
      if (right != NULL)
      {
        Rect<DIM,T> right_overlap = rect.intersection(right->bounds);
        if (!right_overlap.empty())
          result += right->count_intersecting_points(right_overlap);
      }
      return result;
    }

    /////////////////////////////////////////////////////////////
    // Templated Copy Across 
    /////////////////////////////////////////////////////////////

    //--------------------------------------------------------------------------
    template<int DIM, typename T>
    CopyAcrossUnstructuredT<DIM,T>::CopyAcrossUnstructuredT(Runtime *rt,
                IndexSpaceExpression *e, const DomainT<DIM,T> &domain, 
                ApEvent ready, const std::map<Reservation,bool> &rsrvs,
                const bool preimages)
      : CopyAcrossUnstructured(rt, preimages, rsrvs), expr(e),
        copy_domain(domain), copy_domain_ready(ready), 
        need_src_indirect_precondition(true),
        need_dst_indirect_precondition(true), 
        src_indirect_immutable_for_tracing(false),
        dst_indirect_immutable_for_tracing(false), has_empty_preimages(false)
    //--------------------------------------------------------------------------
    {
      expr->add_base_expression_reference(COPY_ACROSS_REF);
    }

    //--------------------------------------------------------------------------
    template<int DIM, typename T>
    CopyAcrossUnstructuredT<DIM,T>::~CopyAcrossUnstructuredT(void)
    //--------------------------------------------------------------------------
    {
      if (expr->remove_base_expression_reference(COPY_ACROSS_REF))
        delete expr;
#ifdef DEBUG_LEGION
      assert(src_preimages.empty());
      assert(dst_preimages.empty());
#endif
      // Clean up any preimages that we computed
      for (typename std::vector<DomainT<DIM,T> >::iterator it =
            current_src_preimages.begin(); it != 
            current_src_preimages.end(); it++)
        it->destroy(last_copy);
      for (typename std::vector<DomainT<DIM,T> >::iterator it =
            current_dst_preimages.begin(); it != 
            current_dst_preimages.end(); it++)
        it->destroy(last_copy);
      for (typename std::vector<const CopyIndirection*>::const_iterator it =
            indirections.begin(); it != indirections.end(); it++)
        delete (*it);
    }

    //--------------------------------------------------------------------------
    template<int DIM, typename T>
    ApEvent CopyAcrossUnstructuredT<DIM,T>::execute(Operation *op, 
          PredEvent pred_guard, ApEvent copy_precondition, 
          ApEvent src_indirect_precondition, ApEvent dst_indirect_precondition,
          const PhysicalTraceInfo &trace_info, const bool replay,
          const bool recurrent_replay, const unsigned stage)
    //--------------------------------------------------------------------------
    {
      if (stage == 0)
      {
        RtEvent src_preimages_ready, dst_preimages_ready;
        if (!src_indirections.empty() && compute_preimages &&
            (!src_indirect_immutable_for_tracing || !recurrent_replay))
        {
          // Compute new preimages and add the to the back of the queue
          ComputePreimagesHelper helper(this, op, 
              src_indirect_precondition, true/*source*/);
          NT_TemplateHelper::demux<ComputePreimagesHelper>(
              src_indirect_type, &helper);
          if (helper.result.exists())
            src_preimages_ready = Runtime::protect_event(helper.result);
          AutoLock p_lock(preimage_lock);
          src_preimages.emplace_back(helper.new_preimages);
#ifdef LEGION_SPY
          src_preimage_preconditions.emplace_back(helper.result);
#endif
        }
        if (!dst_indirections.empty() && compute_preimages &&
            (!dst_indirect_immutable_for_tracing || !recurrent_replay))
        {
          // Compute new preimages and add them to the back of the queue
          ComputePreimagesHelper helper(this, op, 
              dst_indirect_precondition, false/*source*/);
          NT_TemplateHelper::demux<ComputePreimagesHelper>(
              dst_indirect_type, &helper);
          if (helper.result.exists())
            dst_preimages_ready = Runtime::protect_event(helper.result);
          AutoLock p_lock(preimage_lock);
          dst_preimages.emplace_back(helper.new_preimages);
#ifdef LEGION_SPY
          dst_preimage_preconditions.emplace_back(helper.result);
#endif
        }
        // Make sure that all the stage 1's are ordered 
        // by deferring execution if necessary
        if ((prev_done.exists() && !prev_done.has_triggered()) ||
            (src_preimages_ready.exists() && 
             !src_preimages_ready.has_triggered()) ||
            (dst_preimages_ready.exists() &&
             !dst_preimages_ready.has_triggered()))
        {
          const RtEvent defer = Runtime::merge_events(prev_done, 
              src_preimages_ready, dst_preimages_ready);
          // Note that for tracing, we can't actually defer this in 
          // the normal way because we need to actually get the real
          // finish event for the copy
          if (!trace_info.recording)
          {
            DeferCopyAcrossArgs args(this, op, pred_guard, copy_precondition,
                src_indirect_precondition, dst_indirect_precondition,
                trace_info, replay, recurrent_replay, stage);
            prev_done = runtime->issue_runtime_meta_task(args,
                LG_LATENCY_DEFERRED_PRIORITY, defer);
            return args.done_event;
          }
          else
            defer.wait();
        }
      }
      // Need to rebuild indirections in the first time through or if we
      // are computing preimages and not doing a recurrent replay
      if (indirections.empty() || (!recurrent_replay && compute_preimages))
      {
#ifdef LEGION_SPY
        // Make a unique indirections identifier if necessary
        unique_indirections_identifier =
          runtime->get_unique_indirections_id();
#endif
        // No need for the lock here, we know we are ordered
        if (!indirections.empty())
        {
          for (typename std::vector<const CopyIndirection*>::const_iterator it =
                indirections.begin(); it != indirections.end(); it++)
            delete (*it);
          indirections.clear();
          individual_field_indexes.clear();
        }
        has_empty_preimages = false;
        // Prune preimages if necessary
        if (!src_indirections.empty())
        {
          if (!current_src_preimages.empty())
          {
            // Destroy any previous source preimage spaces
            for (typename std::vector<DomainT<DIM,T> >::iterator it =
                  current_src_preimages.begin(); it != 
                  current_src_preimages.end(); it++)
              it->destroy(last_copy);
          }
          if (compute_preimages)
          {
            // Get the next batch of src preimages to use
            AutoLock p_lock(preimage_lock);
#ifdef DEBUG_LEGION
            assert(!src_preimages.empty());
#endif
            current_src_preimages.swap(src_preimages.front());
            src_preimages.pop_front();
#ifdef LEGION_SPY
            assert(!src_preimage_preconditions.empty());
            current_src_preimage_precondition =
              src_preimage_preconditions.front();
            src_preimage_preconditions.pop_front();
#endif
          }
          RebuildIndirectionsHelper helper(this, true/*sources*/);
          NT_TemplateHelper::demux<RebuildIndirectionsHelper>(
              src_indirect_type, &helper);
          if (helper.empty)
            has_empty_preimages = true;
        }
        if (!dst_indirections.empty())
        {
          if (!current_dst_preimages.empty())
          {
            // Destroy any previous destination preimage spaces
            for (typename std::vector<DomainT<DIM,T> >::iterator it =
                  current_dst_preimages.begin(); it != 
                  current_dst_preimages.end(); it++)
              it->destroy(last_copy);
          }
          if (compute_preimages)
          {
            // Get the next batch of dst preimages to use
            AutoLock p_lock(preimage_lock);
#ifdef DEBUG_LEGION
            assert(!dst_preimages.empty());
#endif
            current_dst_preimages.swap(dst_preimages.front());
            dst_preimages.pop_front();
#ifdef LEGION_SPY
            assert(!dst_preimage_preconditions.empty());
            current_dst_preimage_precondition =
              dst_preimage_preconditions.front();
            dst_preimage_preconditions.pop_front();
#endif
          }
          RebuildIndirectionsHelper helper(this, false/*sources*/);
          NT_TemplateHelper::demux<RebuildIndirectionsHelper>(
              dst_indirect_type, &helper);
          if (helper.empty)
            has_empty_preimages = true;
        }
#ifdef LEGION_SPY
        // This part isn't necessary for correctness but it helps Legion Spy
        // see the dependences between the preimages and copy operations
        if (current_src_preimage_precondition.exists() ||
            current_dst_preimage_precondition.exists())
          copy_precondition = Runtime::merge_events(NULL, copy_precondition,
              current_src_preimage_precondition,
              current_dst_preimage_precondition);
#endif
      }
      if (has_empty_preimages)
      {
#ifdef LEGION_SPY
        ApUserEvent new_last_copy = Runtime::create_ap_user_event(NULL);
        Runtime::trigger_event(NULL, new_last_copy);
        last_copy = new_last_copy;
        LegionSpy::log_indirect_events(op->get_unique_op_id(), expr->expr_id,
                unique_indirections_identifier, copy_precondition, last_copy);
        for (unsigned idx = 0; idx < src_fields.size(); idx++)
          LegionSpy::log_indirect_field(last_copy, src_fields[idx].field_id,
                                        (idx < src_unique_events.size()) ? 
                                          src_unique_events[idx] :
                                          LgEvent::NO_LG_EVENT,
                                        src_fields[idx].indirect_index,
                                        dst_fields[idx].field_id,
                                        (idx < dst_unique_events.size()) ? 
                                          dst_unique_events[idx] : 
                                          LgEvent::NO_LG_EVENT,
                                        dst_fields[idx].indirect_index,
                                        dst_fields[idx].redop_id);
        return last_copy;
#else
        return ApEvent::NO_AP_EVENT;
#endif
      }
#ifdef DEBUG_LEGION
      assert(src_fields.size() == dst_fields.size());
#endif
      // Now that we know we're going to do this copy add any profling requests
      Realm::ProfilingRequestSet requests;
      const unsigned total_copies =
        individual_field_indexes.empty() ? 1 : individual_field_indexes.size();
      if (!replay)
        priority = op->add_copy_profiling_request(trace_info, requests,
                                          false/*fill*/, total_copies);
      // TODO: need to log unique IDs for instances here for copy indirections
      // The code right now is only correct for straight copy across
      if (runtime->profiler != NULL)
        runtime->profiler->add_copy_request(requests, op, total_copies);
      ApEvent copy_pre;
      if (pred_guard.exists())
        copy_pre =
          Runtime::merge_events(NULL, copy_precondition, ApEvent(pred_guard));
      else
        copy_pre = copy_precondition;
      // No need for tracing to know about the reservations
      for (std::map<Reservation,bool>::const_iterator it =
            reservations.begin(); it != reservations.end(); it++)
        copy_pre = Runtime::acquire_ap_reservation(it->first, 
                                        it->second, copy_pre);
      if (!indirections.empty())
      {
        if (individual_field_indexes.empty())
        {
          last_copy = ApEvent(copy_domain.copy(src_fields, dst_fields, 
                indirections, requests, copy_pre, priority));
          if (runtime->profiler != NULL)
            log_across_profiling(last_copy);
        }
        else
          last_copy = issue_individual_copies(copy_pre, requests);
          
      }
      else
      {
        last_copy = ApEvent(copy_domain.copy(src_fields, dst_fields,
              requests, copy_pre, priority));
        if (runtime->profiler != NULL)
          log_across_profiling(last_copy);
      }
      // Release any reservations
      for (std::map<Reservation,bool>::const_iterator it =
            reservations.begin(); it != reservations.end(); it++)
        Runtime::release_reservation(it->first, last_copy);
      if (pred_guard.exists())
      {
        // Protect against the poison from predication
        last_copy = Runtime::ignorefaults(last_copy);
        // Merge the preconditions into this result so they are still reflected
        // in the completion for this operation even if the operation ends up
        // being predicated out
        if (copy_precondition.exists())
        {
          if (last_copy.exists())
            last_copy = Runtime::merge_events(NULL,last_copy,copy_precondition);
          else
            last_copy = copy_precondition;
        }
      }
#ifdef LEGION_DISABLE_EVENT_PRUNING
      if (!last_copy.exists())
      {
        ApUserEvent new_last_copy = Runtime::create_ap_user_event(NULL);
        Runtime::trigger_event(NULL, new_last_copy);
        last_copy = new_last_copy;
      }
#endif
#ifdef LEGION_SPY
      assert(op != NULL);
      if (src_indirections.empty() && dst_indirections.empty())
      {
        LegionSpy::log_copy_events(op->get_unique_op_id(), expr->expr_id, 
                                   src_tree_id, dst_tree_id, copy_precondition,
                                   last_copy, COLLECTIVE_NONE);
        for (unsigned idx = 0; idx < src_fields.size(); idx++)
          LegionSpy::log_copy_field(last_copy, src_fields[idx].field_id,
                                    src_unique_events[idx],
                                    dst_fields[idx].field_id,
                                    dst_unique_events[idx],
                                    dst_fields[idx].redop_id);
      }
      else
      {
        LegionSpy::log_indirect_events(op->get_unique_op_id(), expr->expr_id,
                unique_indirections_identifier, copy_precondition, last_copy);
        for (unsigned idx = 0; idx < src_fields.size(); idx++)
          LegionSpy::log_indirect_field(last_copy, src_fields[idx].field_id,
                                        (idx < src_unique_events.size()) ?
                                          src_unique_events[idx] :
                                          LgEvent::NO_LG_EVENT,
                                        src_fields[idx].indirect_index,
                                        dst_fields[idx].field_id,
                                        (idx < dst_unique_events.size()) ?
                                          dst_unique_events[idx] :
                                          LgEvent::NO_LG_EVENT,
                                        dst_fields[idx].indirect_index,
                                        dst_fields[idx].redop_id);
      }
#endif
      return last_copy;
    }

    //--------------------------------------------------------------------------
    template<int DIM, typename T>
    void CopyAcrossUnstructuredT<DIM,T>::record_trace_immutable_indirection(
                                                                    bool source)
    //--------------------------------------------------------------------------
    {
      if (source)
        src_indirect_immutable_for_tracing = true;
      else
        dst_indirect_immutable_for_tracing = true;
    }

    //--------------------------------------------------------------------------
    template<int DIM, typename T>
    ApEvent CopyAcrossUnstructuredT<DIM,T>::issue_individual_copies(
                                     const ApEvent precondition,
                                     const Realm::ProfilingRequestSet &requests)
    //--------------------------------------------------------------------------
    {
#ifdef DEBUG_LEGION
      assert(compute_preimages);
#endif
      // This is the case of separate gather/scatter copies for each 
      // of the individual preimages
      const bool gather = current_dst_preimages.empty();
#ifdef DEBUG_LEGION
      // Should be either a gather or a scatter, but not both
      assert(current_src_preimages.empty() != gather);
#endif
      // Issue separate copies for each preimage
      std::vector<DomainT<DIM,T> > &preimages = 
        gather ? current_src_preimages : current_dst_preimages;
      std::vector<CopySrcDstField> &fields = gather ? src_fields : dst_fields;
#ifdef DEBUG_LEGION
      assert(preimages.size() == individual_field_indexes.size());
#endif
      std::vector<ApEvent> postconditions;
      for (unsigned idx = 0; idx < preimages.size(); idx++)
      {
#ifdef DEBUG_LEGION
        assert(fields.size() == individual_field_indexes[idx].size());
#endif
        // Setup the indirect field indexes
        for (unsigned fidx = 0; fidx < fields.size(); fidx++)
          fields[fidx].indirect_index = individual_field_indexes[idx][fidx];
        const ApEvent post(preimages[idx].copy(src_fields, dst_fields, 
                            indirections, requests, precondition, priority));
        if (post.exists())
          postconditions.push_back(post);
        if (runtime->profiler != NULL)
          log_across_profiling(post, idx);
      }
      if (postconditions.empty())
        return ApEvent::NO_AP_EVENT;
      return Runtime::merge_events(NULL, postconditions);
    }
#endif // defined(DEFINE_NT_TEMPLATES)

#ifdef DEFINE_NTNT_TEMPLATES
    //--------------------------------------------------------------------------
    template<int D1, typename T1> template<int D2, typename T2>
    ApEvent CopyAcrossUnstructuredT<D1,T1>::perform_compute_preimages(
                     std::vector<DomainT<D1,T1> > &preimages, 
                     Operation *op, ApEvent precondition, const bool source)
    //--------------------------------------------------------------------------
    {
      const std::vector<IndirectRecord> &indirect_records =
        source ? src_indirections : dst_indirections;
      std::vector<Realm::IndexSpace<D2,T2> > targets(indirect_records.size());
      for (unsigned idx = 0; idx < indirect_records.size(); idx++)
        targets[idx] = indirect_records[idx].domain;
      if (source ? need_src_indirect_precondition : 
          need_dst_indirect_precondition)
      {
        std::vector<ApEvent> preconditions;
        for (unsigned idx = 0; idx < indirect_records.size(); idx++)
        {
          const IndirectRecord &record = indirect_records[idx];
          ApEvent ready = record.domain_ready;
          if (ready.exists())
            preconditions.push_back(ready);
        }
        if (copy_domain_ready.exists())
          preconditions.push_back(copy_domain_ready);
        if (source)
        {
          // No need for tracing to know about this merge
          src_indirect_spaces_precondition = 
            Runtime::merge_events(NULL, preconditions);
          need_src_indirect_precondition = false;
        }
        else
        {
          dst_indirect_spaces_precondition = 
            Runtime::merge_events(NULL, preconditions);
          need_dst_indirect_precondition = false;
        }
      }
      if (source ? src_indirect_spaces_precondition.exists() :
          dst_indirect_spaces_precondition.exists())
      {
        if (precondition.exists())
          precondition = Runtime::merge_events(NULL, precondition, source ?
           src_indirect_spaces_precondition : dst_indirect_spaces_precondition);
        else
          precondition = source ? src_indirect_spaces_precondition : 
            dst_indirect_spaces_precondition;
      }
      ApEvent result;
      if (both_are_range)
      {
        // Range preimage
        typedef Realm::FieldDataDescriptor<Realm::IndexSpace<D1,T1>,
                                       Realm::Rect<D2,T2> > RealmDescriptor;
        std::vector<RealmDescriptor> descriptors(1);
        RealmDescriptor &descriptor = descriptors.back();
        descriptor.inst = 
          source ? src_indirect_instance : dst_indirect_instance;
        descriptor.field_offset =
          source ? src_indirect_field : dst_indirect_field;
        descriptor.index_space = copy_domain;
        Realm::ProfilingRequestSet requests;
        if (runtime->profiler != NULL)
          runtime->profiler->add_partition_request(requests, op, 
                                    DEP_PART_BY_PREIMAGE_RANGE);
        result = ApEvent(copy_domain.create_subspaces_by_preimage(
              descriptors, targets, preimages, requests, precondition));
      }
      else
      {
        // Point preimage
        typedef Realm::FieldDataDescriptor<Realm::IndexSpace<D1,T1>,
                                       Realm::Point<D2,T2> > RealmDescriptor;
        std::vector<RealmDescriptor> descriptors(1);
        RealmDescriptor &descriptor = descriptors.back();
        descriptor.inst = 
          source ? src_indirect_instance : dst_indirect_instance;
        descriptor.field_offset =
          source ? src_indirect_field : dst_indirect_field;
        descriptor.index_space = copy_domain;
        Realm::ProfilingRequestSet requests;
        if (runtime->profiler != NULL)
          runtime->profiler->add_partition_request(requests, op, 
                                          DEP_PART_BY_PREIMAGE);
        result = ApEvent(copy_domain.create_subspaces_by_preimage(
              descriptors, targets, preimages, requests, precondition));
      }
      std::vector<ApEvent> valid_events;
      // We also need to make sure that all the sparsity maps are valid
      // on this node before we test them
      for (unsigned idx = 0; idx < preimages.size(); idx++)
      {
        const ApEvent valid(preimages[idx].make_valid());
        if (valid.exists())
          valid_events.push_back(valid);
      }
      if (!valid_events.empty())
      {
        if (result.exists())
          valid_events.push_back(result);
        result = Runtime::merge_events(NULL, valid_events);
      }
#ifdef LEGION_DISABLE_EVENT_PRUNING
      if (!result.exists() || (result == precondition))
      {
        ApUserEvent new_result = Runtime::create_ap_user_event(NULL);
        Runtime::trigger_event(NULL, new_result);
        result = new_result;
      }
#endif
#ifdef LEGION_SPY
      LegionSpy::log_deppart_events(op->get_unique_op_id(), expr->expr_id,
                                    precondition, result, DEP_PART_BY_PREIMAGE);
#endif
      return result;
    }

    //--------------------------------------------------------------------------
    template<int D1, typename T1> template<int D2, typename T2>
    bool CopyAcrossUnstructuredT<D1,T1>::rebuild_indirections(const bool source)
    //--------------------------------------------------------------------------
    {
      std::vector<CopySrcDstField> &fields = source ? src_fields : dst_fields;
      const std::vector<IndirectRecord> &indirect_records =
        source ? src_indirections : dst_indirections;
      nonempty_indexes.clear();
      if (compute_preimages)
      {
        std::vector<DomainT<D1,T1> > &preimages =
          source ? current_src_preimages : current_dst_preimages;
        for (unsigned idx = 0; idx < preimages.size(); idx++)
        {
          DomainT<D1,T1> &preimage = preimages[idx];
          DomainT<D1,T1> tightened = preimage.tighten();
          if (tightened.empty())
          {
            // Reclaim any sparsity maps eagerly
            preimage.destroy();
            preimage = DomainT<D1,T1>::make_empty();
          }
          else
          {
            preimage = tightened;
            nonempty_indexes.push_back(idx);
          }
        }
      }
      else
      {
        nonempty_indexes.resize(indirect_records.size());
        for (unsigned idx = 0; idx < nonempty_indexes.size(); idx++)
          nonempty_indexes[idx] = idx;
      }
      typedef typename Realm::CopyIndirection<D1,T1>::template 
                Unstructured<D2,T2> UnstructuredIndirection;
      // Legion Spy doesn't understand preimages, so go through and build
      // indirections for everything even if we are empty
#ifndef LEGION_SPY
      if (nonempty_indexes.empty())
        return true;
      if (compute_preimages && 
          (source ? dst_indirections.empty() : src_indirections.empty()))
      {
        // In the case that we've computed preimages, and we know we're just
        // doing a gather or a scatter (no full-indirections), then we 
        // instead want to compute separate indirections for each 
        // non-empty preimage because Realm's performance is better when
        // you have a single source or destination target for an indirection
        // Note we don't bother doing this with legion spy since it doesn't
        // know how to analyze these anyway
        individual_field_indexes.resize(nonempty_indexes.size());
        // We're also going to need to update preimages to match
        std::vector<DomainT<D1,T1> > &preimages =
          source ? current_src_preimages : current_dst_preimages;
        std::vector<DomainT<D1,T1> > new_preimages(nonempty_indexes.size());
        // Iterate over the non empty indexes and get instances for each field
        for (unsigned idx = 0; idx < nonempty_indexes.size(); idx++)
        {
          const unsigned nonempty_index = nonempty_indexes[idx];
          // copy over the preimages to the set of dense non-empty preimages
          new_preimages[idx] = preimages[nonempty_index]; 
          std::vector<unsigned> &field_indexes = individual_field_indexes[idx];
          field_indexes.resize(fields.size());
          const unsigned offset = indirections.size();
          for (unsigned fidx = 0; fidx < fields.size(); fidx++)
          {
            const PhysicalInstance instance =
              indirect_records[nonempty_index].instances[fidx];
            // See if there is an unstructured index for this instance
            int indirect_index = -1;
            for (unsigned index = offset; index < indirections.size(); index++)
            {
              // It's safe to cast here because we know that the same types
              // made all these indirections as well
              const UnstructuredIndirection *unstructured = 
               static_cast<const UnstructuredIndirection*>(indirections[index]);
#ifdef DEBUG_LEGION
              assert(unstructured->inst == 
                  (source ? src_indirect_instance : dst_indirect_instance));
              assert(unsigned(unstructured->field_id) == 
                  (source ? src_indirect_field : dst_indirect_field));
              assert(unstructured->insts.size() == 1);
#endif
              if (unstructured->insts.back() != instance)
                continue;
              indirect_index = index;
              break;
            }
            if (indirect_index < 0)
            {
              // If we didn't make it then make it now
              UnstructuredIndirection *unstructured =
                new UnstructuredIndirection();
              unstructured->field_id = 
                source ? src_indirect_field : dst_indirect_field;
              unstructured->inst = 
                source ? src_indirect_instance : dst_indirect_instance;
              unstructured->is_ranges = both_are_range;
              unstructured->oor_possible = false; 
              unstructured->aliasing_possible =
                source ? false/*no aliasing*/ : possible_dst_aliasing;
              unstructured->subfield_offset = 0;
              unstructured->insts.push_back(instance);
              unstructured->spaces.resize(1);
              unstructured->spaces.back() =
                indirect_records[nonempty_index].domain;
              // No next indirections yet...
              unstructured->next_indirection = NULL;
              indirect_index = indirections.size();
              indirections.push_back(unstructured);
            }
            field_indexes[fidx] = indirect_index;
          }
        }
        // Now we can swap in the new preimages
        preimages.swap(new_preimages);
      }
      else
#else
      const unsigned offset = indirections.size();
#endif
      {
        // Now that we have the non-empty indexes we can go through and make
        // the indirections for each of the fields. We'll try to share 
        // indirections as much as possible wherever we can
#ifndef LEGION_SPY
        const unsigned offset = indirections.size(); 
#endif
        for (unsigned fidx = 0; fidx < fields.size(); fidx++)
        {
          // Compute our physical instances for this field
#ifdef LEGION_SPY
          std::vector<PhysicalInstance> instances(indirect_records.size());
          for (unsigned idx = 0; idx < indirect_records.size(); idx++)
            instances[idx] = indirect_records[idx].instances[fidx];
#else
          std::vector<PhysicalInstance> instances(nonempty_indexes.size());
          for (unsigned idx = 0; idx < nonempty_indexes.size(); idx++)
            instances[idx] =
              indirect_records[nonempty_indexes[idx]].instances[fidx];
#endif
          // See if there is an unstructured index which already is what we want
          int indirect_index = -1;
          // Search through all the existing copy indirections starting from
          // the offset and check to see if we can reuse them
          for (unsigned index = offset; index < indirections.size(); index++)
          {
            // It's safe to cast here because we know that the same types
            // made all these indirections as well
            const UnstructuredIndirection *unstructured = 
              static_cast<const UnstructuredIndirection*>(indirections[index]);
#ifdef DEBUG_LEGION
            assert(unstructured->inst == 
                (source ? src_indirect_instance : dst_indirect_instance));
            assert(unsigned(unstructured->field_id) == 
                (source ? src_indirect_field : dst_indirect_field));
            assert(unstructured->insts.size() == instances.size());
#endif
            bool instances_match = true;
            for (unsigned idx = 0; idx < instances.size(); idx++)
            {
              if (unstructured->insts[idx] == instances[idx])
                continue;
              instances_match = false;
              break;
            }
            if (!instances_match)
              continue;
            // If we made it here we can reuse this indirection
            indirect_index = index;
            break;
          }
          if (indirect_index < 0)
          {
            // If we didn't make it then make it now
            UnstructuredIndirection *unstructured =
              new UnstructuredIndirection();
            unstructured->field_id = 
              source ? src_indirect_field : dst_indirect_field;
            unstructured->inst = 
              source ? src_indirect_instance : dst_indirect_instance;
            unstructured->is_ranges = both_are_range;
            unstructured->oor_possible = compute_preimages ? false :
              source ? possible_src_out_of_range : possible_dst_out_of_range;
            unstructured->aliasing_possible =
              source ? false/*no aliasing*/ : possible_dst_aliasing;
            unstructured->subfield_offset = 0;
            unstructured->insts.swap(instances);
            unstructured->spaces.resize(nonempty_indexes.size());
            for (unsigned idx = 0; idx < nonempty_indexes.size(); idx++)
              unstructured->spaces[idx] =
                indirect_records[nonempty_indexes[idx]].domain;
            // No next indirections yet...
            unstructured->next_indirection = NULL;
            indirect_index = indirections.size();
            indirections.push_back(unstructured);
#ifdef LEGION_SPY
            // If we made a new indirection then log it with Legion Spy
            LegionSpy::log_indirect_instance(unique_indirections_identifier,
                indirect_index, source ? src_indirect_instance_event :
                dst_indirect_instance_event, unstructured->field_id);
            for (std::vector<IndirectRecord>::const_iterator it =
                  indirect_records.begin(); it != indirect_records.end(); it++)
              LegionSpy::log_indirect_group(unique_indirections_identifier,
                  indirect_index, it->instance_events[fidx], 
                  it->index_space.get_id());
#endif
          }
          fields[fidx].indirect_index = indirect_index;
        }
      }
#ifdef LEGION_SPY
      if (compute_preimages)
      {
        const size_t nonempty_size = nonempty_indexes.size();
        // Go through and fix-up all the indirections for execution
        for (typename std::vector<const CopyIndirection*>::const_iterator it =
              indirections.begin()+offset; it != indirections.end(); it++)
        {
          UnstructuredIndirection *unstructured = 
            const_cast<UnstructuredIndirection*>( 
              static_cast<const UnstructuredIndirection*>(*it));
          std::vector<PhysicalInstance> instances(nonempty_size);
          for (unsigned idx = 0; idx < nonempty_indexes.size(); idx++)
            instances[idx] = unstructured->insts[nonempty_indexes[idx]];
          unstructured->insts.swap(instances);
        }
      }
      return nonempty_indexes.empty();
#else
      // Not empty
      return false;
#endif
    }
#endif // defined(DEFINE_NTNT_TEMPLATES)

    /////////////////////////////////////////////////////////////
    // Templated Index Partition Node 
    /////////////////////////////////////////////////////////////

#ifdef DEFINE_NT_TEMPLATES
    //--------------------------------------------------------------------------
    template<int DIM, typename T>
    IndexPartNodeT<DIM,T>::IndexPartNodeT(RegionTreeForest *ctx, 
                                        IndexPartition p,
                                        IndexSpaceNode *par, IndexSpaceNode *cs,
                                        LegionColor c, bool disjoint, 
                                        int complete, DistributedID did,
                                        ApEvent partition_ready, ApBarrier pend,
                                        RtEvent init, CollectiveMapping *map,
                                        ShardMapping *shard_map, 
                                        Provenance *prov)
      : IndexPartNode(ctx, p, par, cs, c, disjoint, complete, did,
          partition_ready, pend, init, map, shard_map, prov), kd_root(NULL),
        kd_remote(NULL), dense_shard_rects(NULL), sparse_shard_rects(NULL)
    //--------------------------------------------------------------------------
    {
    }

    //--------------------------------------------------------------------------
    template<int DIM, typename T>
    IndexPartNodeT<DIM,T>::IndexPartNodeT(RegionTreeForest *ctx, 
                                        IndexPartition p,
                                        IndexSpaceNode *par, IndexSpaceNode *cs,
                                        LegionColor c, RtEvent disjoint_event,
                                        int comp, DistributedID did,
                                        ApEvent partition_ready, ApBarrier pend,
                                        RtEvent init, CollectiveMapping *map,
                                        ShardMapping *shard_map,
                                        Provenance *prov)
      : IndexPartNode(ctx, p, par, cs, c, disjoint_event, comp, did,
          partition_ready, pend, init, map, shard_map, prov), kd_root(NULL),
        kd_remote(NULL), dense_shard_rects(NULL), sparse_shard_rects(NULL)
    //--------------------------------------------------------------------------
    {
    }

    //--------------------------------------------------------------------------
    template<int DIM, typename T>
    IndexPartNodeT<DIM,T>::~IndexPartNodeT(void)
    //--------------------------------------------------------------------------
    { 
      if (kd_root != NULL)
        delete kd_root;
      if (kd_remote != NULL)
        delete kd_remote;
      if (dense_shard_rects != NULL)
        delete dense_shard_rects;
      if (sparse_shard_rects != NULL)
        delete sparse_shard_rects;
    }

    //--------------------------------------------------------------------------
    template<int DIM, typename T>
    bool IndexPartNodeT<DIM,T>::find_interfering_children_kd(
       IndexSpaceExpression *expr, std::vector<LegionColor> &colors, bool local)
    //--------------------------------------------------------------------------
    {
      if (kd_root == NULL)
      {
        if (total_children <= LEGION_MAX_BVH_FANOUT)
          return false;
        DomainT<DIM,T> parent_space;
        const TypeTag type_tag = handle.get_type_tag();
        const ApEvent parent_ready = 
         parent->get_expr_index_space(&parent_space, type_tag, true/*tight*/); 
        if (shard_mapping == NULL)
        {
          // No shard mapping so we can build the full kd-tree here
          std::vector<std::pair<Rect<DIM,T>,LegionColor> > bounds;
          bounds.reserve(total_children);
          for (ColorSpaceIterator itr(this); itr; itr++)
          {
            IndexSpaceNode *child = get_child(*itr);
            DomainT<DIM,T> space;
            const ApEvent space_ready = 
              child->get_expr_index_space(&space, type_tag, true/*tight*/);
            if (space_ready.exists() && !space_ready.has_triggered())
              space_ready.wait();
            if (space.empty())
              continue;
            for (RectInDomainIterator<DIM,T> it(space); it(); it++)
              bounds.push_back(std::make_pair(*it, *itr));
          }
          if (parent_ready.exists() && !parent_ready.has_triggered())
            parent_ready.wait();
          KDNode<DIM,T,LegionColor> *root = 
           new KDNode<DIM,T,LegionColor>(parent_space.bounds, bounds);
          AutoLock n_lock(node_lock);
          if (kd_root == NULL)
            kd_root = root;
          else // Someone else beat us to it
            delete root;
        }
        else
        {
          // There is a shard-mapping so we're going to build two kd-trees
          // One for storing any local or dense rectangles from remote nodes
          // Another for upper bound rectanges of spaces from remote nodes
          // First check to see if we're the first ones here
          RtEvent wait_on;
          {
            AutoLock n_lock(node_lock);
            if (kd_remote_ready.exists() || (kd_remote != NULL))
              wait_on = kd_remote_ready;
            else
              kd_remote_ready = Runtime::create_rt_user_event();
          }
          if (!wait_on.exists() && (kd_remote == NULL))
          {
            const RtEvent rects_ready = request_shard_rects();
            // Grab our local children for later
            std::vector<IndexSpaceNode*> current_children;
            {
              AutoLock n_lock(node_lock,1,false/*exclusive*/);
              current_children.reserve(color_map.size());
              for (std::map<LegionColor,IndexSpaceNode*>::const_iterator it =
                    color_map.begin(); it != color_map.end(); it++)
                current_children.push_back(it->second);
            }
            if (parent_ready.exists() && !parent_ready.has_triggered())
              parent_ready.wait();
            if (rects_ready.exists() && !rects_ready.has_triggered())
              rects_ready.wait();
            // Once we get the remote rectangles we can build the kd-trees
            if (!sparse_shard_rects->empty())
              kd_remote = new KDNode<DIM,T,AddressSpaceID>(
                  parent_space.bounds, *sparse_shard_rects);
            // Add any local sparse paces into the dense remote rects
            // All the local dense spaces are already included
            for (unsigned idx = 0; idx < current_children.size(); idx++)
            {
              IndexSpaceNode *child = current_children[idx];
              DomainT<DIM,T> space;
              const ApEvent space_ready = 
                child->get_expr_index_space(&space, type_tag, true/*tight*/);
              if (space_ready.exists() && !space_ready.has_triggered())
                space_ready.wait();
              if (space.empty() || space.dense())
                continue;
              for (RectInDomainIterator<DIM,T> it(space); it(); it++)
                dense_shard_rects->push_back(std::make_pair(*it, child->color));
            }
            KDNode<DIM,T,LegionColor> *root = new KDNode<DIM,T,LegionColor>(
                                    parent_space.bounds, *dense_shard_rects);
            AutoLock n_lock(node_lock);
            kd_root = root;
            Runtime::trigger_event(kd_remote_ready);
            kd_remote_ready = RtUserEvent::NO_RT_USER_EVENT;
          }
          else if (wait_on.exists() && !wait_on.has_triggered())
            wait_on.wait();
        }
      }
      DomainT<DIM,T> space;
      const ApEvent space_ready =
        expr->get_expr_index_space(&space, handle.get_type_tag(),true/*tight*/);
      if (space_ready.exists() && !space_ready.has_triggered())
        space_ready.wait();
      // If we have a remote kd tree then we need to query that to see if 
      // we have any remote colors to include
      std::set<LegionColor> color_set;
      if ((kd_remote != NULL) && !local)
      {
        std::set<AddressSpaceID> remote_spaces;
        for (RectInDomainIterator<DIM,T> itr(space); itr(); itr++)
          kd_remote->find_interfering(*itr, remote_spaces);
        if (!remote_spaces.empty())
        {
          RemoteKDTracker tracker(color_set, context->runtime);
          tracker.find_remote_interfering(remote_spaces, handle, expr); 
        }
      }
      for (RectInDomainIterator<DIM,T> itr(space); itr(); itr++)
        kd_root->find_interfering(*itr, color_set);
      if (!color_set.empty())
        colors.insert(colors.end(), color_set.begin(), color_set.end());
      return true;
    }

    //--------------------------------------------------------------------------
    template<int DIM, typename T>
    void IndexPartNodeT<DIM,T>::initialize_shard_rects(void)
    //--------------------------------------------------------------------------
    {
#ifdef DEBUG_LEGION
      assert(dense_shard_rects == NULL);
      assert(sparse_shard_rects == NULL);
#endif
      dense_shard_rects = 
        new std::vector<std::pair<Rect<DIM,T>,LegionColor> >();
      sparse_shard_rects =
        new std::vector<std::pair<Rect<DIM,T>,AddressSpaceID> >();
      const TypeTag type_tag = handle.get_type_tag();
      // No need for the lock here, it's being held the caller
      for (std::map<LegionColor,IndexSpaceNode*>::const_iterator it =
            color_map.begin(); it != color_map.end(); it++)
      {
        // Only handle children that we made so that we don't duplicate
        if (!it->second->is_owner())
          continue;
        DomainT<DIM,T> child_space;
        const ApEvent child_ready = 
          it->second->get_expr_index_space(&child_space,type_tag,true/*tight*/);
        if (child_ready.exists() && !child_ready.has_triggered())
          child_ready.wait();
        if (!child_space.dense())
        {
          // Scan through all the previous rectangles to make sure we
          // don't insert any duplicate bounding boxes
          bool found = false;
          for (typename std::vector<std::pair<Rect<DIM,T>,AddressSpaceID> >::
                const_iterator sit = sparse_shard_rects->begin(); sit !=
                sparse_shard_rects->end(); sit++)
          {
            if (sit->first != child_space.bounds)
              continue;
#ifdef DEBUG_LEGION
            assert(sit->second == local_space);
#endif
            found = true;
            break;
          }
          if (!found)
            sparse_shard_rects->push_back(
                std::make_pair(child_space.bounds, local_space));
        }
        else if (!child_space.bounds.empty())
          dense_shard_rects->push_back(
              std::make_pair(child_space.bounds, it->first));
      }
    }

    //--------------------------------------------------------------------------
    template<int DIM, typename T>
    void IndexPartNodeT<DIM,T>::pack_shard_rects(Serializer &rez, bool clear)
    //--------------------------------------------------------------------------
    {
#ifdef DEBUG_LEGION
      assert(dense_shard_rects != NULL);
      assert(sparse_shard_rects != NULL);
#endif
      rez.serialize<size_t>(dense_shard_rects->size());
      for (typename std::vector<std::pair<Rect<DIM,T>,LegionColor> >::
            const_iterator it = dense_shard_rects->begin(); it !=
            dense_shard_rects->end(); it++)
      {
        rez.serialize(it->first);
        rez.serialize(it->second);
      }
      rez.serialize<size_t>(sparse_shard_rects->size());
      for (typename std::vector<std::pair<Rect<DIM,T>,AddressSpaceID> >::
            const_iterator it = sparse_shard_rects->begin(); it !=
            sparse_shard_rects->end(); it++)
      {
        rez.serialize(it->first);
        rez.serialize(it->second);
      }
      if (clear)
      {
        dense_shard_rects->clear();
        sparse_shard_rects->clear();
      }
    }

    //--------------------------------------------------------------------------
    template<int DIM, typename T>
    void IndexPartNodeT<DIM,T>::unpack_shard_rects(Deserializer &derez)
    //--------------------------------------------------------------------------
    {
#ifdef DEBUG_LEGION
      assert(dense_shard_rects != NULL);
      assert(sparse_shard_rects != NULL);
#endif
      size_t num_dense;
      derez.deserialize(num_dense);
      if (num_dense > 0)
      {
        unsigned offset = dense_shard_rects->size();
        dense_shard_rects->resize(offset + num_dense);
        for (unsigned idx = 0; idx < num_dense; idx++)
        {
          std::pair<Rect<DIM,T>,LegionColor> &next = 
            (*dense_shard_rects)[offset + idx];
          derez.deserialize(next.first);
          derez.deserialize(next.second);
        }
      }
      size_t num_sparse;
      derez.deserialize(num_sparse);
      if (num_sparse > 0)
      {
        unsigned offset = sparse_shard_rects->size();
        sparse_shard_rects->resize(offset + num_sparse);
        for (unsigned idx = 0; idx < num_sparse; idx++)
        {
          std::pair<Rect<DIM,T>,AddressSpaceID> &next = 
            (*sparse_shard_rects)[offset + idx];
          derez.deserialize(next.first);
          derez.deserialize(next.second);
        }
      }
    }
#endif // defined(DEFINE_NT_TEMPLATES)

  }; // namespace Internal
}; // namespace Legion
<|MERGE_RESOLUTION|>--- conflicted
+++ resolved
@@ -128,13 +128,8 @@
         priority =
           op->add_copy_profiling_request(trace_info, requests, true/*fill*/);
       if (forest->runtime->profiler != NULL)
-<<<<<<< HEAD
         forest->runtime->profiler->add_fill_request(requests, op, collective);
-      ApEvent result; LgEvent fevent;
-=======
-        forest->runtime->profiler->add_fill_request(requests, op);
       ApEvent fill_pre;
->>>>>>> 15a2f2cb
       if (pred_guard.exists())
         // No need for tracing to know about the precondition
         fill_pre = Runtime::merge_events(NULL,precondition,ApEvent(pred_guard));
@@ -232,14 +227,9 @@
         priority =
           op->add_copy_profiling_request(trace_info, requests, false/*fill*/);
       if (forest->runtime->profiler != NULL)
-<<<<<<< HEAD
         forest->runtime->profiler->add_copy_request(requests, op, 1/*count*/,
                                                     collective);
-      ApEvent result; LgEvent fevent;
-=======
-        forest->runtime->profiler->add_copy_request(requests, op);
       ApEvent copy_pre;
->>>>>>> 15a2f2cb
       if (pred_guard.exists())
         copy_pre = Runtime::merge_events(NULL,precondition,ApEvent(pred_guard));
       else
