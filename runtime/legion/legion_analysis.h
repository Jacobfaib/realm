/* Copyright 2022 Stanford University, NVIDIA Corporation
 *
 * Licensed under the Apache License, Version 2.0 (the "License");
 * you may not use this file except in compliance with the License.
 * You may obtain a copy of the License at
 *
 *     http://www.apache.org/licenses/LICENSE-2.0
 *
 * Unless required by applicable law or agreed to in writing, software
 * distributed under the License is distributed on an "AS IS" BASIS,
 * WITHOUT WARRANTIES OR CONDITIONS OF ANY KIND, either express or implied.
 * See the License for the specific language governing permissions and
 * limitations under the License.
 */

#ifndef __LEGION_ANALYSIS_H__
#define __LEGION_ANALYSIS_H__

#include "legion/legion_types.h"
#include "legion/legion_utilities.h"
#include "legion/legion_allocation.h"
#include "legion/garbage_collection.h"

namespace Legion {
  namespace Internal {

    /**
     * \struct ContextCoordinate
     * A struct that can uniquely identify an operation inside
     * the context of a parent task by the context_index which
     * is the number of the operation in the context, and the 
     * index_point specifying which point in the case of an
     * index space operation
     */
    struct ContextCoordinate {
      inline ContextCoordinate(void) : context_index(SIZE_MAX) { }
      // Prevent trivally copying for serialize/deserialize
      inline ContextCoordinate(const ContextCoordinate &rhs)
        : context_index(rhs.context_index), index_point(rhs.index_point) { }
      inline ContextCoordinate(ContextCoordinate &&rhs)
        : context_index(rhs.context_index), index_point(rhs.index_point) { }
      inline ContextCoordinate(size_t index, const DomainPoint &p)
        : context_index(index), index_point(p) { }
      inline ContextCoordinate& operator=(const ContextCoordinate &rhs)
        { context_index = rhs.context_index; 
          index_point = rhs.index_point; return *this; }
      inline ContextCoordinate& operator=(ContextCoordinate &&rhs)
        { context_index = rhs.context_index; 
          index_point = rhs.index_point; return *this; }
      inline bool operator==(const ContextCoordinate &rhs) const
        { return ((context_index == rhs.context_index) && 
                  (index_point == rhs.index_point)); }
      inline bool operator<(const ContextCoordinate &rhs) const
        { if (context_index < rhs.context_index) return true;
          if (context_index > rhs.context_index) return false;
          return index_point < rhs.index_point; }
      inline void serialize(Serializer &rez) const
        { rez.serialize(context_index); rez.serialize(index_point); }
      inline void deserialize(Deserializer &derez)
        { derez.deserialize(context_index); derez.deserialize(index_point); }
      size_t context_index;
      DomainPoint index_point;
    };

    /**
     * \struct GenericUser
     * A base struct for tracking the user of a logical region
     */
    struct GenericUser {
    public:
      GenericUser(void) { }
      GenericUser(const RegionUsage &u, const FieldMask &m)
        : usage(u), field_mask(m) { }
    public:
      RegionUsage usage;
      FieldMask field_mask;
    };

    /**
     * \struct LogicalUser
     * A class for representing logical users of a logical 
     * region including the necessary information to
     * register mapping dependences on the user.
     */
    struct LogicalUser : public GenericUser {
    public:
      LogicalUser(void);
      LogicalUser(Operation *o, unsigned id, 
                  const RegionUsage &u, const FieldMask &m);
      LogicalUser(Operation *o, GenerationID gen, unsigned id,
                  const RegionUsage &u, const FieldMask &m);
    public:
      Operation *op;
      unsigned idx;
      GenerationID gen;
      // This field addresses a problem regarding when
      // to prune tasks out of logical region tree data
      // structures.  If no later task ever performs a
      // dependence test against this user, we might
      // never prune it from the list.  This timeout
      // prevents that from happening by forcing a
      // test to be performed whenever the timeout
      // reaches zero.
      int timeout;
#ifdef LEGION_SPY
      UniqueID uid;
#endif
    public:
      static const int TIMEOUT = LEGION_DEFAULT_LOGICAL_USER_TIMEOUT;
    };

    /**
     * \class VersionInfo
     * A class for tracking version information about region usage
     */
    class VersionInfo : public LegionHeapify<VersionInfo> {
    public:
      VersionInfo(void);
      VersionInfo(const VersionInfo &rhs);
      virtual ~VersionInfo(void);
    public:
      VersionInfo& operator=(const VersionInfo &rhs);
    public:
      inline bool has_version_info(void) const 
        { return !equivalence_sets.empty(); }
      inline const FieldMaskSet<EquivalenceSet>& get_equivalence_sets(void)
        const { return equivalence_sets; }
      inline void swap(FieldMaskSet<EquivalenceSet> &others)
        { equivalence_sets.swap(others); }
      inline const FieldMask& get_valid_mask(void) const
        { return equivalence_sets.get_valid_mask(); }
      inline void relax_valid_mask(const FieldMask &mask)
        { equivalence_sets.relax_valid_mask(mask); }
    public:
      void pack_equivalence_sets(Serializer &rez) const;
      void unpack_equivalence_sets(Deserializer &derez, Runtime *runtime,
                                   std::set<RtEvent> &ready_events);
    public:
      void record_equivalence_set(EquivalenceSet *set, const FieldMask &mask);
      void clear(void);
    protected:
      FieldMaskSet<EquivalenceSet> equivalence_sets;
    };

    /**
     * \struct LogicalTraceInfo
     * Information about tracing needed for logical
     * dependence analysis.
     */
    struct LogicalTraceInfo {
    public:
      LogicalTraceInfo(Operation *op, unsigned idx,
                       const RegionRequirement &r);
    public:
      LegionTrace *const trace;
      const unsigned req_idx;
      const RegionRequirement &req;
      const bool already_traced;
      const bool recording_trace;
      const bool replaying_trace;
    };

    /**
     * \interface PhysicalTraceRecorder
     * This interface describes all the methods that need to be 
     * implemented for an object to act as the recorder of a 
     * physical trace. They will be invoked by the PhysicalTraceInfo
     * object as part of trace capture.
     */
    class PhysicalTraceRecorder {
    public:
      virtual ~PhysicalTraceRecorder(void) { }
    public:
      virtual bool is_recording(void) const = 0;
      virtual void add_recorder_reference(void) = 0;
      virtual bool remove_recorder_reference(void) = 0;
      virtual void pack_recorder(Serializer &rez, 
                                 std::set<RtEvent> &applied) = 0; 
      virtual RtEvent get_collect_event(void) const = 0;
    public:
      virtual void record_get_term_event(ApEvent lhs,
                             unsigned op_kind, const TraceLocalID &tlid) = 0;
      virtual void request_term_event(ApUserEvent &term_event) = 0;
      virtual void record_create_ap_user_event(ApUserEvent lhs, 
                                               const TraceLocalID &tlid) = 0;
      virtual void record_trigger_event(ApUserEvent lhs, ApEvent rhs,
                                        const TraceLocalID &tlid) = 0;
    public:
      virtual void record_merge_events(ApEvent &lhs, ApEvent rhs,
                                       const TraceLocalID &tlid) = 0;
      virtual void record_merge_events(ApEvent &lhs, ApEvent e1, ApEvent e2,
                                       const TraceLocalID &tlid) = 0;
      virtual void record_merge_events(ApEvent &lhs, ApEvent e1, ApEvent e2,
                                       ApEvent e3,const TraceLocalID &tlid) = 0;
      virtual void record_merge_events(ApEvent &lhs,
                                       const std::set<ApEvent>& rhs,
                                       const TraceLocalID &tlid) = 0;
      virtual void record_merge_events(ApEvent &lhs,
                                       const std::vector<ApEvent>& rhs,
                                       const TraceLocalID &tlid) = 0;
      virtual void record_collective_barrier(ApBarrier bar, ApEvent pre,
                 const std::pair<size_t,size_t> &key, size_t arrival_count) = 0;
    public:
      virtual void record_issue_copy(const TraceLocalID &tlid, 
                           ApEvent &lhs, IndexSpaceExpression *expr,
                           const std::vector<CopySrcDstField>& src_fields,
                           const std::vector<CopySrcDstField>& dst_fields,
                           const std::vector<Reservation>& reservations,
#ifdef LEGION_SPY
                           RegionTreeID src_tree_id, RegionTreeID dst_tree_id,
#endif
<<<<<<< HEAD
                           ApEvent precondition, PredEvent pred_guard) = 0;
      virtual void record_issue_indirect(const TraceLocalID &tlid,
                           ApEvent &lhs, IndexSpaceExpression *expr,
                           const std::vector<CopySrcDstField>& src_fields,
                           const std::vector<CopySrcDstField>& dst_fields,
                           const std::vector<CopyIndirection*> &indirections,
                           const std::map<Reservation,bool> &reservations,
#ifdef LEGION_SPY
                           unsigned unique_indirections_identifier, 
#endif
                           ApEvent precondition, PredEvent pred_guard,
                           ApEvent tracing_precondition) = 0;
      virtual void record_copy_views(ApEvent lhs, IndexSpaceExpression *expr,
=======
                           ApEvent precondition, PredEvent pred_guard,
                           ReductionOpID redop, bool reduction_fold) = 0;
      virtual void record_issue_across(Memoizable *memo, ApEvent &lhs,
                           ApEvent collective_precondition, 
                           ApEvent copy_precondition,
                           ApEvent src_indirect_precondition,
                           ApEvent dst_indirect_precondition,
                           CopyAcrossExecutor *executor) = 0;
      virtual void record_copy_views(ApEvent lhs, Memoizable *memo,
                           unsigned src_idx, unsigned dst_idx,
                           IndexSpaceExpression *expr,
>>>>>>> be3284b6
                           const FieldMaskSet<InstanceView> &tracing_srcs,
                           const FieldMaskSet<InstanceView> &tracing_dsts,
                           PrivilegeMode src_mode, PrivilegeMode dst_mode,
                           bool src_indirect, bool dst_indirect,
                           std::set<RtEvent> &applied) = 0;
      virtual void record_indirect_views(ApEvent indirect_done,
                           ApEvent all_done, IndexSpaceExpression *expr,
                           const FieldMaskSet<InstanceView> &tracing_views,
                           std::set<RtEvent> &applied, PrivilegeMode priv) = 0;
      virtual void record_issue_fill(const TraceLocalID &tlid, ApEvent &lhs,
                           IndexSpaceExpression *expr,
                           const std::vector<CopySrcDstField> &fields,
                           const void *fill_value, size_t fill_size,
#ifdef LEGION_SPY
                           UniqueID fill_uid,
                           FieldSpace handle,
                           RegionTreeID tree_id,
#endif
                           ApEvent precondition, PredEvent pred_guard) = 0;
      virtual void record_fill_views(ApEvent lhs, IndexSpaceExpression *expr,
                           const FieldMaskSet<InstanceView> &tracing_dsts,
                           std::set<RtEvent> &applied_events,
                           const bool reduction_initialization) = 0;
    public:
      virtual void record_op_view(const TraceLocalID &tlid,
                          unsigned idx,
                          InstanceView *view,
                          RegionNode *node,
                          const RegionUsage &usage,
                          const FieldMask &user_mask,
                          bool update_validity,
                          std::set<RtEvent> &applied) = 0;
      virtual void record_set_op_sync_event(ApEvent &lhs,
                          const TraceLocalID &tlid) = 0;
      virtual void record_mapper_output(const TraceLocalID &tlid,
                         const Mapper::MapTaskOutput &output,
                         const std::deque<InstanceSet> &physical_instances,
                         const std::vector<size_t> &future_size_bounds,
                         const std::vector<TaskTreeCoordinates> &coordinates,
                         std::set<RtEvent> &applied_events) = 0;
      virtual void record_set_effects(const TraceLocalID &tlid, 
                                      ApEvent &rhs) = 0;
      virtual void record_complete_replay(const TraceLocalID &tlid,
                                          ApEvent rhs) = 0;
      virtual void record_reservations(const TraceLocalID &tlid,
                                const std::map<Reservation,bool> &locks,
                                std::set<RtEvent> &applied_events) = 0;
    };

    /**
     * \class RemoteTraceRecorder
     * This class is used for handling tracing calls that are 
     * performed on remote nodes from where the trace is being captured.
     */
    class RemoteTraceRecorder : public PhysicalTraceRecorder, 
                                public Collectable {
    public:
      enum RemoteTraceKind {
        REMOTE_TRACE_RECORD_GET_TERM,
        REMOTE_TRACE_REQUEST_TERM_EVENT,
        REMOTE_TRACE_CREATE_USER_EVENT,
        REMOTE_TRACE_TRIGGER_EVENT,
        REMOTE_TRACE_MERGE_EVENTS,
        REMOTE_TRACE_ISSUE_COPY,
        REMOTE_TRACE_COPY_VIEWS,
        REMOTE_TRACE_INDIRECT_VIEWS,
        REMOTE_TRACE_ISSUE_FILL,
        REMOTE_TRACE_FILL_VIEWS,
        REMOTE_TRACE_RECORD_OP_VIEW,
        REMOTE_TRACE_SET_OP_SYNC,
        REMOTE_TRACE_SET_EFFECTS,
        REMOTE_TRACE_RECORD_MAPPER_OUTPUT,
        REMOTE_TRACE_COMPLETE_REPLAY,
        REMOTE_TRACE_ACQUIRE_RELEASE,
      };
    public:
      RemoteTraceRecorder(Runtime *rt, AddressSpaceID origin,AddressSpace local,
                          const TraceLocalID &tlid, PhysicalTemplate *tpl, 
                          RtUserEvent applied_event, RtEvent collect_event);
      RemoteTraceRecorder(const RemoteTraceRecorder &rhs) = delete;
      virtual ~RemoteTraceRecorder(void);
    public:
      RemoteTraceRecorder& operator=(const RemoteTraceRecorder &rhs) = delete;
    public:
      virtual bool is_recording(void) const { return true; }
      virtual void add_recorder_reference(void);
      virtual bool remove_recorder_reference(void);
      virtual void pack_recorder(Serializer &rez, 
                                 std::set<RtEvent> &applied);
      virtual RtEvent get_collect_event(void) const { return collect_event; }
    public:
      virtual void record_get_term_event(ApEvent lhs, unsigned op_kind,
                                         const TraceLocalID &tlid);
      virtual void request_term_event(ApUserEvent &term_event);
      virtual void record_create_ap_user_event(ApUserEvent lhs, 
                                               const TraceLocalID &tlid);
      virtual void record_trigger_event(ApUserEvent lhs, ApEvent rhs,
                                        const TraceLocalID &tlid);
    public:
      virtual void record_merge_events(ApEvent &lhs, ApEvent rhs,
                                       const TraceLocalID &tlid);
      virtual void record_merge_events(ApEvent &lhs, ApEvent e1, ApEvent e2,
                                       const TraceLocalID &tlid);
      virtual void record_merge_events(ApEvent &lhs, ApEvent e1, ApEvent e2,
                                       ApEvent e3, const TraceLocalID &tlid);
      virtual void record_merge_events(ApEvent &lhs, 
                                       const std::set<ApEvent>& rhs,
                                       const TraceLocalID &tlid);
      virtual void record_merge_events(ApEvent &lhs, 
                                       const std::vector<ApEvent>& rhs,
                                       const TraceLocalID &tlid);
      virtual void record_collective_barrier(ApBarrier bar, ApEvent pre,
                    const std::pair<size_t,size_t> &key, size_t arrival_count);
    public:
      virtual void record_issue_copy(const TraceLocalID &tlid, ApEvent &lhs,
                           IndexSpaceExpression *expr,
                           const std::vector<CopySrcDstField>& src_fields,
                           const std::vector<CopySrcDstField>& dst_fields,
                           const std::vector<Reservation> &reservations,
#ifdef LEGION_SPY
                           RegionTreeID src_tree_id, RegionTreeID dst_tree_id,
#endif
<<<<<<< HEAD
                           ApEvent precondition, PredEvent pred_guard);
      virtual void record_issue_indirect(const TraceLocalID &tlid, ApEvent &lhs,
                           IndexSpaceExpression *expr,
                           const std::vector<CopySrcDstField>& src_fields,
                           const std::vector<CopySrcDstField>& dst_fields,
                           const std::vector<CopyIndirection*> &indirections,
                           const std::map<Reservation,bool> &reservations,
#ifdef LEGION_SPY
                           unsigned unique_indirections_identifier,
#endif
                           ApEvent precondition, PredEvent pred_guard,
                           ApEvent tracing_precondition);
      virtual void record_copy_views(ApEvent lhs, IndexSpaceExpression *expr,
=======
                           ApEvent precondition, PredEvent pred_guard,
                           ReductionOpID redop, bool reduction_fold);
      virtual void record_issue_across(Memoizable *memo, ApEvent &lhs, 
                           ApEvent collective_precondition, 
                           ApEvent copy_precondition,
                           ApEvent src_indirect_precondition,
                           ApEvent dst_indirect_precondition,
                           CopyAcrossExecutor *executor);
      virtual void record_copy_views(ApEvent lhs, Memoizable *memo,
                           unsigned src_idx, unsigned dst_idx,
                           IndexSpaceExpression *expr,
>>>>>>> be3284b6
                           const FieldMaskSet<InstanceView> &tracing_srcs,
                           const FieldMaskSet<InstanceView> &tracing_dsts,
                           PrivilegeMode src_mode, PrivilegeMode dst_mode,
                           bool src_indirect, bool dst_indirect,
                           std::set<RtEvent> &applied);
      virtual void record_indirect_views(ApEvent indirect_done,ApEvent all_done,
                           IndexSpaceExpression *expr,
                           const FieldMaskSet<InstanceView> &tracing_views,
                           std::set<RtEvent> &applied, PrivilegeMode priv);
      virtual void record_issue_fill(const TraceLocalID &tlid, ApEvent &lhs,
                           IndexSpaceExpression *expr,
                           const std::vector<CopySrcDstField> &fields,
                           const void *fill_value, size_t fill_size,
#ifdef LEGION_SPY
                           UniqueID fill_uid,
                           FieldSpace handle,
                           RegionTreeID tree_id,
#endif
                           ApEvent precondition, PredEvent pred_guard);
      virtual void record_fill_views(ApEvent lhs, IndexSpaceExpression *expr,
                           const FieldMaskSet<InstanceView> &tracing_dsts,
                           std::set<RtEvent> &applied_events,
                           const bool reduction_initialization);
    public:
      virtual void record_op_view(const TraceLocalID &tlid,
                          unsigned idx,
                          InstanceView *view,
                          RegionNode *node,
                          const RegionUsage &usage,
                          const FieldMask &user_mask,
                          bool update_validity,
                          std::set<RtEvent> &applied);
      virtual void record_set_op_sync_event(ApEvent &lhs,
                          const TraceLocalID &tlid);
      virtual void record_mapper_output(const TraceLocalID &tlid,
                          const Mapper::MapTaskOutput &output,
                          const std::deque<InstanceSet> &physical_instances,
                          const std::vector<size_t> &future_size_bounds,
                          const std::vector<TaskTreeCoordinates> &coordinates,
                          std::set<RtEvent> &applied_events);
      virtual void record_set_effects(const TraceLocalID &tlid, ApEvent &rhs);
      virtual void record_complete_replay(const TraceLocalID &tlid,ApEvent rhs);
      virtual void record_reservations(const TraceLocalID &tlid,
                                const std::map<Reservation,bool> &locks,
                                std::set<RtEvent> &applied_events);
    public:
      static RemoteTraceRecorder* unpack_remote_recorder(Deserializer &derez,
                                    Runtime *runtime, const TraceLocalID &tlid);
      static void handle_remote_update(Deserializer &derez, 
                  Runtime *runtime, AddressSpaceID source);
      static void handle_remote_response(Deserializer &derez);
    protected:
      static void pack_src_dst_field(Serializer &rez, const CopySrcDstField &f);
      static void unpack_src_dst_field(Deserializer &derez, CopySrcDstField &f);
    protected:
      Runtime *const runtime;
      const AddressSpaceID origin_space;
      const AddressSpaceID local_space;
      PhysicalTemplate *const remote_tpl;
      const RtUserEvent applied_event;
      mutable LocalLock applied_lock;
      std::set<RtEvent> applied_events;
      const RtEvent collect_event;
    };

    /**
     * \struct TraceInfo
     * This provides a generic tracing struct for operations
     */
    struct TraceInfo {
    public:
      explicit TraceInfo(Operation *op, bool initialize = false);
      TraceInfo(SingleTask *task, RemoteTraceRecorder *rec, 
                bool initialize = false); 
      TraceInfo(const TraceInfo &info);
      ~TraceInfo(void);
    protected:
      TraceInfo(PhysicalTraceRecorder *rec,
                const TraceLocalID &tlid);
    public:
      inline void request_term_event(ApUserEvent &term_event)
        {
          base_sanity_check();
          rec->request_term_event(term_event);
        }
      inline void record_create_ap_user_event(ApUserEvent result) const
        {
          base_sanity_check();
          rec->record_create_ap_user_event(result, tlid);
        }
      inline void record_trigger_event(ApUserEvent result, ApEvent rhs) const
        {
          base_sanity_check();
          rec->record_trigger_event(result, rhs, tlid);
        }
      inline void record_merge_events(ApEvent &result, 
                                      ApEvent e1, ApEvent e2) const
        {
          base_sanity_check();
          rec->record_merge_events(result, e1, e2, tlid);
        }
      inline void record_merge_events(ApEvent &result, ApEvent e1, 
                                      ApEvent e2, ApEvent e3) const
        {
          base_sanity_check();
          rec->record_merge_events(result, e1, e2, e3, tlid);
        }
      inline void record_merge_events(ApEvent &result, 
                                      const std::set<ApEvent> &events) const
        {
          base_sanity_check();
          rec->record_merge_events(result, events, tlid);
        }
      inline void record_merge_events(ApEvent &result, 
                                      const std::vector<ApEvent> &events) const
        {
          base_sanity_check();
          rec->record_merge_events(result, events, tlid);
        }
      inline void record_collective_barrier(ApBarrier bar, ApEvent pre,
           const std::pair<size_t,size_t> &key, size_t arrival_count = 1) const
        {
          base_sanity_check();
          rec->record_collective_barrier(bar, pre, key, arrival_count);
        }
      inline void record_op_sync_event(ApEvent &result) const
        {
          base_sanity_check();
          rec->record_set_op_sync_event(result, tlid);
        }
      inline void record_mapper_output(const TraceLocalID &tlid, 
                          const Mapper::MapTaskOutput &output,
                          const std::deque<InstanceSet> &physical_instances,
                          const std::vector<size_t> &future_size_bounds,
                          const std::vector<TaskTreeCoordinates> &coordinates,
                          std::set<RtEvent> &applied)
        {
          base_sanity_check();
          rec->record_mapper_output(tlid, output, physical_instances,
                            future_size_bounds, coordinates, applied);
        }
      inline void record_set_effects(ApEvent &rhs) const
        {
          base_sanity_check();
          rec->record_set_effects(tlid, rhs);
        }
      inline void record_complete_replay(ApEvent ready_event) const
        {
          base_sanity_check();
          rec->record_complete_replay(tlid, ready_event);
        }
      inline void record_reservations(const TraceLocalID &tlid,
                      const std::map<Reservation,bool> &reservations,
                      std::set<RtEvent> &applied) const
        {
          base_sanity_check();
          rec->record_reservations(tlid, reservations, applied);
        }
    public:
      inline RtEvent get_collect_event(void) const 
        {
          if (!recording)
            return RtEvent::NO_RT_EVENT;
          else
            return rec->get_collect_event();
        }
    protected:
      inline void base_sanity_check(void) const
        {
#ifdef DEBUG_LEGION
          assert(recording);
          assert(rec != NULL);
          assert(rec->is_recording());
#endif
        }
      void record_get_term_event(Memoizable *memo);
      static PhysicalTraceRecorder* init_recorder(Operation *op);
      static TraceLocalID init_tlid(Operation *op);
    protected:
      PhysicalTraceRecorder *const rec;
    public:
      const TraceLocalID tlid;
      const bool recording;
    };

    /**
     * \struct PhysicalTraceInfo
     * A Physical trace info is a TraceInfo but with special
     * information about the region requirement being traced
     */
    struct PhysicalTraceInfo : public TraceInfo {
    public:
      PhysicalTraceInfo(Operation *op, unsigned index, bool init);
      PhysicalTraceInfo(const TraceInfo &info, unsigned index, 
                        bool update_validity = true);
      // Weird argument order to help the compiler avoid ambiguity
      PhysicalTraceInfo(unsigned src_idx, const TraceInfo &info, 
                        unsigned dst_idx);
      PhysicalTraceInfo(const PhysicalTraceInfo &rhs);
    protected:
      PhysicalTraceInfo(const TraceLocalID &tlid,
                        unsigned src_idx, unsigned dst_idx,
                        bool update_validity, PhysicalTraceRecorder *rec);
    public:
      inline void record_issue_copy(ApEvent &result,
                          IndexSpaceExpression *expr,
                          const std::vector<CopySrcDstField>& src_fields,
                          const std::vector<CopySrcDstField>& dst_fields,
                          const std::vector<Reservation> &reservations,
#ifdef LEGION_SPY
                          RegionTreeID src_tree_id, RegionTreeID dst_tree_id,
#endif
                          ApEvent precondition, PredEvent pred_guard) const
        {
          sanity_check();
          rec->record_issue_copy(tlid, result, expr, src_fields,
                                 dst_fields, reservations,
#ifdef LEGION_SPY
                                 src_tree_id, dst_tree_id,
#endif
                                 precondition, pred_guard);
        }
      inline void record_issue_fill(ApEvent &result,
                          IndexSpaceExpression *expr,
                          const std::vector<CopySrcDstField> &fields,
                          const void *fill_value, size_t fill_size,
#ifdef LEGION_SPY
                          UniqueID fill_uid,
                          FieldSpace handle,
                          RegionTreeID tree_id,
#endif
                          ApEvent precondition, PredEvent pred_guard) const
        {
          sanity_check();
          rec->record_issue_fill(tlid, result, expr, fields, 
                                 fill_value, fill_size,
#ifdef LEGION_SPY
                                 fill_uid, handle, tree_id,
#endif
                                 precondition, pred_guard);
        }
      inline void record_fill_views(ApEvent lhs,
                                    IndexSpaceExpression *expr,
                                    const FieldMaskSet<InstanceView> &dsts,
                                    std::set<RtEvent> &applied,
                                    const bool reduction_initialization) const
        {
          sanity_check();
          rec->record_fill_views(lhs, expr, dsts, applied,
                                 reduction_initialization);
        }
      inline void record_issue_across(ApEvent &result, 
                                      ApEvent collective_precondition,
                                      ApEvent copy_precondition,
                                      ApEvent src_indirect_precondition,
                                      ApEvent dst_indirect_precondition,
                                      CopyAcrossExecutor *executor) const
        {
          sanity_check();
<<<<<<< HEAD
          rec->record_issue_indirect(tlid, result, expr, src_fields,
                                     dst_fields, indirections, reservations,
#ifdef LEGION_SPY
                                     unique_indirections_identifier,
#endif
                                     precondition, pred_guard,
                                     tracing_precondition);
=======
          rec->record_issue_across(memo, result, collective_precondition, 
                      copy_precondition, src_indirect_precondition,
                      dst_indirect_precondition, executor);
>>>>>>> be3284b6
        }
      inline void record_copy_views(ApEvent lhs,
                                    PrivilegeMode mode1, PrivilegeMode mode2,
                                    IndexSpaceExpression *expr,
                                 const FieldMaskSet<InstanceView> &tracing_srcs,
                                 const FieldMaskSet<InstanceView> &tracing_dsts,
                                    bool src_indirect, bool dst_indirect,
                                    std::set<RtEvent> &applied) const
        {
          sanity_check();
<<<<<<< HEAD
          rec->record_copy_views(lhs, expr, tracing_srcs, tracing_dsts,
                                 mode1, mode2, applied);
=======
          rec->record_copy_views(lhs, memo, idx1, idx2, expr,
                                 tracing_srcs, tracing_dsts, mode1, mode2,
                                 src_indirect, dst_indirect, applied);
>>>>>>> be3284b6
        }
      inline void record_copy_views(ApEvent lhs, IndexSpaceExpression *expr,
                                 const FieldMaskSet<InstanceView> &tracing_srcs,
                                 const FieldMaskSet<InstanceView> &tracing_dsts,
                                    std::set<RtEvent> &applied) const
        {
          sanity_check();
<<<<<<< HEAD
          rec->record_copy_views(lhs, expr, tracing_srcs, tracing_dsts,
                                 LEGION_READ_PRIV, LEGION_WRITE_PRIV, applied);
=======
          rec->record_copy_views(lhs, memo, index, dst_index, expr,
                                 tracing_srcs, tracing_dsts,
                                 LEGION_READ_PRIV, LEGION_WRITE_PRIV,
                                 false/*indirect*/, false/*indrect*/, applied);
>>>>>>> be3284b6
        }
      inline void record_indirect_views(ApEvent indirect_done, ApEvent all_done,
                                        IndexSpaceExpression *expr,
                                        const FieldMaskSet<InstanceView> &views,
                                        std::set<RtEvent> &applied,
                                        PrivilegeMode privilege) const
        {
          sanity_check();
          rec->record_indirect_views(indirect_done, all_done, expr, views,
                                     applied, privilege);
        }
      inline void record_op_view(const RegionUsage &usage,
                                 const FieldMask &user_mask,
                                 InstanceView *view, RegionNode *node,
                                 std::set<RtEvent> &applied) const
        {
          sanity_check();
          rec->record_op_view(tlid, index, view, node, usage, user_mask,
                              update_validity, applied);
        }
    public:
      void pack_trace_info(Serializer &rez, std::set<RtEvent> &applied) const;
      static PhysicalTraceInfo unpack_trace_info(Deserializer &derez,
                                                 Runtime *runtime);
    private:
      inline void sanity_check(void) const
        {
#ifdef DEBUG_LEGION
          base_sanity_check();
          assert(index != -1U);
          assert(dst_index != -1U);
#endif
        }
    public:
      const unsigned index;
      const unsigned dst_index;
      const bool update_validity;
    };

    /**
     * \class ProjectionInfo
     * Projection information for index space requirements
     */
    class ProjectionInfo {
    public:
      ProjectionInfo(void)
        : projection(NULL), projection_type(LEGION_SINGULAR_PROJECTION),
          projection_space(NULL) { }
      ProjectionInfo(Runtime *runtime, const RegionRequirement &req,
                     IndexSpaceNode *launch_space,ShardingFunction *func = NULL,
                     IndexSpace shard_space = IndexSpace::NO_SPACE);
    public:
      inline bool is_projecting(void) const { return (projection != NULL); }
      bool is_complete_projection(RegionTreeNode *node,
                                  const LogicalUser &user) const;
    public:
      ProjectionFunction *projection;
      ProjectionType projection_type;
      IndexSpaceNode *projection_space;
      ShardingFunction *sharding_function;
      IndexSpaceNode *sharding_space;
    };

    /**
     * \struct PhysicalUser
     * A class for representing physical users of a logical
     * region including necessary information to 
     * register execution dependences on the user.
     */
    struct PhysicalUser : public Collectable {
    public:
      static const AllocationType alloc_type = PHYSICAL_USER_ALLOC;
    public:
#ifdef ENABLE_VIEW_REPLICATION
      PhysicalUser(const RegionUsage &u, IndexSpaceExpression *expr,
                   UniqueID op_id, unsigned index, RtEvent collect_event,
                   bool copy, bool covers);
#else
      PhysicalUser(const RegionUsage &u, IndexSpaceExpression *expr,
                   UniqueID op_id, unsigned index, bool copy, bool covers);
#endif
      PhysicalUser(const PhysicalUser &rhs);
      ~PhysicalUser(void);
    public:
      PhysicalUser& operator=(const PhysicalUser &rhs);
    public:
      void pack_user(Serializer &rez, const AddressSpaceID target) const;
      static PhysicalUser* unpack_user(Deserializer &derez, 
              RegionTreeForest *forest, const AddressSpaceID source);
    public:
      const RegionUsage usage;
      IndexSpaceExpression *const expr;
      const UniqueID op_id;
      const unsigned index; // region requirement index
#ifdef ENABLE_VIEW_REPLICATION
      const RtEvent collect_event;
#endif
      const bool copy_user; // is this from a copy or an operation
      const bool covers; // whether the expr covers the ExprView its in
    };  

    /**
     * \struct ProjectionSummary
     * A small helper class that tracks the triple that 
     * uniquely defines a set of region requirements
     * for a projection operation
     */
    struct ProjectionSummary {
    public:
      ProjectionSummary(void);
      ProjectionSummary(IndexSpaceNode *is, 
                        ProjectionFunction *p, 
                        ShardingFunction *s,
                        IndexSpaceNode *sd,
                        std::set<RtEvent> &applied);
      ProjectionSummary(const ProjectionInfo &info, std::set<RtEvent> &applied);
      ProjectionSummary(ProjectionSummary &&rhs);
      ProjectionSummary(const ProjectionSummary &rhs);
      ~ProjectionSummary(void);
    public:
      ProjectionSummary& operator=(const ProjectionSummary &rhs);
    public:
      bool operator<(const ProjectionSummary &rhs) const;
      bool operator==(const ProjectionSummary &rhs) const;
      bool operator!=(const ProjectionSummary &rhs) const;
    public:
      void pack_summary(Serializer &rez,
                        std::vector<DistributedCollectable*> &to_remove) const;
      static ProjectionSummary unpack_summary(Deserializer &derez,
                        RegionTreeForest *context, std::set<RtEvent> &applied);
    public:
      IndexSpaceNode *domain;
      ProjectionFunction *projection;
      ShardingFunction *sharding;
      IndexSpaceNode *sharding_domain;
    };

    /**
     * \struct RefProjectionSummary
     * A refinement projection summary is just a projection summary
     * with support for reference counting and no copies
     */
    struct RefProjectionSummary : public ProjectionSummary, public Collectable {
    public:
      RefProjectionSummary(const ProjectionInfo &info, std::set<RtEvent> &ap);
      RefProjectionSummary(ProjectionSummary &&rhs);
      RefProjectionSummary(const RefProjectionSummary &rhs);
      ~RefProjectionSummary(void);
    public:
      RefProjectionSummary& operator=(const RefProjectionSummary &rhs);
    public:
      void project_refinement(RegionTreeNode *node, 
                              std::vector<RegionNode*> &regions) const;
      void project_refinement(RegionTreeNode *node, ShardID shard,
                              std::vector<RegionNode*> &regions) const;
    };

    /**
     * \struct FieldState
     * Track the field state more accurately
     * for logical traversals to figure out 
     * which tasks can run in parallel.
     */
    struct FieldState {
    public:
      FieldState(void);
      FieldState(const GenericUser &u, const FieldMask &m, 
                 RegionTreeNode *child, std::set<RtEvent> &applied);
      FieldState(const RegionUsage &u, const FieldMask &m,
                 ProjectionFunction *proj, IndexSpaceNode *proj_space, 
                 ShardingFunction *sharding_function, 
                 IndexSpaceNode *sharding_space,
                 std::set<RtEvent> &applied,
                 RegionTreeNode *node, bool dirty_reduction = false);
      FieldState(const FieldState &rhs);
      FieldState(FieldState &&rhs) noexcept;
      FieldState& operator=(const FieldState &rhs);
      FieldState& operator=(FieldState &&rhs) noexcept;
      ~FieldState(void);
    public:
      inline bool is_projection_state(void) const 
        { return (open_state >= OPEN_READ_ONLY_PROJ); } 
      inline const FieldMask& valid_fields(void) const 
        { return open_children.get_valid_mask(); }
    public:
      bool overlaps(const FieldState &rhs) const;
      bool projections_match(const FieldState &rhs) const;
      void merge(FieldState &rhs, RegionTreeNode *node);
      bool filter(const FieldMask &mask);
      void add_child(RegionTreeNode *child,
          const FieldMask &mask, std::set<RtEvent> &applied);
      void remove_child(RegionTreeNode *child);
    public:
      bool can_elide_close_operation(Operation *op, unsigned index,
                                     const ProjectionInfo &info,
                                     RegionTreeNode *node, bool reduction,
                                     std::set<RtEvent> &applied_events) const;
      void record_projection_summary(const ProjectionInfo &info,
                                     RegionTreeNode *node,
                                     std::set<RtEvent> &applied_events);
    protected:
      bool expensive_elide_test(Operation *op, unsigned index,
                                const ProjectionInfo &info,
                                RegionTreeNode *node, bool reduction) const;
    public:
      void print_state(TreeStateLogger *logger, 
                       const FieldMask &capture_mask,
                       RegionNode *node) const;
      void print_state(TreeStateLogger *logger, 
                       const FieldMask &capture_mask,
                       PartitionNode *node) const;
    public:
      FieldMaskSet<RegionTreeNode> open_children;
      OpenState open_state;
      ReductionOpID redop;
      std::set<ProjectionSummary> projections;
    };

    /**
     * \class ProjectionTree
     * This is a tree that stores the summary of a region
     * tree that is accessed by an index launch and which
     * node owns the leaves for in the case of control replication
     */
    class ProjectionTree {
    public:
      ProjectionTree(IndexTreeNode *source,
                     ShardID owner_shard = 0);
      ProjectionTree(const ProjectionTree &rhs);
      ~ProjectionTree(void);
    public:
      ProjectionTree& operator=(const ProjectionTree &rhs);
    public:
      void add_child(ProjectionTree *child);
      bool dominates(const ProjectionTree *other) const;
      bool disjoint(const ProjectionTree *other) const;
      bool all_same_shard(ShardID other_shard) const;
    public:
      IndexTreeNode *const node;
      const ShardID owner_shard;
      std::map<IndexTreeNode*,ProjectionTree*> children;
    };

    /**
     * \class LogicalState
     * Track all the information about the current state
     * of a logical region from a given context. This
     * is effectively all the information at the analysis
     * wavefront for this particular logical region.
     */
    class LogicalState : public LegionHeapify<LogicalState> {
    public:
      static const AllocationType alloc_type = CURRENT_STATE_ALLOC;
    public:
      LogicalState(RegionTreeNode *owner, ContextID ctx);
      LogicalState(const LogicalState &state);
      ~LogicalState(void);
    public:
      LogicalState& operator=(const LogicalState &rhs);
    public:
      void check_init(void);
      void clear_logical_users(void);
      void reset(void);
      void clear_deleted_state(const FieldMask &deleted_mask);
      void merge(LogicalState &src, std::set<RegionTreeNode*> &to_traverse);
      void swap(LogicalState &src, std::set<RegionTreeNode*> &to_traverse);
    public:
      RegionTreeNode *const owner;
    public:
      LegionList<FieldState,
                 LOGICAL_FIELD_STATE_ALLOC> field_states;
      LegionList<LogicalUser,CURR_LOGICAL_ALLOC> curr_epoch_users;
      LegionList<LogicalUser,PREV_LOGICAL_ALLOC> prev_epoch_users;
    public:
      // Keep track of which fields we've done a reduction to here
      FieldMask reduction_fields;
      LegionMap<ReductionOpID,FieldMask> outstanding_reductions;
    public:
      // Track whether this node is part of the disjoint-complete tree
      FieldMask disjoint_complete_tree;
      // Use this data structure for tracking where the disjoint-complete
      // tree is for this region tree. On region nodes there should be at
      // most one child in this data structure. On partition nodes there
      // can be any number of children with different field masks.
      // Note that this might also be empty for partition nodes where
      // we have issued projections
      FieldMaskSet<RegionTreeNode> disjoint_complete_children;
      // Keep track of the disjoint complete accesses that have been
      // done in other children to track whether we want to change later
      // For partitions we'll only store the children to help with the
      // process of counting. After that we'll remove children and the
      // summary mask will be all that remains to record which fields
      // have disjoint and complete accesses
      FieldMaskSet<RegionTreeNode> disjoint_complete_accesses;
      // For partitions only, we record the counts of the numbers of
      // children that we've observed for all fields to see when we're 
      // close enough to be counted as being considered refined
      // For regions, we keep two counts, one of the number of
      // consecutive accesses to the most recent child in 
      // disjoint_complete_accesses (expressed as an even number 2*count)
      // and a second number the number of accesses to any child that
      // is not the current one in disjoint_complete_children
      // (expressed as an odd number 2*count+1)
      typedef LegionMap<size_t,FieldMask,UNTRACKED_ALLOC,
                        std::greater<size_t> > FieldSizeMap;
      FieldSizeMap                 disjoint_complete_child_counts;
      // If we have non-zero depth projection functions then we can get
      // these at the bottom of the disjoint complete access trees to say
      // how to project from a given node in the region tree
      FieldMaskSet<RefProjectionSummary> disjoint_complete_projections;
    };

    typedef DynamicTableAllocator<LogicalState,10,8> LogicalStateAllocator;

    /**
     * \class LogicalCloser
     * This structure helps keep track of the state
     * necessary for performing a close operation
     * on the logical region tree.
     */
    class LogicalCloser {
    public:
      LogicalCloser(ContextID ctx, const LogicalUser &u, 
                    RegionTreeNode *root, bool validates);
      LogicalCloser(const LogicalCloser &rhs) = delete;
      ~LogicalCloser(void);
    public:
      LogicalCloser& operator=(const LogicalCloser &rhs) = delete;
    public:
      inline bool has_close_operations(FieldMask &already_closed_mask)
        {
          if (!close_mask)
            return false;
          if (!!already_closed_mask)
          {
            // Remove any fields which were already closed
            // We only need one close per field for a traversal
            // This handles the upgrade cases after we've already
            // done a closer higher up in the tree
            close_mask -= already_closed_mask;
            if (!close_mask)
              return false;
          }
          already_closed_mask |= close_mask;
          return true;
        }
      // Record normal closes like this
      void record_close_operation(const FieldMask &mask);
      void record_closed_user(const LogicalUser &user, const FieldMask &mask);
#ifndef LEGION_SPY
      void pop_closed_user(void);
#endif
      void initialize_close_operations(LogicalState &state, 
                                       Operation *creator,
                                       const LogicalTraceInfo &trace_info,
                                       const bool check_for_refinements,
                                       const bool has_next_child);
      void perform_dependence_analysis(const LogicalUser &current,
                                       const FieldMask &open_below,
             LegionList<LogicalUser,CURR_LOGICAL_ALLOC> &cusers,
             LegionList<LogicalUser,PREV_LOGICAL_ALLOC> &pusers);
      void update_state(LogicalState &state);
      void register_close_operations(
              LegionList<LogicalUser,CURR_LOGICAL_ALLOC> &users);
    protected:
      void register_dependences(CloseOp *close_op, 
                                const LogicalUser &close_user,
                                const LogicalUser &current, 
                                const FieldMask &open_below,
             LegionList<LogicalUser,CLOSE_LOGICAL_ALLOC> &husers,
             LegionList<LogicalUser,LOGICAL_REC_ALLOC> &ausers,
             LegionList<LogicalUser,CURR_LOGICAL_ALLOC> &cusers,
             LegionList<LogicalUser,PREV_LOGICAL_ALLOC> &pusers);
    public:
      const ContextID ctx;
      const LogicalUser &user;
      RegionTreeNode *const root_node;
      const bool validates;
      const bool tracing;
      LegionList<LogicalUser,CLOSE_LOGICAL_ALLOC> closed_users;
    protected:
      FieldMask close_mask;
    protected:
      // At most we will ever generate one close operation at a node
      MergeCloseOp *close_op;
    protected:
      // Cache the generation IDs so we can kick off ops before adding users
      GenerationID merge_close_gen;
    }; 

    /**
     * \class RefinementTracker
     * The refinement tracker records all the refinements to be performed
     * by an operation and then performs them after all of the region 
     * requirements for that operation are done being analyzed. That ensures
     * that we have at most one refinement change for all region requirements
     * in an operation that touch the same fields of the same region tree.
     */
    class RefinementTracker {
    public:
      struct PendingRefinement {
      public:
        PendingRefinement(void)
          : refinement_op(NULL), partition(NULL), index(0) { }
        PendingRefinement(RefinementOp *op, PartitionNode *p, 
                          const FieldMask &m, unsigned idx)
          : refinement_mask(m), refinement_op(op), partition(p), index(idx) { }
      public:
        FieldMask refinement_mask;
        RefinementOp *refinement_op;
        PartitionNode *partition;
        unsigned index;
      };
    public:
      RefinementTracker(Operation *op, std::set<RtEvent> &applied_events);
      RefinementTracker(const RefinementTracker &rhs);
      ~RefinementTracker(void);
    public:
      RefinementTracker& operator=(const RefinementTracker &rhs);
    public:
      RefinementOp* create_refinement(const LogicalUser &user,
          PartitionNode *partition, const FieldMask &refinement_mask,
          const LogicalTraceInfo &trace_info);
      bool deduplicate(PartitionNode *child, FieldMask &refinement_mask);
    public:
      Operation *const op;
      InnerContext *const context;
    protected:
      std::set<RtEvent> &applied_events;
      // Need these in order for control replication
      LegionVector<PendingRefinement> pending_refinements;
    };

    /**
     * \class InstanceRef
     * A class for keeping track of references to physical instances
     */
    class InstanceRef : public LegionHeapify<InstanceRef> {
    public:
      InstanceRef(bool composite = false);
      InstanceRef(const InstanceRef &rhs);
      InstanceRef(InstanceManager *manager, const FieldMask &valid_fields,
                  ApEvent ready_event = ApEvent::NO_AP_EVENT);
      ~InstanceRef(void);
    public:
      InstanceRef& operator=(const InstanceRef &rhs);
    public:
      bool operator==(const InstanceRef &rhs) const;
      bool operator!=(const InstanceRef &rhs) const;
    public:
      inline bool has_ref(void) const { return (manager != NULL); }
      inline ApEvent get_ready_event(void) const { return ready_event; }
      inline void set_ready_event(ApEvent ready) { ready_event = ready; }
      inline InstanceManager* get_manager(void) const { return manager; }
      inline const FieldMask& get_valid_fields(void) const 
        { return valid_fields; }
      inline void update_fields(const FieldMask &update) 
        { valid_fields |= update; }
    public:
      inline bool is_local(void) const { return local; }
      MappingInstance get_mapping_instance(void) const;
      bool is_virtual_ref(void) const; 
    public:
      void add_resource_reference(ReferenceSource source) const;
      void remove_resource_reference(ReferenceSource source) const;
      void add_valid_reference(ReferenceSource source, 
                               ReferenceMutator *mutator) const;
      void remove_valid_reference(ReferenceSource source,
                                  ReferenceMutator *mutator) const;
    public:
      Memory get_memory(void) const;
      PhysicalManager* get_physical_manager(void) const;
    public:
      bool is_field_set(FieldID fid) const;
      LegionRuntime::Accessor::RegionAccessor<
          LegionRuntime::Accessor::AccessorType::Generic>
            get_accessor(void) const;
      LegionRuntime::Accessor::RegionAccessor<
        LegionRuntime::Accessor::AccessorType::Generic>
          get_field_accessor(FieldID fid) const;
    public:
      void pack_reference(Serializer &rez) const;
      void unpack_reference(Runtime *rt, Deserializer &derez, RtEvent &ready);
    protected:
      FieldMask valid_fields; 
      ApEvent ready_event;
      InstanceManager *manager;
      bool local;
    };

    /**
     * \class InstanceSet
     * This class is an abstraction for representing one or more
     * instance references. It is designed to be light-weight and
     * easy to copy by value. It maintains an internal copy-on-write
     * data structure to avoid unnecessary premature copies.
     */
    class InstanceSet {
    public:
      struct CollectableRef : public Collectable, public InstanceRef {
      public:
        CollectableRef(void)
          : Collectable(), InstanceRef() { }
        CollectableRef(const InstanceRef &ref)
          : Collectable(), InstanceRef(ref) { }
        CollectableRef(const CollectableRef &rhs)
          : Collectable(), InstanceRef(rhs) { }
        ~CollectableRef(void) { }
      public:
        CollectableRef& operator=(const CollectableRef &rhs);
      };
      struct InternalSet : public Collectable {
      public:
        InternalSet(size_t size = 0)
          { if (size > 0) vector.resize(size); }
        InternalSet(const InternalSet &rhs) : vector(rhs.vector) { }
        ~InternalSet(void) { }
      public:
        InternalSet& operator=(const InternalSet &rhs)
          { assert(false); return *this; }
      public:
        inline bool empty(void) const { return vector.empty(); }
      public:
        LegionVector<InstanceRef> vector; 
      };
    public:
      InstanceSet(size_t init_size = 0);
      InstanceSet(const InstanceSet &rhs);
      ~InstanceSet(void);
    public:
      InstanceSet& operator=(const InstanceSet &rhs);
      bool operator==(const InstanceSet &rhs) const;
      bool operator!=(const InstanceSet &rhs) const;
    public:
      InstanceRef& operator[](unsigned idx);
      const InstanceRef& operator[](unsigned idx) const;
    public:
      bool empty(void) const;
      size_t size(void) const;
      void resize(size_t new_size);
      void clear(void);
      void swap(InstanceSet &rhs);
      void add_instance(const InstanceRef &ref);
      bool is_virtual_mapping(void) const;
    public:
      void pack_references(Serializer &rez) const;
      void unpack_references(Runtime *runtime, Deserializer &derez, 
                             std::set<RtEvent> &ready_events);
    public:
      void add_resource_references(ReferenceSource source) const;
      void remove_resource_references(ReferenceSource source) const;
      void add_valid_references(ReferenceSource source,
                                ReferenceMutator *mutator) const;
      void remove_valid_references(ReferenceSource source,
                                   ReferenceMutator *mutator) const;
    public:
      void update_wait_on_events(std::set<ApEvent> &wait_on_events) const;
    public:
      LegionRuntime::Accessor::RegionAccessor<
        LegionRuntime::Accessor::AccessorType::Generic>
          get_field_accessor(FieldID fid) const;
    protected:
      void make_copy(void);
    protected:
      union {
        CollectableRef* single;
        InternalSet*     multi;
      } refs;
      bool single;
      mutable bool shared;
    };

    /**
     * \class CopyFillGuard
     * This is the base class for copy fill guards. It serves as a way to
     * ensure that multiple readers that can race to update an equivalence
     * set observe each others changes before performing their copies.
     */
    class CopyFillGuard {
    private:
      struct CopyFillDeletion : public LgTaskArgs<CopyFillDeletion> {
      public:
        static const LgTaskID TASK_ID = LG_COPY_FILL_DELETION_TASK_ID;
      public:
        CopyFillDeletion(CopyFillGuard *g, UniqueID uid, RtUserEvent r)
          : LgTaskArgs<CopyFillDeletion>(uid), guard(g), released(r) { }
      public:
        CopyFillGuard *const guard;
        const RtUserEvent released;
      };
    public:
#ifndef NON_AGGRESSIVE_AGGREGATORS
      CopyFillGuard(RtUserEvent post, RtUserEvent applied);
#else
      CopyFillGuard(RtUserEvent applied);
#endif
      CopyFillGuard(const CopyFillGuard &rhs);
      virtual ~CopyFillGuard(void);
    public:
      CopyFillGuard& operator=(const CopyFillGuard &rhs);
    public:
      void pack_guard(Serializer &rez);
      static CopyFillGuard* unpack_guard(Deserializer &derez, Runtime *rt,
                                         EquivalenceSet *set);
    public:
      bool record_guard_set(EquivalenceSet *set, bool read_only_guard);
      bool release_guards(Runtime *runtime, std::set<RtEvent> &applied,
                          bool force_deferral = false);
      static void handle_deletion(const void *args); 
    private:
      void release_guarded_sets(std::set<RtEvent> &released);
    public:
#ifndef NON_AGGRESSIVE_AGGREGATORS
      const RtUserEvent guard_postcondition;
#endif
      const RtUserEvent effects_applied;
    private:
      mutable LocalLock guard_lock;     
      // Record equivalence classes for which we need to remove guards
      std::set<EquivalenceSet*> guarded_sets;
      // Keep track of any events for remote releases
      std::vector<RtEvent> remote_release_events;
      // Track whether we are releasing or not
      bool releasing_guards;
      // Track whether this is a read-only guard or not
      bool read_only_guard;
    };

    /**
     * \class CopyFillAggregator
     * The copy aggregator class is one that records the copies
     * that needs to be done for different equivalence classes and
     * then merges them together into the biggest possible copies
     * that can be issued together.
     */
    class CopyFillAggregator : public WrapperReferenceMutator, 
                               public CopyFillGuard,
                               public LegionHeapify<CopyFillAggregator> {
    public:
      static const AllocationType alloc_type = COPY_FILL_AGGREGATOR_ALLOC;
    public:
      struct CopyFillAggregation : public LgTaskArgs<CopyFillAggregation>,
                                   public PhysicalTraceInfo {
      public:
        static const LgTaskID TASK_ID = LG_COPY_FILL_AGGREGATION_TASK_ID;
      public:
        CopyFillAggregation(CopyFillAggregator *a, const PhysicalTraceInfo &i,
                            ApEvent p, const bool manage_dst, 
                            const bool restricted, UniqueID uid,
                            std::map<InstanceView*,std::vector<ApEvent> > *dsts)
          : LgTaskArgs<CopyFillAggregation>(uid), PhysicalTraceInfo(i),
            dst_events((dsts == NULL) ? NULL : 
                new std::map<InstanceView*,std::vector<ApEvent> >()),
            aggregator(a), pre(p), manage_dst_events(manage_dst),
            restricted_output(restricted)
          // This is kind of scary, Realm is about to make a copy of this
          // without our knowledge, but we need to preserve the correctness
          // of reference counting on PhysicalTraceRecorders, so just add
          // an extra reference here that we will remove when we're handled.
          { if (rec != NULL) rec->add_recorder_reference(); 
            if (dsts != NULL) dst_events->swap(*dsts); }
      public:
        inline void remove_recorder_reference(void) const
          { if ((rec != NULL) && rec->remove_recorder_reference()) delete rec; }
      public:
        std::map<InstanceView*,std::vector<ApEvent> > *const dst_events;
        CopyFillAggregator *const aggregator;
        const ApEvent pre;
        const bool manage_dst_events;
        const bool restricted_output;
      }; 
    public:
      typedef LegionMap<InstanceView*,
               FieldMaskSet<IndexSpaceExpression> > InstanceFieldExprs;
      typedef LegionMap<ApEvent,FieldMask> EventFieldMap;
      class CopyUpdate;
      class FillUpdate;
      class Update {
      public:
        Update(IndexSpaceExpression *exp, const FieldMask &mask,
               CopyAcrossHelper *helper);
        virtual ~Update(void); 
      public:
        virtual void record_source_expressions(
                        InstanceFieldExprs &src_exprs) const = 0;
        virtual void sort_updates(std::map<InstanceView*,
                                           std::vector<CopyUpdate*> > &copies,
                                  std::vector<FillUpdate*> &fills) = 0;
      public:
        IndexSpaceExpression *const expr;
        const FieldMask src_mask;
        CopyAcrossHelper *const across_helper;
      };
      class CopyUpdate : public Update, public LegionHeapify<CopyUpdate> {
      public:
        CopyUpdate(InstanceView *src, const FieldMask &mask,
                   IndexSpaceExpression *expr,
                   ReductionOpID red = 0,
                   CopyAcrossHelper *helper = NULL)
          : Update(expr, mask, helper), source(src), redop(red) { }
        virtual ~CopyUpdate(void) { }
      private:
        CopyUpdate(const CopyUpdate &rhs)
          : Update(rhs.expr, rhs.src_mask, rhs.across_helper), 
            source(rhs.source), redop(rhs.redop) { assert(false); }
        CopyUpdate& operator=(const CopyUpdate &rhs)
          { assert(false); return *this; }
      public:
        virtual void record_source_expressions(
                        InstanceFieldExprs &src_exprs) const;
        virtual void sort_updates(std::map<InstanceView*,
                                           std::vector<CopyUpdate*> > &copies,
                                  std::vector<FillUpdate*> &fills);
      public:
        InstanceView *const source;
        const ReductionOpID redop;
      };
      class FillUpdate : public Update, public LegionHeapify<FillUpdate> {
      public:
        FillUpdate(FillView *src, const FieldMask &mask,
                   IndexSpaceExpression *expr,
                   CopyAcrossHelper *helper = NULL)
          : Update(expr, mask, helper), source(src) { }
        virtual ~FillUpdate(void) { }
      private:
        FillUpdate(const FillUpdate &rhs)
          : Update(rhs.expr, rhs.src_mask, rhs.across_helper),
            source(rhs.source) { assert(false); }
        FillUpdate& operator=(const FillUpdate &rhs)
          { assert(false); return *this; }
      public:
        virtual void record_source_expressions(
                        InstanceFieldExprs &src_exprs) const;
        virtual void sort_updates(std::map<InstanceView*,
                                           std::vector<CopyUpdate*> > &copies,
                                  std::vector<FillUpdate*> &fills);
      public:
        FillView *const source;
      };
      typedef LegionMap<ApEvent,FieldMaskSet<Update> > EventFieldUpdates;
    public:
      CopyFillAggregator(RegionTreeForest *forest, Operation *op, unsigned idx,
                         CopyFillGuard *previous, bool track_events,
                         PredEvent pred_guard = PredEvent::NO_PRED_EVENT);
      CopyFillAggregator(RegionTreeForest *forest, Operation *op, 
                         unsigned src_idx, unsigned dst_idx,
                         CopyFillGuard *previous, bool track_events,
                         PredEvent pred_guard = PredEvent::NO_PRED_EVENT,
                         // Used only in the case of copy-across analyses
                         RtEvent alternate_pre = RtEvent::NO_RT_EVENT);
      CopyFillAggregator(const CopyFillAggregator &rhs);
      virtual ~CopyFillAggregator(void);
    public:
      CopyFillAggregator& operator=(const CopyFillAggregator &rhs);
    public:
      void record_update(InstanceView *dst_view,
                          LogicalView *src_view,
                          const FieldMask &src_mask,
                          IndexSpaceExpression *expr,
                          EquivalenceSet *tracing_eq,
                          std::set<RtEvent> &applied,
                          ReductionOpID redop = 0,
                          CopyAcrossHelper *across_helper = NULL);
      void record_updates(InstanceView *dst_view, 
                          const FieldMaskSet<LogicalView> &src_views,
                          const FieldMask &src_mask,
                          IndexSpaceExpression *expr,
                          EquivalenceSet *tracing_eq,
                          std::set<RtEvent> &applied,
                          ReductionOpID redop = 0,
                          CopyAcrossHelper *across_helper = NULL);
      void record_partial_updates(InstanceView *dst_view,
                          const LegionMap<LogicalView*,
                          FieldMaskSet<IndexSpaceExpression> > &src_views,
                          const FieldMask &src_mask,
                          IndexSpaceExpression *expr,
                          EquivalenceSet *tracing_eq,
                          std::set<RtEvent> &applied,
                          ReductionOpID redop = 0,
                          CopyAcrossHelper *across_helper = NULL);
      // Neither fills nor reductions should have a redop across as they
      // should have been applied an instance directly for across copies
      void record_fill(InstanceView *dst_view,
                       FillView *src_view,
                       const FieldMask &fill_mask,
                       IndexSpaceExpression *expr,
                       EquivalenceSet *tracing_eq,
                       std::set<RtEvent> &applied,
                       CopyAcrossHelper *across_helper = NULL);
      void record_reductions(InstanceView *dst_view,
                             const std::list<std::pair<ReductionView*,
                                    IndexSpaceExpression*> > &src_views,
                             const unsigned src_fidx,
                             const unsigned dst_fidx,
                             EquivalenceSet *tracing_eq,
                             std::set<RtEvent> &applied,
                             CopyAcrossHelper *across_helper = NULL);
      void issue_updates(const PhysicalTraceInfo &trace_info, 
                         ApEvent precondition,
                         const bool restricted_output = false,
                         // Next args are used for across-copies
                         // to indicate that the precondition already
                         // describes the precondition for the 
                         // destination instance
                         const bool manage_dst_events = true,
                         std::map<InstanceView*,
                                  std::vector<ApEvent> > *dst_events = NULL);
      ApEvent summarize(const PhysicalTraceInfo &trace_info) const;
    protected:
      void record_view(LogicalView *new_view);
      void resize_reductions(size_t new_size);
      void update_tracing_valid_views(EquivalenceSet *tracing_eq,
            LogicalView *src, LogicalView *dst, const FieldMask &mask,
            IndexSpaceExpression *expr, ReductionOpID redop,
            std::set<RtEvent> &applied_events) const;
      void perform_updates(const LegionMap<InstanceView*,
                            FieldMaskSet<Update> > &updates,
                           const PhysicalTraceInfo &trace_info,
                           const ApEvent all_precondition, 
                           std::set<RtEvent> &recorded_events, 
                           const int redop_index,
                           const bool manage_dst_events,
                           const bool restricted_output,
                           std::map<InstanceView*,
                                    std::vector<ApEvent> > *dst_events);
      void issue_fills(InstanceView *target,
                       const std::vector<FillUpdate*> &fills,
                       std::set<RtEvent> &recorded_events,
                       const ApEvent precondition, const FieldMask &fill_mask,
                       const PhysicalTraceInfo &trace_info,
                       const bool manage_dst_events,
                       const bool restricted_output,
                       std::vector<ApEvent> *dst_events);
      void issue_copies(InstanceView *target, 
                        const std::map<InstanceView*,
                                       std::vector<CopyUpdate*> > &copies,
                        std::set<RtEvent> &recorded_events,
                        const ApEvent precondition, const FieldMask &copy_mask,
                        const PhysicalTraceInfo &trace_info,
                        const bool manage_dst_events,
                        const bool restricted_output,
                        std::vector<ApEvent> *dst_events);
    public:
      inline void clear_update_fields(void) 
        { update_fields.clear(); } 
      inline bool has_update_fields(void) const 
        { return !!update_fields; }
      inline const FieldMask& get_update_fields(void) const 
        { return update_fields; }
    public:
      static void handle_aggregation(const void *args); 
    public:
      RegionTreeForest *const forest;
      const AddressSpaceID local_space;
      Operation *const op;
      const unsigned src_index;
      const unsigned dst_index;
      const RtEvent guard_precondition;
      const PredEvent predicate_guard;
      const bool track_events;
    protected:
      FieldMask update_fields;
      LegionMap<InstanceView*,FieldMaskSet<Update> > sources; 
      std::vector</*vector over reduction epochs*/
        LegionMap<InstanceView*,FieldMaskSet<Update> > > reductions;
      // Figure out the reduction operator is for each epoch of a
      // given destination instance and field
      std::map<std::pair<InstanceView*,unsigned/*dst fidx*/>,
               std::vector<ReductionOpID> > reduction_epochs;
      std::set<LogicalView*> all_views; // used for reference counting
    protected:
      // Runtime mapping effects that we create
      std::set<RtEvent> effects; 
      // Events for the completion of our copies if we are supposed
      // to be tracking them
      std::set<ApEvent> events;
    protected:
      struct SourceQuery {
      public:
        SourceQuery(void) { }
        SourceQuery(std::vector<InstanceView*> &&srcs,
                    std::vector<unsigned> &&rank,
                    const FieldMask &src_mask)
          : sources(srcs), ranking(rank), query_mask(src_mask) { }
      public:
        inline bool matches(const FieldMask &mask,
                            const std::vector<InstanceView*> &srcs) const
          {
            if (mask != query_mask)
              return false;
            if (srcs.size() != sources.size())
              return false;
            for (unsigned idx = 0; idx < sources.size(); idx++)
              if (srcs[idx] != sources[idx])
                return false;
            return true;
          }
      public:
        std::vector<InstanceView*> sources;
        std::vector<unsigned> ranking;
        FieldMask query_mask;
      };
      // Cached calls to the mapper for selecting sources
      std::map<InstanceView*,LegionVector<SourceQuery> > mapper_queries;
    };

    /**
     * \class PhysicalAnalysis
     * This is the virtual base class for handling all traversals over 
     * equivalence set trees to perform physical analyses
     */
    class PhysicalAnalysis : public Collectable, public LocalLock {
    public:
      struct DeferPerformTraversalArgs :
        public LgTaskArgs<DeferPerformTraversalArgs> {
      public:
        static const LgTaskID TASK_ID = LG_DEFER_PERFORM_TRAVERSAL_TASK_ID;
      public:
        DeferPerformTraversalArgs(PhysicalAnalysis *ana, EquivalenceSet *set,
         const FieldMask &mask, RtUserEvent done, bool already_deferred = true);
      public:
        PhysicalAnalysis *const analysis;
        EquivalenceSet *const set;
        FieldMask *const mask;
        const RtUserEvent applied_event;
        const RtUserEvent done_event;
        const bool already_deferred;
      };
      struct DeferPerformRemoteArgs : 
        public LgTaskArgs<DeferPerformRemoteArgs> {
      public:
        static const LgTaskID TASK_ID = LG_DEFER_PERFORM_REMOTE_TASK_ID;
      public:
        DeferPerformRemoteArgs(PhysicalAnalysis *ana); 
      public:
        PhysicalAnalysis *const analysis;
        const RtUserEvent applied_event;
        const RtUserEvent done_event;
      };
      struct DeferPerformUpdateArgs : 
        public LgTaskArgs<DeferPerformUpdateArgs> {
      public:
        static const LgTaskID TASK_ID = LG_DEFER_PERFORM_UPDATE_TASK_ID;
      public:
        DeferPerformUpdateArgs(PhysicalAnalysis *ana);
      public:
        PhysicalAnalysis *const analysis;
        const RtUserEvent applied_event;
        const RtUserEvent done_event;
      };
      struct DeferPerformOutputArgs : 
        public LgTaskArgs<DeferPerformOutputArgs> {
      public:
        static const LgTaskID TASK_ID = LG_DEFER_PERFORM_OUTPUT_TASK_ID;
      public:
        DeferPerformOutputArgs(PhysicalAnalysis *ana, 
                               const PhysicalTraceInfo &trace_info);
      public:
        PhysicalAnalysis *const analysis;
        const PhysicalTraceInfo *trace_info;
        const RtUserEvent applied_event;
        const ApUserEvent effects_event;
      };
    public:
      // Local physical analysis
      PhysicalAnalysis(Runtime *rt, Operation *op, unsigned index,
                       IndexSpaceExpression *expr, bool on_heap,
                       CollectiveMapping *mapping = NULL);
      // Remote physical analysis
      PhysicalAnalysis(Runtime *rt, AddressSpaceID source, AddressSpaceID prev,
                       Operation *op, unsigned index, 
                       IndexSpaceExpression *expr, bool on_heap,
                       CollectiveMapping *mapping = NULL);
      PhysicalAnalysis(const PhysicalAnalysis &rhs);
      virtual ~PhysicalAnalysis(void);
    public:
      inline bool has_remote_sets(void) const
        { return !remote_sets.empty(); }
      inline void record_parallel_traversals(void)
        { parallel_traversals = true; } 
      inline bool is_replicated(void) const 
        { return (collective_mapping != NULL); }
      inline CollectiveMapping* get_replicated_mapping(void) const
        { return collective_mapping; }
    public:
      void traverse(EquivalenceSet *set, const FieldMask &mask, 
                    std::set<RtEvent> &deferral_events,
                    std::set<RtEvent> &applied_events,
                    RtEvent precondition = RtEvent::NO_RT_EVENT,
                    const bool already_deferred = false);
      void defer_traversal(RtEvent precondition, EquivalenceSet *set,
              const FieldMask &mask, std::set<RtEvent> &deferral_events, 
              std::set<RtEvent> &applied_events,
              RtUserEvent deferral_event = RtUserEvent::NO_RT_USER_EVENT,
              const bool already_deferred = true);
    public:
      virtual void perform_traversal(EquivalenceSet *set,
                                     IndexSpaceExpression *expr,
                                     const bool expr_covers,
                                     const FieldMask &mask,
                                     std::set<RtEvent> &deferral_events,
                                     std::set<RtEvent> &applied_events,
                                     const bool already_deferred = false);
      virtual RtEvent perform_remote(RtEvent precondition, 
                                     std::set<RtEvent> &applied_events,
                                     const bool already_deferred = false);
      virtual RtEvent perform_updates(RtEvent precondition, 
                                      std::set<RtEvent> &applied_events,
                                      const bool already_deferred = false);
      virtual ApEvent perform_output(RtEvent precondition,
                                     std::set<RtEvent> &applied_events,
                                     const bool already_deferred = false);
    public:
      void process_remote_instances(Deserializer &derez,
                                    std::set<RtEvent> &ready_events);
      void process_local_instances(const FieldMaskSet<LogicalView> &views,
                                   const bool local_restricted);
      void filter_remote_expressions(FieldMaskSet<IndexSpaceExpression> &exprs);
      // Return true if any are restricted
      bool report_instances(FieldMaskSet<LogicalView> &instances);
    public:
      // Lock taken by these methods if needed
      void record_remote(EquivalenceSet *set, const FieldMask &mask, 
                         const AddressSpaceID owner);
    public:
      // Lock must be held from caller
      void record_instance(LogicalView* view, const FieldMask &mask);
      inline void record_restriction(void) { restricted = true; }
    public:
      static void handle_remote_instances(Deserializer &derez, Runtime *rt);
      static void handle_deferred_traversal(const void *args);
      static void handle_deferred_remote(const void *args);
      static void handle_deferred_update(const void *args);
      static void handle_deferred_output(const void *args);
    public:
      const AddressSpaceID previous;
      const AddressSpaceID original_source;
      Runtime *const runtime;
      IndexSpaceExpression *const analysis_expr;
      CollectiveMapping *const collective_mapping;
      Operation *const op;
      const unsigned index;
      const bool owns_op;
      const bool on_heap;
    protected:
      LegionMap<AddressSpaceID,FieldMaskSet<EquivalenceSet> > remote_sets;
      FieldMaskSet<LogicalView> *recorded_instances;
      bool restricted;
    private:
      // This tracks whether this analysis is being used 
      // for parallel traversals or not
      bool parallel_traversals;
    };

    /**
     * \class ValidInstAnalysis
     * For finding valid instances in equivalence set trees
     */
    class ValidInstAnalysis : public PhysicalAnalysis,
                              public LegionHeapify<ValidInstAnalysis> {
    public:
      ValidInstAnalysis(Runtime *rt, Operation *op, unsigned index,
                        IndexSpaceExpression *expr, ReductionOpID redop = 0);
      ValidInstAnalysis(Runtime *rt, AddressSpaceID src, AddressSpaceID prev,
                        Operation *op,unsigned index,IndexSpaceExpression *expr,
                        ValidInstAnalysis *target, ReductionOpID redop);
      ValidInstAnalysis(const ValidInstAnalysis &rhs);
      virtual ~ValidInstAnalysis(void);
    public:
      ValidInstAnalysis& operator=(const ValidInstAnalysis &rhs);
    public:
      virtual void perform_traversal(EquivalenceSet *set,
                                     IndexSpaceExpression *expr,
                                     const bool expr_covers,
                                     const FieldMask &mask,
                                     std::set<RtEvent> &deferral_events,
                                     std::set<RtEvent> &applied_events,
                                     const bool already_deferred = false);
      virtual RtEvent perform_remote(RtEvent precondition,
                                     std::set<RtEvent> &applied_events,
                                     const bool already_deferred = false);
      virtual RtEvent perform_updates(RtEvent precondition, 
                                      std::set<RtEvent> &applied_events,
                                      const bool already_deferred = false);
    public:
      static void handle_remote_request_instances(Deserializer &derez, 
                                     Runtime *rt, AddressSpaceID previous);
    public:
      const ReductionOpID redop;
      ValidInstAnalysis *const target_analysis;
    };

    /**
     * \class InvalidInstAnalysis
     * For finding which of a set of instances are not valid across
     * a set of equivalence sets
     */
    class InvalidInstAnalysis : public PhysicalAnalysis,
                                public LegionHeapify<InvalidInstAnalysis> {
    public:
      InvalidInstAnalysis(Runtime *rt, Operation *op, unsigned index,
                          IndexSpaceExpression *expr,
                          const FieldMaskSet<LogicalView> &valid_instances);
      InvalidInstAnalysis(Runtime *rt, AddressSpaceID src, AddressSpaceID prev,
                        Operation *op, unsigned index, 
                        IndexSpaceExpression *expr, InvalidInstAnalysis *target,
                        const FieldMaskSet<LogicalView> &valid_instances);
      InvalidInstAnalysis(const InvalidInstAnalysis &rhs);
      virtual ~InvalidInstAnalysis(void);
    public:
      InvalidInstAnalysis& operator=(const InvalidInstAnalysis &rhs);
    public:
      inline bool has_invalid(void) const
      { return ((recorded_instances != NULL) && !recorded_instances->empty()); }
    public:
      virtual void perform_traversal(EquivalenceSet *set,
                                     IndexSpaceExpression *expr,
                                     const bool expr_covers,
                                     const FieldMask &mask,
                                     std::set<RtEvent> &deferral_events,
                                     std::set<RtEvent> &applied_events,
                                     const bool already_deferred = false);
      virtual RtEvent perform_remote(RtEvent precondition,
                                     std::set<RtEvent> &applied_events,
                                     const bool already_deferred = false);
      virtual RtEvent perform_updates(RtEvent precondition, 
                                      std::set<RtEvent> &applied_events,
                                      const bool already_deferred = false);
    public:
      static void handle_remote_request_invalid(Deserializer &derez, 
                                     Runtime *rt, AddressSpaceID previous);
    public:
      const FieldMaskSet<LogicalView> valid_instances;
      InvalidInstAnalysis *const target_analysis;
    };

    /**
     * \class AntivalidInstAnalysis
     * For checking that some views are not in the set of valid instances
     */
    class AntivalidInstAnalysis : public PhysicalAnalysis,
                                  public LegionHeapify<AntivalidInstAnalysis> {
    public:
      AntivalidInstAnalysis(Runtime *rt, Operation *op, unsigned index,
                          IndexSpaceExpression *expr,
                          const FieldMaskSet<LogicalView> &anti_instances);
      AntivalidInstAnalysis(Runtime *rt, AddressSpaceID src,AddressSpaceID prev,
                      Operation *op, unsigned index, 
                      IndexSpaceExpression *expr, AntivalidInstAnalysis *target,
                      const FieldMaskSet<LogicalView> &anti_instances);
      AntivalidInstAnalysis(const AntivalidInstAnalysis &rhs);
      virtual ~AntivalidInstAnalysis(void);
    public:
      AntivalidInstAnalysis& operator=(const AntivalidInstAnalysis &rhs);
    public:
      inline bool has_antivalid(void) const
      { return ((recorded_instances != NULL) && !recorded_instances->empty()); }
    public:
      virtual void perform_traversal(EquivalenceSet *set,
                                     IndexSpaceExpression *expr,
                                     const bool expr_covers,
                                     const FieldMask &mask,
                                     std::set<RtEvent> &deferral_events,
                                     std::set<RtEvent> &applied_events,
                                     const bool already_deferred = false);
      virtual RtEvent perform_remote(RtEvent precondition,
                                     std::set<RtEvent> &applied_events,
                                     const bool already_deferred = false);
      virtual RtEvent perform_updates(RtEvent precondition, 
                                      std::set<RtEvent> &applied_events,
                                      const bool already_deferred = false);
    public:
      static void handle_remote_request_antivalid(Deserializer &derez, 
                                     Runtime *rt, AddressSpaceID previous);
    public:
      const FieldMaskSet<LogicalView> antivalid_instances;
      AntivalidInstAnalysis *const target_analysis;
    };

    /**
     * \class UpdateAnalysis
     * For performing updates on equivalence set trees
     */
    class UpdateAnalysis : public PhysicalAnalysis,
                           public LegionHeapify<UpdateAnalysis> {
    public:
      UpdateAnalysis(Runtime *rt, Operation *op, unsigned index,
                     const RegionRequirement &req,
                     RegionNode *node, const InstanceSet &target_instances,
                     std::vector<InstanceView*> &target_views,
                     std::vector<InstanceView*> &source_views,
                     const PhysicalTraceInfo &trace_info,
                     const ApEvent precondition, const ApEvent term_event,
                     const bool check_initialized, const bool record_valid,
                     const bool skip_output);
      UpdateAnalysis(Runtime *rt, AddressSpaceID src, AddressSpaceID prev,
                     Operation *op, unsigned index,
                     const RegionUsage &usage, RegionNode *node, 
                     InstanceSet &target_instances,
                     std::vector<InstanceView*> &target_views,
                     std::vector<InstanceView*> &source_views,
                     const PhysicalTraceInfo &trace_info,
                     const RtEvent user_registered,
                     const ApEvent precondition, const ApEvent term_event,
                     const bool check_initialized, const bool record_valid,
                     const bool skip_output);
      UpdateAnalysis(const UpdateAnalysis &rhs);
      virtual ~UpdateAnalysis(void);
    public:
      UpdateAnalysis& operator=(const UpdateAnalysis &rhs);
    public:
      bool has_output_updates(void) const 
        { return (output_aggregator != NULL); }
      void record_uninitialized(const FieldMask &uninit,
                                std::set<RtEvent> &applied_events);
      virtual void perform_traversal(EquivalenceSet *set,
                                     IndexSpaceExpression *expr,
                                     const bool expr_covers,
                                     const FieldMask &mask,
                                     std::set<RtEvent> &deferral_events,
                                     std::set<RtEvent> &applied_events,
                                     const bool already_deferred = false);
      virtual RtEvent perform_remote(RtEvent precondition, 
                                     std::set<RtEvent> &applied_events,
                                     const bool already_deferred = false);
      virtual RtEvent perform_updates(RtEvent precondition, 
                                      std::set<RtEvent> &applied_events,
                                      const bool already_deferred = false);
      virtual ApEvent perform_output(RtEvent precondition,
                                     std::set<RtEvent> &applied_events,
                                     const bool already_deferred = false);
    public:
      static void handle_remote_updates(Deserializer &derez, Runtime *rt,
                                        AddressSpaceID previous);
    public:
      // TODO: make this const again after we update the runtime to 
      // support collective views so that we don't need to modify 
      // this field in ReplMapOp::trigger_mapping
      /*const*/ RegionUsage usage;
      RegionNode *const node;
      const InstanceSet target_instances;
      const std::vector<InstanceView*> target_views;
      const std::vector<InstanceView*> source_views;
      const PhysicalTraceInfo trace_info;
      const ApEvent precondition;
      const ApEvent term_event;
      const bool check_initialized;
      const bool record_valid;
      const bool skip_output;
    public:
      // Have to lock the analysis to access these safely
      std::map<RtEvent,CopyFillAggregator*> input_aggregators;
      CopyFillAggregator *output_aggregator;
      std::set<RtEvent> guard_events;
      // For tracking uninitialized data
      FieldMask uninitialized;
      RtUserEvent uninitialized_reported;
      // For remote tracking
      RtEvent remote_user_registered;
      RtUserEvent user_registered;
      std::set<ApEvent> effects_events;
    };

    /**
     * \class AcquireAnalysis
     * For performing acquires on equivalence set trees
     */
    class AcquireAnalysis : public PhysicalAnalysis,
                            public LegionHeapify<AcquireAnalysis> {
    public: 
      AcquireAnalysis(Runtime *rt, Operation *op, unsigned index,
                      IndexSpaceExpression *expr);
      AcquireAnalysis(Runtime *rt, AddressSpaceID src, AddressSpaceID prev,
                      Operation *op, unsigned index, IndexSpaceExpression *expr,
                      AcquireAnalysis *target); 
      AcquireAnalysis(const AcquireAnalysis &rhs);
      virtual ~AcquireAnalysis(void);
    public:
      AcquireAnalysis& operator=(const AcquireAnalysis &rhs);
    public:
      virtual void perform_traversal(EquivalenceSet *set,
                                     IndexSpaceExpression *expr,
                                     const bool expr_covers,
                                     const FieldMask &mask,
                                     std::set<RtEvent> &deferral_events,
                                     std::set<RtEvent> &applied_events,
                                     const bool already_deferred = false);
      virtual RtEvent perform_remote(RtEvent precondition, 
                                     std::set<RtEvent> &applied_events,
                                     const bool already_deferred = false);
      virtual RtEvent perform_updates(RtEvent precondition, 
                                      std::set<RtEvent> &applied_events,
                                      const bool already_deferred = false);
    public:
      static void handle_remote_acquires(Deserializer &derez, Runtime *rt,
                                         AddressSpaceID previous); 
    public:
      AcquireAnalysis *const target_analysis;
    };

    /**
     * \class ReleaseAnalysis
     * For performing releases on equivalence set trees
     */
    class ReleaseAnalysis : public PhysicalAnalysis,
                            public LegionHeapify<ReleaseAnalysis> {
    public:
      ReleaseAnalysis(Runtime *rt, Operation *op, unsigned index,
                      ApEvent precondition, IndexSpaceExpression *expr,
                      const InstanceSet &target_instances,
                      std::vector<InstanceView*> &target_views,
                      std::vector<InstanceView*> &source_views,
                      const PhysicalTraceInfo &trace_info);
      ReleaseAnalysis(Runtime *rt, AddressSpaceID src, AddressSpaceID prev,
                      Operation *op, unsigned index, IndexSpaceExpression *expr,
                      ApEvent precondition, ReleaseAnalysis *target, 
                      InstanceSet &target_instances,
                      std::vector<InstanceView*> &target_views,
                      std::vector<InstanceView*> &source_views,
                      const PhysicalTraceInfo &info);
      ReleaseAnalysis(const ReleaseAnalysis &rhs);
      virtual ~ReleaseAnalysis(void);
    public:
      ReleaseAnalysis& operator=(const ReleaseAnalysis &rhs);
    public:
      virtual void perform_traversal(EquivalenceSet *set,
                                     IndexSpaceExpression *expr,
                                     const bool expr_covers,
                                     const FieldMask &mask,
                                     std::set<RtEvent> &deferral_events,
                                     std::set<RtEvent> &applied_events,
                                     const bool already_deferred = false);
      virtual RtEvent perform_remote(RtEvent precondition,
                                     std::set<RtEvent> &applied_events,
                                     const bool already_deferred = false);
      virtual RtEvent perform_updates(RtEvent precondition, 
                                      std::set<RtEvent> &applied_events,
                                      const bool already_deferred = false);
    public:
      static void handle_remote_releases(Deserializer &derez, Runtime *rt,
                                         AddressSpaceID previous);
    public:
      const ApEvent precondition;
      ReleaseAnalysis *const target_analysis;
      const InstanceSet target_instances;
      const std::vector<InstanceView*> target_views;
      const std::vector<InstanceView*> source_views;
      const PhysicalTraceInfo trace_info;
    public:
      // Can only safely be accessed when analysis is locked
      CopyFillAggregator *release_aggregator;
    };

    /**
     * \class CopyAcrossAnalysis
     * For performing copy across traversals on equivalence set trees
     */
    class CopyAcrossAnalysis : public PhysicalAnalysis,
                               public LegionHeapify<CopyAcrossAnalysis> {
    public:
      CopyAcrossAnalysis(Runtime *rt, Operation *op, 
                         unsigned src_index, unsigned dst_index,
                         const RegionRequirement &src_req,
                         const RegionRequirement &dst_req,
                         const InstanceSet &target_instances,
                         const std::vector<InstanceView*> &target_views,
                         const std::vector<InstanceView*> &source_views,
                         const ApEvent precondition,
                         const PredEvent pred_guard, const ReductionOpID redop,
                         const std::vector<unsigned> &src_indexes,
                         const std::vector<unsigned> &dst_indexes,
                         const PhysicalTraceInfo &trace_info,
                         const bool perfect);
      CopyAcrossAnalysis(Runtime *rt, AddressSpaceID src, AddressSpaceID prev,
                         Operation *op, unsigned src_index, unsigned dst_index,
                         const RegionUsage &src_usage, 
                         const RegionUsage &dst_usage,
                         const LogicalRegion src_region,
                         const LogicalRegion dst_region,
                         const InstanceSet &target_instances,
                         const std::vector<InstanceView*> &target_views,
                         const std::vector<InstanceView*> &source_views,
                         const ApEvent precondition,
                         const PredEvent pred_guard, const ReductionOpID redop,
                         const std::vector<unsigned> &src_indexes,
                         const std::vector<unsigned> &dst_indexes,
                         const PhysicalTraceInfo &trace_info,
                         const bool perfect);
      CopyAcrossAnalysis(const CopyAcrossAnalysis &rhs);
      virtual ~CopyAcrossAnalysis(void);
    public:
      CopyAcrossAnalysis& operator=(const CopyAcrossAnalysis &rhs);
    public:
      bool has_across_updates(void) const 
        { return (across_aggregator != NULL); }
      void record_uninitialized(const FieldMask &uninit,
                                std::set<RtEvent> &applied_events);
      CopyFillAggregator* get_across_aggregator(void);
      virtual void perform_traversal(EquivalenceSet *set,
                                     IndexSpaceExpression *expr,
                                     const bool expr_covers,
                                     const FieldMask &mask,
                                     std::set<RtEvent> &deferral_events,
                                     std::set<RtEvent> &applied_events,
                                     const bool already_deferred = false);
      virtual RtEvent perform_remote(RtEvent precondition,
                                     std::set<RtEvent> &applied_events,
                                     const bool already_deferred = false);
      virtual RtEvent perform_updates(RtEvent precondition, 
                                      std::set<RtEvent> &applied_events,
                                      const bool already_deferred = false);
      virtual ApEvent perform_output(RtEvent precondition,
                                     std::set<RtEvent> &applied_events,
                                     const bool already_deferred = false);
    public:
      static inline FieldMask initialize_mask(const std::vector<unsigned> &idxs)
      {
        FieldMask result;
        for (unsigned idx = 0; idx < idxs.size(); idx++)
          result.set_bit(idxs[idx]);
        return result;
      }
      static void handle_remote_copies_across(Deserializer &derez, Runtime *rt,
                                              AddressSpaceID previous); 
      static std::vector<CopyAcrossHelper*> create_across_helpers(
                            const FieldMask &src_mask,
                            const FieldMask &dst_mask,
                            const InstanceSet &dst_instances,
                            const std::vector<unsigned> &src_indexes,
                            const std::vector<unsigned> &dst_indexes);
    public:
      const FieldMask src_mask;
      const FieldMask dst_mask;
      const unsigned src_index;
      const unsigned dst_index;
      const RegionUsage src_usage;
      const RegionUsage dst_usage;
      const LogicalRegion src_region;
      const LogicalRegion dst_region;
      const InstanceSet target_instances;
      const std::vector<InstanceView*> target_views;
      const std::vector<InstanceView*> source_views;
      const ApEvent precondition;
      const PredEvent pred_guard;
      const ReductionOpID redop;
      const std::vector<unsigned> src_indexes;
      const std::vector<unsigned> dst_indexes;
      const std::vector<CopyAcrossHelper*> across_helpers;
      const PhysicalTraceInfo trace_info;
      const bool perfect;
    public:
      // Can only safely be accessed when analysis is locked
      FieldMask uninitialized;
      RtUserEvent uninitialized_reported;
      FieldMaskSet<IndexSpaceExpression> local_exprs;
      std::set<ApEvent> copy_events;
      std::set<RtEvent> guard_events;
    protected:
      CopyFillAggregator *across_aggregator;
      RtUserEvent aggregator_guard; // Guard event for the aggregator
    };

    /**
     * \class OverwriteAnalysis 
     * For performing overwrite traversals on equivalence set trees
     */
    class OverwriteAnalysis : public PhysicalAnalysis,
                              public LegionHeapify<OverwriteAnalysis> {
    public:
      OverwriteAnalysis(Runtime *rt, Operation *op, unsigned index,
                        const RegionUsage &usage, IndexSpaceExpression *expr, 
                        LogicalView *view, const FieldMask &mask,
                        const PhysicalTraceInfo &trace_info,
                        const ApEvent precondition,
                        const RtEvent guard_event = RtEvent::NO_RT_EVENT,
                        const PredEvent pred_guard = PredEvent::NO_PRED_EVENT,
                        const bool track_effects = false,
                        const bool add_restriction = false);
      // Also local but with a full set of views
      OverwriteAnalysis(Runtime *rt, Operation *op, unsigned index,
                        const RegionUsage &usage, IndexSpaceExpression *expr,
                        const FieldMaskSet<LogicalView> &views,
                        const PhysicalTraceInfo &trace_info,
                        const ApEvent precondition,
                        const RtEvent guard_event = RtEvent::NO_RT_EVENT,
                        const PredEvent pred_guard = PredEvent::NO_PRED_EVENT,
                        const bool track_effects = false,
                        const bool add_restriction = false);
      OverwriteAnalysis(Runtime *rt, AddressSpaceID src, AddressSpaceID prev,
                        Operation *op, unsigned index,
                        IndexSpaceExpression *expr, const RegionUsage &usage, 
                        FieldMaskSet<LogicalView> &views,
                        FieldMaskSet<ReductionView> &reduction_views,
                        const PhysicalTraceInfo &trace_info,
                        const ApEvent precondition,
                        const RtEvent guard_event,
                        const PredEvent pred_guard,
                        const bool track_effects,
                        const bool add_restriction);
      OverwriteAnalysis(const OverwriteAnalysis &rhs);
      virtual ~OverwriteAnalysis(void);
    public:
      OverwriteAnalysis& operator=(const OverwriteAnalysis &rhs);
    public:
      bool has_output_updates(void) const 
        { return (output_aggregator != NULL); }
    public:
      virtual void perform_traversal(EquivalenceSet *set,
                                     IndexSpaceExpression *expr,
                                     const bool expr_covers,
                                     const FieldMask &mask,
                                     std::set<RtEvent> &deferral_events,
                                     std::set<RtEvent> &applied_events,
                                     const bool already_deferred = false);
      virtual RtEvent perform_remote(RtEvent precondition, 
                                     std::set<RtEvent> &applied_events,
                                     const bool already_deferred = false);
      virtual RtEvent perform_updates(RtEvent precondition, 
                                      std::set<RtEvent> &applied_events,
                                      const bool already_deferred = false);
      virtual ApEvent perform_output(RtEvent precondition,
                                     std::set<RtEvent> &applied_events,
                                     const bool already_deferred = false);
    public:
      static void handle_remote_overwrites(Deserializer &derez, Runtime *rt,
                                           AddressSpaceID previous); 
    public:
      const RegionUsage usage;
      FieldMaskSet<LogicalView> views;
      FieldMaskSet<ReductionView> reduction_views;
      const PhysicalTraceInfo trace_info;
      const ApEvent precondition;
      const RtEvent guard_event;
      const PredEvent pred_guard;
      const bool track_effects;
      const bool add_restriction;
    public:
      // Can only safely be accessed when analysis is locked
      CopyFillAggregator *output_aggregator;
      std::set<ApEvent> effects_events;
    };

    /**
     * \class FilterAnalysis
     * For performing filter traversals on equivalence set trees
     */
    class FilterAnalysis : public PhysicalAnalysis,
                           public LegionHeapify<FilterAnalysis> {
    public:
      FilterAnalysis(Runtime *rt, Operation *op, unsigned index,
                     IndexSpaceExpression *expr, InstanceView *inst_view,
                     LogicalView *registration_view,
                     const bool remove_restriction = false);
      FilterAnalysis(Runtime *rt, AddressSpaceID src, AddressSpaceID prev,
                     Operation *op, unsigned index, IndexSpaceExpression *expr,
                     InstanceView *inst_view, LogicalView *registration_view,
                     const bool remove_restriction);
      FilterAnalysis(const FilterAnalysis &rhs);
      virtual ~FilterAnalysis(void);
    public:
      FilterAnalysis& operator=(const FilterAnalysis &rhs);
    public:
      virtual void perform_traversal(EquivalenceSet *set,
                                     IndexSpaceExpression *expr,
                                     const bool expr_covers,
                                     const FieldMask &mask,
                                     std::set<RtEvent> &deferral_events,
                                     std::set<RtEvent> &applied_events,
                                     const bool already_deferred = false);
      virtual RtEvent perform_remote(RtEvent precondition, 
                                     std::set<RtEvent> &applied_events,
                                     const bool already_deferred = false);
    public:
      static void handle_remote_filters(Deserializer &derez, Runtime *rt,
                                        AddressSpaceID previous);
    public:
      InstanceView *const inst_view;
      LogicalView *const registration_view;
      const bool remove_restriction;
    };

    /**
     * \class CloneAnalysis
     * For cloning into an equivalence set from a set of other equivalence
     * sets. This usually is done by VirtualCloseOps.
     */
    class CloneAnalysis : public PhysicalAnalysis,
                          public LegionHeapify<CloneAnalysis> {
    public:
      CloneAnalysis(Runtime *rt, IndexSpaceExpression *expr, Operation *op,
                    unsigned index, FieldMaskSet<EquivalenceSet> &&sources);
      CloneAnalysis(Runtime *rt, AddressSpaceID src, AddressSpaceID prev,
                    IndexSpaceExpression *expr, Operation *op,
                    unsigned index, FieldMaskSet<EquivalenceSet> &&sources);
      CloneAnalysis(const CloneAnalysis &rhs);
      virtual ~CloneAnalysis(void);
    public:
      CloneAnalysis& operator=(const CloneAnalysis &rhs);
    public:
      virtual void perform_traversal(EquivalenceSet *set,
                                     IndexSpaceExpression *expr,
                                     const bool expr_covers,
                                     const FieldMask &mask,
                                     std::set<RtEvent> &deferral_events,
                                     std::set<RtEvent> &applied_events,
                                     const bool already_deferred = false);
      virtual RtEvent perform_remote(RtEvent precondition, 
                                     std::set<RtEvent> &applied_events,
                                     const bool already_deferred = false);
    public:
      static void handle_remote_clones(Deserializer &derez, Runtime *rt,
                                       AddressSpaceID previous);
    public:
      const FieldMaskSet<EquivalenceSet> sources;
    };

    /**
     * \struct SubscriberInvalidations
     * A small helper class for tracking data associated with invalidating
     * subscriptions by EqSetTrackers
     */
    struct SubscriberInvalidations : 
      public LegionHeapify<SubscriberInvalidations> {
      FieldMaskSet<EqSetTracker> subscribers;
      std::vector<EqSetTracker*> finished;
      bool delete_all;
    };

    /**
     * \class EqSetTracker
     * This is an abstract class that provides an interface for
     * recording the equivalence sets that result from ray tracing
     * an equivalence set tree for a given index space expression.
     */
    class EqSetTracker {
    public:
      virtual ~EqSetTracker(void) { }
    public:
      virtual void record_subscription(VersionManager *owner,
                                       AddressSpaceID space) = 0;
      virtual bool finish_subscription(VersionManager *owner,
                                       AddressSpaceID space) = 0;
    public:
      virtual void record_equivalence_set(EquivalenceSet *set,
                                          const FieldMask &mask) = 0;
      virtual void record_pending_equivalence_set(EquivalenceSet *set,
                                          const FieldMask &mask) = 0;
      virtual void remove_equivalence_sets(const FieldMask &mask,
                  const FieldMaskSet<EquivalenceSet> &to_filter) = 0;
    public:
      void cancel_subscriptions(Runtime *runtime,
       const std::map<AddressSpaceID,std::vector<VersionManager*> > &to_cancel);
      static void finish_subscriptions(Runtime *runtime, VersionManager &source,
          LegionMap<AddressSpaceID,SubscriberInvalidations> &subscribers,
          const FieldMaskSet<EquivalenceSet> &to_filter,
          std::set<RtEvent> &applied_events, bool remove_refs = false);
      static void handle_cancel_subscription(Deserializer &derez,
          Runtime *runtime, AddressSpaceID source);
      static void handle_finish_subscription(Deserializer &derez,
          Runtime *runtime, AddressSpaceID source);
    };

    /**
     * \class EquivalenceSet
     * The equivalence set class tracks the physical state of a
     * set of points in a logical region for all the fields. There
     * is an owner node for the equivlance set that uses a ESI
     * protocol in order to manage local and remote copies of 
     * the equivalence set for each of the different fields.
     * It's also possible for the equivalence set to be refined
     * into sub equivalence sets which then subsum it's responsibility.
     */
    class EquivalenceSet : public DistributedCollectable,
                           public LegionHeapify<EquivalenceSet> {
    public:
      template<bool INC>
      class ValidityFunctor {
      public:
        ValidityFunctor(EquivalenceSet *s, ReferenceMutator *m)
          : set(s), mutator(m) { }
      public:
        void apply(AddressSpaceID target)
          { if (INC) set->send_remote_gc_increment(target, mutator);
            else set->send_remote_gc_decrement(target, mutator); }
      public:
        EquivalenceSet *const set;
        ReferenceMutator *const mutator;
      };
      class UpdateReplicatedFunctor {
      public:
        UpdateReplicatedFunctor(DistributedID did, const FieldMask &mask,
                                const CollectiveMapping *mapping, 
                                AddressSpaceID origin, AddressSpaceID to_skip,
                                Runtime *runtime, std::set<RtEvent> &applied);
      public:
        void apply(AddressSpaceID target);
      public:
        const DistributedID did;
        const FieldMask &mask;
        const AddressSpaceID origin;
        const AddressSpaceID to_skip;
        const CollectiveMapping *mapping;
        Runtime *const runtime;
        std::set<RtEvent> &applied;
      };
    public:
      struct PendingReplication {
      public:
        PendingReplication(CollectiveMapping *mapping, unsigned notifications);
        ~PendingReplication(void);
      public:
        CollectiveMapping *const mapping;
        const RtUserEvent ready_event;
        std::set<RtEvent> preconditions;
        unsigned remaining_notifications;
      };
    public:
      struct DeferMakeOwnerArgs : public LgTaskArgs<DeferMakeOwnerArgs> {
      public:
        static const LgTaskID TASK_ID = LG_DEFER_MAKE_OWNER_TASK_ID;
      public:
        DeferMakeOwnerArgs(EquivalenceSet *s)
          : LgTaskArgs<DeferMakeOwnerArgs>(implicit_provenance), 
            set(s) { }
      public:
        EquivalenceSet *const set;
      };
      struct DeferPendingReplicationArgs : 
        public LgTaskArgs<DeferPendingReplicationArgs> {
      public:
        static const LgTaskID TASK_ID = LG_DEFER_PENDING_REPLICATION_TASK_ID;
      public:
        DeferPendingReplicationArgs(EquivalenceSet *s, PendingReplication *p,
                                    const FieldMask &m);
      public:
        EquivalenceSet *const set;
        PendingReplication *const pending;
        FieldMask *const mask;
      };
      struct DeferApplyStateArgs : public LgTaskArgs<DeferApplyStateArgs> {
      public:
        static const LgTaskID TASK_ID = LG_DEFER_APPLY_STATE_TASK_ID;
        typedef LegionMap<IndexSpaceExpression*,
                  FieldMaskSet<LogicalView> > ExprLogicalViews; 
        typedef std::map<unsigned,std::list<std::pair<ReductionView*,
          IndexSpaceExpression*> > > ExprReductionViews;
        typedef LegionMap<IndexSpaceExpression*,
                  FieldMaskSet<InstanceView> > ExprInstanceViews;
      public:
        DeferApplyStateArgs(EquivalenceSet *set, RtUserEvent done_event, 
                            const bool foward_to_owner,
                            std::set<RtEvent> &applied_events,
                            ExprLogicalViews &valid_updates,
                            FieldMaskSet<IndexSpaceExpression> &init_updates,
                            ExprReductionViews &reduction_updates,
                            ExprInstanceViews &restricted_updates,
                            ExprInstanceViews &released_updates,
                            FieldMaskSet<CopyFillGuard> &read_only_updates,
                            FieldMaskSet<CopyFillGuard> &reduction_fill_updates,
                            TraceViewSet *precondition_updates,
                            TraceViewSet *anticondition_updates,
                            TraceViewSet *postcondition_updates);
        void release_references(void) const;
      public:
        EquivalenceSet *const set;
        ExprLogicalViews *const valid_updates;
        FieldMaskSet<IndexSpaceExpression> *const initialized_updates;
        ExprReductionViews *const reduction_updates;
        ExprInstanceViews *const restricted_updates;
        ExprInstanceViews *const released_updates;
        FieldMaskSet<CopyFillGuard> *const read_only_updates;
        FieldMaskSet<CopyFillGuard> *const reduction_fill_updates;
        TraceViewSet *precondition_updates;
        TraceViewSet *anticondition_updates;
        TraceViewSet *postcondition_updates;
        const RtUserEvent done_event;
        const bool forward_to_owner;
      };
      struct DeferReleaseRefArgs : public LgTaskArgs<DeferReleaseRefArgs> {
      public:
        static const LgTaskID TASK_ID = LG_DEFER_RELEASE_REF_TASK_ID;
      public:
        DeferReleaseRefArgs(DistributedID did);
      public:
        const DistributedID did;
        std::map<LogicalView*,unsigned> *const view_refs_to_remove;
        std::map<IndexSpaceExpression*,unsigned> *const expr_refs_to_remove;
      };
    public:
      EquivalenceSet(Runtime *rt, DistributedID did,
                     AddressSpaceID owner_space,
                     AddressSpaceID logical_owner,
                     RegionNode *region_node,
                     bool register_now, 
                     CollectiveMapping *mapping = NULL,
                     const FieldMask *replicated = NULL);
      EquivalenceSet(const EquivalenceSet &rhs);
      virtual ~EquivalenceSet(void);
    public:
      EquivalenceSet& operator=(const EquivalenceSet &rhs);
      // Must be called while holding the lock
      inline bool is_logical_owner(void) const
        { return (local_space == logical_owner_space); }
      inline bool has_replicated_fields(const FieldMask &mask) const
        { return !(mask - replicated_states.get_valid_mask()); }
      inline const FieldMask& get_replicated_fields(void) const
        { return replicated_states.get_valid_mask(); }
    public:
      // From distributed collectable
      virtual void notify_active(ReferenceMutator *mutator);
      virtual void notify_inactive(ReferenceMutator *mutator);
      virtual void notify_valid(ReferenceMutator *mutator);
      virtual void notify_invalid(ReferenceMutator *mutator);
    public:
      // Analysis methods
      void initialize_set(const RegionUsage &usage,
                          const FieldMask &user_mask,
                          const bool restricted,
                          const InstanceSet &sources,
            const std::vector<InstanceView*> &corresponding,
                          std::set<RtEvent> &applied_events);
      void find_valid_instances(ValidInstAnalysis &analysis,
                                IndexSpaceExpression *expr,
                                const bool expr_covers, 
                                const FieldMask &user_mask,
                                std::set<RtEvent> &deferral_events,
                                std::set<RtEvent> &applied_events,
                                const bool already_deferred = false);
      void find_invalid_instances(InvalidInstAnalysis &analysis,
                                IndexSpaceExpression *expr,
                                const bool expr_covers, 
                                const FieldMask &user_mask,
                                std::set<RtEvent> &deferral_events,
                                std::set<RtEvent> &applied_events,
                                const bool already_deferred = false);
      void find_antivalid_instances(AntivalidInstAnalysis &analysis,
                                IndexSpaceExpression *expr,
                                const bool expr_covers, 
                                const FieldMask &user_mask,
                                std::set<RtEvent> &deferral_events,
                                std::set<RtEvent> &applied_events,
                                const bool already_deferred = false);
      void update_set(UpdateAnalysis &analysis, IndexSpaceExpression *expr,
                      const bool expr_covers, FieldMask user_mask,
                      std::set<RtEvent> &deferral_events,
                      std::set<RtEvent> &applied_events,
                      const bool already_deferred = false);
      void acquire_restrictions(AcquireAnalysis &analysis, 
                                IndexSpaceExpression *expr,
                                const bool expr_covers, 
                                const FieldMask &acquire_mask,
                                std::set<RtEvent> &deferral_events,
                                std::set<RtEvent> &applied_events,
                                const bool already_deferred = false);
      void release_restrictions(ReleaseAnalysis &analysis,
                                IndexSpaceExpression *expr,
                                const bool expr_covers, 
                                const FieldMask &release_mask,
                                std::set<RtEvent> &deferral_events,
                                std::set<RtEvent> &applied_events,
                                const bool already_deferred = false);
      void issue_across_copies(CopyAcrossAnalysis &analysis,
                               const FieldMask &src_mask, 
                               IndexSpaceExpression *expr,
                               const bool expr_covers,
                               std::set<RtEvent> &deferral_events,
                               std::set<RtEvent> &applied_events,
                               const bool already_deferred = false);
      void overwrite_set(OverwriteAnalysis &analysis, 
                         IndexSpaceExpression *expr, const bool expr_covers,
                         const FieldMask &overwrite_mask,
                         std::set<RtEvent> &deferral_events,
                         std::set<RtEvent> &applied_events,
                         const bool already_deferred = false);
      void filter_set(FilterAnalysis &analysis, 
                      IndexSpaceExpression *expr, const bool expr_covers,
                      const FieldMask &filter_mask, 
                      std::set<RtEvent> &deferral_events,
                      std::set<RtEvent> &applied_events,
                      const bool already_deferred = false);
      void clone_set(CloneAnalysis &analysis,
                     IndexSpaceExpression *expr, const bool expr_covers,
                     const FieldMask &clone_mask,
                     std::set<RtEvent> &deferral_events,
                     std::set<RtEvent> &applied_events,
                     const bool already_deferred = false);
    public:
      void initialize_collective_references(unsigned local_valid_refs);
      void remove_read_only_guard(CopyFillGuard *guard);
      void remove_reduction_fill_guard(CopyFillGuard *guard);
      void clone_from(const AddressSpaceID target_space, EquivalenceSet *src,
                      const FieldMask &clone_mask,
                      const bool forward_to_owner,
                      std::set<RtEvent> &applied_events, 
                      const bool invalidate_overlap = false);
      RtEvent make_owner(AddressSpaceID owner, 
                         RtEvent precondition = RtEvent::NO_RT_EVENT);
      void update_tracing_valid_views(LogicalView *view,
                                      IndexSpaceExpression *expr,
                                      const RegionUsage &usage,
                                      const FieldMask &user_mask,
                                      const bool invalidates,
                                      std::set<RtEvent> &applied);
      void update_tracing_anti_views(LogicalView *view,
                                     IndexSpaceExpression *expr,
                                     const FieldMask &user_mask,
                                     std::set<RtEvent> &applied);
      RtEvent capture_trace_conditions(TraceConditionSet *target,
                                       AddressSpaceID target_space,
                                       IndexSpaceExpression *expr,
                                       const FieldMask &mask,
                                       RtUserEvent ready_event);
    protected:
      void defer_traversal(AutoTryLock &eq, PhysicalAnalysis &analysis,
                           const FieldMask &mask,
                           std::set<RtEvent> &deferral_events,
                           std::set<RtEvent> &applied_events,
                           const bool already_deferred);
      inline RtEvent chain_deferral_events(RtUserEvent deferral_event)
      {
        RtEvent continuation_pre;
        continuation_pre.id = 
          next_deferral_precondition.exchange(deferral_event.id);
        return continuation_pre;
      }
      bool is_remote_analysis(PhysicalAnalysis &analysis,
                              const FieldMask &mask, 
                              std::set<RtEvent> &deferral_events,
                              std::set<RtEvent> &applied_events,
                              const bool exclusive,
                              const bool immutable = false);
    protected:
      template<typename T>
      void check_for_uninitialized_data(T &analysis, IndexSpaceExpression *expr,
                                  const bool expr_cover, FieldMask uninit,
                                  std::set<RtEvent> &applied_events) const;
      void update_initialized_data(IndexSpaceExpression *expr, 
                                   const bool expr_covers,
                                   const FieldMask &user_mask,
                                   ReferenceMutator &mutator);
      template<typename T>
      void record_instances(IndexSpaceExpression *expr, const bool expr_covers,
                            const FieldMask &record_mask, 
                            const FieldMaskSet<T> &new_views,
                                  ReferenceMutator &mutator);
      template<typename T>
      void record_unrestricted_instances(IndexSpaceExpression *expr,
                            const bool expr_covers, FieldMask record_mask, 
                            const FieldMaskSet<T> &new_views,
                                  ReferenceMutator &mutator);
      bool record_partial_valid_instance(LogicalView *instance,
                                         IndexSpaceExpression *expr,
                                         FieldMask valid_mask,
                                         ReferenceMutator &mutator,
                                         bool check_total_valid = true);
      void filter_valid_instances(IndexSpaceExpression *expr, 
                                  const bool expr_covers, 
                                  const FieldMask &filter_mask,
                                  ReferenceMutator &mutator,
           std::map<IndexSpaceExpression*,unsigned> *expr_refs_to_remove = NULL,
           std::map<LogicalView*,unsigned> *view_refs_to_remove = NULL);
      void filter_unrestricted_instances(IndexSpaceExpression *expr,
                                         const bool expr_covers, 
                                         FieldMask filter_mask,
                                         ReferenceMutator &mutator);
      void filter_reduction_instances(IndexSpaceExpression *expr,
           const bool covers, const FieldMask &mask, ReferenceMutator &mutator,
           std::map<IndexSpaceExpression*,unsigned> *expr_refs_to_remove = NULL,
           std::map<LogicalView*,unsigned> *view_refs_to_remove = NULL);
      void update_set_internal(CopyFillAggregator *&input_aggregator,
                               CopyFillGuard *previous_guard,
                               Operation *op, const unsigned index,
                               const RegionUsage &usage,
                               IndexSpaceExpression *expr, 
                               const bool expr_covers,
                               const FieldMask &user_mask,
                               const FieldMaskSet<InstanceView> &target_insts,
                               const std::vector<InstanceView*> &source_insts,
                               const PhysicalTraceInfo &trace_info,
                               std::set<RtEvent> &applied_events,
                               const bool record_valid);
      void make_instances_valid(CopyFillAggregator *&aggregator,
                                CopyFillGuard *previous_guard,
                                Operation *op, const unsigned index,
                                const bool track_events,
                                IndexSpaceExpression *expr,
                                const bool expr_covers,
                                const FieldMask &update_mask,
                                const FieldMaskSet<InstanceView> &target_insts,
                                const std::vector<InstanceView*> &source_insts,
                                const PhysicalTraceInfo &trace_info,
                                std::set<RtEvent> &applied_events,
                                const bool skip_check = false,
                                const int dst_index = -1,
                                const ReductionOpID redop = 0,
                                CopyAcrossHelper *across_helper = NULL);
      void issue_update_copies_and_fills(InstanceView *target,
                                const std::vector<InstanceView*> &source_views,
                                         CopyFillAggregator *&aggregator,
                                         CopyFillGuard *previous_guard,
                                         Operation *op, const unsigned index,
                                         const bool track_events,
                                         IndexSpaceExpression *expr,
                                         const bool expr_covers,
                                         FieldMask update_mask,
                                         const PhysicalTraceInfo &trace_info,
                                         std::set<RtEvent> &applied_events,
                                         const int dst_index,
                                         const ReductionOpID redop,
                                         CopyAcrossHelper *across_helper);
      void apply_reductions(const FieldMaskSet<InstanceView> &reduction_targets,
                            IndexSpaceExpression *expr, const bool expr_covers,
                            const FieldMask &reduction_mask, 
                            CopyFillAggregator *&aggregator,
                            CopyFillGuard *previous_guard,
                            Operation *op, const unsigned index, 
                            const bool track_events,
                            const PhysicalTraceInfo &trace_info,
                            std::set<RtEvent> &applied_events,
                            FieldMaskSet<IndexSpaceExpression> *applied_exprs,
                            CopyAcrossHelper *across_helper = NULL);
      template<typename T>
      void copy_out(IndexSpaceExpression *expr, const bool expr_covers,
                    const FieldMask &restricted_mask, 
                    const FieldMaskSet<T> &src_views,
                    Operation *op, const unsigned index,
                    const PhysicalTraceInfo &trace_info,
                    std::set<RtEvent> &applied_events,
                    CopyFillAggregator *&aggregator);
      void record_restriction(IndexSpaceExpression *expr, 
                              const bool expr_covers,
                              const FieldMask &restrict_mask,
                              InstanceView *restricted_view,
                              ReferenceMutator &mutator);
      void update_reductions(const unsigned fidx, ReferenceMutator &mutator,
          std::list<std::pair<ReductionView*,IndexSpaceExpression*> > &updates);
      void update_released(IndexSpaceExpression *expr, const bool expr_covers,
                FieldMaskSet<InstanceView> &updates, ReferenceMutator &mutator);
      void filter_initialized_data(IndexSpaceExpression *expr, 
          const bool expr_covers, const FieldMask &filter_mask, 
          ReferenceMutator &mutator, 
          std::map<IndexSpaceExpression*,unsigned> *expr_refs_to_remove = NULL);
      void filter_restricted_instances(IndexSpaceExpression *expr, 
          const bool covers, const FieldMask &mask, ReferenceMutator &mutator,
          std::map<IndexSpaceExpression*,unsigned> *expr_refs_to_remove = NULL,
          std::map<LogicalView*,unsigned> *view_refs_to_remove = NULL);
      void filter_released_instances(IndexSpaceExpression *expr, 
          const bool covers, const FieldMask &mask, ReferenceMutator &mutator, 
          std::map<IndexSpaceExpression*,unsigned> *expr_refs_to_remove = NULL,
          std::map<LogicalView*,unsigned> *view_refs_to_remove = NULL);
    protected:
      void send_equivalence_set(AddressSpaceID target);
      void check_for_migration(PhysicalAnalysis &analysis,
                               std::set<RtEvent> &applied_events);
      void update_owner(const AddressSpaceID new_logical_owner); 
      void broadcast_replicated_state_updates(const FieldMask &mask,
              CollectiveMapping *mapping, const AddressSpaceID origin,
              std::set<RtEvent> &applied_events, const bool need_lock = false,
              const bool perform_updates = true);
      void make_replicated_state(CollectiveMapping *mapping,
                                 FieldMask mask, const AddressSpaceID source,
                                 std::set<RtEvent> &deferral_events);
      void process_replication_request(const FieldMask &mask, 
                CollectiveMapping *mapping, PendingReplication *target, 
                const AddressSpaceID source, const RtEvent done_event);
      void process_replication_response(PendingReplication *target,
                const FieldMask &mask, RtEvent precondition,
                const FieldMask &update_mask, Deserializer &derez);
      void unpack_replicated_states(Deserializer &derez);
      void update_replicated_state(CollectiveMapping *mapping, 
                                   const FieldMask &mask);
      void finalize_pending_replication(PendingReplication *pending,
         const FieldMask &mask, const bool first, const bool need_lock = false);
    protected:
      void pack_state(Serializer &rez, const AddressSpaceID target,
            IndexSpaceExpression *expr, const bool expr_covers,
            const FieldMask &mask, const bool pack_guards);
      void unpack_state_and_apply(Deserializer &derez, 
          const AddressSpaceID source, const bool forward_to_owner,
          std::set<RtEvent> &ready_events);
      void invalidate_state(IndexSpaceExpression *expr, const bool expr_covers,
                            const FieldMask &mask, RtEvent remove_ref_event);
      void clone_to_local(EquivalenceSet *dst, FieldMask mask,
                          std::set<RtEvent> &applied_events,
                          const bool invalidate_overlap,
                          const bool forward_to_owner);
      void clone_to_remote(DistributedID target, AddressSpaceID target_space,
                    IndexSpaceNode *target_node, const FieldMask &mask,
                    RtUserEvent done_event, const bool invalidate_overlap,
                    const bool forward_to_owner);
      void find_overlap_updates(IndexSpaceExpression *overlap, 
            const bool overlap_covers, const FieldMask &mask, 
            LegionMap<IndexSpaceExpression*,
                FieldMaskSet<LogicalView> > &valid_updates,
            FieldMaskSet<IndexSpaceExpression> &initialized_updates,
            std::map<unsigned,std::list<std::pair<ReductionView*,
                IndexSpaceExpression*> > > &reduction_updates,
            LegionMap<IndexSpaceExpression*,
                FieldMaskSet<InstanceView> > &restricted_updates,
            LegionMap<IndexSpaceExpression*,
                FieldMaskSet<InstanceView> > &released_updates,
            FieldMaskSet<CopyFillGuard> *read_only_guard_updates,
            FieldMaskSet<CopyFillGuard> *reduction_fill_guard_updates,
            TraceViewSet *&precondition_updates,
            TraceViewSet *&anticondition_updates,
            TraceViewSet *&postcondition_updates,
            ReferenceMutator &mutator) const;
      void apply_state(LegionMap<IndexSpaceExpression*,
                FieldMaskSet<LogicalView> > &valid_updates,
            FieldMaskSet<IndexSpaceExpression> &initialized_updates,
            std::map<unsigned,std::list<std::pair<ReductionView*,
                IndexSpaceExpression*> > > &reduction_updates,
            LegionMap<IndexSpaceExpression*,
                FieldMaskSet<InstanceView> > &restricted_updates,
            LegionMap<IndexSpaceExpression*,
                FieldMaskSet<InstanceView> > &released_updates,
            TraceViewSet *precondition_updates,
            TraceViewSet *anticondition_updates,
            TraceViewSet *postcondition_updates,
            FieldMaskSet<CopyFillGuard> *read_only_guard_updates,
            FieldMaskSet<CopyFillGuard> *reduction_fill_guard_updates,
            std::set<RtEvent> &applied_events,
            const bool needs_lock, const bool forward_to_owner);
      static void pack_updates(Serializer &rez, const AddressSpaceID target,
            const LegionMap<IndexSpaceExpression*,
                FieldMaskSet<LogicalView> > &valid_updates,
            const FieldMaskSet<IndexSpaceExpression> &initialized_updates,
            const std::map<unsigned,std::list<std::pair<ReductionView*,
                IndexSpaceExpression*> > > &reduction_updates,
            const LegionMap<IndexSpaceExpression*,
                FieldMaskSet<InstanceView> > &restricted_updates,
            const LegionMap<IndexSpaceExpression*,
                FieldMaskSet<InstanceView> > &released_updates,
            const FieldMaskSet<CopyFillGuard> *read_only_updates,
            const FieldMaskSet<CopyFillGuard> *reduction_fill_updates,
            const TraceViewSet *precondition_updates,
            const TraceViewSet *anticondition_updates,
            const TraceViewSet *postcondition_updates);
    public:
      static void handle_make_owner(const void *args);
      static void handle_pending_replication(const void *args);
      static void handle_apply_state(const void *args);
      static void handle_remove_refs(const void *args);
    public:
      static void handle_equivalence_set_request(Deserializer &derez,
                            Runtime *runtime, AddressSpaceID source);
      static void handle_equivalence_set_response(Deserializer &derez,
                            Runtime *runtime, AddressSpaceID source);
      static void handle_migration(Deserializer &derez, 
                                   Runtime *runtime, AddressSpaceID source);
      static void handle_owner_update(Deserializer &derez, Runtime *rt);
      static void handle_make_owner(Deserializer &derez, Runtime *rt);
      static void handle_replication_request(Deserializer &derez, Runtime *rt);
      static void handle_replication_response(Deserializer &derez, Runtime *rt);
      static void handle_replication_update(Deserializer &derez, Runtime *rt);
      static void handle_clone_request(Deserializer &derez, Runtime *runtime);
      static void handle_clone_response(Deserializer &derez, Runtime *runtime);
      static void handle_capture_request(Deserializer &derez, Runtime *runtime,
                                         AddressSpaceID source);
      static void handle_capture_response(Deserializer &derez, Runtime *runtime,
                                          AddressSpaceID source);
    public:
      RegionNode *const region_node;
      IndexSpaceNode *const set_expr;
    protected:
      mutable LocalLock                                 eq_lock;
      // This is the physical state of the equivalence set
      FieldMaskSet<LogicalView>                         total_valid_instances;
      typedef LegionMap<LogicalView*, FieldMaskSet<IndexSpaceExpression> > 
      ViewExprMaskSets;
      ViewExprMaskSets                                  partial_valid_instances;
      FieldMask                                         partial_valid_fields;
      // Expressions and fields that have valid data
      FieldMaskSet<IndexSpaceExpression>                initialized_data;
      // Reductions always need to be applied in order so keep them in order
      std::map<unsigned/*fidx*/,std::list<std::pair<
        ReductionView*,IndexSpaceExpression*> > >       reduction_instances;
      FieldMask                                         reduction_fields;
      // The list of expressions with the single instance for each
      // field that represents the restriction of that expression
      typedef LegionMap<IndexSpaceExpression*, FieldMaskSet<InstanceView> > 
      ExprViewMaskSets;
      ExprViewMaskSets                                  restricted_instances;
      // Summary of any field that has a restriction
      FieldMask                                         restricted_fields;
      // List of instances that were restricted, but have been acquired
      ExprViewMaskSets                                  released_instances;
    protected:
      // Tracing state for this equivalence set
      TraceViewSet                                      *tracing_preconditions;
      TraceViewSet                                      *tracing_anticonditions;
      TraceViewSet                                      *tracing_postconditions;
    protected:
      // This tracks the most recent copy-fill aggregator for each field in 
      // read-only cases so that reads the depend on each other are ordered
      FieldMaskSet<CopyFillGuard>                       read_only_guards;
      // This tracks the most recent fill-aggregator for each field in reduction
      // cases so that reductions that depend on the same fill are ordered
      FieldMaskSet<CopyFillGuard>                       reduction_fill_guards;
      // An event to order to deferral tasks
      std::atomic<Realm::Event::id_t>                next_deferral_precondition;
    protected:
      // This node is the node which contains the valid state data
      AddressSpaceID                                    logical_owner_space;
      // In control replicated cases, we allow equivalence sets to have
      // replicated state as long as their is a total sharding that updates
      // all the equivalence sets across the machine collectively.
      FieldMaskSet<CollectiveMapping>                   replicated_states;
      FieldMaskSet<PendingReplication>                  pending_states;
    protected:
      // Uses these for determining when we should do migration
      // There is an implicit assumption here that equivalence sets
      // are only used be a small number of nodes that is less than
      // the samples per migration count, if it ever exceeds this 
      // then we'll issue a warning
      static const unsigned SAMPLES_PER_MIGRATION_TEST = 64;
      // How many total epochs we want to remember
      static const unsigned MIGRATION_EPOCHS = 2;
      std::vector<std::pair<AddressSpaceID,unsigned> > 
        user_samples[MIGRATION_EPOCHS];
      unsigned migration_index;
      unsigned sample_count;
    protected:
      bool init_collective_refs;
#ifdef DEBUG_LEGION
    protected:
      // Make sure that each equivalence set only becomes active once
      bool active_once;
#endif
    };

    /**
     * \class PendingEquivalenceSet
     * This is a helper class to store the equivalence sets for
     * pending refinements where we have computed a new refinement
     * but haven't made the equivalence set yet to represent it
     */
    class PendingEquivalenceSet : public LegionHeapify<PendingEquivalenceSet> {
    public:
      struct DeferFinalizePendingSetArgs : 
        public LgTaskArgs<DeferFinalizePendingSetArgs> {
      public:
        static const LgTaskID TASK_ID = LG_DEFER_FINALIZE_PENDING_SET_TASK_ID;
      public:
        DeferFinalizePendingSetArgs(PendingEquivalenceSet *p)
          : LgTaskArgs<DeferFinalizePendingSetArgs>(implicit_provenance), 
            pending(p) { }
      public:
        PendingEquivalenceSet *const pending;
      };
    public:
      PendingEquivalenceSet(RegionNode *region_node);
      PendingEquivalenceSet(const PendingEquivalenceSet &rhs);
      ~PendingEquivalenceSet(void);
    public:
      PendingEquivalenceSet& operator=(const PendingEquivalenceSet &rhs);
    public:
      void record_previous(EquivalenceSet *set, const FieldMask &mask,
                           std::set<RtEvent> &applied_events);
      void record_all(VersionInfo &version_info, 
                      std::set<RtEvent> &applied_events);
    public:
      EquivalenceSet* compute_refinement(AddressSpaceID suggested_owner,
                      Runtime *runtime, std::set<RtEvent> &ready_events);
      bool finalize(void);
      static void handle_defer_finalize(const void *args);
    public:
      RegionNode *const region_node;
    protected:
      EquivalenceSet *new_set;
      RtEvent clone_event;
      FieldMaskSet<EquivalenceSet> previous_sets;
    };

    /**
     * \class VersionManager
     * The VersionManager class tracks the starting equivalence
     * sets for a given node in the logical region tree. Note
     * that its possible that these have since been shattered
     * and we need to traverse them, but it's a cached starting
     * point that doesn't involve tracing the entire tree.
     */
    class VersionManager : public EqSetTracker, 
                           public LegionHeapify<VersionManager> {
    public:
      static const AllocationType alloc_type = VERSION_MANAGER_ALLOC;
    public:
      struct LgFinalizeEqSetsArgs : 
        public LgTaskArgs<LgFinalizeEqSetsArgs> {
      public:
        static const LgTaskID TASK_ID = LG_FINALIZE_EQ_SETS_TASK_ID;
      public:
        LgFinalizeEqSetsArgs(VersionManager *man, RtUserEvent c, UniqueID uid)
          : LgTaskArgs<LgFinalizeEqSetsArgs>(uid), manager(man), compute(c) { }
      public:
        VersionManager *const manager;
        const RtUserEvent compute;
      };
    public:
      struct WaitingVersionInfo {
      public:
        WaitingVersionInfo(VersionInfo *info, const FieldMask &m,
                           IndexSpaceExpression *e, bool covers)
          : version_info(info), waiting_mask(m), expr(e), expr_covers(covers) 
        { }
      public:
        VersionInfo *version_info;
        FieldMask waiting_mask;
        IndexSpaceExpression *expr;
        bool expr_covers;
      }; 
    public:
      VersionManager(RegionTreeNode *node, ContextID ctx); 
      VersionManager(const VersionManager &manager) = delete;
      virtual ~VersionManager(void);
    public:
      VersionManager& operator=(const VersionManager &rhs) = delete;
    public:
      inline bool has_versions(const FieldMask &mask) const 
        { return !(mask - equivalence_sets.get_valid_mask()); }
      inline const FieldMask& get_version_mask(void) const
        { return equivalence_sets.get_valid_mask(); }
    public:
      void perform_versioning_analysis(InnerContext *parent_ctx,
                                       VersionInfo *version_info,
                                       RegionNode *region_node,
                                       IndexSpaceExpression *expr,
                                       const bool expr_covers,
                                       const FieldMask &version_mask,
                                       const UniqueID opid,
                                       const AddressSpaceID source,
                                       std::set<RtEvent> &ready);
    protected:
      void record_equivalence_sets(VersionInfo *version_info,
                                   const FieldMask &mask,
                                   IndexSpaceExpression *expr,
                                   const bool expr_covers,
                                   std::set<RtEvent> &ready_events) const;
    public:
      virtual void record_subscription(VersionManager *owner,
                                       AddressSpaceID space);
      virtual bool finish_subscription(VersionManager *owner,
                                       AddressSpaceID space);
      bool cancel_subscription(EqSetTracker *tracker, AddressSpaceID space);
      virtual void record_equivalence_set(EquivalenceSet *set,
                                          const FieldMask &mask);
      virtual void record_pending_equivalence_set(EquivalenceSet *set,
                                          const FieldMask &mask);
      virtual void remove_equivalence_sets(const FieldMask &mask,
                  const FieldMaskSet<EquivalenceSet> &to_filter);
    public:
      void finalize_equivalence_sets(RtUserEvent done_event);                           
      void finalize_manager(void);
    public:
      // Call these from region nodes
      void initialize_versioning_analysis(EquivalenceSet *set,
              const FieldMask &mask, std::set<RtEvent> &applied_events);
      void initialize_nonexclusive_virtual_analysis(const FieldMask &mask,
                                    const FieldMaskSet<EquivalenceSet> &sets,
                                    std::set<RtEvent> &applied_events);
      void compute_equivalence_sets(const ContextID ctx,
                                    IndexSpaceExpression *expr,
                                    EqSetTracker *target, 
                                    const AddressSpaceID target_space,
                                    FieldMask mask, InnerContext *context,
                                    const UniqueID opid,
                                    const AddressSpaceID original_source,
                                    std::set<RtEvent> &ready_events,
                                    FieldMaskSet<PartitionNode> &children,
                                    FieldMask &parent_traversal,
                                    std::set<RtEvent> &deferral_events,
                                    const bool downward_only);
      void find_or_create_empty_equivalence_sets(EqSetTracker *target,
                                    const AddressSpaceID target_space,
                                    const FieldMask &mask,
                                    const AddressSpaceID source,
                                    std::set<RtEvent> &ready_events);
      static void handle_compute_equivalence_sets_response(
                  Deserializer &derez, Runtime *runtime, AddressSpaceID source);
      void record_refinement(EquivalenceSet *set, const FieldMask &mask,
                             FieldMask &parent_mask,
                             std::set<RtEvent> &applied_events);
      void record_empty_refinement(const FieldMask &mask);
    public:
      // Call these from partition nodes
      void compute_equivalence_sets(const FieldMask &mask,
                                    FieldMask &parent_traversal, 
                                    FieldMask &children_traversal) const;
      void propagate_refinement(const std::vector<RegionNode*> &children,
                                const FieldMask &child_mask, 
                                FieldMask &parent_mask,
                                std::set<RtEvent> &applied_events);
    public:
      // Call these from either type of region tree node
      void propagate_refinement(RegionTreeNode *child, 
                                const FieldMask &child_mask, 
                                FieldMask &parent_mask,
                                std::set<RtEvent> &applied_events);
      void invalidate_refinement(InnerContext &context,
                                 const FieldMask &mask, bool invalidate_self,
                                 FieldMaskSet<RegionTreeNode> &to_traverse,
                                 FieldMaskSet<EquivalenceSet> &to_untrack,
                                 LegionMap<AddressSpaceID,
                                  SubscriberInvalidations> &subscribers,
                                 std::vector<EquivalenceSet*> &to_release,
                                 bool nonexclusive_virtual_mapping_root=false);
      void merge(VersionManager &src, std::set<RegionTreeNode*> &to_traverse,
               FieldMaskSet<EquivalenceSet> &to_untrack,
               LegionMap<AddressSpaceID,SubscriberInvalidations> &subscribers);
      void swap(VersionManager &src, std::set<RegionTreeNode*> &to_traverse,
              FieldMaskSet<EquivalenceSet> &to_untrack,
              LegionMap<AddressSpaceID,SubscriberInvalidations> &subscribers);
      void pack_manager(Serializer &rez, const bool invalidate, 
                std::map<LegionColor,RegionTreeNode*> &to_traverse,
                FieldMaskSet<EquivalenceSet> &to_untrack,
                LegionMap<AddressSpaceID,SubscriberInvalidations> &subscribers,
                std::vector<DistributedCollectable*> &to_remove);
      void unpack_manager(Deserializer &derez, AddressSpaceID source,
                          std::map<LegionColor,RegionTreeNode*> &to_traverse);
      void filter_refinement_subscriptions(const FieldMask &mask,
               LegionMap<AddressSpaceID,SubscriberInvalidations> &subscribers);
    public:
      void print_physical_state(RegionTreeNode *node,
                                const FieldMask &capture_mask,
                                TreeStateLogger *logger);
    public:
      static void handle_finalize_eq_sets(const void *args);
    public:
      const ContextID ctx;
      RegionTreeNode *const node;
      Runtime *const runtime;
    protected:
      mutable LocalLock manager_lock;
    protected: 
      FieldMaskSet<EquivalenceSet> equivalence_sets;
      FieldMaskSet<EquivalenceSet> pending_equivalence_sets;
      LegionList<WaitingVersionInfo> waiting_infos;
      LegionMap<RtUserEvent,FieldMask> equivalence_sets_ready;
    protected:
      // The fields for which this node has disjoint complete information
      FieldMask disjoint_complete;
      // Track which disjoint and complete children we have from this
      // node for representing the refinement tree. Note that if this
      // context is control replicated this set might not be complete
      // for partition nodes, Some sub-region nodes might only exist
      // in contexts on remote shards.
      FieldMaskSet<RegionTreeNode> disjoint_complete_children;
      // We are sometimes lazy in filling in the equivalence sets for
      // disjoint-complete partitions from refinement ops so we can 
      // pick the logical owner from the first address space to attempt
      // to touch it. In that case we need a data structure to make
      // sure that there is only one call going out to the context
      // at a time for each field to make the equivalence sets.
      LegionMap<RtEvent,FieldMask> disjoint_complete_ready;
      // Track all the equivalence set trackers that are tracking this
      // refinement so that we can invalidate them whenever this refinement
      // is invalidated. Note that we only need to record the fields that
      // each tracker is following here because there is a one-to-one mapping
      // between fields and equivalence sets in a node represeting a refinement
      LegionMap<AddressSpaceID,
                FieldMaskSet<EqSetTracker> > refinement_subscriptions;
      // Keep track of our subscription owners
      // Note that from the owners perspective it only has at most one
      // reference to this subscriber at a time, but in practice the
      // removal of references can be delayed arbitrarily so we need to
      // keep a count of how many outstanding references there are for
      // each owner so we know when it is done
      std::map<std::pair<VersionManager*,AddressSpaceID>,
               unsigned> subscription_owners;
    };

    typedef DynamicTableAllocator<VersionManager,10,8> VersionManagerAllocator; 

    /**
     * \class RegionTreePath
     * Keep track of the path and states associated with a 
     * given region requirement of an operation.
     */
    class RegionTreePath {
    public:
      RegionTreePath(void);
    public:
      void initialize(unsigned min_depth, unsigned max_depth);
      void register_child(unsigned depth, const LegionColor color);
      void record_aliased_children(unsigned depth, const FieldMask &mask);
      void clear();
    public:
#ifdef DEBUG_LEGION 
      bool has_child(unsigned depth) const;
      LegionColor get_child(unsigned depth) const;
#else
      inline bool has_child(unsigned depth) const
        { return path[depth] != INVALID_COLOR; }
      inline LegionColor get_child(unsigned depth) const
        { return path[depth]; }
#endif
      inline unsigned get_path_length(void) const
        { return ((max_depth-min_depth)+1); }
      inline unsigned get_min_depth(void) const { return min_depth; }
      inline unsigned get_max_depth(void) const { return max_depth; }
    public:
      const FieldMask* get_aliased_children(unsigned depth) const;
    protected:
      std::vector<LegionColor> path;
      LegionMap<unsigned/*depth*/,FieldMask> interfering_children;
      unsigned min_depth;
      unsigned max_depth;
    };

    /**
     * \class PathTraverser
     * An abstract class which provides the needed
     * functionality for walking a path and visiting
     * all the kinds of nodes along the path.
     */
    class PathTraverser {
    public:
      PathTraverser(RegionTreePath &path);
      PathTraverser(const PathTraverser &rhs);
      virtual ~PathTraverser(void);
    public:
      PathTraverser& operator=(const PathTraverser &rhs);
    public:
      // Return true if the traversal was successful
      // or false if one of the nodes exit stopped early
      bool traverse(RegionTreeNode *start);
    public:
      virtual bool visit_region(RegionNode *node) = 0;
      virtual bool visit_partition(PartitionNode *node) = 0;
    protected:
      RegionTreePath &path;
    protected:
      // Fields are only valid during traversal
      unsigned depth;
      bool has_child;
      LegionColor next_child;
    };

    /**
     * \class NodeTraverser
     * An abstract class which provides the needed
     * functionality for visiting a node in the tree
     * and all of its sub-nodes.
     */
    class NodeTraverser {
    public:
      NodeTraverser(bool force = false)
        : force_instantiation(force) { }
    public:
      virtual bool break_early(void) const { return false; }
      virtual bool visit_only_valid(void) const = 0;
      virtual bool visit_region(RegionNode *node) = 0;
      virtual bool visit_partition(PartitionNode *node) = 0;
    public:
      const bool force_instantiation;
    };

    /**
     * \class CurrentInitializer 
     * A class for initializing current states 
     */
    class CurrentInitializer : public NodeTraverser {
    public:
      CurrentInitializer(ContextID ctx);
      CurrentInitializer(const CurrentInitializer &rhs);
      ~CurrentInitializer(void);
    public:
      CurrentInitializer& operator=(const CurrentInitializer &rhs);
    public:
      virtual bool visit_only_valid(void) const;
      virtual bool visit_region(RegionNode *node);
      virtual bool visit_partition(PartitionNode *node);
    protected:
      const ContextID ctx;
    };

    /**
     * \class CurrentInvalidator 
     * A class for invalidating current states 
     */
    class CurrentInvalidator : public NodeTraverser {
    public:
      CurrentInvalidator(ContextID ctx, bool users_only);
      CurrentInvalidator(const CurrentInvalidator &rhs);
      ~CurrentInvalidator(void);
    public:
      CurrentInvalidator& operator=(const CurrentInvalidator &rhs);
    public:
      virtual bool visit_only_valid(void) const;
      virtual bool visit_region(RegionNode *node);
      virtual bool visit_partition(PartitionNode *node);
    protected:
      const ContextID ctx;
      const bool users_only;
    };

    /**
     * \class DeletionInvalidator
     * A class for invalidating current states for deletions
     */
    class DeletionInvalidator : public NodeTraverser {
    public:
      DeletionInvalidator(ContextID ctx, const FieldMask &deletion_mask);
      DeletionInvalidator(const DeletionInvalidator &rhs);
      ~DeletionInvalidator(void);
    public:
      DeletionInvalidator& operator=(const DeletionInvalidator &rhs);
    public:
      virtual bool visit_only_valid(void) const;
      virtual bool visit_region(RegionNode *node);
      virtual bool visit_partition(PartitionNode *node);
    protected:
      const ContextID ctx;
      const FieldMask &deletion_mask;
    };

  }; // namespace Internal 
}; // namespace Legion

#endif // __LEGION_ANALYSIS_H__<|MERGE_RESOLUTION|>--- conflicted
+++ resolved
@@ -209,33 +209,16 @@
 #ifdef LEGION_SPY
                            RegionTreeID src_tree_id, RegionTreeID dst_tree_id,
 #endif
-<<<<<<< HEAD
                            ApEvent precondition, PredEvent pred_guard) = 0;
-      virtual void record_issue_indirect(const TraceLocalID &tlid,
-                           ApEvent &lhs, IndexSpaceExpression *expr,
-                           const std::vector<CopySrcDstField>& src_fields,
-                           const std::vector<CopySrcDstField>& dst_fields,
-                           const std::vector<CopyIndirection*> &indirections,
-                           const std::map<Reservation,bool> &reservations,
-#ifdef LEGION_SPY
-                           unsigned unique_indirections_identifier, 
-#endif
-                           ApEvent precondition, PredEvent pred_guard,
-                           ApEvent tracing_precondition) = 0;
-      virtual void record_copy_views(ApEvent lhs, IndexSpaceExpression *expr,
-=======
-                           ApEvent precondition, PredEvent pred_guard,
-                           ReductionOpID redop, bool reduction_fold) = 0;
-      virtual void record_issue_across(Memoizable *memo, ApEvent &lhs,
+      virtual void record_issue_across(const TraceLocalID &tlid, ApEvent &lhs,
                            ApEvent collective_precondition, 
                            ApEvent copy_precondition,
                            ApEvent src_indirect_precondition,
                            ApEvent dst_indirect_precondition,
                            CopyAcrossExecutor *executor) = 0;
-      virtual void record_copy_views(ApEvent lhs, Memoizable *memo,
+      virtual void record_copy_views(ApEvent lhs, const TraceLocalID &tlid,
                            unsigned src_idx, unsigned dst_idx,
                            IndexSpaceExpression *expr,
->>>>>>> be3284b6
                            const FieldMaskSet<InstanceView> &tracing_srcs,
                            const FieldMaskSet<InstanceView> &tracing_dsts,
                            PrivilegeMode src_mode, PrivilegeMode dst_mode,
@@ -358,33 +341,16 @@
 #ifdef LEGION_SPY
                            RegionTreeID src_tree_id, RegionTreeID dst_tree_id,
 #endif
-<<<<<<< HEAD
                            ApEvent precondition, PredEvent pred_guard);
-      virtual void record_issue_indirect(const TraceLocalID &tlid, ApEvent &lhs,
-                           IndexSpaceExpression *expr,
-                           const std::vector<CopySrcDstField>& src_fields,
-                           const std::vector<CopySrcDstField>& dst_fields,
-                           const std::vector<CopyIndirection*> &indirections,
-                           const std::map<Reservation,bool> &reservations,
-#ifdef LEGION_SPY
-                           unsigned unique_indirections_identifier,
-#endif
-                           ApEvent precondition, PredEvent pred_guard,
-                           ApEvent tracing_precondition);
-      virtual void record_copy_views(ApEvent lhs, IndexSpaceExpression *expr,
-=======
-                           ApEvent precondition, PredEvent pred_guard,
-                           ReductionOpID redop, bool reduction_fold);
-      virtual void record_issue_across(Memoizable *memo, ApEvent &lhs, 
+      virtual void record_issue_across(const TraceLocalID &tlid, ApEvent &lhs,
                            ApEvent collective_precondition, 
                            ApEvent copy_precondition,
                            ApEvent src_indirect_precondition,
                            ApEvent dst_indirect_precondition,
                            CopyAcrossExecutor *executor);
-      virtual void record_copy_views(ApEvent lhs, Memoizable *memo,
+      virtual void record_copy_views(ApEvent lhs, const TraceLocalID &tlid,
                            unsigned src_idx, unsigned dst_idx,
                            IndexSpaceExpression *expr,
->>>>>>> be3284b6
                            const FieldMaskSet<InstanceView> &tracing_srcs,
                            const FieldMaskSet<InstanceView> &tracing_dsts,
                            PrivilegeMode src_mode, PrivilegeMode dst_mode,
@@ -636,29 +602,7 @@
           rec->record_fill_views(lhs, expr, dsts, applied,
                                  reduction_initialization);
         }
-      inline void record_issue_across(ApEvent &result, 
-                                      ApEvent collective_precondition,
-                                      ApEvent copy_precondition,
-                                      ApEvent src_indirect_precondition,
-                                      ApEvent dst_indirect_precondition,
-                                      CopyAcrossExecutor *executor) const
-        {
-          sanity_check();
-<<<<<<< HEAD
-          rec->record_issue_indirect(tlid, result, expr, src_fields,
-                                     dst_fields, indirections, reservations,
-#ifdef LEGION_SPY
-                                     unique_indirections_identifier,
-#endif
-                                     precondition, pred_guard,
-                                     tracing_precondition);
-=======
-          rec->record_issue_across(memo, result, collective_precondition, 
-                      copy_precondition, src_indirect_precondition,
-                      dst_indirect_precondition, executor);
->>>>>>> be3284b6
-        }
-      inline void record_copy_views(ApEvent lhs,
+      inline void record_copy_views(ApEvent lhs, unsigned idx1, unsigned idx2,
                                     PrivilegeMode mode1, PrivilegeMode mode2,
                                     IndexSpaceExpression *expr,
                                  const FieldMaskSet<InstanceView> &tracing_srcs,
@@ -667,30 +611,21 @@
                                     std::set<RtEvent> &applied) const
         {
           sanity_check();
-<<<<<<< HEAD
-          rec->record_copy_views(lhs, expr, tracing_srcs, tracing_dsts,
-                                 mode1, mode2, applied);
-=======
-          rec->record_copy_views(lhs, memo, idx1, idx2, expr,
+          rec->record_copy_views(lhs, tlid, idx1, idx2, expr,
                                  tracing_srcs, tracing_dsts, mode1, mode2,
                                  src_indirect, dst_indirect, applied);
->>>>>>> be3284b6
         }
-      inline void record_copy_views(ApEvent lhs, IndexSpaceExpression *expr,
+      inline void record_copy_views(ApEvent lhs,
+                                    IndexSpaceExpression *expr,
                                  const FieldMaskSet<InstanceView> &tracing_srcs,
                                  const FieldMaskSet<InstanceView> &tracing_dsts,
                                     std::set<RtEvent> &applied) const
         {
           sanity_check();
-<<<<<<< HEAD
-          rec->record_copy_views(lhs, expr, tracing_srcs, tracing_dsts,
-                                 LEGION_READ_PRIV, LEGION_WRITE_PRIV, applied);
-=======
-          rec->record_copy_views(lhs, memo, index, dst_index, expr,
+          rec->record_copy_views(lhs, tlid, index, dst_index, expr,
                                  tracing_srcs, tracing_dsts,
                                  LEGION_READ_PRIV, LEGION_WRITE_PRIV,
                                  false/*indirect*/, false/*indrect*/, applied);
->>>>>>> be3284b6
         }
       inline void record_indirect_views(ApEvent indirect_done, ApEvent all_done,
                                         IndexSpaceExpression *expr,
