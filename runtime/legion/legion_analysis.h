--- conflicted
+++ resolved
@@ -244,14 +244,9 @@
                            RegionTreeID src_tree_id, RegionTreeID dst_tree_id,
 #endif
                            ApEvent precondition, PredEvent pred_guard,
-<<<<<<< HEAD
-                           LgEvent src_unique, LgEvent dst_unique) = 0;
+                           LgEvent src_unique, LgEvent dst_unique,
+                           int priority) = 0;
       virtual void record_issue_across(const TraceLocalID &tlid, ApEvent &lhs,
-=======
-                           LgEvent src_unique, LgEvent dst_unique, 
-                           int priority) = 0;
-      virtual void record_issue_across(Memoizable *memo, ApEvent &lhs,
->>>>>>> 1fc0acc3
                            ApEvent collective_precondition, 
                            ApEvent copy_precondition,
                            ApEvent src_indirect_precondition,
@@ -288,20 +283,10 @@
                            RegionTreeID tree_id,
 #endif
                            ApEvent precondition, PredEvent pred_guard,
-<<<<<<< HEAD
-                           LgEvent unique_event) = 0;
+                           LgEvent unique_event, int priority) = 0;
       virtual void record_fill_inst(ApEvent lhs, IndexSpaceExpression *expr,
                            const UniqueInst &dst_inst,
                            const FieldMask &fill_mask,
-=======
-                           LgEvent unique_event, int priority) = 0;
-      virtual void record_post_fill_view(FillView *view, 
-                                         const FieldMask &mask) = 0;
-      virtual void record_fill_views(ApEvent lhs, Memoizable *memo,
-                           unsigned idx, IndexSpaceExpression *expr, 
-                           const FieldMaskSet<FillView> &tracing_srcs,
-                           const FieldMaskSet<InstanceView> &tracing_dsts,
->>>>>>> 1fc0acc3
                            std::set<RtEvent> &applied_events,
                            const bool reduction_initialization) = 0;
     public:
@@ -403,13 +388,8 @@
                            RegionTreeID src_tree_id, RegionTreeID dst_tree_id,
 #endif
                            ApEvent precondition, PredEvent pred_guard,
-<<<<<<< HEAD
-                           LgEvent src_unique, LgEvent dst_unique);
+                           LgEvent src_unique, LgEvent dst_unique,int priority);
       virtual void record_issue_across(const TraceLocalID &tlid, ApEvent &lhs,
-=======
-                           LgEvent src_unique, LgEvent dst_unique,int priority);
-      virtual void record_issue_across(Memoizable *memo, ApEvent &lhs, 
->>>>>>> 1fc0acc3
                            ApEvent collective_precondition, 
                            ApEvent copy_precondition,
                            ApEvent src_indirect_precondition,
@@ -445,19 +425,10 @@
                            RegionTreeID tree_id,
 #endif
                            ApEvent precondition, PredEvent pred_guard,
-<<<<<<< HEAD
-                           LgEvent unique_event);
+                           LgEvent unique_event, int priority);
       virtual void record_fill_inst(ApEvent lhs, IndexSpaceExpression *expr,
                            const UniqueInst &dst_inst,
                            const FieldMask &fill_mask,
-=======
-                           LgEvent unique_event, int priority);
-      virtual void record_post_fill_view(FillView *view, const FieldMask &mask);
-      virtual void record_fill_views(ApEvent lhs, Memoizable *memo,
-                           unsigned idx, IndexSpaceExpression *expr, 
-                           const FieldMaskSet<FillView> &tracing_srcs,
-                           const FieldMaskSet<InstanceView> &tracing_dsts,
->>>>>>> 1fc0acc3
                            std::set<RtEvent> &applied_events,
                            const bool reduction_initialization);
     public:
