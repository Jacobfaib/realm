--- conflicted
+++ resolved
@@ -6430,35 +6430,20 @@
         case COMPOUND_NONE:
           {
             result.tag = COMPOUND_DENSE;
-<<<<<<< HEAD
-            result.mask.dense = new BITMASK(FIELD_ALL_ONES);
-=======
-            result.mask.dense = 
-              legion_new<BITMASK>(LEGION_FIELD_MASK_FIELD_ALL_ONES);
->>>>>>> 0ed36028
+            result.mask.dense = new BITMASK(LEGION_FIELD_MASK_FIELD_ALL_ONES);
             break;
           }
         case COMPOUND_SINGLE:
           {
             result.tag = COMPOUND_DENSE;
-<<<<<<< HEAD
-            result.mask.dense = new BITMASK(FIELD_ALL_ONES);
-=======
-            result.mask.dense = 
-              legion_new<BITMASK>(LEGION_FIELD_MASK_FIELD_ALL_ONES);
->>>>>>> 0ed36028
+            result.mask.dense = new BITMASK(LEGION_FIELD_MASK_FIELD_ALL_ONES);
             result.mask.dense->unset_bit(mask.index);
             break;
           }
         case COMPOUND_SPARSE:
           {
             result.tag = COMPOUND_DENSE;
-<<<<<<< HEAD
-            result.mask.dense = new BITMASK(FIELD_ALL_ONES);
-=======
-            result.mask.dense = 
-              legion_new<BITMASK>(LEGION_FIELD_MASK_FIELD_ALL_ONES);
->>>>>>> 0ed36028
+            result.mask.dense = new BITMASK(LEGION_FIELD_MASK_FIELD_ALL_ONES);
             for (std::set<unsigned>::const_iterator it = 
                   mask.sparse->begin(); it != mask.sparse->end(); it++)
             {
