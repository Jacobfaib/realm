/* Copyright 2019 Stanford University, NVIDIA Corporation
 *
 * Licensed under the Apache License, Version 2.0 (the "License");
 * you may not use this file except in compliance with the License.
 * You may obtain a copy of the License at
 *
 *     http://www.apache.org/licenses/LICENSE-2.0
 *
 * Unless required by applicable law or agreed to in writing, software
 * distributed under the License is distributed on an "AS IS" BASIS,
 * WITHOUT WARRANTIES OR CONDITIONS OF ANY KIND, either express or implied.
 * See the License for the specific language governing permissions and
 * limitations under the License.
 */

#include "legion.h"
#include "legion/runtime.h"
#include "legion/legion_ops.h"
#include "legion/legion_tasks.h"
#include "legion/legion_context.h"
#include "legion/legion_profiling.h"
#include "legion/legion_allocation.h"

namespace Legion {
#ifndef DISABLE_PARTITION_SHIM
  namespace PartitionShim {

    template<int COLOR_DIM>
    /*static*/ TaskID ColorPoints<COLOR_DIM>::TASK_ID;
    template<int COLOR_DIM, int RANGE_DIM>
    /*static*/ TaskID ColorRects<COLOR_DIM,RANGE_DIM>::TASK_ID;
    
    //--------------------------------------------------------------------------
    template<int CDIM>
    ColorPoints<CDIM>::ColorPoints(const Coloring &coloring, 
        LogicalRegion region, FieldID color_field, FieldID pointer_field)
      : TaskLauncher(TASK_ID, TaskArgument(), Predicate::TRUE_PRED,
                     PARTITION_SHIM_MAPPER_ID)
    //--------------------------------------------------------------------------
    {
      add_region_requirement(
          RegionRequirement(region, WRITE_DISCARD, EXCLUSIVE, region));
      add_field(0/*index*/, color_field);
      add_field(0/*index*/, pointer_field);
      // Serialize the coloring into the argument buffer 
      assert(CDIM == 1);
      rez.serialize<size_t>(coloring.size());
      for (Coloring::const_iterator cit = coloring.begin(); 
            cit != coloring.end(); cit++)
      {
        const Point<CDIM,coord_t> color = DomainPoint(cit->first); 
        rez.serialize(color);
        rez.serialize<size_t>(cit->second.points.size());
        for (std::set<ptr_t>::const_iterator it = cit->second.points.begin();
              it != cit->second.points.end(); it++)
        {
          const Point<1,coord_t> point = it->value;
          rez.serialize(point);
        }
        // No need to do ranges since we know that they are all empty
      }
      argument = TaskArgument(rez.get_buffer(), rez.get_used_bytes()); 
    }

    //--------------------------------------------------------------------------
    template<int CDIM>
    ColorPoints<CDIM>::ColorPoints(const PointColoring &coloring, 
        LogicalRegion region, FieldID color_field, FieldID pointer_field)
      : TaskLauncher(TASK_ID, TaskArgument(), Predicate::TRUE_PRED,
                     PARTITION_SHIM_MAPPER_ID)
    //--------------------------------------------------------------------------
    {
      add_region_requirement(
          RegionRequirement(region, WRITE_DISCARD, EXCLUSIVE, region));
      add_field(0/*index*/, color_field);
      add_field(0/*index*/, pointer_field);
      // Serialize the coloring into the argument buffer 
      rez.serialize<size_t>(coloring.size());
      for (PointColoring::const_iterator cit = coloring.begin();
            cit != coloring.end(); cit++)
      {
        const Point<CDIM,coord_t> color = cit->first; 
        rez.serialize(color);
        rez.serialize<size_t>(cit->second.points.size());
        for (std::set<ptr_t>::const_iterator it = cit->second.points.begin();
              it != cit->second.points.end(); it++)
        {
          const Point<1,coord_t> point = it->value;
          rez.serialize(point);
        }
        // No need to do any ranges since we know they are all empty
      }
      argument = TaskArgument(rez.get_buffer(), rez.get_used_bytes());
    }
 
    //--------------------------------------------------------------------------
    template<int CDIM>
    /*static*/ void ColorPoints<CDIM>::register_task(void)
    //--------------------------------------------------------------------------
    {
      TASK_ID = Legion::Runtime::generate_static_task_id();
      char variant_name[128];
      snprintf(variant_name,128,"Color Points <%d>", CDIM);
      TaskVariantRegistrar registrar(TASK_ID, variant_name);
      registrar.add_constraint(ProcessorConstraint(Processor::LOC_PROC));
      registrar.set_leaf();
      Legion::Runtime::preregister_task_variant<
        ColorPoints<CDIM>::cpu_variant>(registrar, variant_name);
    }

    //--------------------------------------------------------------------------
    template<int CDIM>
    /*static*/ void ColorPoints<CDIM>::cpu_variant(const Task *task, 
      const std::vector<PhysicalRegion> &regions, Context ctx, Runtime *runtime)
    //--------------------------------------------------------------------------
    {
      const FieldAccessor<WRITE_DISCARD,Point<CDIM,coord_t>,1,coord_t>
        fa_color(regions[0], task->regions[0].instance_fields[0]);
      const FieldAccessor<WRITE_DISCARD,Point<1,coord_t>,1,coord_t>
        fa_point(regions[0], task->regions[0].instance_fields[1]);
      Deserializer derez(task->args, task->arglen);
      size_t num_colors;
      derez.deserialize(num_colors);
      coord_t next_entry = 0;
      for (unsigned cidx = 0; cidx < num_colors; cidx++)
      {
        Point<CDIM,coord_t> color;
        derez.deserialize(color);
        size_t num_points;
        derez.deserialize(num_points);
        for (unsigned idx = 0; idx < num_points; idx++, next_entry++)
        {
          Point<1,coord_t> point;
          derez.deserialize(point);
          fa_color.write(next_entry, color);
          fa_point.write(next_entry, point);
        }
      }
    }

    //--------------------------------------------------------------------------
    template<int CDIM, int RDIM>
    ColorRects<CDIM,RDIM>::ColorRects(const DomainColoring &coloring, 
        LogicalRegion region, FieldID color_field, FieldID range_field)
      : TaskLauncher(TASK_ID, TaskArgument(), Predicate::TRUE_PRED,
                     PARTITION_SHIM_MAPPER_ID)
    //--------------------------------------------------------------------------
    {
      add_region_requirement(
          RegionRequirement(region, WRITE_DISCARD, EXCLUSIVE, region));
      add_field(0/*index*/, color_field);
      add_field(0/*index*/, range_field);
      // Serialize the coloring into the argument buffer 
      assert(CDIM == 1);
      rez.serialize<size_t>(coloring.size());
      for (DomainColoring::const_iterator cit = coloring.begin();
            cit != coloring.end(); cit++)
      {
        const Point<CDIM,coord_t> color = DomainPoint(cit->first);
        rez.serialize(color);
        rez.serialize<size_t>(1); // number of rects
        const Rect<RDIM,coord_t> rect = cit->second;
        rez.serialize(rect);
      }
      argument = TaskArgument(rez.get_buffer(), rez.get_used_bytes());
    }

    //--------------------------------------------------------------------------
    template<int CDIM, int RDIM>
    ColorRects<CDIM,RDIM>::ColorRects(const MultiDomainColoring &coloring, 
        LogicalRegion region, FieldID color_field, FieldID range_field)
      : TaskLauncher(TASK_ID, TaskArgument(), Predicate::TRUE_PRED,
                     PARTITION_SHIM_MAPPER_ID)
    //--------------------------------------------------------------------------
    {
      add_region_requirement(
          RegionRequirement(region, WRITE_DISCARD, EXCLUSIVE, region));
      add_field(0/*index*/, color_field);
      add_field(0/*index*/, range_field);
      // Serialize the coloring into the argument buffer 
      assert(CDIM == 1);
      rez.serialize<size_t>(coloring.size());
      for (MultiDomainColoring::const_iterator cit = coloring.begin();
            cit != coloring.end(); cit++)
      {
        const Point<CDIM,coord_t> color = DomainPoint(cit->first);
        rez.serialize(color);
        rez.serialize<size_t>(cit->second.size());
        for (std::set<Domain>::const_iterator it = cit->second.begin();
              it != cit->second.end(); it++)
        {
          const Rect<RDIM,coord_t> rect = *it;
          rez.serialize(rect);
        }
      }
      argument = TaskArgument(rez.get_buffer(), rez.get_used_bytes());
    }

    //--------------------------------------------------------------------------
    template<int CDIM, int RDIM>
    ColorRects<CDIM,RDIM>::ColorRects(const DomainPointColoring &coloring, 
        LogicalRegion region, FieldID color_field, FieldID range_field)
      : TaskLauncher(TASK_ID, TaskArgument(), Predicate::TRUE_PRED,
                     PARTITION_SHIM_MAPPER_ID)
    //--------------------------------------------------------------------------
    {
      add_region_requirement(
          RegionRequirement(region, WRITE_DISCARD, EXCLUSIVE, region));
      add_field(0/*index*/, color_field);
      add_field(0/*index*/, range_field);
      // Serialize the coloring into the argument buffer 
      rez.serialize<size_t>(coloring.size());
      for (DomainPointColoring::const_iterator cit = coloring.begin();
            cit != coloring.end(); cit++)
      {
        const Point<CDIM,coord_t> color = cit->first;
        rez.serialize(color);
        rez.serialize<size_t>(1); // number of rects
        const Rect<RDIM,coord_t> rect = cit->second;
        rez.serialize(rect);
      }
      argument = TaskArgument(rez.get_buffer(), rez.get_used_bytes());
    }

    //--------------------------------------------------------------------------
    template<int CDIM, int RDIM>
    ColorRects<CDIM,RDIM>::ColorRects(const MultiDomainPointColoring &coloring,
        LogicalRegion region, FieldID color_field, FieldID range_field)
      : TaskLauncher(TASK_ID, TaskArgument(), Predicate::TRUE_PRED,
                     PARTITION_SHIM_MAPPER_ID)
    //--------------------------------------------------------------------------
    {
      add_region_requirement(
          RegionRequirement(region, WRITE_DISCARD, EXCLUSIVE, region));
      add_field(0/*index*/, color_field);
      add_field(0/*index*/, range_field);
      // Serialize the coloring into the argument buffer 
      rez.serialize<size_t>(coloring.size());
      for (MultiDomainPointColoring::const_iterator cit = coloring.begin();
            cit != coloring.end(); cit++)
      {
        const Point<CDIM,coord_t> color = cit->first;
        rez.serialize(color);
        rez.serialize<size_t>(cit->second.size());
        for (std::set<Domain>::const_iterator it = cit->second.begin();
              it != cit->second.end(); it++)
        {
          const Rect<RDIM,coord_t> rect = *it;
          rez.serialize(rect);
        }
      }
      argument = TaskArgument(rez.get_buffer(), rez.get_used_bytes());
    }

    //--------------------------------------------------------------------------
    template<int CDIM, int RDIM>
    ColorRects<CDIM,RDIM>::ColorRects(const Coloring &coloring, 
                 LogicalRegion region, FieldID color_field, FieldID range_field)
      : TaskLauncher(TASK_ID, TaskArgument(), Predicate::TRUE_PRED,
                     PARTITION_SHIM_MAPPER_ID)
    //--------------------------------------------------------------------------
    {
      add_region_requirement(
          RegionRequirement(region, WRITE_DISCARD, EXCLUSIVE, region));
      add_field(0/*index*/, color_field);
      add_field(0/*index*/, range_field);
      rez.serialize<size_t>(coloring.size());
      for (Coloring::const_iterator cit = coloring.begin(); 
            cit != coloring.end(); cit++)
      {
        const Point<CDIM,coord_t> color = DomainPoint(cit->first); 
        rez.serialize(color);
        // Count how many rectangles there will be
        size_t total_rects = cit->second.points.size();
        for (std::set<std::pair<ptr_t,ptr_t> >::const_iterator it = 
              cit->second.ranges.begin(); it != cit->second.ranges.end(); it++)
        {
          // Skip empty ranges
          if (it->first.value > it->second.value)
            continue;
          total_rects++;
        }
        rez.serialize(total_rects);
        for (std::set<ptr_t>::const_iterator it = 
              cit->second.points.begin(); it != cit->second.points.end(); it++)
        {
          const Point<1,coord_t> point(*it);
          const Rect<1,coord_t> rect(point, point);
          rez.serialize(rect);
        }
        for (std::set<std::pair<ptr_t,ptr_t> >::const_iterator it = 
              cit->second.ranges.begin(); it != cit->second.ranges.end(); it++)
        {
          // Skip empty ranges
          if (it->first.value > it->second.value)
            continue;
          const Point<1,coord_t> lo(it->first.value);
          const Point<1,coord_t> hi(it->second.value);
          const Rect<1,coord_t> rect(lo, hi);
          rez.serialize(rect);
        }
      }
      argument = TaskArgument(rez.get_buffer(), rez.get_used_bytes());
    }

    //--------------------------------------------------------------------------
    template<int CDIM, int RDIM>
    ColorRects<CDIM,RDIM>::ColorRects(const PointColoring &coloring, 
                 LogicalRegion region, FieldID color_field, FieldID range_field)
      : TaskLauncher(TASK_ID, TaskArgument(), Predicate::TRUE_PRED,
                     PARTITION_SHIM_MAPPER_ID)
    //--------------------------------------------------------------------------
    {
      add_region_requirement(
          RegionRequirement(region, WRITE_DISCARD, EXCLUSIVE, region));
      add_field(0/*index*/, color_field);
      add_field(0/*index*/, range_field);
      rez.serialize<size_t>(coloring.size());
      for (PointColoring::const_iterator cit = coloring.begin();
            cit != coloring.end(); cit++)
      {
        const Point<CDIM,coord_t> color = cit->first; 
        rez.serialize(color);
        // Count how many rectangles there will be
        size_t total_rects = cit->second.points.size();
        for (std::set<std::pair<ptr_t,ptr_t> >::const_iterator it = 
              cit->second.ranges.begin(); it != cit->second.ranges.end(); it++)
        {
          // Skip empty ranges
          if (it->first.value > it->second.value)
            continue;
          total_rects++;
        }
        rez.serialize(total_rects);
        for (std::set<ptr_t>::const_iterator it = 
              cit->second.points.begin(); it != cit->second.points.end(); it++)
        {
          const Point<1,coord_t> point(*it);
          const Rect<1,coord_t> rect(point, point);
          rez.serialize(rect);
        }
        for (std::set<std::pair<ptr_t,ptr_t> >::const_iterator it = 
              cit->second.ranges.begin(); it != cit->second.ranges.end(); it++)
        {
          // Skip empty ranges
          if (it->first.value > it->second.value)
            continue;
          const Point<1,coord_t> lo(it->first.value);
          const Point<1,coord_t> hi(it->second.value);
          const Rect<1,coord_t> rect(lo, hi);
          rez.serialize(rect);
        }
      }
      argument = TaskArgument(rez.get_buffer(), rez.get_used_bytes());
    }

    //--------------------------------------------------------------------------
    template<int CDIM, int RDIM>
    /*static*/ void ColorRects<CDIM,RDIM>::register_task(void)
    //--------------------------------------------------------------------------
    {
      TASK_ID = Legion::Runtime::generate_static_task_id();
      char variant_name[128];
      snprintf(variant_name,128,"Color Rects <%d,%d>", CDIM, RDIM);
      TaskVariantRegistrar registrar(TASK_ID, variant_name);
      registrar.add_constraint(ProcessorConstraint(Processor::LOC_PROC));
      registrar.set_leaf();
      Legion::Runtime::preregister_task_variant<
        ColorRects<CDIM,RDIM>::cpu_variant>(registrar, variant_name);
    }

    //--------------------------------------------------------------------------
    template<int CDIM, int RDIM>
    /*static*/ void ColorRects<CDIM,RDIM>::cpu_variant(const Task *task,
      const std::vector<PhysicalRegion> &regions, Context ctx, Runtime *runtime)
    //--------------------------------------------------------------------------
    {
      const FieldAccessor<WRITE_DISCARD,Point<CDIM,coord_t>,1,coord_t>
        fa_color(regions[0], task->regions[0].instance_fields[0]);
      const FieldAccessor<WRITE_DISCARD,Rect<RDIM,coord_t>,1,coord_t>
        fa_range(regions[0], task->regions[0].instance_fields[1]);
      Deserializer derez(task->args, task->arglen);
      size_t num_colors;
      derez.deserialize(num_colors);
      coord_t next_entry = 0;
      for (unsigned cidx = 0; cidx < num_colors; cidx++)
      {
        Point<CDIM,coord_t> color;
        derez.deserialize(color);
        size_t num_ranges;
        derez.deserialize(num_ranges);
        for (unsigned idx = 0; idx < num_ranges; idx++, next_entry++)
        {
          Rect<RDIM,coord_t> range;
          derez.deserialize(range);
          fa_color.write(next_entry, color);
          fa_range.write(next_entry, range);
        }
      }
    }

    // Do the explicit instantiation
#define DIMFUNC(DIM) \
    template class ColorPoints<DIM>;
    LEGION_FOREACH_N(DIMFUNC)
#undef DIMFUNC
#define DIMFUNC(D1,D2) \
    template class ColorRects<D1,D2>;
    LEGION_FOREACH_NN(DIMFUNC)
#undef DIMFUNC
  };
#endif // DISABLE_PARTITION_SHIM

    namespace Internal {
      LEGION_EXTERN_LOGGER_DECLARATIONS
    };

    const LogicalRegion LogicalRegion::NO_REGION = LogicalRegion();
    const LogicalPartition LogicalPartition::NO_PART = LogicalPartition();  
    const Domain Domain::NO_DOMAIN = Domain();

    // Cache static type tags so we don't need to recompute them all the time
#define DIMFUNC(DIM) \
    static const TypeTag TYPE_TAG_##DIM##D = \
      Internal::NT_TemplateHelper::encode_tag<DIM,coord_t>();
    LEGION_FOREACH_N(DIMFUNC)
#undef DIMFUNC

    /////////////////////////////////////////////////////////////
    // Mappable 
    /////////////////////////////////////////////////////////////

    //--------------------------------------------------------------------------
    Mappable::Mappable(void)
      : map_id(0), tag(0), mapper_data(NULL), mapper_data_size(0)
    //--------------------------------------------------------------------------
    {
    }

    /////////////////////////////////////////////////////////////
    // Task 
    /////////////////////////////////////////////////////////////

    //--------------------------------------------------------------------------
    Task::Task(void)
      : Mappable(), args(NULL), arglen(0), local_args(NULL), local_arglen(0),
        parent_task(NULL)
    //--------------------------------------------------------------------------
    {
    }

    /////////////////////////////////////////////////////////////
    // Copy 
    /////////////////////////////////////////////////////////////

    //--------------------------------------------------------------------------
    Copy::Copy(void)
      : Mappable(), parent_task(NULL)
    //--------------------------------------------------------------------------
    {
    }

    /////////////////////////////////////////////////////////////
    // Inline Mapping 
    /////////////////////////////////////////////////////////////

    //--------------------------------------------------------------------------
    InlineMapping::InlineMapping(void)
      : Mappable(), parent_task(NULL)
    //--------------------------------------------------------------------------
    {
    }

    /////////////////////////////////////////////////////////////
    // Acquire 
    /////////////////////////////////////////////////////////////

    //--------------------------------------------------------------------------
    Acquire::Acquire(void)
      : Mappable(), parent_task(NULL)
    //--------------------------------------------------------------------------
    {
    }

    /////////////////////////////////////////////////////////////
    // Release 
    /////////////////////////////////////////////////////////////

    //--------------------------------------------------------------------------
    Release::Release(void)
      : Mappable(), parent_task(NULL)
    //--------------------------------------------------------------------------
    {
    }

    /////////////////////////////////////////////////////////////
    // Close 
    /////////////////////////////////////////////////////////////

    //--------------------------------------------------------------------------
    Close::Close(void)
      : Mappable(), parent_task(NULL)
    //--------------------------------------------------------------------------
    {
    }

    /////////////////////////////////////////////////////////////
    // Fill 
    /////////////////////////////////////////////////////////////

    //--------------------------------------------------------------------------
    Fill::Fill(void)
      : Mappable(), parent_task(NULL)
    //--------------------------------------------------------------------------
    {
    }

    /////////////////////////////////////////////////////////////
    // Partition
    /////////////////////////////////////////////////////////////

    //--------------------------------------------------------------------------
    Partition::Partition(void)
      : Mappable(), parent_task(NULL)
    //--------------------------------------------------------------------------
    {
    }

    /////////////////////////////////////////////////////////////
    // MustEpoch 
    /////////////////////////////////////////////////////////////

    //--------------------------------------------------------------------------
    MustEpoch::MustEpoch(void)
      : Mappable(), parent_task(NULL)
    //--------------------------------------------------------------------------
    {
    }

    /////////////////////////////////////////////////////////////
    // IndexSpace 
    /////////////////////////////////////////////////////////////

    /*static*/ const IndexSpace IndexSpace::NO_SPACE = IndexSpace();

    //--------------------------------------------------------------------------
    IndexSpace::IndexSpace(IndexSpaceID _id, IndexTreeID _tid, TypeTag _tag)
      : id(_id), tid(_tid), type_tag(_tag)
    //--------------------------------------------------------------------------
    {
    }

    //--------------------------------------------------------------------------
    IndexSpace::IndexSpace(void)
      : id(0), tid(0), type_tag(0)
    //--------------------------------------------------------------------------
    {
    }

    //--------------------------------------------------------------------------
    IndexSpace::IndexSpace(const IndexSpace &rhs)
      : id(rhs.id), tid(rhs.tid), type_tag(rhs.type_tag)
    //--------------------------------------------------------------------------
    {
    }

    /////////////////////////////////////////////////////////////
    // IndexPartition 
    /////////////////////////////////////////////////////////////

    /*static*/ const IndexPartition IndexPartition::NO_PART = IndexPartition();

    //--------------------------------------------------------------------------
    IndexPartition::IndexPartition(IndexPartitionID _id, 
                                   IndexTreeID _tid, TypeTag _tag)
      : id(_id), tid(_tid), type_tag(_tag)
    //--------------------------------------------------------------------------
    {
    }

    //--------------------------------------------------------------------------
    IndexPartition::IndexPartition(void)
      : id(0), tid(0), type_tag(0)
    //--------------------------------------------------------------------------
    {
    }

    //--------------------------------------------------------------------------
    IndexPartition::IndexPartition(const IndexPartition &rhs)
      : id(rhs.id), tid(rhs.tid), type_tag(rhs.type_tag)
    //--------------------------------------------------------------------------
    {
    }

    /////////////////////////////////////////////////////////////
    // FieldSpace 
    /////////////////////////////////////////////////////////////

    /*static*/ const FieldSpace FieldSpace::NO_SPACE = FieldSpace(0);

    //--------------------------------------------------------------------------
    FieldSpace::FieldSpace(unsigned _id)
      : id(_id)
    //--------------------------------------------------------------------------
    {
    }

    //--------------------------------------------------------------------------
    FieldSpace::FieldSpace(void)
      : id(0)
    //--------------------------------------------------------------------------
    {
    }
    
    //--------------------------------------------------------------------------
    FieldSpace::FieldSpace(const FieldSpace &rhs)
      : id(rhs.id)
    //--------------------------------------------------------------------------
    {
    }

    /////////////////////////////////////////////////////////////
    // Logical Region  
    /////////////////////////////////////////////////////////////

    //--------------------------------------------------------------------------
    LogicalRegion::LogicalRegion(RegionTreeID tid, IndexSpace index, 
                                 FieldSpace field)
      : tree_id(tid), index_space(index), field_space(field)
    //--------------------------------------------------------------------------
    {
    }

    //--------------------------------------------------------------------------
    LogicalRegion::LogicalRegion(void)
      : tree_id(0), index_space(IndexSpace::NO_SPACE), 
        field_space(FieldSpace::NO_SPACE)
    //--------------------------------------------------------------------------
    {
    }

    //--------------------------------------------------------------------------
    LogicalRegion::LogicalRegion(const LogicalRegion &rhs)
      : tree_id(rhs.tree_id), index_space(rhs.index_space), 
        field_space(rhs.field_space)
    //--------------------------------------------------------------------------
    {
    }

    /////////////////////////////////////////////////////////////
    // Logical Partition 
    /////////////////////////////////////////////////////////////

    //--------------------------------------------------------------------------
    LogicalPartition::LogicalPartition(RegionTreeID tid, IndexPartition pid, 
                                       FieldSpace field)
      : tree_id(tid), index_partition(pid), field_space(field)
    //--------------------------------------------------------------------------
    {
    }

    //--------------------------------------------------------------------------
    LogicalPartition::LogicalPartition(void)
      : tree_id(0), index_partition(IndexPartition::NO_PART), 
        field_space(FieldSpace::NO_SPACE)
    //--------------------------------------------------------------------------
    {
    }

    //--------------------------------------------------------------------------
    LogicalPartition::LogicalPartition(const LogicalPartition &rhs)
      : tree_id(rhs.tree_id), index_partition(rhs.index_partition), 
        field_space(rhs.field_space)
    //--------------------------------------------------------------------------
    {
    }

    /////////////////////////////////////////////////////////////
    // Argument Map 
    /////////////////////////////////////////////////////////////

    //--------------------------------------------------------------------------
    ArgumentMap::ArgumentMap(void)
    //--------------------------------------------------------------------------
    {
      impl = new Internal::ArgumentMapImpl();
#ifdef DEBUG_LEGION
      assert(impl != NULL);
#endif
      impl->add_reference();
    }

    //--------------------------------------------------------------------------
    ArgumentMap::ArgumentMap(const FutureMap &rhs)
    //--------------------------------------------------------------------------
    {
      impl = new Internal::ArgumentMapImpl(rhs);
#ifdef DEBUG_LEGION
      assert(impl != NULL);
#endif
      impl->add_reference();
    }

    //--------------------------------------------------------------------------
    ArgumentMap::ArgumentMap(const ArgumentMap &rhs)
      : impl(rhs.impl)
    //--------------------------------------------------------------------------
    {
      if (impl != NULL)
        impl->add_reference();
    }

    //--------------------------------------------------------------------------
    ArgumentMap::ArgumentMap(Internal::ArgumentMapImpl *i)
      : impl(i)
    //--------------------------------------------------------------------------
    {
      if (impl != NULL)
        impl->add_reference();
    }

    //--------------------------------------------------------------------------
    ArgumentMap::~ArgumentMap(void)
    //--------------------------------------------------------------------------
    {
      if (impl != NULL)
      {
        // Remove our reference and if we were the
        // last reference holder, then delete it
        if (impl->remove_reference())
        {
          delete impl;
        }
        impl = NULL;
      }
    }

    //--------------------------------------------------------------------------
    ArgumentMap& ArgumentMap::operator=(const FutureMap &rhs)
    //--------------------------------------------------------------------------
    {
      // Check to see if our current impl is not NULL,
      // if so remove our reference
      if (impl != NULL)
      {
        if (impl->remove_reference())
        {
          delete impl;
        }
      }
      impl = new Internal::ArgumentMapImpl(rhs);
      impl->add_reference();
      return *this;
    }
    
    //--------------------------------------------------------------------------
    ArgumentMap& ArgumentMap::operator=(const ArgumentMap &rhs)
    //--------------------------------------------------------------------------
    {
      // Check to see if our current impl is not NULL,
      // if so remove our reference
      if (impl != NULL)
      {
        if (impl->remove_reference())
        {
          delete impl;
        }
      }
      impl = rhs.impl;
      // Add our reference to the new impl
      if (impl != NULL)
      {
        impl->add_reference();
      }
      return *this;
    }

    //--------------------------------------------------------------------------
    bool ArgumentMap::has_point(const DomainPoint &point)
    //--------------------------------------------------------------------------
    {
#ifdef DEBUG_LEGION
      assert(impl != NULL);
#endif
      return impl->has_point(point);
    }

    //--------------------------------------------------------------------------
    void ArgumentMap::set_point(const DomainPoint &point, 
                                const TaskArgument &arg, bool replace/*= true*/)
    //--------------------------------------------------------------------------
    {
#ifdef DEBUG_LEGION
      assert(impl != NULL);
#endif
      impl->set_point(point, arg, replace);
    }

    //--------------------------------------------------------------------------
    bool ArgumentMap::remove_point(const DomainPoint &point)
    //--------------------------------------------------------------------------
    {
#ifdef DEBUG_LEGION
      assert(impl != NULL);
#endif
      return impl->remove_point(point);
    }

    //--------------------------------------------------------------------------
    TaskArgument ArgumentMap::get_point(const DomainPoint &point) const
    //--------------------------------------------------------------------------
    {
#ifdef DEBUG_LEGION
      assert(impl != NULL);
#endif
      return impl->get_point(point);
    }

    /////////////////////////////////////////////////////////////
    // Predicate 
    /////////////////////////////////////////////////////////////

    const Predicate Predicate::TRUE_PRED = Predicate(true);
    const Predicate Predicate::FALSE_PRED = Predicate(false);

    //--------------------------------------------------------------------------
    Predicate::Predicate(void)
      : impl(NULL), const_value(true)
    //--------------------------------------------------------------------------
    {
    }

    //--------------------------------------------------------------------------
    Predicate::Predicate(const Predicate &p)
    //--------------------------------------------------------------------------
    {
      const_value = p.const_value;
      impl = p.impl;
      if (impl != NULL)
        impl->add_predicate_reference();
    }

    //--------------------------------------------------------------------------
    Predicate::Predicate(bool value)
      : impl(NULL), const_value(value)
    //--------------------------------------------------------------------------
    {
    }

    //--------------------------------------------------------------------------
    Predicate::Predicate(Internal::PredicateImpl *i)
      : impl(i)
    //--------------------------------------------------------------------------
    {
      if (impl != NULL)
        impl->add_predicate_reference();
    }

    //--------------------------------------------------------------------------
    Predicate::~Predicate(void)
    //--------------------------------------------------------------------------
    {
      if (impl != NULL)
      {
        impl->remove_predicate_reference();
        impl = NULL;
      }
    }

    //--------------------------------------------------------------------------
    Predicate& Predicate::operator=(const Predicate &rhs)
    //--------------------------------------------------------------------------
    {
      if (impl != NULL)
        impl->remove_predicate_reference();
      const_value = rhs.const_value;
      impl = rhs.impl;
      if (impl != NULL)
        impl->add_predicate_reference();
      return *this;
    }

    /////////////////////////////////////////////////////////////
    // Lock 
    /////////////////////////////////////////////////////////////

    //--------------------------------------------------------------------------
    Lock::Lock(void)
      : reservation_lock(Reservation::NO_RESERVATION)
    //--------------------------------------------------------------------------
    {
    }

    //--------------------------------------------------------------------------
    Lock::Lock(Reservation r)
      : reservation_lock(r)
    //--------------------------------------------------------------------------
    {
    }

    //--------------------------------------------------------------------------
    bool Lock::operator<(const Lock &rhs) const
    //--------------------------------------------------------------------------
    {
      return (reservation_lock < rhs.reservation_lock);
    }

    //--------------------------------------------------------------------------
    bool Lock::operator==(const Lock &rhs) const
    //--------------------------------------------------------------------------
    {
      return (reservation_lock == rhs.reservation_lock);
    }

    //--------------------------------------------------------------------------
    void Lock::acquire(unsigned mode /*=0*/, bool exclusive /*=true*/)
    //--------------------------------------------------------------------------
    {
#ifdef DEBUG_LEGION
      assert(reservation_lock.exists());
#endif
      Internal::ApEvent lock_event(reservation_lock.acquire(mode,exclusive));
      lock_event.wait();
    }

    //--------------------------------------------------------------------------
    void Lock::release(void)
    //--------------------------------------------------------------------------
    {
#ifdef DEBUG_LEGION
      assert(reservation_lock.exists());
#endif
      reservation_lock.release();
    }

    /////////////////////////////////////////////////////////////
    // Lock Request
    /////////////////////////////////////////////////////////////

    //--------------------------------------------------------------------------
    LockRequest::LockRequest(Lock l, unsigned m, bool excl)
      : lock(l), mode(m), exclusive(excl)
    //--------------------------------------------------------------------------
    {
    }

    /////////////////////////////////////////////////////////////
    // Grant 
    /////////////////////////////////////////////////////////////

    //--------------------------------------------------------------------------
    Grant::Grant(void)
      : impl(NULL)
    //--------------------------------------------------------------------------
    {
    }

    //--------------------------------------------------------------------------
    Grant::Grant(Internal::GrantImpl *i)
      : impl(i)
    //--------------------------------------------------------------------------
    {
      if (impl != NULL)
        impl->add_reference();
    }

    //--------------------------------------------------------------------------
    Grant::Grant(const Grant &rhs)
      : impl(rhs.impl)
    //--------------------------------------------------------------------------
    {
      if (impl != NULL)
        impl->add_reference();
    }

    //--------------------------------------------------------------------------
    Grant::~Grant(void)
    //--------------------------------------------------------------------------
    {
      if (impl != NULL)
      {
        if (impl->remove_reference())
          delete impl;
        impl = NULL;
      }
    }

    //--------------------------------------------------------------------------
    Grant& Grant::operator=(const Grant &rhs)
    //--------------------------------------------------------------------------
    {
      if (impl != NULL)
      {
        if (impl->remove_reference())
          delete impl;
      }
      impl = rhs.impl;
      if (impl != NULL)
        impl->add_reference();
      return *this;
    }

    /////////////////////////////////////////////////////////////
    // Phase Barrier 
    /////////////////////////////////////////////////////////////

    //--------------------------------------------------------------------------
    PhaseBarrier::PhaseBarrier(void)
      : phase_barrier(Internal::ApBarrier::NO_AP_BARRIER)
    //--------------------------------------------------------------------------
    {
    }

    //--------------------------------------------------------------------------
    PhaseBarrier::PhaseBarrier(Internal::ApBarrier b)
      : phase_barrier(b)
    //--------------------------------------------------------------------------
    {
    }

    //--------------------------------------------------------------------------
    bool PhaseBarrier::operator<(const PhaseBarrier &rhs) const
    //--------------------------------------------------------------------------
    {
      return (phase_barrier < rhs.phase_barrier);
    }

    //--------------------------------------------------------------------------
    bool PhaseBarrier::operator==(const PhaseBarrier &rhs) const
    //--------------------------------------------------------------------------
    {
      return (phase_barrier == rhs.phase_barrier);
    }

    //--------------------------------------------------------------------------
    bool PhaseBarrier::operator!=(const PhaseBarrier &rhs) const
    //--------------------------------------------------------------------------
    {
      return (phase_barrier != rhs.phase_barrier);
    }

    //--------------------------------------------------------------------------
    void PhaseBarrier::arrive(unsigned count /*=1*/)
    //--------------------------------------------------------------------------
    {
#ifdef DEBUG_LEGION
      assert(phase_barrier.exists());
#endif
      Internal::Runtime::phase_barrier_arrive(*this, count);
    }

    //--------------------------------------------------------------------------
    void PhaseBarrier::wait(void)
    //--------------------------------------------------------------------------
    {
#ifdef DEBUG_LEGION
      assert(phase_barrier.exists());
#endif
      Internal::ApEvent e = Internal::Runtime::get_previous_phase(*this);
      e.wait();
    }

    //--------------------------------------------------------------------------
    void PhaseBarrier::alter_arrival_count(int delta)
    //--------------------------------------------------------------------------
    {
      Internal::Runtime::alter_arrival_count(*this, delta);
    }

    //--------------------------------------------------------------------------
    bool PhaseBarrier::exists(void) const
    //--------------------------------------------------------------------------
    {
      return phase_barrier.exists();
    }

    /////////////////////////////////////////////////////////////
    // Dynamic Collective 
    /////////////////////////////////////////////////////////////

    //--------------------------------------------------------------------------
    DynamicCollective::DynamicCollective(void)
      : PhaseBarrier(), redop(0)
    //--------------------------------------------------------------------------
    {
    }

    //--------------------------------------------------------------------------
    DynamicCollective::DynamicCollective(Internal::ApBarrier b, ReductionOpID r)
      : PhaseBarrier(b), redop(r)
    //--------------------------------------------------------------------------
    {
    }

    //--------------------------------------------------------------------------
    void DynamicCollective::arrive(const void *value, size_t size, 
                                   unsigned count /*=1*/)
    //--------------------------------------------------------------------------
    {
      Internal::Runtime::phase_barrier_arrive(*this, count, 
                                  Internal::ApEvent::NO_AP_EVENT, value, size);
    }

    /////////////////////////////////////////////////////////////
    // Region Requirement 
    /////////////////////////////////////////////////////////////

    //--------------------------------------------------------------------------
    RegionRequirement::RegionRequirement(void)
      : region(LogicalRegion::NO_REGION), partition(LogicalPartition::NO_PART),
        privilege(NO_ACCESS), prop(EXCLUSIVE), parent(LogicalRegion::NO_REGION),
        redop(0), tag(0), flags(NO_FLAG), handle_type(SINGULAR), projection(0),
        projection_args(NULL), projection_args_size(0)
    //--------------------------------------------------------------------------
    {
    }

    //--------------------------------------------------------------------------
    RegionRequirement::RegionRequirement(LogicalRegion _handle, 
                                        const std::set<FieldID> &priv_fields,
                                        const std::vector<FieldID> &inst_fields,
                                        PrivilegeMode _priv, 
                                        CoherenceProperty _prop, 
                                        LogicalRegion _parent,
				        MappingTagID _tag, bool _verified)
      : region(_handle), privilege(_priv), prop(_prop), parent(_parent),
        redop(0), tag(_tag), flags(_verified ? VERIFIED_FLAG : NO_FLAG), 
        handle_type(SINGULAR), projection(0), projection_args(NULL),
        projection_args_size(0)
    //--------------------------------------------------------------------------
    { 
      privilege_fields = priv_fields;
      instance_fields = inst_fields;
      // For backwards compatibility with the old encoding
      if (privilege == WRITE_PRIV)
        privilege = WRITE_DISCARD;
#ifdef DEBUG_LEGION
      if (IS_REDUCE(*this)) // Shouldn't use this constructor for reductions
        REPORT_LEGION_ERROR(ERROR_USE_REDUCTION_REGION_REQ, 
                                   "Use different RegionRequirement "
                            "constructor for reductions");
#endif
    }

    //--------------------------------------------------------------------------
    RegionRequirement::RegionRequirement(LogicalPartition pid, 
                ProjectionID _proj, 
                const std::set<FieldID> &priv_fields,
                const std::vector<FieldID> &inst_fields,
                PrivilegeMode _priv, CoherenceProperty _prop,
                LogicalRegion _parent, MappingTagID _tag, bool _verified)
      : partition(pid), privilege(_priv), prop(_prop), parent(_parent),
        redop(0), tag(_tag), flags(_verified ? VERIFIED_FLAG : NO_FLAG),
        handle_type(PART_PROJECTION), projection(_proj), projection_args(NULL),
        projection_args_size(0)
    //--------------------------------------------------------------------------
    { 
      privilege_fields = priv_fields;
      instance_fields = inst_fields;
      // For backwards compatibility with the old encoding
      if (privilege == WRITE_PRIV)
        privilege = WRITE_DISCARD;
#ifdef DEBUG_LEGION
      if (IS_REDUCE(*this))
        REPORT_LEGION_ERROR(ERROR_USE_REDUCTION_REGION_REQ, 
                                   "Use different RegionRequirement "
                            "constructor for reductions");
#endif
    }

    //--------------------------------------------------------------------------
    RegionRequirement::RegionRequirement(LogicalRegion _handle, 
                ProjectionID _proj,
                const std::set<FieldID> &priv_fields,
                const std::vector<FieldID> &inst_fields,
                PrivilegeMode _priv, CoherenceProperty _prop,
                LogicalRegion _parent, MappingTagID _tag, bool _verified)
      : region(_handle), privilege(_priv), prop(_prop), parent(_parent),
        redop(0), tag(_tag), flags(_verified ? VERIFIED_FLAG : NO_FLAG),
        handle_type(REG_PROJECTION), projection(_proj), projection_args(NULL),
        projection_args_size(0)
    //--------------------------------------------------------------------------
    {
      privilege_fields = priv_fields;
      instance_fields = inst_fields;
      // For backwards compatibility with the old encoding
      if (privilege == WRITE_PRIV)
        privilege = WRITE_DISCARD;
#ifdef DEBUG_LEGION
      if (IS_REDUCE(*this))
        REPORT_LEGION_ERROR(ERROR_USE_REDUCTION_REGION_REQ, 
                                   "Use different RegionRequirement "
                                   "constructor for reductions")
#endif
    }

    //--------------------------------------------------------------------------
    RegionRequirement::RegionRequirement(LogicalRegion _handle,  
                                    const std::set<FieldID> &priv_fields,
                                    const std::vector<FieldID> &inst_fields,
                                    ReductionOpID op, CoherenceProperty _prop, 
                                    LogicalRegion _parent, MappingTagID _tag, 
                                    bool _verified)
      : region(_handle), privilege(REDUCE), prop(_prop), parent(_parent),
        redop(op), tag(_tag), flags(_verified ? VERIFIED_FLAG : NO_FLAG), 
        handle_type(SINGULAR), projection(0), projection_args(NULL),
        projection_args_size(0)
    //--------------------------------------------------------------------------
    {
      privilege_fields = priv_fields;
      instance_fields = inst_fields;
#ifdef DEBUG_LEGION
      if (redop == 0)
        REPORT_LEGION_ERROR(ERROR_RESERVED_REDOP_ID, 
                                   "Zero is not a valid ReductionOpID")
#endif
    }

    //--------------------------------------------------------------------------
    RegionRequirement::RegionRequirement(LogicalPartition pid, 
                        ProjectionID _proj,  
                        const std::set<FieldID> &priv_fields,
                        const std::vector<FieldID> &inst_fields,
                        ReductionOpID op, CoherenceProperty _prop,
                        LogicalRegion _parent, MappingTagID _tag, 
                        bool _verified)
      : partition(pid), privilege(REDUCE), prop(_prop), parent(_parent),
        redop(op), tag(_tag), flags(_verified ? VERIFIED_FLAG : NO_FLAG),
        handle_type(PART_PROJECTION), projection(_proj), projection_args(NULL),
        projection_args_size(0)
    //--------------------------------------------------------------------------
    {
      privilege_fields = priv_fields;
      instance_fields = inst_fields;
#ifdef DEBUG_LEGION
      if (redop == 0)
        REPORT_LEGION_ERROR(ERROR_RESERVED_REDOP_ID, 
                                   "Zero is not a valid ReductionOpID")        
#endif
    }

    //--------------------------------------------------------------------------
    RegionRequirement::RegionRequirement(LogicalRegion _handle, 
                        ProjectionID _proj,
                        const std::set<FieldID> &priv_fields,
                        const std::vector<FieldID> &inst_fields,
                        ReductionOpID op, CoherenceProperty _prop,
                        LogicalRegion _parent, MappingTagID _tag, 
                        bool _verified)
      : region(_handle), privilege(REDUCE), prop(_prop), parent(_parent),
        redop(op), tag(_tag), flags(_verified ? VERIFIED_FLAG : NO_FLAG),
        handle_type(REG_PROJECTION), projection(_proj), projection_args(NULL),
        projection_args_size(0)
    //--------------------------------------------------------------------------
    {
      privilege_fields = priv_fields;
      instance_fields = inst_fields;
#ifdef DEBUG_LEGION
      if (redop == 0)
        REPORT_LEGION_ERROR(ERROR_RESERVED_REDOP_ID, 
                                   "Zero is not a valid ReductionOpID")
#endif
    }

    //--------------------------------------------------------------------------
    RegionRequirement::RegionRequirement(LogicalRegion _handle, 
                                         PrivilegeMode _priv, 
                                         CoherenceProperty _prop, 
                                         LogicalRegion _parent,
					 MappingTagID _tag, 
                                         bool _verified)
      : region(_handle), privilege(_priv), prop(_prop), parent(_parent),
        redop(0), tag(_tag), flags(_verified ? VERIFIED_FLAG : NO_FLAG), 
        handle_type(SINGULAR), projection(), projection_args(NULL),
        projection_args_size(0)
    //--------------------------------------------------------------------------
    { 
      // For backwards compatibility with the old encoding
      if (privilege == WRITE_PRIV)
        privilege = WRITE_DISCARD;
#ifdef DEBUG_LEGION
      if (IS_REDUCE(*this)) // Shouldn't use this constructor for reductions
        REPORT_LEGION_ERROR(ERROR_USE_REDUCTION_REGION_REQ, 
                                   "Use different RegionRequirement "
                                   "constructor for reductions")
#endif
    }

    //--------------------------------------------------------------------------
    RegionRequirement::RegionRequirement(LogicalPartition pid, 
                                         ProjectionID _proj, 
                                         PrivilegeMode _priv, 
                                         CoherenceProperty _prop,
                                         LogicalRegion _parent, 
                                         MappingTagID _tag, 
                                         bool _verified)
      : partition(pid), privilege(_priv), prop(_prop), parent(_parent),
        redop(0), tag(_tag), flags(_verified ? VERIFIED_FLAG : NO_FLAG), 
        handle_type(PART_PROJECTION), projection(_proj), projection_args(NULL),
        projection_args_size(0)
    //--------------------------------------------------------------------------
    { 
      // For backwards compatibility with the old encoding
      if (privilege == WRITE_PRIV)
        privilege = WRITE_DISCARD;
#ifdef DEBUG_LEGION
      if (IS_REDUCE(*this))
        REPORT_LEGION_ERROR(ERROR_USE_REDUCTION_REGION_REQ, 
                                   "Use different RegionRequirement "
                                   "constructor for reductions")
#endif
    }

    //--------------------------------------------------------------------------
    RegionRequirement::RegionRequirement(LogicalRegion _handle, 
                                         ProjectionID _proj,
                                         PrivilegeMode _priv, 
                                         CoherenceProperty _prop,
                                         LogicalRegion _parent, 
                                         MappingTagID _tag, 
                                         bool _verified)
      : region(_handle), privilege(_priv), prop(_prop), parent(_parent),
        redop(0), tag(_tag), flags(_verified ? VERIFIED_FLAG : NO_FLAG), 
        handle_type(REG_PROJECTION), projection(_proj), projection_args(NULL),
        projection_args_size(0)
    //--------------------------------------------------------------------------
    {
      // For backwards compatibility with the old encoding
      if (privilege == WRITE_PRIV)
        privilege = WRITE_DISCARD;
#ifdef DEBUG_LEGION
      if (IS_REDUCE(*this))
        REPORT_LEGION_ERROR(ERROR_USE_REDUCTION_REGION_REQ, 
                                   "Use different RegionRequirement "
                                   "constructor for reductions")
#endif
    }

    //--------------------------------------------------------------------------
    RegionRequirement::RegionRequirement(LogicalRegion _handle,  
                                         ReductionOpID op, 
                                         CoherenceProperty _prop, 
                                         LogicalRegion _parent, 
                                         MappingTagID _tag, 
                                         bool _verified)
      : region(_handle), privilege(REDUCE), prop(_prop), parent(_parent),
        redop(op), tag(_tag), flags(_verified ? VERIFIED_FLAG : NO_FLAG), 
        handle_type(SINGULAR), projection(0), projection_args(NULL),
        projection_args_size(0)
    //--------------------------------------------------------------------------
    {
#ifdef DEBUG_LEGION
      if (redop == 0)
        REPORT_LEGION_ERROR(ERROR_RESERVED_REDOP_ID, 
                                   "Zero is not a valid ReductionOpID")        
#endif
    }

    //--------------------------------------------------------------------------
    RegionRequirement::RegionRequirement(LogicalPartition pid, 
                                         ProjectionID _proj,  
                                         ReductionOpID op, 
                                         CoherenceProperty _prop,
                                         LogicalRegion _parent, 
                                         MappingTagID _tag, 
                                         bool _verified)
      : partition(pid), privilege(REDUCE), prop(_prop), parent(_parent),
        redop(op), tag(_tag), flags(_verified ? VERIFIED_FLAG : NO_FLAG), 
        handle_type(PART_PROJECTION), projection(_proj), projection_args(NULL),
        projection_args_size(0)
    //--------------------------------------------------------------------------
    {
#ifdef DEBUG_LEGION
      if (redop == 0)
        REPORT_LEGION_ERROR(ERROR_RESERVED_REDOP_ID, 
                                   "Zero is not a valid ReductionOpID")
#endif
    }

    //--------------------------------------------------------------------------
    RegionRequirement::RegionRequirement(LogicalRegion _handle, 
                                         ProjectionID _proj,
                                         ReductionOpID op, 
                                         CoherenceProperty _prop,
                                         LogicalRegion _parent, 
                                         MappingTagID _tag, 
                                         bool _verified)
      : region(_handle), privilege(REDUCE), prop(_prop), parent(_parent),
        redop(op), tag(_tag), flags(_verified ? VERIFIED_FLAG : NO_FLAG), 
        handle_type(REG_PROJECTION), projection(_proj), projection_args(NULL),
        projection_args_size(0)
    //--------------------------------------------------------------------------
    {
#ifdef DEBUG_LEGION
      if (redop == 0)
        REPORT_LEGION_ERROR(ERROR_RESERVED_REDOP_ID, 
                                   "Zero is not a valid ReductionOpID")
#endif
    }

    //--------------------------------------------------------------------------
    RegionRequirement::RegionRequirement(const RegionRequirement &rhs)
      : region(rhs.region), partition(rhs.partition), 
        privilege_fields(rhs.privilege_fields), 
        instance_fields(rhs.instance_fields), privilege(rhs.privilege),
        prop(rhs.prop), parent(rhs.parent), redop(rhs.redop), tag(rhs.tag),
        flags(rhs.flags), handle_type(rhs.handle_type), 
        projection(rhs.projection), projection_args(NULL),
        projection_args_size(rhs.projection_args_size)
    //--------------------------------------------------------------------------
    {
      if (projection_args_size > 0)
      {
        projection_args = malloc(projection_args_size);
        memcpy(projection_args, rhs.projection_args, projection_args_size);
      }
    }

    //--------------------------------------------------------------------------
    RegionRequirement::~RegionRequirement(void)
    //--------------------------------------------------------------------------
    {
      if (projection_args_size > 0)
        free(projection_args);
    }

    //--------------------------------------------------------------------------
    RegionRequirement& RegionRequirement::operator=(
                                                   const RegionRequirement &rhs)
    //--------------------------------------------------------------------------
    {
      region = rhs.region;
      partition = rhs.partition;
      privilege_fields = rhs.privilege_fields;
      instance_fields = rhs.instance_fields;
      privilege = rhs.privilege;
      prop = rhs.prop;
      parent = rhs.parent;
      redop = rhs.redop;
      tag = rhs.tag;
      flags = rhs.flags;
      handle_type = rhs.handle_type;
      projection = rhs.projection;
      projection_args_size = rhs.projection_args_size;
      if (projection_args != NULL)
      {
        free(projection_args);
        projection_args = NULL;
      }
      if (projection_args_size > 0)
      {
        projection_args = malloc(projection_args_size);
        memcpy(projection_args, rhs.projection_args, projection_args_size);
      }
      return *this;
    }

    //--------------------------------------------------------------------------
    bool RegionRequirement::operator==(const RegionRequirement &rhs) const
    //--------------------------------------------------------------------------
    {
      if ((handle_type == rhs.handle_type) && (privilege == rhs.privilege) &&
          (prop == rhs.prop) && (parent == rhs.parent) && (redop == rhs.redop)
          && (tag == rhs.tag) && (flags == rhs.flags))
      {
        if (((handle_type == SINGULAR) && (region == rhs.region)) ||
            ((handle_type == PART_PROJECTION) && (partition == rhs.partition) &&
             (projection == rhs.projection)) ||
            ((handle_type == REG_PROJECTION) && (region == rhs.region)))
        {
          if ((privilege_fields.size() == rhs.privilege_fields.size()) &&
              (instance_fields.size() == rhs.instance_fields.size()))
          {
            if (projection_args_size == rhs.projection_args_size)
            {
              if ((projection_args_size == 0) ||
                  (memcmp(projection_args, rhs.projection_args, 
                          projection_args_size) == 0))
              {
                return ((privilege_fields == rhs.privilege_fields) 
                    && (instance_fields == rhs.instance_fields));
              }
            }
          }
        }
      }
      return false;
    }

    //--------------------------------------------------------------------------
    bool RegionRequirement::operator<(const RegionRequirement &rhs) const
    //--------------------------------------------------------------------------
    {
      if (handle_type < rhs.handle_type)
        return true;
      else if (handle_type > rhs.handle_type)
        return false;
      else
      {
        if (privilege < rhs.privilege)
          return true;
        else if (privilege > rhs.privilege)
          return false;
        else
        {
          if (prop < rhs.prop)
            return true;
          else if (prop > rhs.prop)
            return false;
          else
          {
            if (parent < rhs.parent)
              return true;
            else if (!(parent == rhs.parent)) // therefore greater than
              return false;
            else
            {
              if (redop < rhs.redop)
                return true;
              else if (redop > rhs.redop)
                return false;
              else
              {
                if (tag < rhs.tag)
                  return true;
                else if (tag > rhs.tag)
                  return false;
                else
                {
                  if (flags < rhs.flags)
                    return true;
                  else if (flags > rhs.flags)
                    return false;
                  else
                  {
                    if (privilege_fields < rhs.privilege_fields)
                      return true;
                    else if (privilege_fields > rhs.privilege_fields)
                      return false;
                    else
                    {
                      if (instance_fields < rhs.instance_fields)
                        return true;
                      else if (instance_fields > rhs.instance_fields)
                        return false;
                      else
                      {
                        if (handle_type == SINGULAR)
                          return (region < rhs.region);
                        else if (projection_args_size < 
                                  rhs.projection_args_size)
                          return true;
                        else if (projection_args_size > 
                                  rhs.projection_args_size)
                          return false;
                        else if ((projection_args_size > 0) &&
                            (memcmp(projection_args, rhs.projection_args, 
                                    projection_args_size) < 0))
                          return true;
                        else if ((projection_args_size > 0) && 
                            (memcmp(projection_args, rhs.projection_args,
                                    projection_args_size) > 0))
                          return false;
                        else if (handle_type == PART_PROJECTION)
                        {
                          if (partition < rhs.partition)
                            return true;
                          // therefore greater than
                          else if (partition != rhs.partition) 
                            return false;
                          else
                            return (projection < rhs.projection);
                        }
                        else
                        {
                          if (region < rhs.region)
                            return true;
                          else if (region != rhs.region)
                            return false;
                          else
                            return (projection < rhs.projection);
                        }
                      }
                    }
                  }
                }
              }
            }
          }
        }
      }
    }

#ifdef PRIVILEGE_CHECKS
    //--------------------------------------------------------------------------
    unsigned RegionRequirement::get_accessor_privilege(void) const
    //--------------------------------------------------------------------------
    {
      switch (privilege)
      {
        case NO_ACCESS:
          return LegionRuntime::ACCESSOR_NONE;
        case READ_ONLY:
          return LegionRuntime::ACCESSOR_READ;
        case READ_WRITE:
        case WRITE_DISCARD:
          return LegionRuntime::ACCESSOR_ALL;
        case REDUCE:
          return LegionRuntime::ACCESSOR_REDUCE;
        default:
          assert(false);
      }
      return LegionRuntime::ACCESSOR_NONE;
    }
#endif

    //--------------------------------------------------------------------------
    bool RegionRequirement::has_field_privilege(FieldID fid) const
    //--------------------------------------------------------------------------
    {
      return (privilege_fields.find(fid) != privilege_fields.end());
    }

    //--------------------------------------------------------------------------
    const void* RegionRequirement::get_projection_args(size_t *size) const
    //--------------------------------------------------------------------------
    {
      if (size != NULL)
        *size = projection_args_size;
      return projection_args;
    }

    //--------------------------------------------------------------------------
    void RegionRequirement::set_projection_args(const void *args, size_t size,
                                                bool own)
    //--------------------------------------------------------------------------
    {
      if (projection_args_size > 0)
      {
        free(projection_args);
        projection_args = NULL;
      }
      projection_args_size = size;
      if (projection_args_size > 0)
      {
        if (!own)
        {
          projection_args = malloc(projection_args_size);
          memcpy(projection_args, args, projection_args_size);
        }
        else
          projection_args = const_cast<void*>(args);
      }
    }

    /////////////////////////////////////////////////////////////
    // Index Space Requirement 
    /////////////////////////////////////////////////////////////

    //--------------------------------------------------------------------------
    IndexSpaceRequirement::IndexSpaceRequirement(void)
      : handle(IndexSpace::NO_SPACE), privilege(NO_MEMORY), 
        parent(IndexSpace::NO_SPACE), verified(false)
    //--------------------------------------------------------------------------
    {
    }

    //--------------------------------------------------------------------------
    IndexSpaceRequirement::IndexSpaceRequirement(IndexSpace _handle, 
                                                 AllocateMode _priv,
                                                 IndexSpace _parent, 
                                                 bool _verified /*=false*/)
      : handle(_handle), privilege(_priv), parent(_parent), verified(_verified)
    //--------------------------------------------------------------------------
    {
    }

    //--------------------------------------------------------------------------
    bool IndexSpaceRequirement::operator<(
                                        const IndexSpaceRequirement &rhs) const
    //--------------------------------------------------------------------------
    {
      if (handle < rhs.handle)
        return true;
      else if (handle != rhs.handle) // therefore greater than
        return false;
      else
      {
        if (privilege < rhs.privilege)
          return true;
        else if (privilege > rhs.privilege)
          return false;
        else
        {
          if (parent < rhs.parent)
            return true;
          else if (parent != rhs.parent) // therefore greater than
            return false;
          else
            return verified < rhs.verified;
        }
      }
    }

    //--------------------------------------------------------------------------
    bool IndexSpaceRequirement::operator==(
                                        const IndexSpaceRequirement &rhs) const
    //--------------------------------------------------------------------------
    {
      return (handle == rhs.handle) && (privilege == rhs.privilege) &&
             (parent == rhs.parent) && (verified == rhs.verified);
    }

    /////////////////////////////////////////////////////////////
    // Field Space Requirement 
    /////////////////////////////////////////////////////////////

    //--------------------------------------------------------------------------
    FieldSpaceRequirement::FieldSpaceRequirement(void)
      : handle(FieldSpace::NO_SPACE), privilege(NO_MEMORY), verified(false)
    //--------------------------------------------------------------------------
    {
    }

    //--------------------------------------------------------------------------
    FieldSpaceRequirement::FieldSpaceRequirement(FieldSpace _handle, 
                                                 AllocateMode _priv,
                                                 bool _verified /*=false*/)
      : handle(_handle), privilege(_priv), verified(_verified)
    //--------------------------------------------------------------------------
    {
    }

    //--------------------------------------------------------------------------
    bool FieldSpaceRequirement::operator<(
                                        const FieldSpaceRequirement &rhs) const
    //--------------------------------------------------------------------------
    {
      if (handle < rhs.handle)
        return true;
      else if (!(handle == rhs.handle)) // therefore greater than
        return false;
      else
      {
        if (privilege < rhs.privilege)
          return true;
        else if (privilege > rhs.privilege)
          return false;
        else
          return verified < rhs.verified;
      }
    }

    //--------------------------------------------------------------------------
    bool FieldSpaceRequirement::operator==(
                                        const FieldSpaceRequirement &rhs) const
    //--------------------------------------------------------------------------
    {
      return (handle == rhs.handle) && 
              (privilege == rhs.privilege) && (verified == rhs.verified);
    }

    /////////////////////////////////////////////////////////////
    // StaticDependence 
    /////////////////////////////////////////////////////////////

    //--------------------------------------------------------------------------
    StaticDependence::StaticDependence(void)
      : previous_offset(0), previous_req_index(0), current_req_index(0),
        dependence_type(NO_DEPENDENCE), validates(false), shard_only(false)
    //--------------------------------------------------------------------------
    {
    }

    //--------------------------------------------------------------------------
    StaticDependence::StaticDependence(unsigned prev, unsigned prev_req,
                           unsigned current_req, DependenceType dtype, 
                           bool val, bool shard)
      : previous_offset(prev), previous_req_index(prev_req),
        current_req_index(current_req), dependence_type(dtype), 
        validates(val), shard_only(shard)
    //--------------------------------------------------------------------------
    {
    }

    /////////////////////////////////////////////////////////////
    // TaskLauncher 
    /////////////////////////////////////////////////////////////

    //--------------------------------------------------------------------------
    TaskLauncher::TaskLauncher(void)
      : task_id(0), argument(TaskArgument()), predicate(Predicate::TRUE_PRED),
        map_id(0), tag(0), point(DomainPoint(0)), 
        sharding_space(IndexSpace::NO_SPACE), static_dependences(NULL),
        enable_inlining(false), independent_requirements(false), 
        silence_warnings(false)
    //--------------------------------------------------------------------------
    {
    }

    //--------------------------------------------------------------------------
    TaskLauncher::TaskLauncher(TaskID tid, TaskArgument arg,
                               Predicate pred /*= Predicate::TRUE_PRED*/,
                               MapperID mid /*=0*/, MappingTagID t /*=0*/)
      : task_id(tid), argument(arg), predicate(pred), map_id(mid), tag(t), 
        point(DomainPoint(0)), sharding_space(IndexSpace::NO_SPACE), 
        static_dependences(NULL), enable_inlining(false),
        independent_requirements(false), silence_warnings(false)
    //--------------------------------------------------------------------------
    {
    }

    /////////////////////////////////////////////////////////////
    // IndexTaskLauncher 
    /////////////////////////////////////////////////////////////

    //--------------------------------------------------------------------------
    IndexTaskLauncher::IndexTaskLauncher(void)
      : task_id(0), launch_domain(Domain::NO_DOMAIN), 
        launch_space(IndexSpace::NO_SPACE), 
        sharding_space(IndexSpace::NO_SPACE), global_arg(TaskArgument()), 
        argument_map(ArgumentMap()), predicate(Predicate::TRUE_PRED), 
        must_parallelism(false), map_id(0), tag(0), static_dependences(NULL), 
        enable_inlining(false), independent_requirements(false), 
        silence_warnings(false)
    //--------------------------------------------------------------------------
    {
    }

    //--------------------------------------------------------------------------
    IndexTaskLauncher::IndexTaskLauncher(TaskID tid, Domain dom,
                                     TaskArgument global,
                                     ArgumentMap map,
                                     Predicate pred /*= Predicate::TRUE_PRED*/,
                                     bool must /*=false*/, MapperID mid /*=0*/,
                                     MappingTagID t /*=0*/)
      : task_id(tid), launch_domain(dom), launch_space(IndexSpace::NO_SPACE),
        sharding_space(IndexSpace::NO_SPACE), global_arg(global), 
        argument_map(map), predicate(pred), must_parallelism(must), map_id(mid),
        tag(t), static_dependences(NULL), enable_inlining(false), 
        independent_requirements(false), silence_warnings(false)
    //--------------------------------------------------------------------------
    {
    }

    //--------------------------------------------------------------------------
    IndexTaskLauncher::IndexTaskLauncher(TaskID tid, 
                                     IndexSpace space,
                                     TaskArgument global,
                                     ArgumentMap map,
                                     Predicate pred /*= Predicate::TRUE_PRED*/,
                                     bool must /*=false*/, MapperID mid /*=0*/,
                                     MappingTagID t /*=0*/)
      : task_id(tid), launch_domain(Domain::NO_DOMAIN), launch_space(space),
        sharding_space(IndexSpace::NO_SPACE), global_arg(global), 
        argument_map(map), predicate(pred), must_parallelism(must), map_id(mid),
        tag(t), static_dependences(NULL), enable_inlining(false), 
        independent_requirements(false), silence_warnings(false)
    //--------------------------------------------------------------------------
    {
    }

    /////////////////////////////////////////////////////////////
    // InlineLauncher 
    /////////////////////////////////////////////////////////////

    //--------------------------------------------------------------------------
    InlineLauncher::InlineLauncher(void)
      : map_id(0), tag(0), layout_constraint_id(0), static_dependences(NULL)
    //--------------------------------------------------------------------------
    {
    }

    //--------------------------------------------------------------------------
    InlineLauncher::InlineLauncher(const RegionRequirement &req,
                                   MapperID mid /*=0*/, MappingTagID t /*=0*/,
                                   LayoutConstraintID lay_id /*=0*/)
      : requirement(req), map_id(mid), tag(t), layout_constraint_id(lay_id),
        static_dependences(NULL)
    //--------------------------------------------------------------------------
    {
    }

    /////////////////////////////////////////////////////////////
    // CopyLauncher 
    /////////////////////////////////////////////////////////////

    //--------------------------------------------------------------------------
    CopyLauncher::CopyLauncher(Predicate pred /*= Predicate::TRUE_PRED*/,
                               MapperID mid /*=0*/, MappingTagID t /*=0*/)
      : predicate(pred), map_id(mid), tag(t), point(DomainPoint(0)),
        sharding_space(IndexSpace::NO_SPACE), static_dependences(NULL), 
        silence_warnings(false)
    //--------------------------------------------------------------------------
    {
    }

    /////////////////////////////////////////////////////////////
    // IndexCopyLauncher 
    /////////////////////////////////////////////////////////////

    //--------------------------------------------------------------------------
    IndexCopyLauncher::IndexCopyLauncher(void) 
      : launch_domain(Domain::NO_DOMAIN), launch_space(IndexSpace::NO_SPACE),
        sharding_space(IndexSpace::NO_SPACE), predicate(Predicate::TRUE_PRED), 
        map_id(0), tag(0), static_dependences(NULL), silence_warnings(false)
    //--------------------------------------------------------------------------
    {
    }

    //--------------------------------------------------------------------------
    IndexCopyLauncher::IndexCopyLauncher(Domain dom, 
                                    Predicate pred /*= Predicate::TRUE_PRED*/,
                                    MapperID mid /*=0*/, MappingTagID t /*=0*/) 
      : launch_domain(dom), launch_space(IndexSpace::NO_SPACE), 
        sharding_space(IndexSpace::NO_SPACE), predicate(pred), map_id(mid),
        tag(t), static_dependences(NULL), silence_warnings(false)
    //--------------------------------------------------------------------------
    {
    }

    //--------------------------------------------------------------------------
    IndexCopyLauncher::IndexCopyLauncher(IndexSpace space, 
                                    Predicate pred /*= Predicate::TRUE_PRED*/,
                                    MapperID mid /*=0*/, MappingTagID t /*=0*/) 
      : launch_domain(Domain::NO_DOMAIN), launch_space(space), 
        sharding_space(IndexSpace::NO_SPACE), predicate(pred), map_id(mid), 
        tag(t), static_dependences(NULL), silence_warnings(false)
    //--------------------------------------------------------------------------
    {
    }

    /////////////////////////////////////////////////////////////
    // AcquireLauncher 
    /////////////////////////////////////////////////////////////

    //--------------------------------------------------------------------------
    AcquireLauncher::AcquireLauncher(LogicalRegion reg, LogicalRegion par,
                                     PhysicalRegion phy,
                                     Predicate pred /*= Predicate::TRUE_PRED*/,
                                     MapperID id /*=0*/, MappingTagID t /*=0*/)
      : logical_region(reg), parent_region(par), physical_region(phy), 
        predicate(pred), map_id(id), tag(t), static_dependences(NULL),
        silence_warnings(false)
    //--------------------------------------------------------------------------
    {
    }

    /////////////////////////////////////////////////////////////
    // ReleaseLauncher 
    /////////////////////////////////////////////////////////////

    //--------------------------------------------------------------------------
    ReleaseLauncher::ReleaseLauncher(LogicalRegion reg, LogicalRegion par,
                                     PhysicalRegion phy,
                                     Predicate pred /*= Predicate::TRUE_PRED*/,
                                     MapperID id /*=0*/, MappingTagID t /*=0*/)
      : logical_region(reg), parent_region(par), physical_region(phy), 
        predicate(pred), map_id(id), tag(t), static_dependences(NULL),
        silence_warnings(false)
    //--------------------------------------------------------------------------
    {
    }

    /////////////////////////////////////////////////////////////
    // FillLauncher 
    /////////////////////////////////////////////////////////////

    //--------------------------------------------------------------------------
    FillLauncher::FillLauncher(void)
      : handle(LogicalRegion::NO_REGION), parent(LogicalRegion::NO_REGION),
        map_id(0), tag(0), point(DomainPoint(0)), static_dependences(NULL), 
        silence_warnings(false)
    //--------------------------------------------------------------------------
    {
    }

    //--------------------------------------------------------------------------
    FillLauncher::FillLauncher(LogicalRegion h, LogicalRegion p,
                               TaskArgument arg, 
                               Predicate pred /*= Predicate::TRUE_PRED*/,
                               MapperID id /*=0*/, MappingTagID t /*=0*/)
      : handle(h), parent(p), argument(arg), predicate(pred), map_id(id), 
        tag(t), point(DomainPoint(0)), static_dependences(NULL), 
        silence_warnings(false)
    //--------------------------------------------------------------------------
    {
    }

    //--------------------------------------------------------------------------
    FillLauncher::FillLauncher(LogicalRegion h, LogicalRegion p, Future f,
                               Predicate pred /*= Predicate::TRUE_PRED*/,
                               MapperID id /*=0*/, MappingTagID t /*=0*/)
      : handle(h), parent(p), future(f), predicate(pred), map_id(id), tag(t), 
        point(DomainPoint(0)), static_dependences(NULL), silence_warnings(false) 
    //--------------------------------------------------------------------------
    {
    }

    /////////////////////////////////////////////////////////////
    // IndexFillLauncher 
    /////////////////////////////////////////////////////////////

    //--------------------------------------------------------------------------
    IndexFillLauncher::IndexFillLauncher(void)
      : launch_domain(Domain::NO_DOMAIN), launch_space(IndexSpace::NO_SPACE),
        sharding_space(IndexSpace::NO_SPACE), region(LogicalRegion::NO_REGION),
        partition(LogicalPartition::NO_PART), projection(0), map_id(0), tag(0),
        static_dependences(NULL), silence_warnings(false) 
    //--------------------------------------------------------------------------
    {
    }

    //--------------------------------------------------------------------------
    IndexFillLauncher::IndexFillLauncher(Domain dom, LogicalRegion h, 
                               LogicalRegion p, TaskArgument arg, 
                               ProjectionID proj, Predicate pred,
                               MapperID id /*=0*/, MappingTagID t /*=0*/)
      : launch_domain(dom), launch_space(IndexSpace::NO_SPACE), 
        sharding_space(IndexSpace::NO_SPACE), region(h), 
        partition(LogicalPartition::NO_PART), parent(p), projection(proj), 
        argument(arg), predicate(pred), map_id(id), tag(t), 
        static_dependences(NULL), silence_warnings(false)
    //--------------------------------------------------------------------------
    {
    }

    //--------------------------------------------------------------------------
    IndexFillLauncher::IndexFillLauncher(Domain dom, LogicalRegion h,
                                LogicalRegion p, Future f,
                                ProjectionID proj, Predicate pred,
                                MapperID id /*=0*/, MappingTagID t /*=0*/)
      : launch_domain(dom), launch_space(IndexSpace::NO_SPACE), 
        sharding_space(IndexSpace::NO_SPACE), region(h), 
        partition(LogicalPartition::NO_PART), parent(p), projection(proj), 
        future(f), predicate(pred), map_id(id), tag(t), 
        static_dependences(NULL), silence_warnings(false)
    //--------------------------------------------------------------------------
    {
    }

    //--------------------------------------------------------------------------
    IndexFillLauncher::IndexFillLauncher(IndexSpace space, LogicalRegion h, 
                               LogicalRegion p, TaskArgument arg, 
                               ProjectionID proj, Predicate pred,
                               MapperID id /*=0*/, MappingTagID t /*=0*/)
      : launch_domain(Domain::NO_DOMAIN), launch_space(space), 
        sharding_space(IndexSpace::NO_SPACE), region(h), 
        partition(LogicalPartition::NO_PART), parent(p), projection(proj), 
        argument(arg), predicate(pred), map_id(id), tag(t), 
        static_dependences(NULL), silence_warnings(false)
    //--------------------------------------------------------------------------
    {
    }

    //--------------------------------------------------------------------------
    IndexFillLauncher::IndexFillLauncher(IndexSpace space, LogicalRegion h,
                                LogicalRegion p, Future f,
                                ProjectionID proj, Predicate pred,
                                MapperID id /*=0*/, MappingTagID t /*=0*/)
      : launch_domain(Domain::NO_DOMAIN), launch_space(space), 
        sharding_space(IndexSpace::NO_SPACE), region(h), 
        partition(LogicalPartition::NO_PART), parent(p), projection(proj), 
        future(f), predicate(pred), map_id(id), tag(t), 
        static_dependences(NULL), silence_warnings(false)
    //--------------------------------------------------------------------------
    {
    }

    //--------------------------------------------------------------------------
    IndexFillLauncher::IndexFillLauncher(Domain dom, LogicalPartition h,
                                         LogicalRegion p, TaskArgument arg,
                                         ProjectionID proj, Predicate pred,
                                         MapperID id /*=0*/, 
                                         MappingTagID t /*=0*/)
      : launch_domain(dom), launch_space(IndexSpace::NO_SPACE), 
        sharding_space(IndexSpace::NO_SPACE), region(LogicalRegion::NO_REGION), 
        partition(h), parent(p), projection(proj),argument(arg),predicate(pred),
        map_id(id), tag(t), static_dependences(NULL), silence_warnings(false)
    //--------------------------------------------------------------------------
    {
    }

    //--------------------------------------------------------------------------
    IndexFillLauncher::IndexFillLauncher(Domain dom, LogicalPartition h,
                                         LogicalRegion p, Future f,
                                         ProjectionID proj, Predicate pred,
                                         MapperID id /*=0*/, 
                                         MappingTagID t /*=0*/)
      : launch_domain(dom), launch_space(IndexSpace::NO_SPACE), 
        sharding_space(IndexSpace::NO_SPACE), region(LogicalRegion::NO_REGION), 
        partition(h), parent(p), projection(proj), future(f), predicate(pred),
        map_id(id), tag(t), static_dependences(NULL), silence_warnings(false)
    //--------------------------------------------------------------------------
    {
    }

    //--------------------------------------------------------------------------
    IndexFillLauncher::IndexFillLauncher(IndexSpace space, LogicalPartition h,
                                         LogicalRegion p, TaskArgument arg,
                                         ProjectionID proj, Predicate pred,
                                         MapperID id /*=0*/, 
                                         MappingTagID t /*=0*/)
      : launch_domain(Domain::NO_DOMAIN), launch_space(space), 
        sharding_space(IndexSpace::NO_SPACE), region(LogicalRegion::NO_REGION), 
        partition(h), parent(p), projection(proj),argument(arg),predicate(pred),
        map_id(id), tag(t), static_dependences(NULL), silence_warnings(false)
    //--------------------------------------------------------------------------
    {
    }

    //--------------------------------------------------------------------------
    IndexFillLauncher::IndexFillLauncher(IndexSpace space, LogicalPartition h,
                                         LogicalRegion p, Future f,
                                         ProjectionID proj, Predicate pred,
                                         MapperID id /*=0*/, 
                                         MappingTagID t /*=0*/)
      : launch_domain(Domain::NO_DOMAIN), launch_space(space), 
        sharding_space(IndexSpace::NO_SPACE), region(LogicalRegion::NO_REGION),
        partition(h), parent(p), projection(proj), future(f), predicate(pred),
        map_id(id), tag(t), static_dependences(NULL), silence_warnings(false)
    //--------------------------------------------------------------------------
    {
    }

    /////////////////////////////////////////////////////////////
    // AttachLauncher
    /////////////////////////////////////////////////////////////

    //--------------------------------------------------------------------------
    AttachLauncher::AttachLauncher(ExternalResource r, 
                                   LogicalRegion h, LogicalRegion p,
                                   const bool restr/*= true*/)
      : resource(r), handle(h), parent(p), restricted(restr),
        file_name(NULL), mode(LEGION_FILE_READ_ONLY), footprint(0),
        static_dependences(NULL)
    //--------------------------------------------------------------------------
    {
    }

    /////////////////////////////////////////////////////////////
    // PredicateLauncher
    /////////////////////////////////////////////////////////////


    //--------------------------------------------------------------------------
    PredicateLauncher::PredicateLauncher(bool and_)
      : and_op(and_)
    //--------------------------------------------------------------------------
    {
    }

    /////////////////////////////////////////////////////////////
    // TimingLauncher
    /////////////////////////////////////////////////////////////

    //--------------------------------------------------------------------------
    TimingLauncher::TimingLauncher(TimingMeasurement m)
      : measurement(m)
    //--------------------------------------------------------------------------
    {
    }

    /////////////////////////////////////////////////////////////
    // MustEpochLauncher 
    /////////////////////////////////////////////////////////////

    //--------------------------------------------------------------------------
    MustEpochLauncher::MustEpochLauncher(MapperID id /*= 0*/,   
                                         MappingTagID tag/*= 0*/)
      : map_id(id), mapping_tag(tag), launch_domain(Domain::NO_DOMAIN),
        launch_space(IndexSpace::NO_SPACE), 
        sharding_space(IndexSpace::NO_SPACE), silence_warnings(false)
    //--------------------------------------------------------------------------
    {
    }

    /////////////////////////////////////////////////////////////
    // LayoutConstraintRegistrar
    /////////////////////////////////////////////////////////////

    //--------------------------------------------------------------------------
    LayoutConstraintRegistrar::LayoutConstraintRegistrar(void)
      : handle(FieldSpace::NO_SPACE), layout_name(NULL)
    //--------------------------------------------------------------------------
    {
    }

    //--------------------------------------------------------------------------
    LayoutConstraintRegistrar::LayoutConstraintRegistrar(FieldSpace h,
                                                  const char *layout/*= NULL*/)
      : handle(h), layout_name(layout)
    //--------------------------------------------------------------------------
    {
    }

    /////////////////////////////////////////////////////////////
    // TaskVariantRegistrar 
    /////////////////////////////////////////////////////////////

    //--------------------------------------------------------------------------
    TaskVariantRegistrar::TaskVariantRegistrar(void)
      : task_id(0), global_registration(true), 
        task_variant_name(NULL), leaf_variant(false), 
        inner_variant(false), idempotent_variant(false), 
        replicable_variant(false)
    //--------------------------------------------------------------------------
    {
    }

    //--------------------------------------------------------------------------
    TaskVariantRegistrar::TaskVariantRegistrar(TaskID task_id, bool global,
                                               const char *variant_name)
      : task_id(task_id), global_registration(global), 
        task_variant_name(variant_name), leaf_variant(false), 
        inner_variant(false), idempotent_variant(false),
        replicable_variant(false)
    //--------------------------------------------------------------------------
    {
    }

    //--------------------------------------------------------------------------
    TaskVariantRegistrar::TaskVariantRegistrar(TaskID task_id,
					       const char *variant_name,
					       bool global/*=true*/)
      : task_id(task_id), global_registration(global), 
        task_variant_name(variant_name), leaf_variant(false), 
        inner_variant(false), idempotent_variant(false),
        replicable_variant(false)
    //--------------------------------------------------------------------------
    {
    }

    /////////////////////////////////////////////////////////////
    // MPILegionHandshake 
    /////////////////////////////////////////////////////////////

    //--------------------------------------------------------------------------
    MPILegionHandshake::MPILegionHandshake(void)
      : impl(NULL)
    //--------------------------------------------------------------------------
    {
    }

    //--------------------------------------------------------------------------
    MPILegionHandshake::MPILegionHandshake(const MPILegionHandshake &rhs)
      : impl(rhs.impl)
    //--------------------------------------------------------------------------
    {
      if (impl != NULL)
        impl->add_reference();
    }

    //--------------------------------------------------------------------------
    MPILegionHandshake::~MPILegionHandshake(void)
    //--------------------------------------------------------------------------
    {
      if (impl != NULL)
      {
        if (impl->remove_reference())
          delete impl;
        impl = NULL;
      }
    }

    //--------------------------------------------------------------------------
    MPILegionHandshake::MPILegionHandshake(Internal::MPILegionHandshakeImpl *i)
      : impl(i)
    //--------------------------------------------------------------------------
    {
      if (impl != NULL)
        impl->add_reference();
    }

    //--------------------------------------------------------------------------
    MPILegionHandshake& MPILegionHandshake::operator=(
                                                  const MPILegionHandshake &rhs)
    //--------------------------------------------------------------------------
    {
      if (impl != NULL)
      {
        if (impl->remove_reference())
          delete impl;
      }
      impl = rhs.impl;
      if (impl != NULL)
        impl->add_reference();
      return *this;
    }

    //--------------------------------------------------------------------------
    void MPILegionHandshake::mpi_handoff_to_legion(void) const
    //--------------------------------------------------------------------------
    {
#ifdef DEBUG_LEGION
      assert(impl != NULL);
#endif
      impl->mpi_handoff_to_legion();
    }

    //--------------------------------------------------------------------------
    void MPILegionHandshake::mpi_wait_on_legion(void) const
    //--------------------------------------------------------------------------
    {
#ifdef DEBUG_LEGION
      assert(impl != NULL);
#endif
      impl->mpi_wait_on_legion();
    }

    //--------------------------------------------------------------------------
    void MPILegionHandshake::legion_handoff_to_mpi(void) const
    //--------------------------------------------------------------------------
    {
#ifdef DEBUG_LEGION
      assert(impl != NULL);
#endif
      impl->legion_handoff_to_mpi();
    }

    //--------------------------------------------------------------------------
    void MPILegionHandshake::legion_wait_on_mpi(void) const
    //--------------------------------------------------------------------------
    {
#ifdef DEBUG_LEGION
      assert(impl != NULL);
#endif
      impl->legion_wait_on_mpi();
    }

    //--------------------------------------------------------------------------
    PhaseBarrier MPILegionHandshake::get_legion_wait_phase_barrier(void) const
    //--------------------------------------------------------------------------
    {
#ifdef DEBUG_LEGION
      assert(impl != NULL);
#endif
      return impl->get_legion_wait_phase_barrier();
    }

    //--------------------------------------------------------------------------
    PhaseBarrier MPILegionHandshake::get_legion_arrive_phase_barrier(void) const
    //--------------------------------------------------------------------------
    {
#ifdef DEBUG_LEGION
      assert(impl != NULL);
#endif
      return impl->get_legion_arrive_phase_barrier();
    }
    
    //--------------------------------------------------------------------------
    void MPILegionHandshake::advance_legion_handshake(void) const
    //--------------------------------------------------------------------------
    {
#ifdef DEBUG_LEGION
      assert(impl != NULL);
#endif
      impl->advance_legion_handshake();
    }

    /////////////////////////////////////////////////////////////
    // Future 
    /////////////////////////////////////////////////////////////

    //--------------------------------------------------------------------------
    Future::Future(void)
      : impl(NULL)
    //--------------------------------------------------------------------------
    {
    }

    //--------------------------------------------------------------------------
    Future::Future(const Future &rhs)
      : impl(rhs.impl)
    //--------------------------------------------------------------------------
    {
      if (impl != NULL)
        impl->add_base_gc_ref(Internal::FUTURE_HANDLE_REF);
    }

    //--------------------------------------------------------------------------
    Future::~Future(void)
    //--------------------------------------------------------------------------
    {
      if (impl != NULL)
      {
        if (impl->remove_base_gc_ref(Internal::FUTURE_HANDLE_REF))
          delete impl;
        impl = NULL;
      }
    }

    //--------------------------------------------------------------------------
    Future::Future(Internal::FutureImpl *i, bool need_reference)
      : impl(i)
    //--------------------------------------------------------------------------
    {
      if ((impl != NULL) && need_reference)
        impl->add_base_gc_ref(Internal::FUTURE_HANDLE_REF);
    }

    //--------------------------------------------------------------------------
    Future& Future::operator=(const Future &rhs)
    //--------------------------------------------------------------------------
    {
      if (impl != NULL)
      {
        if (impl->remove_base_gc_ref(Internal::FUTURE_HANDLE_REF))
          delete impl;
      }
      impl = rhs.impl;
      if (impl != NULL)
        impl->add_base_gc_ref(Internal::FUTURE_HANDLE_REF);
      return *this;
    }

    //--------------------------------------------------------------------------
    void Future::get_void_result(bool silence_warnings,
                                 const char *warning_string) const
    //--------------------------------------------------------------------------
    {
      if (impl != NULL)
        impl->get_void_result(silence_warnings);
    }

    //--------------------------------------------------------------------------
    bool Future::is_empty(bool block /*= true*/, 
                          bool silence_warnings/*=false*/,
                          const char *warning_string /*=NULL*/) const
    //--------------------------------------------------------------------------
    {
      if (impl != NULL)
        return impl->is_empty(block, silence_warnings, warning_string);
      return true;
    }

    //--------------------------------------------------------------------------
    bool Future::is_ready(void) const
    //--------------------------------------------------------------------------
    {
      if (impl != NULL)
        return impl->is_ready();
      return true; // Empty futures are always ready
    }

    //--------------------------------------------------------------------------
    void* Future::get_untyped_result(bool silence_warnings,
                                     const char *warning_string) const
    //--------------------------------------------------------------------------
    {
      if (impl == NULL)
        REPORT_LEGION_ERROR(ERROR_REQUEST_FOR_EMPTY_FUTURE, 
                          "Illegal request for future value from empty future")
      return impl->get_untyped_result(silence_warnings, warning_string);
    }

    //--------------------------------------------------------------------------
    size_t Future::get_untyped_size(void)
    //--------------------------------------------------------------------------
    {
      if (impl == NULL)
        REPORT_LEGION_ERROR(ERROR_REQUEST_FOR_EMPTY_FUTURE, 
                          "Illegal request for future size from empty future");
      return impl->get_untyped_size();
    }

    /////////////////////////////////////////////////////////////
    // Future Map 
    /////////////////////////////////////////////////////////////

    //--------------------------------------------------------------------------
    FutureMap::FutureMap(void)
      : impl(NULL)
    //--------------------------------------------------------------------------
    {
    }

    //--------------------------------------------------------------------------
    FutureMap::FutureMap(const FutureMap &map)
      : impl(map.impl)
    //--------------------------------------------------------------------------
    {
      if (impl != NULL)
        impl->add_base_gc_ref(Internal::FUTURE_HANDLE_REF);
    }

    //--------------------------------------------------------------------------
    FutureMap::FutureMap(Internal::FutureMapImpl *i, bool need_reference)
      : impl(i)
    //--------------------------------------------------------------------------
    {
      if ((impl != NULL) && need_reference)
        impl->add_base_gc_ref(Internal::FUTURE_HANDLE_REF);
    }

    //--------------------------------------------------------------------------
    FutureMap::~FutureMap(void)
    //--------------------------------------------------------------------------
    {
      if (impl != NULL)
      {
        if (impl->remove_base_gc_ref(Internal::FUTURE_HANDLE_REF))
          delete impl;
        impl = NULL;
      }
    }

    //--------------------------------------------------------------------------
    FutureMap& FutureMap::operator=(const FutureMap &rhs)
    //--------------------------------------------------------------------------
    {
      if (impl != NULL)
      {
        if (impl->remove_base_gc_ref(Internal::FUTURE_HANDLE_REF))
          delete impl;
      }
      impl = rhs.impl;
      if (impl != NULL)
        impl->add_base_gc_ref(Internal::FUTURE_HANDLE_REF);
      return *this;
    }

    //--------------------------------------------------------------------------
    Future FutureMap::get_future(const DomainPoint &point)
    //--------------------------------------------------------------------------
    {
#ifdef DEBUG_LEGION
      assert(impl != NULL);
#endif
      return impl->get_future(point);
    }

    //--------------------------------------------------------------------------
    void FutureMap::get_void_result(const DomainPoint &point, 
                                    bool silence_warnings,
                                    const char *warning_string)
    //--------------------------------------------------------------------------
    {
      if (impl != NULL)
        impl->get_void_result(point, silence_warnings, warning_string);
    }

    //--------------------------------------------------------------------------
    void FutureMap::wait_all_results(bool silence_warnings,
                                     const char *warning_string)
    //--------------------------------------------------------------------------
    {
      if (impl != NULL)
        impl->wait_all_results(silence_warnings, warning_string);
    }

    /////////////////////////////////////////////////////////////
    // Physical Region 
    /////////////////////////////////////////////////////////////

    //--------------------------------------------------------------------------
    PhysicalRegion::PhysicalRegion(void)
      : impl(NULL)
    //--------------------------------------------------------------------------
    {
    }

    //--------------------------------------------------------------------------
    PhysicalRegion::PhysicalRegion(const PhysicalRegion &rhs)
      : impl(rhs.impl)
    //--------------------------------------------------------------------------
    {
      if (impl != NULL)
        impl->add_reference();
    }

    //--------------------------------------------------------------------------
    PhysicalRegion::PhysicalRegion(Internal::PhysicalRegionImpl *i)
      : impl(i)
    //--------------------------------------------------------------------------
    {
      if (impl != NULL)
        impl->add_reference();
    }

    //--------------------------------------------------------------------------
    PhysicalRegion::~PhysicalRegion(void)
    //--------------------------------------------------------------------------
    {
      if (impl != NULL)
      {
        if (impl->remove_reference())
          delete impl;
        impl = NULL;
      }
    }

    //--------------------------------------------------------------------------
    PhysicalRegion& PhysicalRegion::operator=(const PhysicalRegion &rhs)
    //--------------------------------------------------------------------------
    {
      if (impl != NULL)
      {
        if (impl->remove_reference())
          delete impl;
      }
      impl = rhs.impl;
      if (impl != NULL)
        impl->add_reference();
      return *this;
    }

    //--------------------------------------------------------------------------
    bool PhysicalRegion::is_mapped(void) const
    //--------------------------------------------------------------------------
    {
      if (impl == NULL)
        return false;
      return impl->is_mapped();
    }

    //--------------------------------------------------------------------------
    void PhysicalRegion::wait_until_valid(bool silence_warnings,
                                          const char *warning_string)
    //--------------------------------------------------------------------------
    {
#ifdef DEBUG_LEGION
      assert(impl != NULL);
#endif
      impl->wait_until_valid(silence_warnings, warning_string);
    }

    //--------------------------------------------------------------------------
    bool PhysicalRegion::is_valid(void) const
    //--------------------------------------------------------------------------
    {
#ifdef DEBUG_LEGION
      assert(impl != NULL);
#endif
      return impl->is_valid();
    }

    //--------------------------------------------------------------------------
    LogicalRegion PhysicalRegion::get_logical_region(void) const
    //--------------------------------------------------------------------------
    {
#ifdef DEBUG_LEGION
      assert(impl != NULL);
#endif
      return impl->get_logical_region();
    }

    //--------------------------------------------------------------------------
    LegionRuntime::Accessor::RegionAccessor<
      LegionRuntime::Accessor::AccessorType::Generic>
        PhysicalRegion::get_accessor(bool silence_warnings) const
    //--------------------------------------------------------------------------
    {
#ifdef DEBUG_LEGION
      assert(impl != NULL);
#endif
      return impl->get_accessor(silence_warnings);
    }

    //--------------------------------------------------------------------------
    LegionRuntime::Accessor::RegionAccessor<
      LegionRuntime::Accessor::AccessorType::Generic>
        PhysicalRegion::get_field_accessor(FieldID fid, 
                                           bool silence_warnings) const
    //--------------------------------------------------------------------------
    {
#ifdef DEBUG_LEGION
      assert(impl != NULL);
#endif
      return impl->get_field_accessor(fid, silence_warnings);
    }

    //--------------------------------------------------------------------------
    void PhysicalRegion::get_memories(std::set<Memory>& memories) const
    //--------------------------------------------------------------------------
    {
      impl->get_memories(memories);
    }

    //--------------------------------------------------------------------------
    void PhysicalRegion::get_fields(std::vector<FieldID>& fields) const
    //--------------------------------------------------------------------------
    {
      impl->get_fields(fields);
    }

    //--------------------------------------------------------------------------
    void PhysicalRegion::get_bounds(void *realm_is, TypeTag type_tag) const 
    //--------------------------------------------------------------------------
    {
      impl->get_bounds(realm_is, type_tag);
    }

    //--------------------------------------------------------------------------
    Realm::RegionInstance PhysicalRegion::get_instance_info(PrivilegeMode mode,
                              FieldID fid, size_t field_size, void *realm_is, 
                              TypeTag type_tag, const char *warning_string,
                              bool silence_warnings, bool generic_accessor, 
                              bool check_field_size, ReductionOpID redop) const
    //--------------------------------------------------------------------------
    {
      return impl->get_instance_info(mode, fid, field_size, realm_is, type_tag, 
                                     warning_string, silence_warnings, 
                                     generic_accessor, check_field_size, redop);
    }

    //--------------------------------------------------------------------------
    void PhysicalRegion::fail_bounds_check(DomainPoint p, FieldID fid,
                                           PrivilegeMode mode) const
    //--------------------------------------------------------------------------
    {
      impl->fail_bounds_check(p, fid, mode);
    }

    //--------------------------------------------------------------------------
    void PhysicalRegion::fail_bounds_check(Domain d, FieldID fid,
                                           PrivilegeMode mode) const
    //--------------------------------------------------------------------------
    {
      impl->fail_bounds_check(d, fid, mode);
    }

#ifdef __GNUC__
#pragma GCC diagnostic push
#pragma GCC diagnostic ignored "-Wdeprecated-declarations"
#endif
#ifdef __clang__
#pragma clang diagnostic push
#pragma clang diagnostic ignored "-Wdeprecated-declarations"
#endif
    /////////////////////////////////////////////////////////////
    // Index Iterator  
    /////////////////////////////////////////////////////////////

    //--------------------------------------------------------------------------
    IndexIterator::IndexIterator(void)
    //--------------------------------------------------------------------------
    {
    }

    //--------------------------------------------------------------------------
    IndexIterator::IndexIterator(const Domain &dom, ptr_t start)
    //--------------------------------------------------------------------------
    {
#ifdef DEBUG_LEGION
      assert(dom.get_dim() == 1);
#endif
      const DomainT<1,coord_t> is = dom;
      is_iterator = Realm::IndexSpaceIterator<1,coord_t>(is);
    }

    //--------------------------------------------------------------------------
    IndexIterator::IndexIterator(Runtime *rt, Context ctx,
                                 IndexSpace space, ptr_t start)
    //--------------------------------------------------------------------------
    {
      Domain dom = rt->get_index_space_domain(ctx, space);
#ifdef DEBUG_LEGION
      assert(dom.get_dim() == 1);
#endif
      const DomainT<1,coord_t> is = dom;
      is_iterator = Realm::IndexSpaceIterator<1,coord_t>(is);
    }

    //--------------------------------------------------------------------------
    IndexIterator::IndexIterator(Runtime *rt, Context ctx,
                                 LogicalRegion handle, ptr_t start)
    //--------------------------------------------------------------------------
    {
      Domain dom = rt->get_index_space_domain(ctx, handle.get_index_space());
#ifdef DEBUG_LEGION
      assert(dom.get_dim() == 1);
#endif
      const DomainT<1,coord_t> is = dom;
      is_iterator = Realm::IndexSpaceIterator<1,coord_t>(is);
    }

    //--------------------------------------------------------------------------
    IndexIterator::IndexIterator(Runtime *rt, IndexSpace space, ptr_t start)
    //--------------------------------------------------------------------------
    {
      Domain dom = rt->get_index_space_domain(space);
#ifdef DEBUG_LEGION
      assert(dom.get_dim() == 1);
#endif
      const DomainT<1,coord_t> is = dom;
      is_iterator = Realm::IndexSpaceIterator<1,coord_t>(is);
    }

    //--------------------------------------------------------------------------
    IndexIterator::IndexIterator(const IndexIterator &rhs)
      : is_iterator(rhs.is_iterator), rect_iterator(rhs.rect_iterator)
    //--------------------------------------------------------------------------
    {
    }

    //--------------------------------------------------------------------------
    IndexIterator::~IndexIterator(void)
    //--------------------------------------------------------------------------
    {
    }

    //--------------------------------------------------------------------------
    IndexIterator& IndexIterator::operator=(const IndexIterator &rhs)
    //--------------------------------------------------------------------------
    {
      is_iterator = rhs.is_iterator;
      rect_iterator = rhs.rect_iterator;
      return *this;
    }

    /////////////////////////////////////////////////////////////
    // IndexAllocator 
    /////////////////////////////////////////////////////////////

    //--------------------------------------------------------------------------
    IndexAllocator::IndexAllocator(void)
      : index_space(IndexSpace::NO_SPACE)
    //--------------------------------------------------------------------------
    {
    }

    //--------------------------------------------------------------------------
    IndexAllocator::IndexAllocator(const IndexAllocator &rhs)
      : index_space(rhs.index_space), iterator(rhs.iterator)
    //--------------------------------------------------------------------------
    {
    }

    //--------------------------------------------------------------------------
    IndexAllocator::IndexAllocator(IndexSpace is, IndexIterator itr)
      : index_space(is), iterator(itr)
    //--------------------------------------------------------------------------
    {
    }

    //--------------------------------------------------------------------------
    IndexAllocator::~IndexAllocator(void)
    //--------------------------------------------------------------------------
    {
    }

    //--------------------------------------------------------------------------
    IndexAllocator& IndexAllocator::operator=(const IndexAllocator &rhs)
    //--------------------------------------------------------------------------
    {
      index_space = rhs.index_space;
      iterator = rhs.iterator;
      return *this;
    }

    //--------------------------------------------------------------------------
    ptr_t IndexAllocator::alloc(unsigned num_elements)
    //--------------------------------------------------------------------------
    {
      size_t allocated = 0;
      ptr_t result = iterator.next_span(allocated, num_elements);
      if (allocated == num_elements)
        return result;
      else
        return ptr_t::nil();
    }

    //--------------------------------------------------------------------------
    void IndexAllocator::free(ptr_t ptr, unsigned num_elements)
    //--------------------------------------------------------------------------
    {
      Internal::log_run.error("Dynamic free of index space points is "
                              "no longer supported");
      assert(false);
    }
#ifdef __GNUC__
#pragma GCC diagnostic pop
#endif
#ifdef __clang__
#pragma clang diagnostic pop
#endif

    /////////////////////////////////////////////////////////////
    // Field Allocator
    /////////////////////////////////////////////////////////////

    //--------------------------------------------------------------------------
    FieldAllocator::FieldAllocator(void)
      : impl(NULL)
    //--------------------------------------------------------------------------
    {
    }
    
    //--------------------------------------------------------------------------
    FieldAllocator::FieldAllocator(const FieldAllocator &rhs)
      : impl(rhs.impl)
    //--------------------------------------------------------------------------
    {
      if (impl != NULL)
        impl->add_reference();
    }

    //--------------------------------------------------------------------------
    FieldAllocator::~FieldAllocator(void)
    //--------------------------------------------------------------------------
    {
      if (impl != NULL)
      {
        if (impl->remove_reference())
          delete impl;
        impl = NULL;
      }
    }

    //--------------------------------------------------------------------------
    FieldAllocator::FieldAllocator(Internal::FieldAllocatorImpl *i)
      : impl(i)
    //--------------------------------------------------------------------------
    {
      if (impl != NULL)
        impl->add_reference();
    }

    //--------------------------------------------------------------------------
    FieldAllocator& FieldAllocator::operator=(const FieldAllocator &rhs)
    //--------------------------------------------------------------------------
    {
      if ((impl != NULL) && impl->remove_reference())
        delete impl;
      impl = rhs.impl;
      if (impl != NULL)
        impl->add_reference();
      return *this;
    }

    //--------------------------------------------------------------------------
    FieldID FieldAllocator::allocate_field(size_t field_size,
                                           FieldID desired_fieldid,
                                           CustomSerdezID serdez_id, bool local)
    //--------------------------------------------------------------------------
    {
#ifdef DEBUG_LEGION
      assert(impl != NULL);
#endif
      return impl->allocate_field(field_size, desired_fieldid, serdez_id,local);
    }

    //--------------------------------------------------------------------------
    void FieldAllocator::free_field(FieldID fid)
    //--------------------------------------------------------------------------
    {
#ifdef DEBUG_LEGION
      assert(impl != NULL);
#endif     
      impl->free_field(fid);
    }

    //--------------------------------------------------------------------------
    FieldID FieldAllocator::allocate_local_field(size_t field_size,
                                                 FieldID desired_fieldid,
                                                 CustomSerdezID serdez_id)
    //--------------------------------------------------------------------------
    {
#ifdef DEBUG_LEGION
      assert(impl != NULL);
#endif
      return impl->allocate_field(field_size, desired_fieldid, 
                                  serdez_id, true/*local*/);
    }

    //--------------------------------------------------------------------------
    void FieldAllocator::allocate_fields(const std::vector<size_t> &field_sizes,
                                         std::vector<FieldID> &resulting_fields,
                                         CustomSerdezID serdez_id, bool local)
    //--------------------------------------------------------------------------
    {
#ifdef DEBUG_LEGION
      assert(impl != NULL);
#endif
      impl->allocate_fields(field_sizes, resulting_fields, serdez_id, local);
    }

    //--------------------------------------------------------------------------
    void FieldAllocator::free_fields(const std::set<FieldID> &to_free)
    //--------------------------------------------------------------------------
    {
#ifdef DEBUG_LEGION
      assert(impl != NULL);
#endif
      impl->free_fields(to_free);
    }

    //--------------------------------------------------------------------------
    void FieldAllocator::allocate_local_fields(
                                        const std::vector<size_t> &field_sizes,
                                        std::vector<FieldID> &resulting_fields,
                                        CustomSerdezID serdez_id)
    //--------------------------------------------------------------------------
    {
#ifdef DEBUG_LEGION
      assert(impl != NULL);
#endif
      impl->allocate_fields(field_sizes, resulting_fields, 
                            serdez_id, true/*local*/); 
    }

    //--------------------------------------------------------------------------
    FieldSpace FieldAllocator::get_field_space(void) const
    //--------------------------------------------------------------------------
    {
      if (impl == NULL)
        return FieldSpace::NO_SPACE;
      else
        return impl->get_field_space();
    }

    /////////////////////////////////////////////////////////////
    // Task Config Options 
    /////////////////////////////////////////////////////////////

    //--------------------------------------------------------------------------
    TaskConfigOptions::TaskConfigOptions(bool l /*=false*/,
                                         bool in /*=false*/,
                                         bool idem /*=false*/)
      : leaf(l), inner(in), idempotent(idem)
    //--------------------------------------------------------------------------
    {
    }

    /////////////////////////////////////////////////////////////
    // ProjectionFunctor 
    /////////////////////////////////////////////////////////////

    //--------------------------------------------------------------------------
    ProjectionFunctor::ProjectionFunctor(void)
      : runtime(NULL)
    //--------------------------------------------------------------------------
    {
    }

    //--------------------------------------------------------------------------
    ProjectionFunctor::ProjectionFunctor(Runtime *rt)
      : runtime(rt)
    //--------------------------------------------------------------------------
    {
    }

    //--------------------------------------------------------------------------
    ProjectionFunctor::~ProjectionFunctor(void)
    //--------------------------------------------------------------------------
    {
    }

// FIXME: This exists for backwards compatibility but it is tripping
// over our own deprecation warnings. Turn those off inside this method.
#pragma GCC diagnostic push
#pragma GCC diagnostic ignored "-Wdeprecated-declarations"
    //--------------------------------------------------------------------------
    LogicalRegion ProjectionFunctor::project(const Mappable *mappable, 
            unsigned index, LogicalRegion upper_bound, const DomainPoint &point)
    //--------------------------------------------------------------------------
    {
      if (is_functional())
      {
        switch (mappable->get_mappable_type())
        {
          case Mappable::TASK_MAPPABLE:
            {
              const Task *task = mappable->as_task();
              return project(upper_bound, point, task->index_domain);
            }
          case Mappable::COPY_MAPPABLE:
            {
              const Copy *copy = mappable->as_copy();
              return project(upper_bound, point, copy->index_domain);
            }
          case Mappable::INLINE_MAPPABLE:
          case Mappable::ACQUIRE_MAPPABLE:
          case Mappable::RELEASE_MAPPABLE:
          case Mappable::CLOSE_MAPPABLE:
          case Mappable::DYNAMIC_COLLECTIVE_MAPPABLE:
            {
              const Domain launch_domain(point, point);
              return project(upper_bound, point, launch_domain);
            }
          case Mappable::FILL_MAPPABLE:
            {
              const Fill *fill = mappable->as_fill();
              return project(upper_bound, point, fill->index_domain);
            }
          case Mappable::PARTITION_MAPPABLE:
            {
              const Partition *part = mappable->as_partition();
              return project(upper_bound, point, part->index_domain);
            }
          case Mappable::MUST_EPOCH_MAPPABLE:
            {
              const MustEpoch *must = mappable->as_must_epoch();
              return project(upper_bound, point, must->launch_domain);
            }
          default:
            REPORT_LEGION_ERROR(ERROR_UNKNOWN_MAPPABLE, 
                                "Unknown mappable type passed to projection "
                                "functor! You must override the default "
                                "implementations of the non-deprecated "
                                "'project' methods!");
        }
      }
      else
      {
#ifdef DEBUG_LEGION
        REPORT_LEGION_WARNING(LEGION_WARNING_NEW_PROJECTION_FUNCTORS, 
                              "THERE ARE NEW METHODS FOR PROJECTION FUNCTORS "
                              "THAT MUST BE OVERRIDEN! CALLING DEPRECATED "
                              "METHODS FOR NOW!");
#endif
        switch (mappable->get_mappable_type())
        {
          case Mappable::TASK_MAPPABLE:
            return project(0/*dummy ctx*/, 
                           const_cast<Task*>(mappable->as_task()),
                           index, upper_bound, point);
          default:
            REPORT_LEGION_ERROR(ERROR_UNKNOWN_MAPPABLE, 
                                "Unknown mappable type passed to projection "
                                "functor! You must override the default "
                                "implementations of the non-deprecated "
                                "'project' methods!");
        }
      }
      return LogicalRegion::NO_REGION;
    }
#pragma GCC diagnostic pop

// FIXME: This exists for backwards compatibility but it is tripping
// over our own deprecation warnings. Turn those off inside this method.
#pragma GCC diagnostic push
#pragma GCC diagnostic ignored "-Wdeprecated-declarations"
    //--------------------------------------------------------------------------
    LogicalRegion ProjectionFunctor::project(const Mappable *mappable,
         unsigned index, LogicalPartition upper_bound, const DomainPoint &point)
    //--------------------------------------------------------------------------
    {
      if (is_functional())
      {
        switch (mappable->get_mappable_type())
        {
          case Mappable::TASK_MAPPABLE:
            {
              const Task *task = mappable->as_task();
              return project(upper_bound, point, task->index_domain);
            }
          case Mappable::COPY_MAPPABLE:
            {
              const Copy *copy = mappable->as_copy();
              return project(upper_bound, point, copy->index_domain);
            }
          case Mappable::INLINE_MAPPABLE:
          case Mappable::ACQUIRE_MAPPABLE:
          case Mappable::RELEASE_MAPPABLE:
          case Mappable::CLOSE_MAPPABLE:
          case Mappable::DYNAMIC_COLLECTIVE_MAPPABLE:
            {
              const Domain launch_domain(point, point);
              return project(upper_bound, point, launch_domain);
            }
          case Mappable::FILL_MAPPABLE:
            {
              const Fill *fill = mappable->as_fill();
              return project(upper_bound, point, fill->index_domain);
            }
          case Mappable::PARTITION_MAPPABLE:
            {
              const Partition *part = mappable->as_partition();
              return project(upper_bound, point, part->index_domain);
            }
          case Mappable::MUST_EPOCH_MAPPABLE:
            {
              const MustEpoch *must = mappable->as_must_epoch();
              return project(upper_bound, point, must->launch_domain);
            }
          default:
            REPORT_LEGION_ERROR(ERROR_UNKNOWN_MAPPABLE, 
                                "Unknown mappable type passed to projection "
                                "functor! You must override the default "
                                "implementations of the non-deprecated "
                                "'project' methods!");
        }
      }
      else
      {
#ifdef DEBUG_LEGION
        REPORT_LEGION_WARNING(LEGION_WARNING_NEW_PROJECTION_FUNCTORS, 
                              "THERE ARE NEW METHODS FOR PROJECTION FUNCTORS "
                              "THAT MUST BE OVERRIDEN! CALLING DEPRECATED "
                              "METHODS FOR NOW!");
#endif
        switch (mappable->get_mappable_type())
        {
          case Mappable::TASK_MAPPABLE:
            return project(0/*dummy ctx*/, 
                           const_cast<Task*>(mappable->as_task()),
                           index, upper_bound, point);
          default:
            REPORT_LEGION_ERROR(ERROR_UNKNOWN_MAPPABLE, 
                                "Unknown mappable type passed to projection "
                                "functor! You must override the default "
                                "implementations of the non-deprecated "
                                "'project' methods!");
                assert(false);
        }
      }
      return LogicalRegion::NO_REGION;
    }
#pragma GCC diagnostic pop

    //--------------------------------------------------------------------------
    LogicalRegion ProjectionFunctor::project(LogicalRegion upper_bound,
                          const DomainPoint &point, const Domain &launch_domain)
    //--------------------------------------------------------------------------
    {
      REPORT_LEGION_ERROR(ERROR_DEPRECATED_PROJECTION, 
                          "INVOCATION OF DEPRECATED PROJECTION "
                          "FUNCTOR METHOD WITHOUT AN OVERRIDE!");
      return LogicalRegion::NO_REGION;
    }

    //--------------------------------------------------------------------------
    LogicalRegion ProjectionFunctor::project(LogicalPartition upper_bound,
                          const DomainPoint &point, const Domain &launch_domain)
    //--------------------------------------------------------------------------
    {
      REPORT_LEGION_ERROR(ERROR_DEPRECATED_PROJECTION, 
                          "INVOCATION OF DEPRECATED PROJECTION "
                          "FUNCTOR METHOD WITHOUT AN OVERRIDE!");
      return LogicalRegion::NO_REGION;
    }

    //--------------------------------------------------------------------------
    LogicalRegion ProjectionFunctor::project(Context ctx, Task *task,
            unsigned index, LogicalRegion upper_bound, const DomainPoint &point)
    //--------------------------------------------------------------------------
    {
      REPORT_LEGION_ERROR(ERROR_DEPRECATED_PROJECTION, 
                          "INVOCATION OF DEPRECATED PROJECTION "
                          "FUNCTOR METHOD WITHOUT AN OVERRIDE!");
      return LogicalRegion::NO_REGION;
    }

    //--------------------------------------------------------------------------
    LogicalRegion ProjectionFunctor::project(Context ctx, Task *task,
         unsigned index, LogicalPartition upper_bound, const DomainPoint &point)
    //--------------------------------------------------------------------------
    {
      REPORT_LEGION_ERROR(ERROR_DEPRECATED_PROJECTION, 
                          "INVOCATION OF DEPRECATED PROJECTION "
                          "FUNCTOR METHOD WITHOUT AN OVERRIDE!");
      return LogicalRegion::NO_REGION;
    }

    /////////////////////////////////////////////////////////////
    // ShardingFunctor 
    /////////////////////////////////////////////////////////////

    //--------------------------------------------------------------------------
    ShardingFunctor::ShardingFunctor(void)
    //--------------------------------------------------------------------------
    {
    }

    //--------------------------------------------------------------------------
    ShardingFunctor::~ShardingFunctor(void)
    //--------------------------------------------------------------------------
    {
    }
    
    /////////////////////////////////////////////////////////////
    // Coloring Serializer 
    /////////////////////////////////////////////////////////////

    //--------------------------------------------------------------------------
    ColoringSerializer::ColoringSerializer(const Coloring &c)
      : coloring(c)
    //--------------------------------------------------------------------------
    {
    }

    //--------------------------------------------------------------------------
    size_t ColoringSerializer::legion_buffer_size(void) const
    //--------------------------------------------------------------------------
    {
      size_t result = sizeof(size_t); // number of elements
      for (Coloring::const_iterator it = coloring.begin();
            it != coloring.end(); it++)
      {
        result += sizeof(Color);
        result += 2*sizeof(size_t); // number of each kind of pointer
        result += (it->second.points.size() * sizeof(ptr_t));
        result += (it->second.ranges.size() * 2 * sizeof(ptr_t));
      }
      return result;
    }

    //--------------------------------------------------------------------------
    size_t ColoringSerializer::legion_serialize(void *buffer) const
    //--------------------------------------------------------------------------
    {
      char *target = (char*)buffer; 
      *((size_t*)target) = coloring.size();
      target += sizeof(size_t);
      for (Coloring::const_iterator it = coloring.begin();
            it != coloring.end(); it++)
      {
        *((Color*)target) = it->first;
        target += sizeof(it->first);
        *((size_t*)target) = it->second.points.size();
        target += sizeof(size_t);
        for (std::set<ptr_t>::const_iterator ptr_it = it->second.points.begin();
              ptr_it != it->second.points.end(); ptr_it++)
        {
          *((ptr_t*)target) = *ptr_it;
          target += sizeof(ptr_t);
        }
        *((size_t*)target) = it->second.ranges.size();
        target += sizeof(size_t);
        for (std::set<std::pair<ptr_t,ptr_t> >::const_iterator range_it = 
              it->second.ranges.begin(); range_it != it->second.ranges.end();
              range_it++)
        {
          *((ptr_t*)target) = range_it->first;
          target += sizeof(range_it->first);
          *((ptr_t*)target) = range_it->second;
          target += sizeof(range_it->second);
        }
      }
      return (size_t(target) - size_t(buffer));
    }

    //--------------------------------------------------------------------------
    size_t ColoringSerializer::legion_deserialize(const void *buffer)
    //--------------------------------------------------------------------------
    {
      const char *source = (const char*)buffer;
      size_t num_colors = *((const size_t*)source);
      source += sizeof(num_colors);
      for (unsigned idx = 0; idx < num_colors; idx++)
      {
        Color c = *((const Color*)source);
        source += sizeof(c);
        coloring[c]; // Force coloring to exist even if empty.
        size_t num_points = *((const size_t*)source);
        source += sizeof(num_points);
        for (unsigned p = 0; p < num_points; p++)
        {
          ptr_t ptr = *((const ptr_t*)source);
          source += sizeof(ptr);
          coloring[c].points.insert(ptr);
        }
        size_t num_ranges = *((const size_t*)source);
        source += sizeof(num_ranges);
        for (unsigned r = 0; r < num_ranges; r++)
        {
          ptr_t start = *((const ptr_t*)source);
          source += sizeof(start);
          ptr_t stop = *((const ptr_t*)source);
          source += sizeof(stop);
          coloring[c].ranges.insert(std::pair<ptr_t,ptr_t>(start,stop));
        }
      }
      // Return the number of bytes consumed
      return (size_t(source) - size_t(buffer));
    }

    /////////////////////////////////////////////////////////////
    // Domain Coloring Serializer 
    /////////////////////////////////////////////////////////////

    //--------------------------------------------------------------------------
    DomainColoringSerializer::DomainColoringSerializer(const DomainColoring &d)
      : coloring(d)
    //--------------------------------------------------------------------------
    {
    }

    //--------------------------------------------------------------------------
    size_t DomainColoringSerializer::legion_buffer_size(void) const
    //--------------------------------------------------------------------------
    {
      size_t result = sizeof(size_t); // number of elements
      result += (coloring.size() * (sizeof(Color) + sizeof(Domain)));
      return result;
    }

    //--------------------------------------------------------------------------
    size_t DomainColoringSerializer::legion_serialize(void *buffer) const
    //--------------------------------------------------------------------------
    {
      char *target = (char*)buffer;
      *((size_t*)target) = coloring.size();
      target += sizeof(size_t);
      for (DomainColoring::const_iterator it = coloring.begin();
            it != coloring.end(); it++)
      {
        *((Color*)target) = it->first; 
        target += sizeof(it->first);
        *((Domain*)target) = it->second;
        target += sizeof(it->second);
      }
      return (size_t(target) - size_t(buffer));
    }

    //--------------------------------------------------------------------------
    size_t DomainColoringSerializer::legion_deserialize(const void *buffer)
    //--------------------------------------------------------------------------
    {
      const char *source = (const char*)buffer;
      size_t num_elements = *((const size_t*)source);
      source += sizeof(size_t);
      for (unsigned idx = 0; idx < num_elements; idx++)
      {
        Color c = *((const Color*)source);
        source += sizeof(c);
        Domain d = *((const Domain*)source);
        source += sizeof(d);
        coloring[c] = d;
      }
      // Return the number of bytes consumed
      return (size_t(source) - size_t(buffer));
    }

    /////////////////////////////////////////////////////////////
    // Legion Runtime 
    /////////////////////////////////////////////////////////////

    //--------------------------------------------------------------------------
    Runtime::Runtime(Internal::Runtime *rt)
      : runtime(rt)
    //--------------------------------------------------------------------------
    {
    }

    //--------------------------------------------------------------------------
    IndexSpace Runtime::create_index_space(Context ctx,
                                                    size_t max_num_elmts)
    //--------------------------------------------------------------------------
    {
      Rect<1,coord_t> bounds((Point<1,coord_t>(0)),
                             (Point<1,coord_t>(max_num_elmts-1)));
      DomainT<1,coord_t> realm_index_space(bounds);
      return create_index_space_internal(ctx, &realm_index_space, TYPE_TAG_1D);
    }

    //--------------------------------------------------------------------------
    IndexSpace Runtime::create_index_space(Context ctx, Domain domain)
    //--------------------------------------------------------------------------
    {
      switch (domain.get_dim())
      {
#define DIMFUNC(DIM) \
    case DIM:                       \
      {                             \
        Rect<DIM,coord_t> bounds = domain; \
        DomainT<DIM,coord_t> realm_is(bounds); \
        return create_index_space_internal(ctx, &realm_is, TYPE_TAG_##DIM##D); \
      }
        LEGION_FOREACH_N(DIMFUNC)
#undef DIMFUNC
        default:
          assert(false);
      }
      return IndexSpace::NO_SPACE;
    }

    //--------------------------------------------------------------------------
    IndexSpace Runtime::create_index_space(Context ctx, 
                                           const std::set<Domain> &domains)
    //--------------------------------------------------------------------------
    {
      std::vector<Domain> rects(domains.begin(), domains.end());
      return create_index_space(ctx, rects); 
    }

    //--------------------------------------------------------------------------
    IndexSpace Runtime::create_index_space(Context ctx,
                                         const std::vector<DomainPoint> &points)
    //--------------------------------------------------------------------------
    {
      switch (points[0].get_dim())
      {
#define DIMFUNC(DIM) \
    case DIM: \
      { \
        std::vector<Realm::Point<DIM,coord_t> > realm_points(points.size()); \
        for (unsigned idx = 0; idx < points.size(); idx++) \
          realm_points[idx] = Point<DIM,coord_t>(points[idx]); \
        DomainT<DIM,coord_t> realm_is( \
            (Realm::IndexSpace<DIM,coord_t>(realm_points))); \
        return runtime->create_index_space(ctx, &realm_is, TYPE_TAG_##DIM##D); \
      }
        LEGION_FOREACH_N(DIMFUNC)
#undef DIMFUNC
        default:
          assert(false);
      }
      return IndexSpace::NO_SPACE;
    }

    //--------------------------------------------------------------------------
    IndexSpace Runtime::create_index_space(Context ctx,
                                           const std::vector<Domain> &rects)
    //--------------------------------------------------------------------------
    {
      switch (rects[0].get_dim())
      {
#define DIMFUNC(DIM) \
    case DIM: \
      { \
        std::vector<Realm::Rect<DIM,coord_t> > realm_rects(rects.size()); \
        for (unsigned idx = 0; idx < rects.size(); idx++) \
          realm_rects[idx] = Rect<DIM,coord_t>(rects[idx]); \
        DomainT<DIM,coord_t> realm_is( \
            (Realm::IndexSpace<DIM,coord_t>(realm_rects))); \
        return runtime->create_index_space(ctx, &realm_is, TYPE_TAG_##DIM##D); \
      }
        LEGION_FOREACH_N(DIMFUNC)
#undef DIMFUNC
        default:
          assert(false);
      }
      return IndexSpace::NO_SPACE;
    }

    //--------------------------------------------------------------------------
    IndexSpace Runtime::create_index_space_internal(Context ctx, 
                                         const void *realm_is, TypeTag type_tag)
    //--------------------------------------------------------------------------
    {
      return runtime->create_index_space(ctx, realm_is, type_tag);
    }

    //--------------------------------------------------------------------------
    IndexSpace Runtime::union_index_spaces(Context ctx,
                                          const std::vector<IndexSpace> &spaces)
    //--------------------------------------------------------------------------
    {
      return runtime->union_index_spaces(ctx, spaces);
    }

    //--------------------------------------------------------------------------
    IndexSpace Runtime::intersect_index_spaces(Context ctx,
                                          const std::vector<IndexSpace> &spaces)
    //--------------------------------------------------------------------------
    {
      return runtime->intersect_index_spaces(ctx, spaces);
    }

    //--------------------------------------------------------------------------
    IndexSpace Runtime::subtract_index_spaces(Context ctx,
                                              IndexSpace left, IndexSpace right)
    //--------------------------------------------------------------------------
    {
      return runtime->subtract_index_spaces(ctx, left, right);
    }

    //--------------------------------------------------------------------------
    void Runtime::destroy_index_space(Context ctx, IndexSpace handle)
    //--------------------------------------------------------------------------
    {
      runtime->destroy_index_space(ctx, handle);
    } 

    //--------------------------------------------------------------------------
    IndexPartition Runtime::create_index_partition(Context ctx,
                                          IndexSpace parent,
                                          const Domain &color_space,
                                          const PointColoring &coloring,
                                          PartitionKind part_kind,
                                          Color color, bool allocable)
    //--------------------------------------------------------------------------
    {
#ifndef DISABLE_PARTITION_SHIM
      if (allocable)
        Internal::log_run.warning("WARNING: allocable index partitions are "
                                  "no longer supported");
      // Count how many entries there are in the coloring
      coord_t num_entries = 0;
      bool do_ranges = false;
      for (PointColoring::const_iterator cit = coloring.begin(); 
            cit != coloring.end(); cit++)
      {
#ifdef DEBUG_LEGION
        assert(cit->first.get_dim() == color_space.get_dim());
#endif
        num_entries += cit->second.points.size();
        for (std::set<std::pair<ptr_t,ptr_t> >::const_iterator it = 
              cit->second.ranges.begin(); it != cit->second.ranges.end(); it++)
        {
          // Skip empty ranges
          if (it->first.value > it->second.value)
            continue;
          num_entries++;
          do_ranges = true;
        }
      }
      // Now make a temporary logical region with two fields to handle
      // the colors and points
      Rect<1,coord_t> bounds(Point<1,coord_t>(0),
                                     Point<1,coord_t>(num_entries-1));
      IndexSpaceT<1,coord_t> temp_is = create_index_space(ctx, bounds);
      FieldSpace temp_fs = create_field_space(ctx);
      const FieldID color_fid = 1;
      const FieldID pointer_fid = 2;
      {
        FieldAllocator allocator = create_field_allocator(ctx,temp_fs);
        switch (color_space.get_dim())
        {
#define DIMFUNC(DIM) \
          case DIM: \
            { \
              allocator.allocate_field( \
                  sizeof(Point<DIM,coord_t>), color_fid); \
              break; \
            }
          LEGION_FOREACH_N(DIMFUNC)
#undef DIMFUNC
          default:
            assert(false);
        }
        if (do_ranges)
          allocator.allocate_field(sizeof(Rect<1,coord_t>), 
                                   pointer_fid);
        else
          allocator.allocate_field(sizeof(Point<1,coord_t>), 
                                   pointer_fid);
      }
      LogicalRegionT<1,coord_t> temp_lr = create_logical_region(ctx,
                                            temp_is, temp_fs, true);
      // Fill in the logical region with the data
      // Do this with a task launch to maintain deferred execution
      switch (color_space.get_dim())
      {
#define DIMFUNC(DIM) \
    case DIM: \
      { \
        if (do_ranges) \
        { \
          PartitionShim::ColorRects<DIM,1> launcher(coloring, temp_lr, \
                                            color_fid, pointer_fid); \
          runtime->execute_task(ctx, launcher); \
        } \
        else \
        { \
          PartitionShim::ColorPoints<DIM> launcher(coloring, temp_lr, \
                                            color_fid, pointer_fid); \
          runtime->execute_task(ctx, launcher); \
        } \
        break; \
      }
        LEGION_FOREACH_N(DIMFUNC)
#undef DIMFUNC
        default:
          assert(false);
      }
      // Make an index space for the color space
      IndexSpace index_color_space = create_index_space(ctx, color_space);
      // Partition the logical region by the color field
      IndexPartition temp_ip = create_partition_by_field(ctx, temp_lr, 
                                    temp_lr, color_fid, index_color_space,
                                    AUTO_GENERATE_ID, PARTITION_SHIM_MAPPER_ID);
      // Then project the partition image through the pointer field
      LogicalPartition temp_lp = get_logical_partition(temp_lr, temp_ip);
      IndexPartition result;
      if (do_ranges)
        result = create_partition_by_image_range(ctx, parent, temp_lp,
                    temp_lr, pointer_fid, index_color_space, part_kind, color,
                    PARTITION_SHIM_MAPPER_ID);
      else
        result = create_partition_by_image(ctx, parent, temp_lp, 
                    temp_lr, pointer_fid, index_color_space, part_kind, color,
                    PARTITION_SHIM_MAPPER_ID);
      // Clean everything up
      destroy_logical_region(ctx, temp_lr);
      destroy_field_space(ctx, temp_fs);
      destroy_index_space(ctx, temp_is);
      destroy_index_space(ctx, index_color_space);
      return result;
#else // DISABLE_PARTITION_SHIM
      log_run.error("THE PARTITION SHIM HAS BEEN DISABLED!");
      assert(false);
      return IndexPartition::NO_PART;
#endif
    }

    //--------------------------------------------------------------------------
    IndexPartition Runtime::create_index_partition(
                                          Context ctx, IndexSpace parent,
                                          const Coloring &coloring,
                                          bool disjoint,
                                          Color part_color)
    //--------------------------------------------------------------------------
    {
#ifndef DISABLE_PARTITION_SHIM
      // Count how many entries there are in the coloring
      coord_t num_entries = 0;
      bool do_ranges = false;
      Color lower_bound = UINT_MAX, upper_bound = 0;
      for (Coloring::const_iterator cit = coloring.begin(); 
            cit != coloring.end(); cit++)
      {
        if (cit->first < lower_bound)
          lower_bound = cit->first;
        if (cit->first > upper_bound)
          upper_bound = cit->first;
        num_entries += cit->second.points.size();
        for (std::set<std::pair<ptr_t,ptr_t> >::const_iterator it = 
              cit->second.ranges.begin(); it != cit->second.ranges.end(); it++)
        {
          // Skip empty ranges
          if (it->first.value > it->second.value)
            continue;
          num_entries++;
          do_ranges = true;
        }
      }
#ifdef DEBUG_LEGION
      assert(lower_bound <= upper_bound);
#endif
      // Make the color space
      Rect<1,coord_t> 
        color_space((Point<1,coord_t>(lower_bound)),
                    (Point<1,coord_t>(upper_bound)));
      // Now make a temporary logical region with two fields to handle
      // the colors and points
      Rect<1,coord_t> bounds(Point<1,coord_t>(0),
                                     Point<1,coord_t>(num_entries-1));
      IndexSpaceT<1,coord_t> temp_is = create_index_space(ctx, bounds);
      FieldSpace temp_fs = create_field_space(ctx);
      const FieldID color_fid = 1;
      const FieldID pointer_fid = 2;
      {
        FieldAllocator allocator = create_field_allocator(ctx,temp_fs);
        allocator.allocate_field(sizeof(Point<1,coord_t>), color_fid);
        if (do_ranges)
          allocator.allocate_field(sizeof(Rect<1,coord_t>),
                                   pointer_fid);
        else
          allocator.allocate_field(sizeof(Point<1,coord_t>), 
                                   pointer_fid);
      }
      LogicalRegionT<1,coord_t> temp_lr = create_logical_region(ctx,
                                            temp_is, temp_fs, true);
      // Fill in the logical region with the data
      // Do this with a task launch to maintain deferred execution
      if (do_ranges)
      {
        PartitionShim::ColorRects<1,1> launcher(coloring, temp_lr, 
                                              color_fid, pointer_fid);
        runtime->execute_task(ctx, launcher);
      }
      else
      {
        PartitionShim::ColorPoints<1> launcher(coloring, temp_lr, 
                                               color_fid, pointer_fid);
        runtime->execute_task(ctx, launcher);
      }
      
      // Make an index space for the color space
      IndexSpaceT<1,coord_t> index_color_space = 
                                  create_index_space(ctx, color_space);
      // Partition the logical region by the color field
      IndexPartitionT<1,coord_t> temp_ip = create_partition_by_field(ctx,
                            temp_lr, temp_lr, color_fid, index_color_space,
                            AUTO_GENERATE_ID, PARTITION_SHIM_MAPPER_ID);
      // Then project the partition image through the pointer field
      LogicalPartitionT<1,coord_t> temp_lp = 
                                     get_logical_partition(temp_lr, temp_ip);
      IndexPartitionT<1,coord_t> result;
      if (do_ranges)
        result = create_partition_by_image_range(ctx, 
            IndexSpaceT<1,coord_t>(parent), temp_lp, temp_lr, pointer_fid,
            index_color_space, (disjoint ? DISJOINT_KIND : ALIASED_KIND),
            part_color, PARTITION_SHIM_MAPPER_ID);
      else
        result = create_partition_by_image(ctx,
            IndexSpaceT<1,coord_t>(parent), temp_lp, temp_lr, pointer_fid, 
            index_color_space, (disjoint ? DISJOINT_KIND : ALIASED_KIND), 
            part_color, PARTITION_SHIM_MAPPER_ID);
      // Clean everything up
      destroy_logical_region(ctx, temp_lr);
      destroy_field_space(ctx, temp_fs);
      destroy_index_space(ctx, temp_is);
      destroy_index_space(ctx, index_color_space);
      return result;
#else // DISABLE_PARTITION_SHIM
      log_run.error("THE PARTITION SHIM HAS BEEN DISABLED!");
      assert(false);
      return IndexPartition::NO_PART;
#endif
    }

    //--------------------------------------------------------------------------
    IndexPartition Runtime::create_index_partition(Context ctx,
                                          IndexSpace parent, 
                                          const Domain &color_space,
                                          const DomainPointColoring &coloring,
                                          PartitionKind part_kind, Color color)
    //--------------------------------------------------------------------------
    {
#ifndef DISABLE_PARTITION_SHIM
      // Count how many entries there are in the coloring
      const coord_t num_entries = coloring.size();
      // Now make a temporary logical region with two fields to handle
      // the colors and points
      Rect<1,coord_t> bounds(Point<1,coord_t>(0),
                                     Point<1,coord_t>(num_entries-1));
      IndexSpaceT<1,coord_t> temp_is = create_index_space(ctx, bounds);
      FieldSpace temp_fs = create_field_space(ctx);
      const FieldID color_fid = 1;
      const FieldID range_fid = 2;
      const int color_dim = color_space.get_dim();
      const int range_dim = coloring.begin()->second.get_dim();
      {
        FieldAllocator allocator = create_field_allocator(ctx,temp_fs);
        switch (color_dim)
        {
#define DIMFUNC(DIM) \
          case DIM: \
            { \
              allocator.allocate_field( \
                  sizeof(Point<DIM,coord_t>), color_fid); \
              break; \
            }
          LEGION_FOREACH_N(DIMFUNC)
#undef DIMFUNC
          default:
            assert(false);
        }
        switch (range_dim)
        {
#define DIMFUNC(DIM) \
          case DIM: \
            { \
              allocator.allocate_field( \
                  sizeof(Rect<DIM,coord_t>), range_fid); \
              break; \
            }
          LEGION_FOREACH_N(DIMFUNC)
#undef DIMFUNC
          default:
            assert(false);
        }
      }
      LogicalRegionT<1,coord_t> temp_lr = create_logical_region(ctx,
                                            temp_is, temp_fs, true);
      // Fill in the logical region with the data
      // Do this with a task launch to maintain deferred execution
      switch ((color_dim-1) * LEGION_MAX_DIM + (range_dim-1))
      {
#define DIMFUNC(D1,D2) \
        case ((D1-1)*LEGION_MAX_DIM+(D2-1)): \
          { \
            PartitionShim::ColorRects<D1,D2> launcher(coloring, \
                temp_lr, color_fid, range_fid); \
            runtime->execute_task(ctx, launcher); \
            break; \
          }
        LEGION_FOREACH_NN(DIMFUNC)
#undef DIMFUNC
      }
      // Make an index space for the color space
      IndexSpace index_color_space = create_index_space(ctx, color_space);
      // Partition the logical region by the color field
      IndexPartition temp_ip = create_partition_by_field(ctx, temp_lr, 
                                temp_lr, color_fid, index_color_space,
                                AUTO_GENERATE_ID, PARTITION_SHIM_MAPPER_ID);
      // Then project the partition image through the range field
      LogicalPartition temp_lp = get_logical_partition(temp_lr, temp_ip);
      IndexPartition result = create_partition_by_image_range(ctx, parent, 
                           temp_lp, temp_lr, range_fid, index_color_space, 
                           part_kind, color, PARTITION_SHIM_MAPPER_ID);
      // Clean everything up
      destroy_logical_region(ctx, temp_lr);
      destroy_field_space(ctx, temp_fs);
      destroy_index_space(ctx, temp_is);
      destroy_index_space(ctx, index_color_space);
      return result;
#else // DISABLE_PARTITION_SHIM
      log_run.error("THE PARTITION SHIM HAS BEEN DISABLED!");
      assert(false);
      return IndexPartition::NO_PART;
#endif
    }

    //--------------------------------------------------------------------------
    IndexPartition Runtime::create_index_partition(
                                          Context ctx, IndexSpace parent,
                                          Domain color_space,
                                          const DomainColoring &coloring,
                                          bool disjoint, Color part_color)
    //--------------------------------------------------------------------------
    {
#ifndef DISABLE_PARTITION_SHIM
      // Count how many entries there are in the coloring
      const coord_t num_entries = coloring.size();
      // Now make a temporary logical region with two fields to handle
      // the colors and points
      Rect<1,coord_t> bounds(Point<1,coord_t>(0),
                                     Point<1,coord_t>(num_entries-1));
      IndexSpaceT<1,coord_t> temp_is = create_index_space(ctx, bounds);
      FieldSpace temp_fs = create_field_space(ctx);
      const FieldID color_fid = 1;
      const FieldID range_fid = 2;
      const int range_dim = coloring.begin()->second.get_dim();
      {
        FieldAllocator allocator = create_field_allocator(ctx,temp_fs);
        allocator.allocate_field(sizeof(Point<1,coord_t>), color_fid);
        switch (range_dim)
        {
#define DIMFUNC(DIM) \
          case DIM: \
            { \
              allocator.allocate_field( \
                  sizeof(Rect<DIM,coord_t>), range_fid); \
              break; \
            }
          LEGION_FOREACH_N(DIMFUNC)
#undef DIMFUNC
          default:
            assert(false);
        }
      }
      LogicalRegionT<1,coord_t> temp_lr = create_logical_region(ctx,
                                            temp_is, temp_fs, true);
      // Fill in the logical region with the data
      // Do this with a task launch to maintain deferred execution
      switch (range_dim)
      {
#define DIMFUNC(DIM) \
        case DIM: \
          { \
            PartitionShim::ColorRects<1,DIM> launcher(coloring, \
                temp_lr, color_fid, range_fid); \
            runtime->execute_task(ctx, launcher); \
            break; \
          } 
        LEGION_FOREACH_N(DIMFUNC)
#undef DIMFUNC
        default:
          assert(false);
      }

      IndexSpaceT<1,coord_t> index_color_space = 
                            create_index_space<1,coord_t>(ctx, color_space);
      // Partition the logical region by the color field
      IndexPartition temp_ip = create_partition_by_field(ctx, temp_lr,
                                    temp_lr, color_fid, index_color_space,
                                    AUTO_GENERATE_ID, PARTITION_SHIM_MAPPER_ID);
      // Then project the partition image through the pointer field
      LogicalPartition temp_lp = get_logical_partition(temp_lr, temp_ip);
      IndexPartition result = create_partition_by_image_range(ctx,
          parent, temp_lp, temp_lr, range_fid, index_color_space, 
          (disjoint ? DISJOINT_KIND : ALIASED_KIND), part_color,
          PARTITION_SHIM_MAPPER_ID);
      // Clean everything up
      destroy_logical_region(ctx, temp_lr);
      destroy_field_space(ctx, temp_fs);
      destroy_index_space(ctx, temp_is);
      destroy_index_space(ctx, index_color_space);
      return result;
#else // DISABLE_PARTITION_SHIM
      log_run.error("THE PARTITION SHIM HAS BEEN DISABLED!");
      assert(false);
      return IndexPartition::NO_PART;
#endif
    }

    //--------------------------------------------------------------------------
    IndexPartition Runtime::create_index_partition(Context ctx,
                                       IndexSpace parent,
                                       const Domain &color_space,
                                       const MultiDomainPointColoring &coloring,
                                       PartitionKind part_kind, Color color)
    //--------------------------------------------------------------------------
    {
#ifndef DISABLE_PARTITION_SHIM
      // Count how many entries there are in the coloring
      coord_t num_entries = 0;
      for (MultiDomainPointColoring::const_iterator it = coloring.begin();
            it != coloring.end(); it++)
        num_entries += it->second.size(); 
      // Now make a temporary logical region with two fields to handle
      // the colors and points
      Rect<1,coord_t> bounds(Point<1,coord_t>(0),
                                     Point<1,coord_t>(num_entries-1));
      IndexSpaceT<1,coord_t> temp_is = create_index_space(ctx, bounds);
      FieldSpace temp_fs = create_field_space(ctx);
      const FieldID color_fid = 1;
      const FieldID range_fid = 2;
      const int color_dim = color_space.get_dim();
      const int range_dim = coloring.begin()->second.begin()->get_dim();
      {
        FieldAllocator allocator = create_field_allocator(ctx,temp_fs);
        switch (color_dim)
        {
#define DIMFUNC(DIM) \
          case DIM: \
            { \
              allocator.allocate_field( \
                  sizeof(Point<DIM,coord_t>), color_fid); \
              break; \
            }
          LEGION_FOREACH_N(DIMFUNC)
#undef DIMFUNC
          default:
            assert(false);
        }
        switch (range_dim)
        {
#define DIMFUNC(DIM) \
          case DIM: \
            { \
              allocator.allocate_field( \
                  sizeof(Rect<DIM,coord_t>), range_fid); \
              break; \
            }
          LEGION_FOREACH_N(DIMFUNC)
#undef DIMFUNC
          default:
            assert(false);
        }
      }
      LogicalRegionT<1,coord_t> temp_lr = create_logical_region(ctx,
                                            temp_is, temp_fs, true);
      // Fill in the logical region with the data
      // Do this with a task launch to maintain deferred execution
      switch ((color_dim-1) * LEGION_MAX_DIM + (range_dim-1))
      {
#define DIMFUNC(D1,D2) \
        case ((D1-1)*LEGION_MAX_DIM+(D2-1)): \
          { \
            PartitionShim::ColorRects<D1,D2> launcher(coloring, \
                temp_lr, color_fid, range_fid); \
            runtime->execute_task(ctx, launcher); \
            break; \
          }
        LEGION_FOREACH_NN(DIMFUNC)
#undef DIMFUNC
      }
      // Make an index space for the color space
      IndexSpace index_color_space = create_index_space(ctx, color_space);
      // Partition the logical region by the color field
      IndexPartition temp_ip = create_partition_by_field(ctx, temp_lr, 
                                    temp_lr, color_fid, index_color_space,
                                    AUTO_GENERATE_ID, PARTITION_SHIM_MAPPER_ID);
      // Then project the partition image through the range field
      LogicalPartition temp_lp = get_logical_partition(temp_lr, temp_ip);
      IndexPartition result = create_partition_by_image_range(ctx, parent, 
            temp_lp, temp_lr, range_fid, index_color_space, part_kind, color,
            PARTITION_SHIM_MAPPER_ID);
      // Clean everything up
      destroy_logical_region(ctx, temp_lr);
      destroy_field_space(ctx, temp_fs);
      destroy_index_space(ctx, temp_is);
      destroy_index_space(ctx, index_color_space);
      return result;
#else // DISABLE_PARTITION_SHIM
      log_run.error("THE PARTITION SHIM HAS BEEN DISABLED!");
      assert(false);
      return IndexPartition::NO_PART;
#endif
    }

    //--------------------------------------------------------------------------
    IndexPartition Runtime::create_index_partition(
                                          Context ctx, IndexSpace parent,
                                          Domain color_space,
                                          const MultiDomainColoring &coloring,
                                          bool disjoint, Color part_color)
    //--------------------------------------------------------------------------
    {
#ifndef DISABLE_PARTITION_SHIM
      // Count how many entries there are in the coloring
      coord_t num_entries = 0;
      for (MultiDomainColoring::const_iterator it = coloring.begin();
            it != coloring.end(); it++)
        num_entries += it->second.size();
      // Now make a temporary logical region with two fields to handle
      // the colors and points
      Rect<1,coord_t> bounds(Point<1,coord_t>(0),
                                     Point<1,coord_t>(num_entries-1));
      IndexSpaceT<1,coord_t> temp_is = create_index_space(ctx, bounds);
      FieldSpace temp_fs = create_field_space(ctx);
      const FieldID color_fid = 1;
      const FieldID range_fid = 2;
      const int range_dim = coloring.begin()->second.begin()->get_dim();
      {
        FieldAllocator allocator = create_field_allocator(ctx,temp_fs);
        allocator.allocate_field(sizeof(Point<1,coord_t>), color_fid);
        switch (range_dim)
        {
#define DIMFUNC(DIM) \
          case DIM: \
            { \
              allocator.allocate_field( \
                  sizeof(Rect<DIM,coord_t>), range_fid); \
              break; \
            }
          LEGION_FOREACH_N(DIMFUNC)
#undef DIMFUNC
          default:
            assert(false);
        }
      }
      LogicalRegionT<1,coord_t> temp_lr = create_logical_region(ctx,
                                            temp_is, temp_fs, true);
      // Fill in the logical region with the data
      // Do this with a task launch to maintain deferred execution
      switch (range_dim)
      {
#define DIMFUNC(DIM) \
        case DIM: \
          { \
            PartitionShim::ColorRects<1,DIM> launcher(coloring, \
                temp_lr, color_fid, range_fid); \
            runtime->execute_task(ctx, launcher); \
            break; \
          }
        LEGION_FOREACH_N(DIMFUNC)
#undef DIMFUNC
        default:
          assert(false);
      }
      IndexSpaceT<1,coord_t> index_color_space = 
                            create_index_space<1,coord_t>(ctx, color_space);
      // Partition the logical region by the color field
      IndexPartition temp_ip = create_partition_by_field(ctx, temp_lr,
                                    temp_lr, color_fid, index_color_space,
                                    AUTO_GENERATE_ID, PARTITION_SHIM_MAPPER_ID);
      // Then project the partition image through the pointer field
      LogicalPartition temp_lp = get_logical_partition(temp_lr, temp_ip);
      IndexPartition result = create_partition_by_image_range(ctx,
          parent, temp_lp, temp_lr, range_fid, index_color_space, 
          (disjoint ? DISJOINT_KIND : ALIASED_KIND), part_color,
          PARTITION_SHIM_MAPPER_ID);
      // Clean everything up
      destroy_logical_region(ctx, temp_lr);
      destroy_field_space(ctx, temp_fs);
      destroy_index_space(ctx, temp_is);
      destroy_index_space(ctx, index_color_space);
      return result;
#else // DISABLE_PARTITION_SHIM
      log_run.error("THE PARTITION SHIM HAS BEEN DISABLED!");
      assert(false);
      return IndexPartition::NO_PART; 
#endif
    }

    //--------------------------------------------------------------------------
    IndexPartition Runtime::create_index_partition(
                                          Context ctx, IndexSpace parent,
    LegionRuntime::Accessor::RegionAccessor<
      LegionRuntime::Accessor::AccessorType::Generic> field_accessor,
                                                      Color part_color)
    //--------------------------------------------------------------------------
    {
      Internal::log_run.error("Call to deprecated 'create_index_partition' "
                    "method with an accessor in task %s (UID %lld) should be "
                    "replaced with a call to create_partition_by_field.",
                    ctx->get_task_name(), ctx->get_unique_id());
      assert(false);
      return IndexPartition::NO_PART;
    }

    //--------------------------------------------------------------------------
    void Runtime::destroy_index_partition(Context ctx, 
                                                   IndexPartition handle)
    //--------------------------------------------------------------------------
    {
      runtime->destroy_index_partition(ctx, handle);
    }

    //--------------------------------------------------------------------------
    IndexPartition Runtime::create_equal_partition(Context ctx, 
                                                      IndexSpace parent,
                                                      IndexSpace color_space,
                                                      size_t granularity,
                                                      Color color)
    //--------------------------------------------------------------------------
    {
      return runtime->create_equal_partition(ctx, parent, color_space,
                                             granularity, color);
    }

    //--------------------------------------------------------------------------
    IndexPartition Runtime::create_partition_by_union(Context ctx,
                                    IndexSpace parent, IndexPartition handle1,
                                    IndexPartition handle2, 
                                    IndexSpace color_space, PartitionKind kind,
                                    Color color)
    //--------------------------------------------------------------------------
    {
      return runtime->create_partition_by_union(ctx, parent, handle1, handle2, 
                                                color_space, kind, color);
    }

    //--------------------------------------------------------------------------
    IndexPartition Runtime::create_partition_by_intersection(
                                                Context ctx, IndexSpace parent,
                                                IndexPartition handle1, 
                                                IndexPartition handle2,
                                                IndexSpace color_space,
                                                PartitionKind kind, Color color) 
    //--------------------------------------------------------------------------
    {
      return runtime->create_partition_by_intersection(ctx, parent, handle1,
                                                       handle2, color_space,
                                                       kind, color);
    }

    //--------------------------------------------------------------------------
    IndexPartition Runtime::create_partition_by_intersection(Context ctx,
                           IndexSpace parent, IndexPartition partition,
                           PartitionKind part_kind, Color color, bool dominates)
    //--------------------------------------------------------------------------
    {
      return runtime->create_partition_by_intersection(ctx, parent, partition,
                                                  part_kind, color, dominates);
    }

    //--------------------------------------------------------------------------
    IndexPartition Runtime::create_partition_by_difference(
                                                Context ctx, IndexSpace parent,
                                                IndexPartition handle1,
                                                IndexPartition handle2,
                                                IndexSpace color_space,
                                                PartitionKind kind, Color color)
    //--------------------------------------------------------------------------
    {
      return runtime->create_partition_by_difference(ctx, parent, handle1,
                                                     handle2, color_space,
                                                     kind, color);
    }

    //--------------------------------------------------------------------------
    Color Runtime::create_cross_product_partitions(Context ctx,
                                IndexPartition handle1, IndexPartition handle2,
                                std::map<IndexSpace,IndexPartition> &handles,
                                PartitionKind kind, Color color)
    //--------------------------------------------------------------------------
    {
      return runtime->create_cross_product_partitions(ctx, handle1, handle2, 
                                                      handles, kind, color);
    }

    //--------------------------------------------------------------------------
    void Runtime::create_association(Context ctx,
                                     LogicalRegion domain,
                                     LogicalRegion domain_parent,
                                     FieldID domain_fid,
                                     IndexSpace range,
                                     MapperID id, MappingTagID tag)
    //--------------------------------------------------------------------------
    {
      runtime->create_association(ctx, domain, domain_parent, domain_fid,
                                  range, id, tag);
    }

    //--------------------------------------------------------------------------
    void Runtime::create_bidirectional_association(Context ctx,
                                      LogicalRegion domain,
                                      LogicalRegion domain_parent,
                                      FieldID domain_fid,
                                      LogicalRegion range,
                                      LogicalRegion range_parent,
                                      FieldID range_fid,
                                      MapperID id, MappingTagID tag)
    //--------------------------------------------------------------------------
    {
      // Realm guarantees that creating association in either direction
      // will produce the same result, so we can do these separately
      create_association(ctx, domain, domain_parent, domain_fid, 
                         range.get_index_space(), id, tag);
      create_association(ctx, range, range_parent, range_fid, 
                         domain.get_index_space(), id, tag);
    }

    //--------------------------------------------------------------------------
    IndexPartition Runtime::create_partition_by_restriction(Context ctx,
                                                        IndexSpace par,
                                                        IndexSpace cs,
                                                        DomainTransform tran,
                                                        Domain ext,
                                                        PartitionKind part_kind,
                                                        Color color)
    //--------------------------------------------------------------------------
    {
      switch ((ext.get_dim()-1) * LEGION_MAX_DIM + (tran.n-1))
      {
#define DIMFUNC(D1,D2) \
        case (D1-1)*LEGION_MAX_DIM+(D2-1): \
          { \
            const IndexSpaceT<D1,coord_t> parent(par); \
            const Rect<D1,coord_t> extent(ext); \
            const Transform<D1,D2> transform(tran); \
            const IndexSpaceT<D2,coord_t> color_space(cs); \
            return create_partition_by_restriction<D1,D2,coord_t>(ctx, \
                parent, color_space, transform, extent, part_kind, color); \
          }
        LEGION_FOREACH_NN(DIMFUNC)
#undef DIMFUNC
      }
      return IndexPartition::NO_PART;
    }

    //--------------------------------------------------------------------------
    IndexPartition Runtime::create_partition_by_blockify(Context ctx,
                                                         IndexSpace par,
                                                         DomainPoint bf,
                                                         Color color)
    //--------------------------------------------------------------------------
    {
      switch (bf.get_dim())
      {
#define DIMFUNC(DIM) \
        case DIM: \
          { \
            const IndexSpaceT<DIM,coord_t> parent(par); \
            const Point<DIM,coord_t> blocking_factor(bf); \
            return create_partition_by_blockify<DIM,coord_t>(ctx, parent, \
                                                blocking_factor, color); \
          }
        LEGION_FOREACH_N(DIMFUNC)
#undef DIMFUNC
        default:
          assert(false);
      }
      return IndexPartition::NO_PART;
    }

    //--------------------------------------------------------------------------
    IndexPartition Runtime::create_partition_by_blockify(Context ctx,
                                                         IndexSpace par,
                                                         DomainPoint bf,
                                                         DomainPoint orig,
                                                         Color color)
    //--------------------------------------------------------------------------
    {
      switch (bf.get_dim())
      {
#define DIMFUNC(DIM) \
        case DIM: \
          { \
            const IndexSpaceT<DIM,coord_t> parent(par); \
            const Point<DIM,coord_t> blocking_factor(bf); \
            const Point<DIM,coord_t> origin(orig); \
            return create_partition_by_blockify<DIM,coord_t>(ctx, parent, \
                                        blocking_factor, origin, color); \
          }
        LEGION_FOREACH_N(DIMFUNC)
#undef DIMFUNC
        default:
          assert(false);
      }
      return IndexPartition::NO_PART;
    }

    //--------------------------------------------------------------------------
    IndexPartition Runtime::create_restricted_partition(Context ctx,
                                                        IndexSpace parent, 
                                                        IndexSpace color_space,
                                                        const void *transform,
                                                        size_t transform_size,
                                                        const void *extent, 
                                                        size_t extent_size,
                                                        PartitionKind part_kind,
                                                        Color color)
    //--------------------------------------------------------------------------
    {
      return runtime->create_restricted_partition(ctx, parent, color_space,
                            transform, transform_size, extent, extent_size,
                            part_kind, color);
    }

    //--------------------------------------------------------------------------
    IndexPartition Runtime::create_partition_by_field(Context ctx,
                   LogicalRegion handle, LogicalRegion parent, FieldID fid, 
                   IndexSpace color_space, Color color, 
                   MapperID id, MappingTagID tag)
    //--------------------------------------------------------------------------
    {
      return runtime->create_partition_by_field(ctx, handle, parent, fid,
                                                color_space, color, id, tag);
    }

    //--------------------------------------------------------------------------
    IndexPartition Runtime::create_partition_by_image(Context ctx,
                  IndexSpace handle, LogicalPartition projection,
                  LogicalRegion parent, FieldID fid, IndexSpace color_space,
                  PartitionKind part_kind, Color color,
                  MapperID id, MappingTagID tag)
    //--------------------------------------------------------------------------
    {
      return runtime->create_partition_by_image(ctx, handle, projection,
                                                parent, fid, color_space,
                                                part_kind, color, id, tag);
    }

    //--------------------------------------------------------------------------
    IndexPartition Runtime::create_partition_by_image_range(Context ctx,
                  IndexSpace handle, LogicalPartition projection,
                  LogicalRegion parent, FieldID fid, IndexSpace color_space,
                  PartitionKind part_kind, Color color, 
                  MapperID id, MappingTagID tag)
    //--------------------------------------------------------------------------
    {
      return runtime->create_partition_by_image_range(ctx, handle, projection,
                                                      parent, fid, color_space,
                                                      part_kind, color, id,tag);
    }

    //--------------------------------------------------------------------------
    IndexPartition Runtime::create_partition_by_preimage(Context ctx,
                  IndexPartition projection, LogicalRegion handle,
                  LogicalRegion parent, FieldID fid, IndexSpace color_space,
                  PartitionKind part_kind, Color color,
                  MapperID id, MappingTagID tag)
    //--------------------------------------------------------------------------
    {
      return runtime->create_partition_by_preimage(ctx, projection, handle,
                                                   parent, fid, color_space,
                                                   part_kind, color, id, tag);
    }

    //--------------------------------------------------------------------------
    IndexPartition Runtime::create_partition_by_preimage_range(Context ctx,
                  IndexPartition projection, LogicalRegion handle,
                  LogicalRegion parent, FieldID fid, IndexSpace color_space,
                  PartitionKind part_kind, Color color,
                  MapperID id, MappingTagID tag)
    //--------------------------------------------------------------------------
    {
      return runtime->create_partition_by_preimage_range(ctx, projection,handle,
                                                       parent, fid, color_space,
                                                       part_kind, color,id,tag);
    } 

    //--------------------------------------------------------------------------
    IndexPartition Runtime::create_pending_partition(Context ctx,
                             IndexSpace parent, IndexSpace color_space, 
                             PartitionKind part_kind, Color color)
    //--------------------------------------------------------------------------
    {
      return runtime->create_pending_partition(ctx, parent, color_space, 
                                               part_kind, color);
    }

    //--------------------------------------------------------------------------
    IndexSpace Runtime::create_index_space_union(Context ctx,
                      IndexPartition parent, const DomainPoint &color,
                      const std::vector<IndexSpace> &handles) 
    //--------------------------------------------------------------------------
    {
      switch (color.get_dim())
      {
#define DIMFUNC(DIM) \
        case DIM: \
          { \
            Point<DIM,coord_t> point = color; \
            return runtime->create_index_space_union(ctx, parent, &point, \
                                             TYPE_TAG_##DIM##D, handles); \
          }
        LEGION_FOREACH_N(DIMFUNC)
#undef DIMFUNC
        default:
          assert(false);
      }
      return IndexSpace::NO_SPACE;
    }

    //--------------------------------------------------------------------------
    IndexSpace Runtime::create_index_space_union_internal(Context ctx,
                    IndexPartition parent, const void *color, TypeTag type_tag,
                    const std::vector<IndexSpace> &handles)
    //--------------------------------------------------------------------------
    {
      return runtime->create_index_space_union(ctx, parent, 
                                               color, type_tag, handles);
    }

    //--------------------------------------------------------------------------
    IndexSpace Runtime::create_index_space_union(Context ctx,
                      IndexPartition parent, const DomainPoint &color,
                      IndexPartition handle)
    //--------------------------------------------------------------------------
    {
      switch (color.get_dim())
      {
#define DIMFUNC(DIM) \
        case DIM: \
          { \
            Point<DIM,coord_t> point = color; \
            return runtime->create_index_space_union(ctx, parent, &point, \
                                               TYPE_TAG_##DIM##D, handle); \
          }
        LEGION_FOREACH_N(DIMFUNC)
#undef DIMFUNC
        default:
          assert(false);
      }
      return IndexSpace::NO_SPACE;
    }

    //--------------------------------------------------------------------------
    IndexSpace Runtime::create_index_space_union_internal(Context ctx,
                        IndexPartition parent, const void *realm_color, 
                        TypeTag type_tag, IndexPartition handle)
    //--------------------------------------------------------------------------
    {
      return runtime->create_index_space_union(ctx, parent, realm_color,
                                               type_tag, handle);
    }

    //--------------------------------------------------------------------------
    IndexSpace Runtime::create_index_space_intersection(Context ctx,
                      IndexPartition parent, const DomainPoint &color,
                      const std::vector<IndexSpace> &handles) 
    //--------------------------------------------------------------------------
    {
      switch (color.get_dim())
      {
#define DIMFUNC(DIM) \
      case DIM: \
        { \
          Point<DIM,coord_t> point = color; \
          return runtime->create_index_space_intersection(ctx, parent, &point, \
                                                  TYPE_TAG_##DIM##D, handles); \
        }
        LEGION_FOREACH_N(DIMFUNC)
#undef DIMFUNC
        default:
          assert(false);
      }
      return IndexSpace::NO_SPACE;
    }

    //--------------------------------------------------------------------------
    IndexSpace Runtime::create_index_space_intersection_internal(Context ctx,
                    IndexPartition parent, const void *color, TypeTag type_tag,
                    const std::vector<IndexSpace> &handles)
    //--------------------------------------------------------------------------
    {
      return runtime->create_index_space_intersection(ctx, parent, 
                                                      color, type_tag, handles);
    }

    //--------------------------------------------------------------------------
    IndexSpace Runtime::create_index_space_intersection(Context ctx,
                      IndexPartition parent, const DomainPoint &color,
                      IndexPartition handle)
    //--------------------------------------------------------------------------
    {
      switch (color.get_dim())
      {
#define DIMFUNC(DIM) \
      case DIM: \
        { \
          Point<DIM,coord_t> point = color; \
          return runtime->create_index_space_intersection(ctx, parent, &point, \
                                                   TYPE_TAG_##DIM##D, handle); \
        }
        LEGION_FOREACH_N(DIMFUNC)
#undef DIMFUNC
        default:
          assert(false);
      }
      return IndexSpace::NO_SPACE;
    }

    //--------------------------------------------------------------------------
    IndexSpace Runtime::create_index_space_intersection_internal(Context ctx,
                        IndexPartition parent, const void *realm_color, 
                        TypeTag type_tag, IndexPartition handle)
    //--------------------------------------------------------------------------
    {
      return runtime->create_index_space_intersection(ctx, parent, realm_color,
                                                      type_tag, handle);
    }

    //--------------------------------------------------------------------------
    IndexSpace Runtime::create_index_space_difference(Context ctx,
          IndexPartition parent, const DomainPoint &color, IndexSpace initial, 
          const std::vector<IndexSpace> &handles)
    //--------------------------------------------------------------------------
    {
      switch (color.get_dim())
      {
#define DIMFUNC(DIM) \
      case DIM: \
        { \
          Point<DIM,coord_t> point = color; \
          return runtime->create_index_space_difference(ctx, parent, &point, \
                                        TYPE_TAG_##DIM##D, initial, handles); \
        }
        LEGION_FOREACH_N(DIMFUNC)
#undef DIMFUNC
        default:
          assert(false);
      }
      return IndexSpace::NO_SPACE;
    }

    //--------------------------------------------------------------------------
    IndexSpace Runtime::create_index_space_difference_internal(Context ctx,
        IndexPartition parent, const void *realm_color, TypeTag type_tag,
        IndexSpace initial, const std::vector<IndexSpace> &handles)
    //--------------------------------------------------------------------------
    {
      return runtime->create_index_space_difference(ctx, parent,
                        realm_color, type_tag, initial, handles);
    }

    //--------------------------------------------------------------------------
    IndexPartition Runtime::get_index_partition(Context ctx, 
                                                IndexSpace parent, Color color)
    //--------------------------------------------------------------------------
    {
      return runtime->get_index_partition(ctx, parent, color);
    }

    //--------------------------------------------------------------------------
    IndexPartition Runtime::get_index_partition(Context ctx,
                                    IndexSpace parent, const DomainPoint &color)
    //--------------------------------------------------------------------------
    {
      return get_index_partition(ctx, parent, color.get_color());
    }

    //--------------------------------------------------------------------------
    IndexPartition Runtime::get_index_partition(IndexSpace parent, Color color)
    //--------------------------------------------------------------------------
    {
      return runtime->get_index_partition(parent, color);
    }

    //--------------------------------------------------------------------------
    IndexPartition Runtime::get_index_partition(IndexSpace parent,
                                                const DomainPoint &color)
    //--------------------------------------------------------------------------
    {
      return get_index_partition(parent, color.get_color());
    }

    //--------------------------------------------------------------------------
    bool Runtime::has_index_partition(Context ctx, IndexSpace parent, Color c)
    //--------------------------------------------------------------------------
    {
      return runtime->has_index_partition(ctx, parent, c);
    }

    //--------------------------------------------------------------------------
    bool Runtime::has_index_partition(Context ctx, IndexSpace parent,
                                               const DomainPoint &color)
    //--------------------------------------------------------------------------
    {
      return runtime->has_index_partition(ctx, parent, color.get_color());
    }

    //--------------------------------------------------------------------------
    bool Runtime::has_index_partition(IndexSpace parent, Color c)
    //--------------------------------------------------------------------------
    {
      return runtime->has_index_partition(parent, c);
    }

    //--------------------------------------------------------------------------
    bool Runtime::has_index_partition(IndexSpace parent,
                                      const DomainPoint &color)
    //--------------------------------------------------------------------------
    {
      return runtime->has_index_partition(parent, color.get_color());
    }

    //--------------------------------------------------------------------------
    IndexSpace Runtime::get_index_subspace(Context ctx, 
                                                  IndexPartition p, Color color)
    //--------------------------------------------------------------------------
    {
      Point<1,coord_t> point = color;
      return runtime->get_index_subspace(ctx, p, &point, TYPE_TAG_1D);
    }

    //--------------------------------------------------------------------------
    IndexSpace Runtime::get_index_subspace(Context ctx,
                                     IndexPartition p, const DomainPoint &color)
    //--------------------------------------------------------------------------
    {
      switch (color.get_dim())
      {
#define DIMFUNC(DIM) \
    case DIM: \
      { \
        Point<DIM,coord_t> point = color; \
        return runtime->get_index_subspace(ctx, p, &point, TYPE_TAG_##DIM##D); \
      }
        LEGION_FOREACH_N(DIMFUNC)
#undef DIMFUNC
        default:
          assert(false);
      }
      return IndexSpace::NO_SPACE;
    }

    //--------------------------------------------------------------------------
    IndexSpace Runtime::get_index_subspace(IndexPartition p, Color color)
    //--------------------------------------------------------------------------
    {
      Point<1,coord_t> point = color;
      return runtime->get_index_subspace(p, &point, TYPE_TAG_1D);
    }

    //--------------------------------------------------------------------------
    IndexSpace Runtime::get_index_subspace(IndexPartition p, 
                                           const DomainPoint &color)
    //--------------------------------------------------------------------------
    {
      switch (color.get_dim())
      {
#define DIMFUNC(DIM) \
        case DIM: \
          { \
            Point<DIM,coord_t> point = color; \
            return runtime->get_index_subspace(p, &point, TYPE_TAG_##DIM##D); \
          }
        LEGION_FOREACH_N(DIMFUNC)
#undef DIMFUNC
        default:
          assert(false);
      }
      return IndexSpace::NO_SPACE;
    }

    //--------------------------------------------------------------------------
    IndexSpace Runtime::get_index_subspace_internal(IndexPartition p,
                                      const void *realm_color, TypeTag type_tag)
    //--------------------------------------------------------------------------
    {
      return runtime->get_index_subspace(p, realm_color, type_tag);
    }

    //--------------------------------------------------------------------------
    bool Runtime::has_index_subspace(Context ctx, 
                                     IndexPartition p, const DomainPoint &color)
    //--------------------------------------------------------------------------
    {
      switch (color.get_dim())
      {
#define DIMFUNC(DIM) \
    case DIM: \
      { \
        Point<DIM,coord_t> point = color; \
        return runtime->has_index_subspace(ctx, p, &point, TYPE_TAG_##DIM##D); \
      }
        LEGION_FOREACH_N(DIMFUNC)
#undef DIMFUNC
        default:
          assert(false);
      }
      return false;
    }

    //--------------------------------------------------------------------------
    bool Runtime::has_index_subspace(IndexPartition p, const DomainPoint &color)
    //--------------------------------------------------------------------------
    {
      switch (color.get_dim())
      {
#define DIMFUNC(DIM) \
        case DIM: \
          { \
            Point<DIM,coord_t> point = color; \
            return runtime->has_index_subspace(p, &point, TYPE_TAG_##DIM##D); \
          }
        LEGION_FOREACH_N(DIMFUNC)
#undef DIMFUNC
        default:
          assert(false);
      }
      return false;
    }

    //--------------------------------------------------------------------------
    bool Runtime::has_index_subspace_internal(IndexPartition p,
                                      const void *realm_color, TypeTag type_tag)
    //--------------------------------------------------------------------------
    {
      return runtime->has_index_subspace(p, realm_color, type_tag);
    }

    //--------------------------------------------------------------------------
    bool Runtime::has_multiple_domains(Context ctx, IndexSpace handle)
    //--------------------------------------------------------------------------
    {
      // Multiple domains supported implicitly
      return false;
    }

    //--------------------------------------------------------------------------
    bool Runtime::has_multiple_domains(IndexSpace handle)
    //--------------------------------------------------------------------------
    {
      // Multiple domains supported implicitly
      return false;
    }

    //--------------------------------------------------------------------------
    Domain Runtime::get_index_space_domain(Context ctx, IndexSpace handle)
    //--------------------------------------------------------------------------
    {
      const TypeTag type_tag = handle.get_type_tag();
      switch (Internal::NT_TemplateHelper::get_dim(type_tag))
      {
#define DIMFUNC(DIM) \
        case DIM: \
          { \
            DomainT<DIM,coord_t> realm_is; \
            runtime->get_index_space_domain(ctx, handle, &realm_is, type_tag); \
            return Domain(realm_is); \
          }
        LEGION_FOREACH_N(DIMFUNC)
#undef DIMFUNC
        default:
          assert(false);
      }
      return Domain::NO_DOMAIN;
    }

    //--------------------------------------------------------------------------
    Domain Runtime::get_index_space_domain(IndexSpace handle)
    //--------------------------------------------------------------------------
    {
      const TypeTag type_tag = handle.get_type_tag();
      switch (Internal::NT_TemplateHelper::get_dim(type_tag))
      {
#define DIMFUNC(DIM) \
        case DIM: \
          { \
            DomainT<DIM,coord_t> realm_is; \
            runtime->get_index_space_domain(handle, &realm_is, type_tag); \
            return Domain(realm_is); \
          }
        LEGION_FOREACH_N(DIMFUNC)
#undef DIMFUNC
        default:
          assert(false);
      }
      return Domain::NO_DOMAIN;
    }

    //--------------------------------------------------------------------------
    void Runtime::get_index_space_domain_internal(IndexSpace handle,
                                         void *realm_is, TypeTag type_tag)
    //--------------------------------------------------------------------------
    {
      runtime->get_index_space_domain(handle, realm_is, type_tag);
    }

    //--------------------------------------------------------------------------
    void Runtime::get_index_space_domains(Context ctx, 
                                IndexSpace handle, std::vector<Domain> &domains)
    //--------------------------------------------------------------------------
    {
      domains.push_back(get_index_space_domain(ctx, handle));
    }

    //--------------------------------------------------------------------------
    void Runtime::get_index_space_domains(IndexSpace handle,
                                          std::vector<Domain> &domains)
    //--------------------------------------------------------------------------
    {
      domains.push_back(get_index_space_domain(handle));
    }

    //--------------------------------------------------------------------------
    Domain Runtime::get_index_partition_color_space(Context ctx, 
                                                    IndexPartition p)
    //--------------------------------------------------------------------------
    {
      return runtime->get_index_partition_color_space(ctx, p);
    }

    //--------------------------------------------------------------------------
    Domain Runtime::get_index_partition_color_space(IndexPartition p)
    //--------------------------------------------------------------------------
    {
      return runtime->get_index_partition_color_space(p);
    }

    //--------------------------------------------------------------------------
    void Runtime::get_index_partition_color_space_internal(IndexPartition p,
                                               void *realm_is, TypeTag type_tag)
    //--------------------------------------------------------------------------
    {
      runtime->get_index_partition_color_space(p, realm_is, type_tag);
    }

    //--------------------------------------------------------------------------
    IndexSpace Runtime::get_index_partition_color_space_name(Context ctx,
                                                             IndexPartition p)
    //--------------------------------------------------------------------------
    {
      return runtime->get_index_partition_color_space_name(ctx, p);
    }

    //--------------------------------------------------------------------------
    IndexSpace Runtime::get_index_partition_color_space_name(IndexPartition p)
    //--------------------------------------------------------------------------
    {
      return runtime->get_index_partition_color_space_name(p);
    }

    //--------------------------------------------------------------------------
    void Runtime::get_index_space_partition_colors(Context ctx, IndexSpace sp,
                                                        std::set<Color> &colors)
    //--------------------------------------------------------------------------
    {
      runtime->get_index_space_partition_colors(ctx, sp, colors);
    }

    //--------------------------------------------------------------------------
    void Runtime::get_index_space_partition_colors(Context ctx, IndexSpace sp,
                                                  std::set<DomainPoint> &colors)
    //--------------------------------------------------------------------------
    {
      std::set<Color> temp_colors;
      runtime->get_index_space_partition_colors(ctx, sp, temp_colors);
      for (std::set<Color>::const_iterator it = temp_colors.begin();
            it != temp_colors.end(); it++)
        colors.insert(DomainPoint(*it));
    }
    
    //--------------------------------------------------------------------------
    void Runtime::get_index_space_partition_colors(IndexSpace sp,
                                                   std::set<Color> &colors)
    //--------------------------------------------------------------------------
    {
      runtime->get_index_space_partition_colors(sp, colors);
    }

    //--------------------------------------------------------------------------
    void Runtime::get_index_space_partition_colors(IndexSpace sp,
                                                  std::set<DomainPoint> &colors)
    //--------------------------------------------------------------------------
    {
      std::set<Color> temp_colors;
      runtime->get_index_space_partition_colors(sp, temp_colors);
      for (std::set<Color>::const_iterator it = temp_colors.begin();
            it != temp_colors.end(); it++)
        colors.insert(DomainPoint(*it));
    }

    //--------------------------------------------------------------------------
    bool Runtime::is_index_partition_disjoint(Context ctx, IndexPartition p)
    //--------------------------------------------------------------------------
    {
      return runtime->is_index_partition_disjoint(ctx, p);
    }

    //--------------------------------------------------------------------------
    bool Runtime::is_index_partition_disjoint(IndexPartition p)
    //--------------------------------------------------------------------------
    {
      return runtime->is_index_partition_disjoint(p);
    }

    //--------------------------------------------------------------------------
    bool Runtime::is_index_partition_complete(Context ctx, IndexPartition p)
    //--------------------------------------------------------------------------
    {
      return runtime->is_index_partition_complete(ctx, p);
    }

    //--------------------------------------------------------------------------
    bool Runtime::is_index_partition_complete(IndexPartition p)
    //--------------------------------------------------------------------------
    {
      return runtime->is_index_partition_complete(p);
    }

    //--------------------------------------------------------------------------
    Color Runtime::get_index_space_color(Context ctx, 
                                                  IndexSpace handle)
    //--------------------------------------------------------------------------
    {
      Point<1,coord_t> point;
      runtime->get_index_space_color_point(ctx, handle, &point, TYPE_TAG_1D);
      return point[0];
    }

    //--------------------------------------------------------------------------
    Color Runtime::get_index_space_color(IndexSpace handle)
    //--------------------------------------------------------------------------
    {
      Point<1,coord_t> point;
      runtime->get_index_space_color_point(handle, &point, TYPE_TAG_1D);
      return point[0];
    }

    //--------------------------------------------------------------------------
    DomainPoint Runtime::get_index_space_color_point(Context ctx,
                                                              IndexSpace handle)
    //--------------------------------------------------------------------------
    {
      return runtime->get_index_space_color_point(ctx, handle); 
    }

    //--------------------------------------------------------------------------
    DomainPoint Runtime::get_index_space_color_point(IndexSpace handle)
    //--------------------------------------------------------------------------
    {
      return runtime->get_index_space_color_point(handle);
    }

    //--------------------------------------------------------------------------
    void Runtime::get_index_space_color_internal(IndexSpace handle,
                                            void *realm_color, TypeTag type_tag)
    //--------------------------------------------------------------------------
    {
      runtime->get_index_space_color_point(handle, realm_color, type_tag);
    }

    //--------------------------------------------------------------------------
    Color Runtime::get_index_partition_color(Context ctx,
                                                      IndexPartition handle)
    //--------------------------------------------------------------------------
    {
      return runtime->get_index_partition_color(ctx, handle);
    }

    //--------------------------------------------------------------------------
    Color Runtime::get_index_partition_color(IndexPartition handle)
    //--------------------------------------------------------------------------
    {
      return runtime->get_index_partition_color(handle);
    }

    //--------------------------------------------------------------------------
    DomainPoint Runtime::get_index_partition_color_point(Context ctx,
                                                          IndexPartition handle)
    //--------------------------------------------------------------------------
    {
      return DomainPoint(runtime->get_index_partition_color(ctx, handle));
    }
    
    //--------------------------------------------------------------------------
    DomainPoint Runtime::get_index_partition_color_point(IndexPartition handle)
    //--------------------------------------------------------------------------
    {
      return DomainPoint(runtime->get_index_partition_color(handle));
    }

    //--------------------------------------------------------------------------
    IndexSpace Runtime::get_parent_index_space(Context ctx,
                                                        IndexPartition handle)
    //--------------------------------------------------------------------------
    {
      return runtime->get_parent_index_space(ctx, handle);
    }

    //--------------------------------------------------------------------------
    IndexSpace Runtime::get_parent_index_space(IndexPartition handle)
    //--------------------------------------------------------------------------
    {
      return runtime->get_parent_index_space(handle);
    }

    //--------------------------------------------------------------------------
    bool Runtime::has_parent_index_partition(Context ctx,
                                                      IndexSpace handle)
    //--------------------------------------------------------------------------
    {
      return runtime->has_parent_index_partition(ctx, handle);
    }

    //--------------------------------------------------------------------------
    bool Runtime::has_parent_index_partition(IndexSpace handle)
    //--------------------------------------------------------------------------
    {
      return runtime->has_parent_index_partition(handle);
    }

    //--------------------------------------------------------------------------
    IndexPartition Runtime::get_parent_index_partition(Context ctx,
                                                              IndexSpace handle)
    //--------------------------------------------------------------------------
    {
      return runtime->get_parent_index_partition(ctx, handle);
    }

    //--------------------------------------------------------------------------
    IndexPartition Runtime::get_parent_index_partition(IndexSpace handle)
    //--------------------------------------------------------------------------
    {
      return runtime->get_parent_index_partition(handle);
    }

    //--------------------------------------------------------------------------
    unsigned Runtime::get_index_space_depth(Context ctx, IndexSpace handle)
    //--------------------------------------------------------------------------
    {
      return runtime->get_index_space_depth(ctx, handle);
    }

    //--------------------------------------------------------------------------
    unsigned Runtime::get_index_space_depth(IndexSpace handle)
    //--------------------------------------------------------------------------
    {
      return runtime->get_index_space_depth(handle);
    }

    //--------------------------------------------------------------------------
    unsigned Runtime::get_index_partition_depth(Context ctx,  
                                                IndexPartition handle)
    //--------------------------------------------------------------------------
    {
      return runtime->get_index_partition_depth(ctx, handle);
    }

    //--------------------------------------------------------------------------
    unsigned Runtime::get_index_partition_depth(IndexPartition handle)
    //--------------------------------------------------------------------------
    {
      return runtime->get_index_partition_depth(handle);
    }

    //--------------------------------------------------------------------------
    ptr_t Runtime::safe_cast(Context ctx, ptr_t pointer, 
                                      LogicalRegion region)
    //--------------------------------------------------------------------------
    {
      if (pointer.is_null())
        return pointer;
      Point<1,coord_t> p(pointer.value);
      if (runtime->safe_cast(ctx, region, &p, TYPE_TAG_1D))
        return pointer;
      return ptr_t::nil();
    }

    //--------------------------------------------------------------------------
    DomainPoint Runtime::safe_cast(Context ctx, DomainPoint point, 
                                            LogicalRegion region)
    //--------------------------------------------------------------------------
    {
      switch (point.get_dim())
      {
#define DIMFUNC(DIM) \
        case DIM: \
          { \
            Point<DIM,coord_t> p(point); \
            if (runtime->safe_cast(ctx, region, &p, TYPE_TAG_##DIM##D)) \
              return point; \
            break; \
          }
        LEGION_FOREACH_N(DIMFUNC)
#undef DIMFUNC
        default:
          assert(false);
      }
      return DomainPoint::nil();
    }

    //--------------------------------------------------------------------------
    bool Runtime::safe_cast_internal(Context ctx, LogicalRegion region,
                                     const void *realm_point, TypeTag type_tag) 
    //--------------------------------------------------------------------------
    {
      return runtime->safe_cast(ctx, region, realm_point, type_tag);
    }

    //--------------------------------------------------------------------------
    FieldSpace Runtime::create_field_space(Context ctx)
    //--------------------------------------------------------------------------
    {
      return runtime->create_field_space(ctx);
    }

    //--------------------------------------------------------------------------
    void Runtime::destroy_field_space(Context ctx, FieldSpace handle)
    //--------------------------------------------------------------------------
    {
      runtime->destroy_field_space(ctx, handle);
    }

    //--------------------------------------------------------------------------
    size_t Runtime::get_field_size(Context ctx, FieldSpace handle,
                                            FieldID fid)
    //--------------------------------------------------------------------------
    {
      return runtime->get_field_size(ctx, handle, fid);
    }

    //--------------------------------------------------------------------------
    size_t Runtime::get_field_size(FieldSpace handle, FieldID fid)
    //--------------------------------------------------------------------------
    {
      return runtime->get_field_size(handle, fid);
    }

    //--------------------------------------------------------------------------
    void Runtime::get_field_space_fields(Context ctx, FieldSpace handle,
                                         std::vector<FieldID> &fields)
    //--------------------------------------------------------------------------
    {
      runtime->get_field_space_fields(ctx, handle, fields);
    }

    //--------------------------------------------------------------------------
    void Runtime::get_field_space_fields(FieldSpace handle,
                                         std::vector<FieldID> &fields)
    //--------------------------------------------------------------------------
    {
      runtime->get_field_space_fields(handle, fields);
    }

    //--------------------------------------------------------------------------
    void Runtime::get_field_space_fields(Context ctx, FieldSpace handle,
                                         std::set<FieldID> &fields)
    //--------------------------------------------------------------------------
    {
      std::vector<FieldID> local;
      runtime->get_field_space_fields(ctx, handle, local);
      fields.insert(local.begin(), local.end());
    }

    //--------------------------------------------------------------------------
    void Runtime::get_field_space_fields(FieldSpace handle,
                                         std::set<FieldID> &fields)
    //--------------------------------------------------------------------------
    {
      std::vector<FieldID> local;
      runtime->get_field_space_fields(handle, local);
      fields.insert(local.begin(), local.end());
    }

    //--------------------------------------------------------------------------
    LogicalRegion Runtime::create_logical_region(Context ctx, 
                           IndexSpace index, FieldSpace fields, bool task_local)
    //--------------------------------------------------------------------------
    {
      return runtime->create_logical_region(ctx, index, fields, task_local);
    }

    //--------------------------------------------------------------------------
    void Runtime::destroy_logical_region(Context ctx, 
                                                  LogicalRegion handle)
    //--------------------------------------------------------------------------
    {
      runtime->destroy_logical_region(ctx, handle);
    }

    //--------------------------------------------------------------------------
    void Runtime::destroy_logical_partition(Context ctx, 
                                                     LogicalPartition handle)
    //--------------------------------------------------------------------------
    {
      runtime->destroy_logical_partition(ctx, handle);
    }

    //--------------------------------------------------------------------------
    LogicalPartition Runtime::get_logical_partition(Context ctx, 
                                    LogicalRegion parent, IndexPartition handle)
    //--------------------------------------------------------------------------
    {
      return runtime->get_logical_partition(ctx, parent, handle);
    }

    //--------------------------------------------------------------------------
    LogicalPartition Runtime::get_logical_partition(LogicalRegion parent, 
                                                    IndexPartition handle)
    //--------------------------------------------------------------------------
    {
      return runtime->get_logical_partition(parent, handle);
    }

    //--------------------------------------------------------------------------
    LogicalPartition Runtime::get_logical_partition_by_color(
                                    Context ctx, LogicalRegion parent, Color c)
    //--------------------------------------------------------------------------
    {
      return runtime->get_logical_partition_by_color(ctx, parent, c);
    }

    //--------------------------------------------------------------------------
    LogicalPartition Runtime::get_logical_partition_by_color(
                        Context ctx, LogicalRegion parent, const DomainPoint &c)
    //--------------------------------------------------------------------------
    {
      return runtime->get_logical_partition_by_color(ctx, parent,c.get_color());
    }

    //--------------------------------------------------------------------------
    LogicalPartition Runtime::get_logical_partition_by_color(
                                                  LogicalRegion parent, Color c)
    //--------------------------------------------------------------------------
    {
      return runtime->get_logical_partition_by_color(parent, c);
    }

    //--------------------------------------------------------------------------
    LogicalPartition Runtime::get_logical_partition_by_color(
                                     LogicalRegion parent, const DomainPoint &c)
    //--------------------------------------------------------------------------
    {
      return runtime->get_logical_partition_by_color(parent, c.get_color());
    }

    //--------------------------------------------------------------------------
    bool Runtime::has_logical_partition_by_color(Context ctx,
                                     LogicalRegion parent, const DomainPoint &c)
    //--------------------------------------------------------------------------
    {
      return runtime->has_logical_partition_by_color(ctx, parent,c.get_color());
    }

    //--------------------------------------------------------------------------
    bool Runtime::has_logical_partition_by_color(LogicalRegion parent, 
                                                 const DomainPoint &c)
    //--------------------------------------------------------------------------
    {
      return runtime->has_logical_partition_by_color(parent, c.get_color());
    }

    //--------------------------------------------------------------------------
    LogicalPartition Runtime::get_logical_partition_by_tree(
                                            Context ctx, IndexPartition handle, 
                                            FieldSpace fspace, RegionTreeID tid) 
    //--------------------------------------------------------------------------
    {
      return runtime->get_logical_partition_by_tree(ctx, handle, fspace, tid);
    }

    //--------------------------------------------------------------------------
    LogicalPartition Runtime::get_logical_partition_by_tree(
                                            IndexPartition handle, 
                                            FieldSpace fspace, RegionTreeID tid) 
    //--------------------------------------------------------------------------
    {
      return runtime->get_logical_partition_by_tree(handle, fspace, tid);
    }

    //--------------------------------------------------------------------------
    LogicalRegion Runtime::get_logical_subregion(Context ctx, 
                                    LogicalPartition parent, IndexSpace handle)
    //--------------------------------------------------------------------------
    {
      return runtime->get_logical_subregion(ctx, parent, handle);
    }

    //--------------------------------------------------------------------------
    LogicalRegion Runtime::get_logical_subregion(LogicalPartition parent, 
                                                 IndexSpace handle)
    //--------------------------------------------------------------------------
    {
      return runtime->get_logical_subregion(parent, handle);
    }

    //--------------------------------------------------------------------------
    LogicalRegion Runtime::get_logical_subregion_by_color(Context ctx, 
                                             LogicalPartition parent, Color c)
    //--------------------------------------------------------------------------
    {
      Point<1,coord_t> point(c);
      return runtime->get_logical_subregion_by_color(ctx, parent, 
                                                     &point, TYPE_TAG_1D);
    }

    //--------------------------------------------------------------------------
    LogicalRegion Runtime::get_logical_subregion_by_color(Context ctx,
                                  LogicalPartition parent, const DomainPoint &c)
    //--------------------------------------------------------------------------
    {
      switch (c.get_dim())
      {
#define DIMFUNC(DIM) \
        case DIM: \
          { \
            Point<DIM,coord_t> point(c); \
            return runtime->get_logical_subregion_by_color(ctx, parent,  \
                                             &point, TYPE_TAG_##DIM##D); \
          }
        LEGION_FOREACH_N(DIMFUNC)
#undef DIMFUNC
        default:
          assert(false);
      }
      return LogicalRegion::NO_REGION;
    }

    //--------------------------------------------------------------------------
    LogicalRegion Runtime::get_logical_subregion_by_color(
                                               LogicalPartition parent, Color c)
    //--------------------------------------------------------------------------
    {
      Point<1,coord_t> point(c);
      return runtime->get_logical_subregion_by_color(parent,&point,TYPE_TAG_1D);
    }

    //--------------------------------------------------------------------------
    LogicalRegion Runtime::get_logical_subregion_by_color(
                                  LogicalPartition parent, const DomainPoint &c)
    //--------------------------------------------------------------------------
    {
      switch (c.get_dim())
      {
#define DIMFUNC(DIM) \
        case DIM: \
          { \
            Point<DIM,coord_t> point(c); \
            return runtime->get_logical_subregion_by_color(parent, &point, \
                                                       TYPE_TAG_##DIM##D); \
          }
        LEGION_FOREACH_N(DIMFUNC)
#undef DIMFUNC
        default:
          assert(false);
      }
      return LogicalRegion::NO_REGION;
    }

    //--------------------------------------------------------------------------
    LogicalRegion Runtime::get_logical_subregion_by_color_internal(
             LogicalPartition parent, const void *realm_color, TypeTag type_tag)
    //--------------------------------------------------------------------------
    {
      return runtime->get_logical_subregion_by_color(parent, 
                                                     realm_color, type_tag);
    }
    
    //--------------------------------------------------------------------------
    bool Runtime::has_logical_subregion_by_color(Context ctx,
                                  LogicalPartition parent, const DomainPoint &c)
    //--------------------------------------------------------------------------
    {
      switch (c.get_dim())
      {
#define DIMFUNC(DIM) \
      case DIM: \
        { \
          Point<DIM,coord_t> point(c); \
          return runtime->has_logical_subregion_by_color(ctx, parent, &point, \
                                                         TYPE_TAG_##DIM##D); \
        }
        LEGION_FOREACH_N(DIMFUNC)
#undef DIMFUNC
        default:
          assert(false);
      }
      return false;
    }

    //--------------------------------------------------------------------------
    bool Runtime::has_logical_subregion_by_color(LogicalPartition parent, 
                                                 const DomainPoint &c)
    //--------------------------------------------------------------------------
    {
      switch (c.get_dim())
      {
#define DIMFUNC(DIM) \
        case DIM: \
          { \
            Point<DIM,coord_t> point(c); \
            return runtime->has_logical_subregion_by_color(parent, &point, \
                                                       TYPE_TAG_##DIM##D); \
          }
        LEGION_FOREACH_N(DIMFUNC)
#undef DIMFUNC
        default:
          assert(false);
      }
      return false;
    }

    //--------------------------------------------------------------------------
    bool Runtime::has_logical_subregion_by_color_internal(
             LogicalPartition parent, const void *realm_color, TypeTag type_tag)
    //--------------------------------------------------------------------------
    {
      return runtime->has_logical_subregion_by_color(parent, 
                                                     realm_color, type_tag);
    }

    //--------------------------------------------------------------------------
    LogicalRegion Runtime::get_logical_subregion_by_tree(Context ctx, 
                        IndexSpace handle, FieldSpace fspace, RegionTreeID tid)
    //--------------------------------------------------------------------------
    {
      return runtime->get_logical_subregion_by_tree(ctx, handle, fspace, tid);
    }

    //--------------------------------------------------------------------------
    LogicalRegion Runtime::get_logical_subregion_by_tree(IndexSpace handle, 
                                            FieldSpace fspace, RegionTreeID tid)
    //--------------------------------------------------------------------------
    {
      return runtime->get_logical_subregion_by_tree(handle, fspace, tid);
    }

    //--------------------------------------------------------------------------
    Color Runtime::get_logical_region_color(Context ctx, LogicalRegion handle)
    //--------------------------------------------------------------------------
    {
      Point<1,coord_t> point;
      runtime->get_logical_region_color(ctx, handle, &point, TYPE_TAG_1D);
      return point[0];
    }

    //--------------------------------------------------------------------------
    DomainPoint Runtime::get_logical_region_color_point(Context ctx,
                                                        LogicalRegion handle)
    //--------------------------------------------------------------------------
    {
      return runtime->get_logical_region_color_point(ctx, handle); 
    }

    //--------------------------------------------------------------------------
    Color Runtime::get_logical_region_color(LogicalRegion handle)
    //--------------------------------------------------------------------------
    {
      Point<1,coord_t> point;
      runtime->get_logical_region_color(handle, &point, TYPE_TAG_1D);
      return point[0];
    }

    //--------------------------------------------------------------------------
    DomainPoint Runtime::get_logical_region_color_point(LogicalRegion handle)
    //--------------------------------------------------------------------------
    {
      return runtime->get_logical_region_color_point(handle); 
    }

    //--------------------------------------------------------------------------
    Color Runtime::get_logical_partition_color(Context ctx,
                                                        LogicalPartition handle)
    //--------------------------------------------------------------------------
    {
      return runtime->get_logical_partition_color(ctx, handle);
    }

    //--------------------------------------------------------------------------
    DomainPoint Runtime::get_logical_partition_color_point(Context ctx,
                                                        LogicalPartition handle)
    //--------------------------------------------------------------------------
    {
      return DomainPoint(runtime->get_logical_partition_color(ctx, handle));
    }

    //--------------------------------------------------------------------------
    Color Runtime::get_logical_partition_color(LogicalPartition handle)
    //--------------------------------------------------------------------------
    {
      return runtime->get_logical_partition_color(handle);
    }

    //--------------------------------------------------------------------------
    DomainPoint Runtime::get_logical_partition_color_point(
                                                        LogicalPartition handle)
    //--------------------------------------------------------------------------
    {
      return DomainPoint(runtime->get_logical_partition_color(handle));
    }

    //--------------------------------------------------------------------------
    LogicalRegion Runtime::get_parent_logical_region(Context ctx,
                                                        LogicalPartition handle)
    //--------------------------------------------------------------------------
    {
      return runtime->get_parent_logical_region(ctx, handle);
    }

    //--------------------------------------------------------------------------
    LogicalRegion Runtime::get_parent_logical_region(LogicalPartition handle)
    //--------------------------------------------------------------------------
    {
      return runtime->get_parent_logical_region(handle);
    }

    //--------------------------------------------------------------------------
    bool Runtime::has_parent_logical_partition(Context ctx,
                                                        LogicalRegion handle)
    //--------------------------------------------------------------------------
    {
      return runtime->has_parent_logical_partition(ctx, handle);
    }

    //--------------------------------------------------------------------------
    bool Runtime::has_parent_logical_partition(LogicalRegion handle)
    //--------------------------------------------------------------------------
    {
      return runtime->has_parent_logical_partition(handle);
    }

    //--------------------------------------------------------------------------
    LogicalPartition Runtime::get_parent_logical_partition(Context ctx,
                                                           LogicalRegion handle)
    //--------------------------------------------------------------------------
    {
      return runtime->get_parent_logical_partition(ctx, handle);
    }

    //--------------------------------------------------------------------------
    LogicalPartition Runtime::get_parent_logical_partition(LogicalRegion handle)
    //--------------------------------------------------------------------------
    {
      return runtime->get_parent_logical_partition(handle);
    }

#ifdef __GNUC__
#pragma GCC diagnostic push
#pragma GCC diagnostic ignored "-Wdeprecated-declarations"
#endif
#ifdef __clang__
#pragma clang diagnostic push
#pragma clang diagnostic ignored "-Wdeprecated-declarations"
#endif
    //--------------------------------------------------------------------------
    IndexAllocator Runtime::create_index_allocator(Context ctx, IndexSpace is)
    //--------------------------------------------------------------------------
    {
      Internal::log_run.warning("Dynamic index space allocation is no longer "
                                "supported. You can only make one allocator "
                                "per index space and it must always be in the "
                                "same task that created the index space.");
      return IndexAllocator(is, IndexIterator(this, ctx, is));
    }
#ifdef __GNUC__
#pragma GCC diagnostic pop
#endif
#ifdef __clang__
#pragma clang diagnostic pop
#endif

    //--------------------------------------------------------------------------
    FieldAllocator Runtime::create_field_allocator(Context ctx, 
                                                            FieldSpace handle)
    //--------------------------------------------------------------------------
    {
      return runtime->create_field_allocator(ctx, handle);
    }

    //--------------------------------------------------------------------------
    ArgumentMap Runtime::create_argument_map(Context ctx)
    //--------------------------------------------------------------------------
    {
      return runtime->create_argument_map();
    }

    //--------------------------------------------------------------------------
    Future Runtime::execute_task(Context ctx, 
                                          const TaskLauncher &launcher)
    //--------------------------------------------------------------------------
    {
      return runtime->execute_task(ctx, launcher);
    }

    //--------------------------------------------------------------------------
    FutureMap Runtime::execute_index_space(Context ctx, 
                                              const IndexTaskLauncher &launcher)
    //--------------------------------------------------------------------------
    {
      return runtime->execute_index_space(ctx, launcher);
    }

    //--------------------------------------------------------------------------
    Future Runtime::execute_index_space(Context ctx, 
     const IndexTaskLauncher &launcher, ReductionOpID redop, bool deterministic)
    //--------------------------------------------------------------------------
    {
      return runtime->execute_index_space(ctx, launcher, redop, deterministic);
    }

    //--------------------------------------------------------------------------
    Future Runtime::execute_task(Context ctx, 
                        TaskID task_id,
                        const std::vector<IndexSpaceRequirement> &indexes,
                        const std::vector<FieldSpaceRequirement> &fields,
                        const std::vector<RegionRequirement> &regions,
                        const TaskArgument &arg, 
                        const Predicate &predicate,
                        MapperID id, 
                        MappingTagID tag)
    //--------------------------------------------------------------------------
    {
      TaskLauncher launcher(task_id, arg, predicate, id, tag);
      launcher.index_requirements = indexes;
      launcher.region_requirements = regions;
      return runtime->execute_task(ctx, launcher);
    }

    //--------------------------------------------------------------------------
    FutureMap Runtime::execute_index_space(Context ctx, 
                        TaskID task_id,
                        const Domain domain,
                        const std::vector<IndexSpaceRequirement> &indexes,
                        const std::vector<FieldSpaceRequirement> &fields,
                        const std::vector<RegionRequirement> &regions,
                        const TaskArgument &global_arg, 
                        const ArgumentMap &arg_map,
                        const Predicate &predicate,
                        bool must_parallelism, 
                        MapperID id, 
                        MappingTagID tag)
    //--------------------------------------------------------------------------
    {
      IndexTaskLauncher launcher(task_id, domain, global_arg, arg_map,
                                 predicate, must_parallelism, id, tag);
      launcher.index_requirements = indexes;
      launcher.region_requirements = regions;
      return runtime->execute_index_space(ctx, launcher);
    }


    //--------------------------------------------------------------------------
    Future Runtime::execute_index_space(Context ctx, 
                        TaskID task_id,
                        const Domain domain,
                        const std::vector<IndexSpaceRequirement> &indexes,
                        const std::vector<FieldSpaceRequirement> &fields,
                        const std::vector<RegionRequirement> &regions,
                        const TaskArgument &global_arg, 
                        const ArgumentMap &arg_map,
                        ReductionOpID reduction, 
                        const TaskArgument &initial_value,
                        const Predicate &predicate,
                        bool must_parallelism, 
                        MapperID id, 
                        MappingTagID tag)
    //--------------------------------------------------------------------------
    {
      IndexTaskLauncher launcher(task_id, domain, global_arg, arg_map,
                                 predicate, must_parallelism, id, tag);
      launcher.index_requirements = indexes;
      launcher.region_requirements = regions;
      return runtime->execute_index_space(ctx, launcher, reduction, false);
    }

    //--------------------------------------------------------------------------
    PhysicalRegion Runtime::map_region(Context ctx, 
                                                const InlineLauncher &launcher)
    //--------------------------------------------------------------------------
    {
      return runtime->map_region(ctx, launcher);
    }

    //--------------------------------------------------------------------------
    PhysicalRegion Runtime::map_region(Context ctx, 
                    const RegionRequirement &req, MapperID id, MappingTagID tag)
    //--------------------------------------------------------------------------
    {
      InlineLauncher launcher(req, id, tag);
      return runtime->map_region(ctx, launcher);
    }

    //--------------------------------------------------------------------------
    PhysicalRegion Runtime::map_region(Context ctx, unsigned idx, 
                                                  MapperID id, MappingTagID tag)
    //--------------------------------------------------------------------------
    {
      return runtime->map_region(ctx, idx, id, tag);
    }

    //--------------------------------------------------------------------------
    void Runtime::remap_region(Context ctx, PhysicalRegion region)
    //--------------------------------------------------------------------------
    {
      runtime->remap_region(ctx, region);
    }

    //--------------------------------------------------------------------------
    void Runtime::unmap_region(Context ctx, PhysicalRegion region)
    //--------------------------------------------------------------------------
    {
      runtime->unmap_region(ctx, region);
    }

    //--------------------------------------------------------------------------
    void Runtime::unmap_all_regions(Context ctx)
    //--------------------------------------------------------------------------
    {
      runtime->unmap_all_regions(ctx);
    }

    //--------------------------------------------------------------------------
    void Runtime::fill_field(Context ctx, LogicalRegion handle,
                                      LogicalRegion parent, FieldID fid,
                                      const void *value, size_t size,
                                      Predicate pred)
    //--------------------------------------------------------------------------
    {
      FillLauncher launcher(handle, parent, TaskArgument(value, size), pred);
      launcher.add_field(fid);
      runtime->fill_fields(ctx, launcher);
    }

    //--------------------------------------------------------------------------
    void Runtime::fill_field(Context ctx, LogicalRegion handle,
                                      LogicalRegion parent, FieldID fid,
                                      Future f, Predicate pred)
    //--------------------------------------------------------------------------
    {
      FillLauncher launcher(handle, parent, TaskArgument(), pred);
      launcher.set_future(f);
      launcher.add_field(fid);
      runtime->fill_fields(ctx, launcher);
    }

    //--------------------------------------------------------------------------
    void Runtime::fill_fields(Context ctx, LogicalRegion handle,
                                       LogicalRegion parent,
                                       const std::set<FieldID> &fields,
                                       const void *value, size_t size,
                                       Predicate pred)
    //--------------------------------------------------------------------------
    {
      FillLauncher launcher(handle, parent, TaskArgument(value, size), pred);
      launcher.fields = fields;
      runtime->fill_fields(ctx, launcher);
    }

    //--------------------------------------------------------------------------
    void Runtime::fill_fields(Context ctx, LogicalRegion handle,
                                       LogicalRegion parent, 
                                       const std::set<FieldID> &fields,
                                       Future f, Predicate pred)
    //--------------------------------------------------------------------------
    {
      FillLauncher launcher(handle, parent, TaskArgument(), pred);
      launcher.set_future(f);
      launcher.fields = fields;
      runtime->fill_fields(ctx, launcher);
    }

    //--------------------------------------------------------------------------
    void Runtime::fill_fields(Context ctx, const FillLauncher &launcher)
    //--------------------------------------------------------------------------
    {
      runtime->fill_fields(ctx, launcher);
    }

    //--------------------------------------------------------------------------
    void Runtime::fill_fields(Context ctx, const IndexFillLauncher &launcher)
    //--------------------------------------------------------------------------
    {
      runtime->fill_fields(ctx, launcher);
    }

    //--------------------------------------------------------------------------
    PhysicalRegion Runtime::attach_external_resource(Context ctx, 
                                                 const AttachLauncher &launcher)
    //--------------------------------------------------------------------------
    {
      return runtime->attach_external_resource(ctx, launcher);
    }

    //--------------------------------------------------------------------------
    Future Runtime::detach_external_resource(Context ctx, PhysicalRegion region,
                                             const bool flush /*= true*/)
    //--------------------------------------------------------------------------
    {
      return runtime->detach_external_resource(ctx, region, flush);
    }

    //--------------------------------------------------------------------------
    PhysicalRegion Runtime::attach_hdf5(Context ctx, 
                                                 const char *file_name,
                                                 LogicalRegion handle,
                                                 LogicalRegion parent,
                                 const std::map<FieldID,const char*> &field_map,
                                                 LegionFileMode mode)
    //--------------------------------------------------------------------------
    {
      AttachLauncher launcher(EXTERNAL_HDF5_FILE, handle, parent);
      launcher.attach_hdf5(file_name, field_map, mode);
      return runtime->attach_external_resource(ctx, launcher);
    }

    //--------------------------------------------------------------------------
    void Runtime::detach_hdf5(Context ctx, PhysicalRegion region)
    //--------------------------------------------------------------------------
    {
      runtime->detach_external_resource(ctx, region, true/*flush*/);
    }

    //--------------------------------------------------------------------------
    PhysicalRegion Runtime::attach_file(Context ctx,
                                                 const char *file_name,
                                                 LogicalRegion handle,
                                                 LogicalRegion parent,
                                 const std::vector<FieldID> &field_vec,
                                                 LegionFileMode mode)
    //--------------------------------------------------------------------------
    {
      AttachLauncher launcher(EXTERNAL_POSIX_FILE, handle, parent);
      launcher.attach_file(file_name, field_vec, mode);
      return runtime->attach_external_resource(ctx, launcher);
    }

    //--------------------------------------------------------------------------
    void Runtime::detach_file(Context ctx, PhysicalRegion region)
    //--------------------------------------------------------------------------
    {
      runtime->detach_external_resource(ctx, region, true/*flush*/);
    }
    
    //--------------------------------------------------------------------------
    void Runtime::issue_copy_operation(Context ctx,const CopyLauncher &launcher)
    //--------------------------------------------------------------------------
    {
      runtime->issue_copy_operation(ctx, launcher);
    }

    //--------------------------------------------------------------------------
    void Runtime::issue_copy_operation(Context ctx,
                                       const IndexCopyLauncher &launcher)
    //--------------------------------------------------------------------------
    {
      runtime->issue_copy_operation(ctx, launcher);
    }

    //--------------------------------------------------------------------------
    Predicate Runtime::create_predicate(Context ctx, const Future &f)
    //--------------------------------------------------------------------------
    {
      return runtime->create_predicate(ctx, f);
    }

    //--------------------------------------------------------------------------
    Predicate Runtime::predicate_not(Context ctx, const Predicate &p) 
    //--------------------------------------------------------------------------
    {
      return runtime->predicate_not(ctx, p);
    }

    //--------------------------------------------------------------------------
    Predicate Runtime::predicate_and(Context ctx, 
                                       const Predicate &p1, const Predicate &p2)
    //--------------------------------------------------------------------------
    {
      PredicateLauncher launcher(true/*and*/);
      launcher.add_predicate(p1);
      launcher.add_predicate(p2);
      return runtime->create_predicate(ctx, launcher);
    }

    //--------------------------------------------------------------------------
    Predicate Runtime::predicate_or(Context ctx,
                                       const Predicate &p1, const Predicate &p2)  
    //--------------------------------------------------------------------------
    {
      PredicateLauncher launcher(false/*and*/);
      launcher.add_predicate(p1);
      launcher.add_predicate(p2);
      return runtime->create_predicate(ctx, launcher);
    }

    //--------------------------------------------------------------------------
    Predicate Runtime::create_predicate(Context ctx, 
                                        const PredicateLauncher &launcher)
    //--------------------------------------------------------------------------
    {
      return runtime->create_predicate(ctx, launcher);
    }

    //--------------------------------------------------------------------------
    Future Runtime::get_predicate_future(Context ctx, const Predicate &p)
    //--------------------------------------------------------------------------
    {
      return runtime->get_predicate_future(ctx, p);
    }

    //--------------------------------------------------------------------------
    Lock Runtime::create_lock(Context ctx)
    //--------------------------------------------------------------------------
    {
      return runtime->create_lock(ctx);
    }

    //--------------------------------------------------------------------------
    void Runtime::destroy_lock(Context ctx, Lock l)
    //--------------------------------------------------------------------------
    {
      runtime->destroy_lock(ctx, l);
    }

    //--------------------------------------------------------------------------
    Grant Runtime::acquire_grant(Context ctx,
                                      const std::vector<LockRequest> &requests)
    //--------------------------------------------------------------------------
    {
      return runtime->acquire_grant(ctx, requests);
    }

    //--------------------------------------------------------------------------
    void Runtime::release_grant(Context ctx, Grant grant)
    //--------------------------------------------------------------------------
    {
      runtime->release_grant(ctx, grant);
    }

    //--------------------------------------------------------------------------
    PhaseBarrier Runtime::create_phase_barrier(Context ctx, 
                                                        unsigned arrivals)
    //--------------------------------------------------------------------------
    {
      return runtime->create_phase_barrier(ctx, arrivals);
    }

    //--------------------------------------------------------------------------
    void Runtime::destroy_phase_barrier(Context ctx, PhaseBarrier pb)
    //--------------------------------------------------------------------------
    {
      runtime->destroy_phase_barrier(ctx, pb);
    }

    //--------------------------------------------------------------------------
    PhaseBarrier Runtime::advance_phase_barrier(Context ctx, 
                                                         PhaseBarrier pb)
    //--------------------------------------------------------------------------
    {
      return runtime->advance_phase_barrier(ctx, pb);
    }

    //--------------------------------------------------------------------------
    DynamicCollective Runtime::create_dynamic_collective(Context ctx,
                                                        unsigned arrivals,
                                                        ReductionOpID redop,
                                                        const void *init_value,
                                                        size_t init_size)
    //--------------------------------------------------------------------------
    {
      return runtime->create_dynamic_collective(ctx, arrivals, redop,
                                                init_value, init_size);
    }
    
    //--------------------------------------------------------------------------
    void Runtime::destroy_dynamic_collective(Context ctx, 
                                                      DynamicCollective dc)
    //--------------------------------------------------------------------------
    {
      runtime->destroy_dynamic_collective(ctx, dc);
    }

    //--------------------------------------------------------------------------
    void Runtime::arrive_dynamic_collective(Context ctx,
                                                     DynamicCollective dc,
                                                     const void *buffer,
                                                     size_t size, 
                                                     unsigned count)
    //--------------------------------------------------------------------------
    {
      runtime->arrive_dynamic_collective(ctx, dc, buffer, size, count);
    }

    //--------------------------------------------------------------------------
    void Runtime::defer_dynamic_collective_arrival(Context ctx,
                                                   DynamicCollective dc,
                                                   const Future &f, 
                                                   unsigned count)
    //--------------------------------------------------------------------------
    {
      runtime->defer_dynamic_collective_arrival(ctx, dc, f, count);
    }

    //--------------------------------------------------------------------------
    Future Runtime::get_dynamic_collective_result(Context ctx,
                                                           DynamicCollective dc)
    //--------------------------------------------------------------------------
    {
      return runtime->get_dynamic_collective_result(ctx, dc);
    }

    //--------------------------------------------------------------------------
    DynamicCollective Runtime::advance_dynamic_collective(Context ctx,
                                                           DynamicCollective dc)
    //--------------------------------------------------------------------------
    {
      return runtime->advance_dynamic_collective(ctx, dc);
    }

    //--------------------------------------------------------------------------
    void Runtime::issue_acquire(Context ctx,
                                         const AcquireLauncher &launcher)
    //--------------------------------------------------------------------------
    {
      runtime->issue_acquire(ctx, launcher);
    }

    //--------------------------------------------------------------------------
    void Runtime::issue_release(Context ctx,
                                         const ReleaseLauncher &launcher)
    //--------------------------------------------------------------------------
    {
      runtime->issue_release(ctx, launcher);
    }

    //--------------------------------------------------------------------------
    void Runtime::issue_mapping_fence(Context ctx)
    //--------------------------------------------------------------------------
    {
      return runtime->issue_mapping_fence(ctx);
    }

    //--------------------------------------------------------------------------
    void Runtime::issue_execution_fence(Context ctx)
    //--------------------------------------------------------------------------
    {
      return runtime->issue_execution_fence(ctx);
    }

    //--------------------------------------------------------------------------
    void Runtime::begin_trace(
                        Context ctx, TraceID tid, bool logical_only /*= false*/)
    //--------------------------------------------------------------------------
    {
      runtime->begin_trace(ctx, tid, logical_only);
    }

    //--------------------------------------------------------------------------
    void Runtime::end_trace(Context ctx, TraceID tid)
    //--------------------------------------------------------------------------
    {
      runtime->end_trace(ctx, tid);
    }

    //--------------------------------------------------------------------------
    void Runtime::begin_static_trace(Context ctx,
                                     const std::set<RegionTreeID> *managed)
    //--------------------------------------------------------------------------
    {
      runtime->begin_static_trace(ctx, managed);
    }

    //--------------------------------------------------------------------------
    void Runtime::end_static_trace(Context ctx)
    //--------------------------------------------------------------------------
    {
      runtime->end_static_trace(ctx);
    }

    //--------------------------------------------------------------------------
    void Runtime::complete_frame(Context ctx)
    //--------------------------------------------------------------------------
    {
      runtime->complete_frame(ctx);
    }

    //--------------------------------------------------------------------------
    FutureMap Runtime::execute_must_epoch(Context ctx,
                                              const MustEpochLauncher &launcher)
    //--------------------------------------------------------------------------
    {
      return runtime->execute_must_epoch(ctx, launcher);
    }

    //--------------------------------------------------------------------------
    Future Runtime::select_tunable_value(Context ctx, TunableID tid,
                                         MapperID mid, MappingTagID tag,
                                         const void *args, size_t argsize)
    //--------------------------------------------------------------------------
    {
      return runtime->select_tunable_value(ctx, tid, mid, tag, args, argsize);
    }

    //--------------------------------------------------------------------------
    int Runtime::get_tunable_value(Context ctx, TunableID tid,
                                            MapperID mid, MappingTagID tag)
    //--------------------------------------------------------------------------
    {
      return runtime->get_tunable_value(ctx, tid, mid, tag);
    }

    //--------------------------------------------------------------------------
    const Task* Runtime::get_local_task(Context ctx)
    //--------------------------------------------------------------------------
    {
      return ctx->get_task();
    }

    //--------------------------------------------------------------------------
    void* Runtime::get_local_task_variable_untyped(Context ctx,
                                                   LocalVariableID id)
    //--------------------------------------------------------------------------
    {
      return runtime->get_local_task_variable(ctx, id);
    }

    //--------------------------------------------------------------------------
    void Runtime::set_local_task_variable_untyped(Context ctx,
               LocalVariableID id, const void* value, void (*destructor)(void*))
    //--------------------------------------------------------------------------
    {
      runtime->set_local_task_variable(ctx, id, value, destructor);
    }

    //--------------------------------------------------------------------------
    Future Runtime::get_current_time(Context ctx, Future precondition)
    //--------------------------------------------------------------------------
    {
      TimingLauncher launcher(MEASURE_SECONDS);
      launcher.add_precondition(precondition);
      return runtime->issue_timing_measurement(ctx, launcher);
    }

    //--------------------------------------------------------------------------
    Future Runtime::get_current_time_in_microseconds(Context ctx, Future pre)
    //--------------------------------------------------------------------------
    {
      TimingLauncher launcher(MEASURE_MICRO_SECONDS);
      launcher.add_precondition(pre);
      return runtime->issue_timing_measurement(ctx, launcher);
    }

    //--------------------------------------------------------------------------
    Future Runtime::get_current_time_in_nanoseconds(Context ctx, Future pre)
    //--------------------------------------------------------------------------
    {
      TimingLauncher launcher(MEASURE_NANO_SECONDS);
      launcher.add_precondition(pre);
      return runtime->issue_timing_measurement(ctx, launcher);
    }

    //--------------------------------------------------------------------------
    Future Runtime::issue_timing_measurement(Context ctx, 
                                             const TimingLauncher &launcher)
    //--------------------------------------------------------------------------
    {
      return runtime->issue_timing_measurement(ctx, launcher);
    }

    //--------------------------------------------------------------------------
    /*static*/ long long Runtime::get_zero_time(void)
    //--------------------------------------------------------------------------
    {
      return Realm::Clock::get_zero_time();
    }

    //--------------------------------------------------------------------------
    Mapping::Mapper* Runtime::get_mapper(Context ctx, MapperID id,
                                         Processor target)
    //--------------------------------------------------------------------------
    {
      return runtime->get_mapper(ctx, id, target);
    }

    //--------------------------------------------------------------------------
    Processor Runtime::get_executing_processor(Context ctx)
    //--------------------------------------------------------------------------
    {
      return runtime->get_executing_processor(ctx);
    }

    //--------------------------------------------------------------------------
    const Task* Runtime::get_current_task(Context ctx)
    //--------------------------------------------------------------------------
    {
      if (ctx == DUMMY_CONTEXT)
        return NULL;
      return ctx->get_task();
    }

    //--------------------------------------------------------------------------
    void Runtime::raise_region_exception(Context ctx, 
                                                  PhysicalRegion region,
                                                  bool nuclear)
    //--------------------------------------------------------------------------
    {
      runtime->raise_region_exception(ctx, region, nuclear);
    }

    //--------------------------------------------------------------------------
    bool Runtime::is_MPI_interop_configured(void)
    //--------------------------------------------------------------------------
    {
      return runtime->is_MPI_interop_configured();
    }

    //--------------------------------------------------------------------------
    const std::map<int,AddressSpace>& 
                                Runtime::find_forward_MPI_mapping(void)
    //--------------------------------------------------------------------------
    {
      return runtime->find_forward_MPI_mapping();
    }

    //--------------------------------------------------------------------------
    const std::map<AddressSpace,int>&
                                Runtime::find_reverse_MPI_mapping(void)
    //--------------------------------------------------------------------------
    {
      return runtime->find_reverse_MPI_mapping();
    }

    //--------------------------------------------------------------------------
    int Runtime::find_local_MPI_rank(void)
    //--------------------------------------------------------------------------
    {
      return runtime->find_local_MPI_rank();
    }

    //--------------------------------------------------------------------------
    Mapping::MapperRuntime* Runtime::get_mapper_runtime(void)
    //--------------------------------------------------------------------------
    {
      return runtime->get_mapper_runtime();
    }

    //--------------------------------------------------------------------------
    MapperID Runtime::generate_dynamic_mapper_id(void)
    //--------------------------------------------------------------------------
    {
      return runtime->generate_dynamic_mapper_id();
    }

    //--------------------------------------------------------------------------
    MapperID Runtime::generate_library_mapper_ids(const char *name, size_t cnt)
    //--------------------------------------------------------------------------
    {
      return runtime->generate_library_mapper_ids(name, cnt);
    }

    //--------------------------------------------------------------------------
    /*static*/ MapperID Runtime::generate_static_mapper_id(void)
    //--------------------------------------------------------------------------
    {
      return Internal::Runtime::generate_static_mapper_id();
    }

    //--------------------------------------------------------------------------
    void Runtime::add_mapper(MapperID map_id, Mapping::Mapper *mapper, 
                             Processor proc)
    //--------------------------------------------------------------------------
    {
      runtime->add_mapper(map_id, mapper, proc);
    }

    //--------------------------------------------------------------------------
    void Runtime::replace_default_mapper(Mapping::Mapper *mapper,Processor proc)
    //--------------------------------------------------------------------------
    {
      runtime->replace_default_mapper(mapper, proc);
    }

    //--------------------------------------------------------------------------
    ProjectionID Runtime::generate_dynamic_projection_id(void)
    //--------------------------------------------------------------------------
    {
      return runtime->generate_dynamic_projection_id();
    }

    //--------------------------------------------------------------------------
    ProjectionID Runtime::generate_library_projection_ids(const char *name,
                                                          size_t count)
    //--------------------------------------------------------------------------
    {
      return runtime->generate_library_projection_ids(name, count);
    }

    //--------------------------------------------------------------------------
    /*static*/ ProjectionID Runtime::generate_static_projection_id(void)
    //--------------------------------------------------------------------------
    {
      return Internal::Runtime::generate_static_projection_id();
    }

    //--------------------------------------------------------------------------
    void Runtime::register_projection_functor(ProjectionID pid,
                                              ProjectionFunctor *func,
                                              bool silence_warnings,
                                              const char *warning_string)
    //--------------------------------------------------------------------------
    {
      runtime->register_projection_functor(pid, func, true/*need zero check*/,
                                           silence_warnings, warning_string);
    }

    //--------------------------------------------------------------------------
    /*static*/ void Runtime::preregister_projection_functor(ProjectionID pid,
                                                        ProjectionFunctor *func)
    //--------------------------------------------------------------------------
    {
      Internal::Runtime::preregister_projection_functor(pid, func);
    }

    //--------------------------------------------------------------------------
    ShardingID Runtime::generate_dynamic_sharding_id(void)
    //--------------------------------------------------------------------------
    {
      return runtime->generate_dynamic_sharding_id();
    }

    //--------------------------------------------------------------------------
    ShardingID Runtime::generate_library_sharding_ids(const char *name,
                                                      size_t count)
    //--------------------------------------------------------------------------
    {
      return runtime->generate_library_sharding_ids(name, count);
    }

    //--------------------------------------------------------------------------
    /*static*/ ShardingID Runtime::generate_static_sharding_id(void)
    //--------------------------------------------------------------------------
    {
      return Internal::Runtime::generate_static_sharding_id();
    }

    //--------------------------------------------------------------------------
    void Runtime::register_sharding_functor(ShardingID sid,
                                            ShardingFunctor *functor,
                                            bool silence_warnings,
                                            const char *warning_string)
    //--------------------------------------------------------------------------
    {
      runtime->register_sharding_functor(sid, functor, true/*need zero check*/,
                                         silence_warnings, warning_string);
    }

    //--------------------------------------------------------------------------
    /*static*/ void Runtime::preregister_sharding_functor(ShardingID sid,
                                                          ShardingFunctor *func)
    //--------------------------------------------------------------------------
    {
      Internal::Runtime::preregister_sharding_functor(sid, func);
    }

    //--------------------------------------------------------------------------
    void Runtime::attach_semantic_information(TaskID task_id, SemanticTag tag,
                                   const void *buffer, size_t size, bool is_mut)
    //--------------------------------------------------------------------------
    {
      runtime->attach_semantic_information(task_id, tag, buffer, size, is_mut);
    }

    //--------------------------------------------------------------------------
    void Runtime::attach_semantic_information(IndexSpace handle,
                                                       SemanticTag tag,
                                                       const void *buffer,
                                                       size_t size, bool is_mut)
    //--------------------------------------------------------------------------
    {
      runtime->attach_semantic_information(handle, tag, buffer, size, is_mut);
    }

    //--------------------------------------------------------------------------
    void Runtime::attach_semantic_information(IndexPartition handle,
                                                       SemanticTag tag,
                                                       const void *buffer,
                                                       size_t size, bool is_mut)
    //--------------------------------------------------------------------------
    {
      runtime->attach_semantic_information(handle, tag, buffer, size, is_mut);
    }

    //--------------------------------------------------------------------------
    void Runtime::attach_semantic_information(FieldSpace handle,
                                                       SemanticTag tag,
                                                       const void *buffer,
                                                       size_t size, bool is_mut)
    //--------------------------------------------------------------------------
    {
      runtime->attach_semantic_information(handle, tag, buffer, size, is_mut);
    }

    //--------------------------------------------------------------------------
    void Runtime::attach_semantic_information(FieldSpace handle,
                                                       FieldID fid,
                                                       SemanticTag tag,
                                                       const void *buffer,
                                                       size_t size, bool is_mut)
    //--------------------------------------------------------------------------
    {
      runtime->attach_semantic_information(handle, fid, tag, buffer, 
                                           size, is_mut);
    }

    //--------------------------------------------------------------------------
    void Runtime::attach_semantic_information(LogicalRegion handle,
                                                       SemanticTag tag,
                                                       const void *buffer,
                                                       size_t size, bool is_mut)
    //--------------------------------------------------------------------------
    {
      runtime->attach_semantic_information(handle, tag, buffer, size, is_mut);
    }

    //--------------------------------------------------------------------------
    void Runtime::attach_semantic_information(LogicalPartition handle,
                                                       SemanticTag tag,
                                                       const void *buffer,
                                                       size_t size, bool is_mut)
    //--------------------------------------------------------------------------
    {
      runtime->attach_semantic_information(handle, tag, buffer, size, is_mut);
    }

    //--------------------------------------------------------------------------
    void Runtime::attach_name(TaskID task_id, const char *name, bool is_mutable)
    //--------------------------------------------------------------------------
    {
      Runtime::attach_semantic_information(task_id,
          NAME_SEMANTIC_TAG, name, strlen(name) + 1, is_mutable);
    }

    //--------------------------------------------------------------------------
    void Runtime::attach_name(IndexSpace handle, const char *name, bool is_mut)
    //--------------------------------------------------------------------------
    {
      Runtime::attach_semantic_information(handle,
          NAME_SEMANTIC_TAG, name, strlen(name) + 1, is_mut);
    }

    //--------------------------------------------------------------------------
    void Runtime::attach_name(IndexPartition handle, const char *name, bool ism)
    //--------------------------------------------------------------------------
    {
      Runtime::attach_semantic_information(handle,
          NAME_SEMANTIC_TAG, name, strlen(name) + 1, ism);
    }

    //--------------------------------------------------------------------------
    void Runtime::attach_name(FieldSpace handle, const char *name, bool is_mut)
    //--------------------------------------------------------------------------
    {
      Runtime::attach_semantic_information(handle,
          NAME_SEMANTIC_TAG, name, strlen(name) + 1, is_mut);
    }

    //--------------------------------------------------------------------------
    void Runtime::attach_name(FieldSpace handle,
                                       FieldID fid,
                                       const char *name, bool is_mutable)
    //--------------------------------------------------------------------------
    {
      Runtime::attach_semantic_information(handle, fid,
          NAME_SEMANTIC_TAG, name, strlen(name) + 1, is_mutable);
    }

    //--------------------------------------------------------------------------
    void Runtime::attach_name(LogicalRegion handle, const char *name, bool ism)
    //--------------------------------------------------------------------------
    {
      Runtime::attach_semantic_information(handle,
          NAME_SEMANTIC_TAG, name, strlen(name) + 1, ism);
    }

    //--------------------------------------------------------------------------
    void Runtime::attach_name(LogicalPartition handle, const char *name, bool m)
    //--------------------------------------------------------------------------
    {
      Runtime::attach_semantic_information(handle,
          NAME_SEMANTIC_TAG, name, strlen(name) + 1, m);
    }

    //--------------------------------------------------------------------------
    bool Runtime::retrieve_semantic_information(TaskID task_id, SemanticTag tag,
                                              const void *&result, size_t &size,
                                                bool can_fail, bool wait_until)
    //--------------------------------------------------------------------------
    {
      return runtime->retrieve_semantic_information(task_id, tag, result, size,
                                                    can_fail, wait_until);
    }

    //--------------------------------------------------------------------------
    bool Runtime::retrieve_semantic_information(IndexSpace handle,
                                                         SemanticTag tag,
                                                         const void *&result,
                                                         size_t &size,
                                                         bool can_fail,
                                                         bool wait_until)
    //--------------------------------------------------------------------------
    {
      return runtime->retrieve_semantic_information(handle, tag, result, size,
                                                    can_fail, wait_until);
    }

    //--------------------------------------------------------------------------
    bool Runtime::retrieve_semantic_information(IndexPartition handle,
                                                         SemanticTag tag,
                                                         const void *&result,
                                                         size_t &size,
                                                         bool can_fail,
                                                         bool wait_until)
    //--------------------------------------------------------------------------
    {
      return runtime->retrieve_semantic_information(handle, tag, result, size,
                                                    can_fail, wait_until);
    }

    //--------------------------------------------------------------------------
    bool Runtime::retrieve_semantic_information(FieldSpace handle,
                                                         SemanticTag tag,
                                                         const void *&result,
                                                         size_t &size,
                                                         bool can_fail,
                                                         bool wait_until)
    //--------------------------------------------------------------------------
    {
      return runtime->retrieve_semantic_information(handle, tag, result, size,
                                                    can_fail, wait_until);
    }

    //--------------------------------------------------------------------------
    bool Runtime::retrieve_semantic_information(FieldSpace handle,
                                                         FieldID fid,
                                                         SemanticTag tag,
                                                         const void *&result,
                                                         size_t &size,
                                                         bool can_fail,
                                                         bool wait_until)
    //--------------------------------------------------------------------------
    {
      return runtime->retrieve_semantic_information(handle, fid, tag, result, 
                                                    size, can_fail, wait_until);
    }

    //--------------------------------------------------------------------------
    bool Runtime::retrieve_semantic_information(LogicalRegion handle,
                                                         SemanticTag tag,
                                                         const void *&result,
                                                         size_t &size,
                                                         bool can_fail,
                                                         bool wait_until)
    //--------------------------------------------------------------------------
    {
      return runtime->retrieve_semantic_information(handle, tag, result, size,
                                                    can_fail, wait_until);
    }

    //--------------------------------------------------------------------------
    bool Runtime::retrieve_semantic_information(LogicalPartition part,
                                                         SemanticTag tag,
                                                         const void *&result,
                                                         size_t &size,
                                                         bool can_fail,
                                                         bool wait_until)
    //--------------------------------------------------------------------------
    {
      return runtime->retrieve_semantic_information(part, tag, result, size,
                                                    can_fail, wait_until);
    }

    //--------------------------------------------------------------------------
    void Runtime::retrieve_name(TaskID task_id, const char *&result)
    //--------------------------------------------------------------------------
    {
      const void* dummy_ptr; size_t dummy_size;
      Runtime::retrieve_semantic_information(task_id, NAME_SEMANTIC_TAG,
                                         dummy_ptr, dummy_size, false, false);
      result = reinterpret_cast<const char*>(dummy_ptr);
    }

    //--------------------------------------------------------------------------
    void Runtime::retrieve_name(IndexSpace handle, const char *&result)
    //--------------------------------------------------------------------------
    {
      const void* dummy_ptr; size_t dummy_size;
      Runtime::retrieve_semantic_information(handle,
          NAME_SEMANTIC_TAG, dummy_ptr, dummy_size, false, false);
      result = reinterpret_cast<const char*>(dummy_ptr);
    }

    //--------------------------------------------------------------------------
    void Runtime::retrieve_name(IndexPartition handle,
                                         const char *&result)
    //--------------------------------------------------------------------------
    {
      const void* dummy_ptr; size_t dummy_size;
      Runtime::retrieve_semantic_information(handle,
          NAME_SEMANTIC_TAG, dummy_ptr, dummy_size, false, false);
      result = reinterpret_cast<const char*>(dummy_ptr);
    }

    //--------------------------------------------------------------------------
    void Runtime::retrieve_name(FieldSpace handle, const char *&result)
    //--------------------------------------------------------------------------
    {
      const void* dummy_ptr; size_t dummy_size;
      Runtime::retrieve_semantic_information(handle,
          NAME_SEMANTIC_TAG, dummy_ptr, dummy_size, false, false);
      result = reinterpret_cast<const char*>(dummy_ptr);
    }

    //--------------------------------------------------------------------------
    void Runtime::retrieve_name(FieldSpace handle,
                                         FieldID fid,
                                         const char *&result)
    //--------------------------------------------------------------------------
    {
      const void* dummy_ptr; size_t dummy_size;
      Runtime::retrieve_semantic_information(handle, fid,
          NAME_SEMANTIC_TAG, dummy_ptr, dummy_size, false, false);
      result = reinterpret_cast<const char*>(dummy_ptr);
    }

    //--------------------------------------------------------------------------
    void Runtime::retrieve_name(LogicalRegion handle,
                                         const char *&result)
    //--------------------------------------------------------------------------
    {
      const void* dummy_ptr; size_t dummy_size;
      Runtime::retrieve_semantic_information(handle,
          NAME_SEMANTIC_TAG, dummy_ptr, dummy_size, false, false);
      result = reinterpret_cast<const char*>(dummy_ptr);
    }

    //--------------------------------------------------------------------------
    void Runtime::retrieve_name(LogicalPartition part,
                                         const char *&result)
    //--------------------------------------------------------------------------
    {
      const void* dummy_ptr; size_t dummy_size;
      Runtime::retrieve_semantic_information(part,
          NAME_SEMANTIC_TAG, dummy_ptr, dummy_size, false, false);
      result = reinterpret_cast<const char*>(dummy_ptr);
    }

    //--------------------------------------------------------------------------
    void Runtime::print_once(Context ctx, FILE *f, const char *message)
    //--------------------------------------------------------------------------
    {
      runtime->print_once(ctx, f, message);
    }

    //--------------------------------------------------------------------------
    void Runtime::log_once(Context ctx, Realm::LoggerMessage &message)
    //--------------------------------------------------------------------------
    {
      runtime->log_once(ctx, message);
    }

    //--------------------------------------------------------------------------
    Future Runtime::from_value(const void *value, 
                                        size_t value_size, bool owned)
    //--------------------------------------------------------------------------
    {
      Future result = runtime->help_create_future();
      // Set the future result
      result.impl->set_result(value, value_size, owned);
      // Complete the future right away so that it is always complete
      result.impl->complete_future();
      return result;
    }

    //--------------------------------------------------------------------------
    /*static*/ int Runtime::start(int argc, char **argv, bool background)
    //--------------------------------------------------------------------------
    {
      return Internal::Runtime::start(argc, argv, background);
    }

    //--------------------------------------------------------------------------
    /*static*/ void Runtime::initialize(int *argc, char ***argv)
    //--------------------------------------------------------------------------
    {
      Internal::Runtime::initialize(argc, argv);
    }

    //--------------------------------------------------------------------------
    /*static*/ int Runtime::wait_for_shutdown(void)
    //--------------------------------------------------------------------------
    {
      return Internal::Runtime::wait_for_shutdown();
    }

    //--------------------------------------------------------------------------
    /*static*/ Context Runtime::start_implicit(int argc, char **argv,
                                               TaskID top_task_id,
                                               Processor::Kind proc_kind,
                                               const char *task_name,
                                               bool control_replicable)
    //--------------------------------------------------------------------------
    {
      return Internal::Runtime::start_implicit(argc, argv, top_task_id,
                              proc_kind, task_name, control_replicable);
    }

    //--------------------------------------------------------------------------
    /*static*/ void Runtime::finish_implicit(Context ctx)
    //--------------------------------------------------------------------------
    {
      // this is just a normal finish operation
      ctx->end_task(NULL, 0, false/*owned*/);
    }

    //--------------------------------------------------------------------------
    /*static*/ void Runtime::set_top_level_task_id(TaskID top_id)
    //--------------------------------------------------------------------------
    {
      Internal::Runtime::set_top_level_task_id(top_id);
    }

    //--------------------------------------------------------------------------
    /*static*/ size_t Runtime::get_maximum_dimension(void)
    //--------------------------------------------------------------------------
    {
      return LEGION_MAX_DIM;
    }

    //--------------------------------------------------------------------------
    /*static*/ void Runtime::configure_MPI_interoperability(int rank)
    //--------------------------------------------------------------------------
    {
      Internal::Runtime::configure_MPI_interoperability(rank);
    }

    //--------------------------------------------------------------------------
    /*static*/ MPILegionHandshake Runtime::create_handshake(bool init_in_MPI,
                                                        int mpi_participants,
                                                        int legion_participants)
    //--------------------------------------------------------------------------
    {
#ifdef DEBUG_LEGION
      assert(mpi_participants > 0);
      assert(legion_participants > 0);
#endif
      MPILegionHandshake result(
          new Internal::MPILegionHandshakeImpl(init_in_MPI,
                                       mpi_participants, legion_participants));
      Internal::Runtime::register_handshake(result);
      return result;
    }

    //--------------------------------------------------------------------------
    /*static*/ void Runtime::register_reduction_op(ReductionOpID redop_id,
                                                   ReductionOp *redop,
                                                   SerdezInitFnptr init_fnptr,
                                                   SerdezFoldFnptr fold_fnptr,
                                                   bool permit_duplicates)
    //--------------------------------------------------------------------------
    {
      if (redop_id == 0)
        REPORT_LEGION_ERROR(ERROR_RESERVED_REDOP_ID, 
                            "ERROR: ReductionOpID zero is reserved.")
      ReductionOpTable &red_table = Runtime::get_reduction_table(); 
      // Check to make sure we're not overwriting a prior reduction op 
      if (!permit_duplicates &&
          (red_table.find(redop_id) != red_table.end()))
        REPORT_LEGION_ERROR(ERROR_DUPLICATE_REDOP_ID, "ERROR: ReductionOpID "
            "%d has already been used in the reduction table\n",redop_id)
      red_table[redop_id] = redop;
      if ((init_fnptr != NULL) || (fold_fnptr != NULL))
      {
#ifdef DEBUG_LEGION
        assert((init_fnptr != NULL) && (fold_fnptr != NULL));
#endif
        SerdezRedopTable &serdez_red_table = Runtime::get_serdez_redop_table();
        SerdezRedopFns &fns = serdez_red_table[redop_id];
        fns.init_fn = init_fnptr;
        fns.fold_fn = fold_fnptr;
      }
    }

    //--------------------------------------------------------------------------
    /*static*/ const ReductionOp* Runtime::get_reduction_op(
                                                        ReductionOpID redop_id)
    //--------------------------------------------------------------------------
    {
      return Internal::Runtime::get_reduction_op(redop_id);
    }

    //--------------------------------------------------------------------------
    /*static*/ const SerdezOp* Runtime::get_serdez_op(CustomSerdezID serdez_id)
    //--------------------------------------------------------------------------
    {
      return Internal::Runtime::get_serdez_op(serdez_id);
    }

    //--------------------------------------------------------------------------
    /*static*/ void Runtime::add_registration_callback(
                                            RegistrationCallbackFnptr callback)
    //--------------------------------------------------------------------------
    {
      Internal::Runtime::add_registration_callback(callback);
    }

    //--------------------------------------------------------------------------
    /*static*/ void Runtime::set_registration_callback(
                                            RegistrationCallbackFnptr callback)
    //--------------------------------------------------------------------------
    {
      Internal::Runtime::add_registration_callback(callback);
    }

    //--------------------------------------------------------------------------
    /*static*/ const InputArgs& Runtime::get_input_args(void)
    //--------------------------------------------------------------------------
    {
      // If we have an implicit runtime we use that
      if (Internal::implicit_runtime != NULL)
        return Internal::implicit_runtime->input_args;
      // Otherwise this is not from a Legion task, so fallback to the_runtime
      return Internal::Runtime::the_runtime->input_args;
    }

    //--------------------------------------------------------------------------
    /*static*/ Runtime* Runtime::get_runtime(Processor p)
    //--------------------------------------------------------------------------
    {
      // If we have an implicit runtime we use that
      if (Internal::implicit_runtime != NULL)
        return Internal::implicit_runtime->external;
      // Otherwise this is not from a Legion task, so fallback to the_runtime
      return Internal::Runtime::the_runtime->external;
    }

    //--------------------------------------------------------------------------
    /*static*/ Context Runtime::get_context(void)
    //--------------------------------------------------------------------------
    {
      return Internal::implicit_context;
    }

    //--------------------------------------------------------------------------
    /*static*/ ReductionOpTable& Runtime::get_reduction_table(void)
    //--------------------------------------------------------------------------
    {
      return Internal::Runtime::get_reduction_table();
    }

    //--------------------------------------------------------------------------
    /*static*/ SerdezOpTable& Runtime::get_serdez_table(void)
    //--------------------------------------------------------------------------
    {
      return Internal::Runtime::get_serdez_table();
    }

    /*static*/ SerdezRedopTable& Runtime::get_serdez_redop_table(void)
    //--------------------------------------------------------------------------
    {
      return Internal::Runtime::get_serdez_redop_table();
    }

    //--------------------------------------------------------------------------
    TaskID Runtime::generate_dynamic_task_id(void)
    //--------------------------------------------------------------------------
    {
      return runtime->generate_dynamic_task_id();
    }

    //--------------------------------------------------------------------------
    TaskID Runtime::generate_library_task_ids(const char *name, size_t count)
    //--------------------------------------------------------------------------
    {
      return runtime->generate_library_task_ids(name, count);
    }

    //--------------------------------------------------------------------------
    /*static*/ TaskID Runtime::generate_static_task_id(void)
    //--------------------------------------------------------------------------
    {
      return Internal::Runtime::generate_static_task_id();
    }

    //--------------------------------------------------------------------------
    VariantID Runtime::register_task_variant(
                  const TaskVariantRegistrar &registrar,
		  const CodeDescriptor &codedesc,
		  const void *user_data /*= NULL*/,
		  size_t user_len /*= 0*/,
                  bool has_return_type /*= false*/)
    //--------------------------------------------------------------------------
    {
      // Make a copy of the descriptor here
      CodeDescriptor *realm_desc = new CodeDescriptor(codedesc);
      return runtime->register_variant(registrar, user_data, user_len, 
                                       realm_desc, has_return_type);
    }

    //--------------------------------------------------------------------------
    /*static*/ VariantID Runtime::preregister_task_variant(
              const TaskVariantRegistrar &registrar,
	      const CodeDescriptor &codedesc,
	      const void *user_data /*= NULL*/,
	      size_t user_len /*= 0*/,
	      const char *task_name /*= NULL*/,
              VariantID vid /*=AUTO_GENERATE_ID*/,
              bool has_return_type/*=false*/,
              bool check_task_id/*=true*/)
    //--------------------------------------------------------------------------
    {
      // Make a copy of the descriptor here
      CodeDescriptor *realm_desc = new CodeDescriptor(codedesc);
      return Internal::Runtime::preregister_variant(registrar, user_data, 
          user_len, realm_desc, has_return_type, task_name, vid, check_task_id);
    }

    //--------------------------------------------------------------------------
    /*static*/ void Runtime::legion_task_preamble(
                                       const void *data, size_t datalen,
                                       Processor p, const Task *& task,
                                       const std::vector<PhysicalRegion> *& reg,
                                       Context& ctx, Runtime *& runtime)
    //--------------------------------------------------------------------------
    {
      // Read the context out of the buffer
#ifdef DEBUG_LEGION
      assert(datalen == sizeof(Context));
#endif
      ctx = *((const Context*)data);
      task = ctx->get_task();

      reg = &ctx->begin_task(runtime);
    }

    //--------------------------------------------------------------------------
    /*static*/ void Runtime::legion_task_postamble(Runtime *runtime,Context ctx,
                                                   const void *retvalptr,
                                                   size_t retvalsize)
    //--------------------------------------------------------------------------
    {
      ctx->end_task(retvalptr, retvalsize, false/*owned*/);
    }

    //--------------------------------------------------------------------------
<<<<<<< HEAD
    ShardID Runtime::get_shard_id(Context ctx, bool I_know_what_I_am_doing)
    //--------------------------------------------------------------------------
    {
      if (!I_know_what_I_am_doing)
        REPORT_LEGION_ERROR(ERROR_CONFUSED_USER, "User does not know what "
            "they are doing asking for the shard ID in task %s (UID %lld)",
            ctx->get_task_name(), ctx->get_unique_id())
      return runtime->get_shard_id(ctx);
    }

    //--------------------------------------------------------------------------
    VariantID Runtime::register_variant(const TaskVariantRegistrar &registrar,
                  bool has_return, const void *user_data, size_t user_data_size,
                  CodeDescriptor *realm)
    //--------------------------------------------------------------------------
    {
      return runtime->register_variant(registrar, user_data, user_data_size,
                                       realm, has_return);
    }
    
    //--------------------------------------------------------------------------
    /*static*/ VariantID Runtime::preregister_variant(
                                  const TaskVariantRegistrar &registrar,
                                  const void *user_data, size_t user_data_size,
                                  CodeDescriptor *realm,
                                  bool has_return, const char *task_name, 
                                  VariantID vid, bool check_task_id)
    //--------------------------------------------------------------------------
    {
      return Internal::Runtime::preregister_variant(registrar, user_data, 
          user_data_size, realm, has_return, task_name, vid, check_task_id);
    } 

    //--------------------------------------------------------------------------
=======
>>>>>>> c86ac96a
    /*static*/ void Runtime::enable_profiling(void)
    //--------------------------------------------------------------------------
    {
    }

    //--------------------------------------------------------------------------
    /*static*/ void Runtime::disable_profiling(void)
    //--------------------------------------------------------------------------
    {
    }

    //--------------------------------------------------------------------------
    /*static*/ void Runtime::dump_profiling(void)
    //--------------------------------------------------------------------------
    {
    }

    //--------------------------------------------------------------------------
    LayoutConstraintID Runtime::register_layout(
                                     const LayoutConstraintRegistrar &registrar)
    //--------------------------------------------------------------------------
    {
      return runtime->register_layout(registrar, AUTO_GENERATE_ID);
    }

    //--------------------------------------------------------------------------
    void Runtime::release_layout(LayoutConstraintID layout_id)
    //--------------------------------------------------------------------------
    {
      runtime->release_layout(layout_id);
    }

    //--------------------------------------------------------------------------
    /*static*/ LayoutConstraintID Runtime::preregister_layout(
                                     const LayoutConstraintRegistrar &registrar,
                                     LayoutConstraintID layout_id)
    //--------------------------------------------------------------------------
    {
      return Internal::Runtime::preregister_layout(registrar, layout_id);
    }

    //--------------------------------------------------------------------------
    FieldSpace Runtime::get_layout_constraint_field_space(
                                                   LayoutConstraintID layout_id)
    //--------------------------------------------------------------------------
    {
      return runtime->get_layout_constraint_field_space(layout_id);
    }

    //--------------------------------------------------------------------------
    void Runtime::get_layout_constraints(LayoutConstraintID layout_id,
                                        LayoutConstraintSet &layout_constraints)
    //--------------------------------------------------------------------------
    {
      runtime->get_layout_constraints(layout_id, layout_constraints);
    }

    //--------------------------------------------------------------------------
    const char* Runtime::get_layout_constraints_name(LayoutConstraintID id)
    //--------------------------------------------------------------------------
    {
      return runtime->get_layout_constraints_name(id);
    }

}; // namespace Legion

// EOF
<|MERGE_RESOLUTION|>--- conflicted
+++ resolved
@@ -7016,7 +7016,6 @@
     }
 
     //--------------------------------------------------------------------------
-<<<<<<< HEAD
     ShardID Runtime::get_shard_id(Context ctx, bool I_know_what_I_am_doing)
     //--------------------------------------------------------------------------
     {
@@ -7028,31 +7027,6 @@
     }
 
     //--------------------------------------------------------------------------
-    VariantID Runtime::register_variant(const TaskVariantRegistrar &registrar,
-                  bool has_return, const void *user_data, size_t user_data_size,
-                  CodeDescriptor *realm)
-    //--------------------------------------------------------------------------
-    {
-      return runtime->register_variant(registrar, user_data, user_data_size,
-                                       realm, has_return);
-    }
-    
-    //--------------------------------------------------------------------------
-    /*static*/ VariantID Runtime::preregister_variant(
-                                  const TaskVariantRegistrar &registrar,
-                                  const void *user_data, size_t user_data_size,
-                                  CodeDescriptor *realm,
-                                  bool has_return, const char *task_name, 
-                                  VariantID vid, bool check_task_id)
-    //--------------------------------------------------------------------------
-    {
-      return Internal::Runtime::preregister_variant(registrar, user_data, 
-          user_data_size, realm, has_return, task_name, vid, check_task_id);
-    } 
-
-    //--------------------------------------------------------------------------
-=======
->>>>>>> c86ac96a
     /*static*/ void Runtime::enable_profiling(void)
     //--------------------------------------------------------------------------
     {
