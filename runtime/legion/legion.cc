--- conflicted
+++ resolved
@@ -2025,22 +2025,17 @@
                                    LogicalRegion h, LogicalRegion p,
                                    const bool restr/*= true*/,
                                    const bool map/*= true*/)
-<<<<<<< HEAD
-      : resource(r), handle(h), parent(p), restricted(restr), mapped(map),
+      : resource(r), parent(p), handle(h), external_resource(NULL),
+        restricted(restr), mapped(map),
         collective((r == LEGION_EXTERNAL_INSTANCE) ? true : false),
         deduplicate_across_shards(false), file_name(NULL),
         mode(LEGION_FILE_READ_ONLY), footprint(0), static_dependences(NULL)
-=======
-      : resource(r), parent(p), handle(h), external_resource(NULL),
-        restricted(restr), mapped(map), file_name(NULL),
-        mode(LEGION_FILE_READ_ONLY), footprint(0), static_dependences(NULL)
     //--------------------------------------------------------------------------
     {
     }
 
     //--------------------------------------------------------------------------
     AttachLauncher::~AttachLauncher(void)
->>>>>>> 1ef501ed
     //--------------------------------------------------------------------------
     {
     }
