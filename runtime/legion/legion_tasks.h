/* Copyright 2016 Stanford University, NVIDIA Corporation
 *
 * Licensed under the Apache License, Version 2.0 (the "License");
 * you may not use this file except in compliance with the License.
 * You may obtain a copy of the License at
 *
 *     http://www.apache.org/licenses/LICENSE-2.0
 *
 * Unless required by applicable law or agreed to in writing, software
 * distributed under the License is distributed on an "AS IS" BASIS,
 * WITHOUT WARRANTIES OR CONDITIONS OF ANY KIND, either express or implied.
 * See the License for the specific language governing permissions and
 * limitations under the License.
 */


#ifndef __LEGION_TASKS_H__
#define __LEGION_TASKS_H__

#include "legion.h"
#include "runtime.h"
#include "legion_ops.h"
#include "region_tree.h"
#include "legion_mapping.h"
#include "legion_utilities.h"
#include "legion_allocation.h"

namespace Legion {
  namespace Internal {

    /**
     * \class TaskOp
     * This is the base task operation class for all
     * kinds of tasks in the system.  
     */
    class TaskOp : public Task, public SpeculativeOp {
    public:
      enum TaskKind {
        INDIVIDUAL_TASK_KIND,
        POINT_TASK_KIND,
        REMOTE_TASK_KIND,
        INDEX_TASK_KIND,
        SLICE_TASK_KIND,
      };
    public:
      TaskOp(Runtime *rt);
      virtual ~TaskOp(void);
    public:
      virtual UniqueID get_unique_id(void) const;
      virtual int get_depth(void) const;
      virtual const char* get_task_name(void) const;
    public:
      bool is_remote(void) const;
      inline bool is_stolen(void) const { return (steal_count > 0); }
      inline bool is_locally_mapped(void) const { return map_locally; }
    public:
      void set_current_proc(Processor current);
      inline void set_locally_mapped(bool local) { map_locally = local; }
      inline void set_target_proc(Processor next) { target_proc = next; }
    protected:
      void activate_task(void);
      void deactivate_task(void);
    public:
      void set_must_epoch(MustEpochOp *epoch, unsigned index, 
                          bool do_registration);
    protected:
      void pack_base_task(Serializer &rez, AddressSpaceID target);
      void unpack_base_task(Deserializer &derez, 
                            std::set<RtEvent> &ready_events);
      void pack_base_external_task(Serializer &rez, AddressSpaceID target);
      void unpack_base_external_task(Deserializer &derez,
                                     ReferenceMutator *mutator); 
    public:
      void mark_stolen(void);
      void initialize_base_task(SingleTask *ctx, bool track, 
                                const Predicate &p, 
                                Processor::TaskFuncID tid);
      void check_empty_field_requirements(void);
      size_t check_future_size(FutureImpl *impl);
    public:
      bool select_task_options(void);
    public:
      virtual void activate(void) = 0;
      virtual void deactivate(void) = 0;
      virtual const char* get_logging_name(void);
      virtual OpKind get_operation_kind(void);
      virtual size_t get_region_count(void) const;
      virtual Mappable* get_mappable(void);
    public:
      virtual void trigger_dependence_analysis(void) = 0;
      virtual void trigger_complete(void);
      virtual void trigger_commit(void);
      virtual void resolve_true(void);
      virtual void resolve_false(void) = 0;
      virtual bool speculate(bool &value);
      virtual void select_sources(const InstanceRef &target,
                                  const InstanceSet &sources,
                                  std::vector<unsigned> &ranking);
      virtual void update_atomic_locks(Reservation lock, bool exclusive);
      virtual unsigned find_parent_index(unsigned idx);
      virtual VersionInfo& get_version_info(unsigned idx);
      virtual const std::vector<VersionInfo>* get_version_infos(void);
      virtual RegionTreePath& get_privilege_path(unsigned idx);
      virtual void recapture_version_info(unsigned idx);
    public:
      virtual bool early_map_task(void) = 0;
      virtual bool distribute_task(void) = 0;
      virtual bool perform_mapping(MustEpochOp *owner = NULL) = 0;
      virtual void launch_task(void) = 0;
      virtual bool is_stealable(void) const = 0;
      virtual bool has_restrictions(unsigned idx, LogicalRegion handle) = 0;
    public:
      virtual ApEvent get_task_completion(void) const = 0;
      virtual TaskKind get_task_kind(void) const = 0;
    public:
      // Returns true if the task should be deactivated
      virtual bool pack_task(Serializer &rez, Processor target) = 0;
      virtual bool unpack_task(Deserializer &derez, Processor current,
                               std::set<RtEvent> &ready_events) = 0;
      virtual void perform_inlining(SingleTask *ctx, VariantImpl *variant) = 0;
    public:
      virtual bool is_inline_task(void) const;
      virtual const std::vector<PhysicalRegion>& begin_inline_task(void);
      virtual void end_inline_task(const void *result, 
                                   size_t result_size, bool owned);
    public:
      RegionTreeContext get_parent_context(unsigned idx);
    protected:
      void pack_version_infos(Serializer &rez,
                              std::vector<VersionInfo> &infos,
                              const std::vector<bool> &full_version_info);
      void unpack_version_infos(Deserializer &derez,
                                std::vector<VersionInfo> &infos);
    protected:
      void pack_restrict_infos(Serializer &rez, 
                               std::vector<RestrictInfo> &infos);
      void unpack_restrict_infos(Deserializer &derez,
                                 std::vector<RestrictInfo> &infos);
    public:
      // Tell the parent context that this task is in a ready queue
      void activate_outstanding_task(void);
      void deactivate_outstanding_task(void);
    public:
      void register_region_creation(LogicalRegion handle);
      void register_region_deletion(LogicalRegion handle);
      void register_region_creations(const std::set<LogicalRegion> &regions);
      void register_region_deletions(const std::set<LogicalRegion> &regions);
    public:
      void register_field_creation(FieldSpace space, FieldID fid);
      void register_field_creations(FieldSpace space, 
                                    const std::vector<FieldID> &fields);
      void register_field_deletions(FieldSpace space,
                                    const std::set<FieldID> &to_free);
      void register_field_creations(
                const std::set<std::pair<FieldSpace,FieldID> > &fields);
      void register_field_deletions(
                const std::set<std::pair<FieldSpace,FieldID> > &fields);
    public:
      void register_field_space_creation(FieldSpace space);
      void register_field_space_deletion(FieldSpace space);
      void register_field_space_creations(const std::set<FieldSpace> &spaces);
      void register_field_space_deletions(const std::set<FieldSpace> &spaces);
    public:
      bool has_created_index_space(IndexSpace space) const;
      void register_index_space_creation(IndexSpace space);
      void register_index_space_deletion(IndexSpace space);
      void register_index_space_creations(const std::set<IndexSpace> &spaces);
      void register_index_space_deletions(const std::set<IndexSpace> &spaces);
    public:
      void register_index_partition_creation(IndexPartition handle);
      void register_index_partition_deletion(IndexPartition handle);
      void register_index_partition_creations(
                                        const std::set<IndexPartition> &parts);
      void register_index_partition_deletions(
                                        const std::set<IndexPartition> &parts);
    public:
      virtual void add_created_region(LogicalRegion handle) = 0;
      virtual void add_created_field(FieldSpace handle, FieldID fid) = 0;
    public:
      void return_privilege_state(TaskOp *target);
      void pack_privilege_state(Serializer &rez, AddressSpaceID target);
      void unpack_privilege_state(Deserializer &derez);
      void perform_privilege_checks(void);
    public:
      void find_early_mapped_region(unsigned idx, InstanceSet &ref);
      void clone_task_op_from(TaskOp *rhs, Processor p, 
                              bool stealable, bool duplicate_args);
      void update_grants(const std::vector<Grant> &grants);
      void update_arrival_barriers(const std::vector<PhaseBarrier> &barriers);
      bool compute_point_region_requirements(MinimalPoint *mp = NULL);
      bool early_map_regions(std::set<RtEvent> &applied_conditions,
                             const std::vector<unsigned> &must_premap);
      bool prepare_steal(void);
    public:
      void compute_parent_indexes(void);
      void record_aliased_region_requirements(LegionTrace *trace);
    protected:
      // These methods get called once the task has executed
      // and all the children have either mapped, completed,
      // or committed.
      void trigger_children_complete(void);
      void trigger_children_committed(void);
    protected:
      // Tasks have two requirements to complete:
      // - all speculation must be resolved
      // - all children must be complete
      virtual void trigger_task_complete(void) = 0;
      // Tasks have two requirements to commit:
      // - all commit dependences must be satisfied (trigger_commit)
      // - all children must commit (children_committed)
      virtual void trigger_task_commit(void) = 0;
    protected:
      // Early mapped regions
      std::map<unsigned/*idx*/,InstanceSet>     early_mapped_regions;
      // A map of any locks that we need to take for this task
      std::map<Reservation,bool/*exclusive*/>   atomic_locks;
    protected:
      std::vector<unsigned>                     parent_req_indexes;
    protected:
      std::set<LogicalRegion>                   created_regions;
      std::set<std::pair<FieldSpace,FieldID> >  created_fields;
      std::set<FieldSpace>                      created_field_spaces;
      std::set<IndexSpace>                      created_index_spaces;
      std::set<IndexPartition>                  created_index_partitions;
      std::set<LogicalRegion>                   deleted_regions;
      std::set<std::pair<FieldSpace,FieldID> >  deleted_fields;
      std::set<FieldSpace>                      deleted_field_spaces;
      std::set<IndexSpace>                      deleted_index_spaces;
      std::set<IndexPartition>                  deleted_index_partitions;
    protected:
      bool complete_received;
      bool commit_received;
      bool children_complete;
      bool children_commit;
      bool children_complete_invoked;
      bool children_commit_invoked;
    protected:
      bool map_locally;
    private:
      mutable bool is_local;
      mutable bool local_cached;
    protected:
      AllocManager *arg_manager;
    protected:
      MapperManager *mapper;
    private:
      unsigned current_mapping_index;
    public:
      inline void set_current_mapping_index(unsigned index) 
        { current_mapping_index = index; }
    public:
      // Index for this must epoch op
      unsigned must_epoch_index;
    public:
      // Static methods
      static void process_unpack_task(Runtime *rt,
                                      Deserializer &derez);
    public:
      static void pack_index_space_requirement(
          const IndexSpaceRequirement &req, Serializer &rez);
      static void pack_region_requirement(
          const RegionRequirement &req, Serializer &rez);
      static void pack_grant(
          const Grant &grant, Serializer &rez);
      static void pack_phase_barrier(
          const PhaseBarrier &barrier, Serializer &rez);
    public:
      static void unpack_index_space_requirement(
          IndexSpaceRequirement &req, Deserializer &derez);
      static void unpack_region_requirement(
          RegionRequirement &req, Deserializer &derez);
      static void unpack_grant(
          Grant &grant, Deserializer &derez);
      static void unpack_phase_barrier(
          PhaseBarrier &barrier, Deserializer &derez);
    public:
      static void pack_point(Serializer &rez, const DomainPoint &p);
      static void unpack_point(Deserializer &derez, DomainPoint &p);
    public:
      static void log_requirement(UniqueID uid, unsigned idx,
                                 const RegionRequirement &req);
    };

    /**
     * \class SingleTask
     * This is the parent type for each of the single class
     * kinds of classes.  It also serves as the type that
     * represents a context for each application level task.
     */
    class SingleTask : public TaskOp {
    public:
      // A struct for keeping track of local field information
      struct LocalFieldInfo {
      public:
        LocalFieldInfo(void)
          : handle(FieldSpace::NO_SPACE), fid(0),
            field_size(0), reclaim_event(RtEvent::NO_RT_EVENT),
            serdez_id(0) { }
        LocalFieldInfo(FieldSpace sp, FieldID f,
                       size_t size, RtEvent reclaim,
                       CustomSerdezID sid)
          : handle(sp), fid(f), field_size(size),
            reclaim_event(reclaim), serdez_id(sid) { }
      public:
        FieldSpace     handle;
        FieldID        fid;
        size_t         field_size;
        RtEvent        reclaim_event;
        CustomSerdezID serdez_id;
      };
      struct DeferredDependenceArgs {
      public:
        HLRTaskID hlr_id;
        Operation *op;
      };
      struct PostEndArgs {
      public:
        HLRTaskID hlr_id;
        SingleTask *proxy_this;
        void *result;
        size_t result_size;
      };
      struct DecrementArgs {
        HLRTaskID hlr_id;
        SingleTask *parent_ctx;
      };
      struct WindowWaitArgs {
        HLRTaskID hlr_id;
        SingleTask *parent_ctx;
      };
      struct IssueFrameArgs {
        HLRTaskID hlr_id;
        SingleTask *parent_ctx;
        FrameOp *frame;
        ApEvent frame_termination;
      };
      struct AddToDepQueueArgs {
        HLRTaskID hlr_id;
        SingleTask *proxy_this;
        Operation *op;
      };
      struct DeferredPostMappedArgs {
        HLRTaskID hlr_id;
        SingleTask *task;
      };
      struct MapperProfilingInfo {
        SingleTask *task;
        RtUserEvent profiling_done;
      };
    public:
      SingleTask(Runtime *rt);
      virtual ~SingleTask(void);
    protected:
      void activate_single(void);
      void deactivate_single(void);
    public:
      virtual void trigger_dependence_analysis(void) = 0;
    public:
      // This is used enough that we want it inlined
      inline Processor get_executing_processor(void) const
        { return executing_processor; }
      inline void set_executing_processor(Processor p)
        { executing_processor = p; }
    public:
      // These two functions are only safe to call after
      // the task has had its variant selected
      bool is_leaf(void) const;
      bool is_inner(void) const;
      bool has_virtual_instances(void) const;
      bool is_created_region(unsigned index) const;
      void update_no_access_regions(void);
    public:
      void assign_context(RegionTreeContext ctx);
      RegionTreeContext release_context(void);
      virtual RegionTreeContext get_context(void) const;
      virtual ContextID get_context_id(void) const; 
      virtual UniqueID get_context_uid(void) const;
    public:
      void destroy_user_lock(Reservation r);
      void destroy_user_barrier(ApBarrier b);
    public:
      PhysicalRegion get_physical_region(unsigned idx);
      void get_physical_references(unsigned idx, InstanceSet &refs);
    public:
      // The following set of operations correspond directly
      // to the complete_mapping, complete_operation, and
      // commit_operations performed by an operation.  Every
      // one of those calls invokes the corresponding one of
      // these calls to notify the parent context.
      virtual void register_new_child_operation(Operation *op);
      virtual void add_to_dependence_queue(Operation *op, 
                                           bool has_lock);
      virtual void register_child_executed(Operation *op);
      virtual void register_child_complete(Operation *op);
      virtual void register_child_commit(Operation *op); 
      virtual void unregister_child_operation(Operation *op);
      virtual void register_fence_dependence(Operation *op);
    public:
      bool has_executing_operation(Operation *op);
      bool has_executed_operation(Operation *op);
      void print_children(void);
      void perform_window_wait(void);
    public:
      void perform_fence_analysis(FenceOp *op);
      virtual void update_current_fence(FenceOp *op);
    public:
      void begin_trace(TraceID tid);
      void end_trace(TraceID tid);
    public:
      void issue_frame(FrameOp *frame, ApEvent frame_termination);
      void perform_frame_issue(FrameOp *frame, ApEvent frame_termination);
      void finish_frame(ApEvent frame_termination);
    public:
      void increment_outstanding(void);
      void decrement_outstanding(void);
      void increment_pending(void);
      RtEvent decrement_pending(SingleTask *child) const;
      void decrement_pending(void);
      void increment_frame(void);
      void decrement_frame(void);
    public:
      void add_local_field(FieldSpace handle, FieldID fid, 
                           size_t size, CustomSerdezID serdez_id);
      void add_local_fields(FieldSpace handle, 
                            const std::vector<FieldID> &fields,
                            const std::vector<size_t> &fields_sizes,
                            CustomSerdezID serdez_id);
      void allocate_local_field(const LocalFieldInfo &info);
    public:
      ptr_t perform_safe_cast(IndexSpace is, ptr_t pointer);
      DomainPoint perform_safe_cast(IndexSpace is, const DomainPoint &point);
    public:
      virtual void add_created_region(LogicalRegion handle);
      virtual void add_created_field(FieldSpace handle, FieldID fid);
      // for logging created region requirements
      void log_created_requirement(unsigned index);
    public:
      void get_top_regions(std::map<LogicalRegion,
                                    RegionTreeContext> &top_regions);
      void analyze_destroy_index_space(IndexSpace handle, 
                                   std::vector<RegionRequirement> &delete_reqs,
                                   std::vector<unsigned> &parent_req_indexes);
      void analyze_destroy_index_partition(IndexPartition handle, 
                                   std::vector<RegionRequirement> &delete_reqs,
                                   std::vector<unsigned> &parent_req_indexes);
      void analyze_destroy_field_space(FieldSpace handle, 
                                   std::vector<RegionRequirement> &delete_reqs,
                                   std::vector<unsigned> &parent_req_indexes);
      void analyze_destroy_fields(FieldSpace handle,
                                  const std::set<FieldID> &to_delete,
                                  std::vector<RegionRequirement> &delete_reqs,
                                  std::vector<unsigned> &parent_req_indexes);
      void analyze_destroy_logical_region(LogicalRegion handle, 
                                  std::vector<RegionRequirement> &delete_reqs,
                                  std::vector<unsigned> &parent_req_indexes);
      void analyze_destroy_logical_partition(LogicalPartition handle,
                                  std::vector<RegionRequirement> &delete_reqs,
                                  std::vector<unsigned> &parent_req_indexes);
    public:
      int has_conflicting_regions(MapOp *map, bool &parent_conflict,
                                  bool &inline_conflict);
      int has_conflicting_regions(AttachOp *attach, bool &parent_conflict,
                                  bool &inline_conflict);
      int has_conflicting_internal(const RegionRequirement &req, 
                                   bool &parent_conflict,
                                   bool &inline_conflict);
      void find_conflicting_regions(TaskOp *task,
                                    std::vector<PhysicalRegion> &conflicting);
      void find_conflicting_regions(CopyOp *copy,
                                    std::vector<PhysicalRegion> &conflicting);
      void find_conflicting_regions(AcquireOp *acquire,
                                    std::vector<PhysicalRegion> &conflicting);
      void find_conflicting_regions(ReleaseOp *release,
                                    std::vector<PhysicalRegion> &conflicting);
      void find_conflicting_regions(DependentPartitionOp *partition,
                                    std::vector<PhysicalRegion> &conflicting);
      void find_conflicting_internal(const RegionRequirement &req,
                                    std::vector<PhysicalRegion> &conflicting);
      void find_conflicting_regions(FillOp *fill,
                                    std::vector<PhysicalRegion> &conflicting);
      bool check_region_dependence(RegionTreeID tid, IndexSpace space,
                                  const RegionRequirement &our_req,
                                  const RegionUsage &our_usage,
                                  const RegionRequirement &req);
      void register_inline_mapped_region(PhysicalRegion &region);
      void unregister_inline_mapped_region(PhysicalRegion &region);
    public:
      bool is_region_mapped(unsigned idx);
      void clone_requirement(unsigned idx, RegionRequirement &target);
      int find_parent_region_req(const RegionRequirement &req, 
                                 bool check_privilege = true);
      unsigned find_parent_region(unsigned idx, TaskOp *task);
      unsigned find_parent_index_region(unsigned idx, TaskOp *task);
      PrivilegeMode find_parent_privilege_mode(unsigned idx);
      LegionErrorType check_privilege(const IndexSpaceRequirement &req) const;
      LegionErrorType check_privilege(const RegionRequirement &req, 
                                      FieldID &bad_field, 
                                      bool skip_privileges = false) const; 
      bool has_created_region(LogicalRegion handle) const;
      bool has_created_field(FieldSpace handle, FieldID fid) const;
    public:
      bool has_tree_restriction(RegionTreeID tid, const FieldMask &mask);
      void add_tree_restriction(RegionTreeID tid, const FieldMask &mask);
    public:
      void initialize_map_task_input(Mapper::MapTaskInput &input,
                                     Mapper::MapTaskOutput &output,
                                     MustEpochOp *must_epoch_owner,
                               const std::vector<RegionTreeContext> &enclosing,
                                     std::vector<InstanceSet> &valid_instances);
      void finalize_map_task_output(Mapper::MapTaskInput &input,
                                    Mapper::MapTaskOutput &output,
                                    MustEpochOp *must_epoch_owner,
                              const std::vector<RegionTreeContext> &enclosing,
                                    std::vector<InstanceSet> &valid_instances);
    protected: // mapper helper calls
      void validate_target_processors(const std::vector<Processor> &prcs) const;
      void validate_variant_selection(MapperManager *local_mapper,
                    VariantImpl *impl, const char *call_name) const;
    protected:
      void invoke_mapper(MustEpochOp *must_epoch_owner,
          const std::vector<RegionTreeContext> &enclosing_contexts);
      bool map_all_regions(ApEvent user_event,
                           MustEpochOp *must_epoch_owner = NULL); 
      void perform_post_mapping(void);
      void initialize_region_tree_contexts(
          const std::vector<RegionRequirement> &clone_requirements,
          const std::vector<ApUserEvent> &unmap_events,
          std::set<ApEvent> &preconditions);
      void invalidate_region_tree_contexts(void);
    public:
      InstanceView* create_instance_top_view(PhysicalManager *manager,
                                             AddressSpaceID source); 
      void notify_instance_deletion(PhysicalManager *deleted, 
                                    GenerationID old_gen);
      void convert_virtual_instance_top_views(
          const std::map<AddressSpaceID,RemoteTask*> &remote_instances);
      static void handle_create_top_view_request(Deserializer &derez, 
                            Runtime *runtime, AddressSpaceID source);
      static void handle_create_top_view_response(Deserializer &derez,
                                                   Runtime *runtime);
    protected:
      void pack_single_task(Serializer &rez, AddressSpaceID target);
      void unpack_single_task(Deserializer &derez, 
                              std::set<RtEvent> &ready_events);
      void pack_remote_context(Serializer &rez, AddressSpaceID target);
      virtual void unpack_remote_context(Deserializer &derez,
                                         std::set<RtEvent> &preconditions);
      void send_back_created_state(AddressSpaceID target, unsigned start,
                                   RegionTreeContext remote_outermost_context);
    public:
      const std::vector<PhysicalRegion>& begin_task(void);
      void end_task(const void *res, size_t res_size, bool owned);
      void post_end_task(const void *res, size_t res_size, bool owned);
      void unmap_all_mapped_regions(void);
    public:
      VariantImpl* select_inline_variant(TaskOp *child, 
                                         InlineTask *inline_task);
      void inline_child_task(TaskOp *child);
    public:
      void restart_task(void);
      const std::vector<PhysicalRegion>& get_physical_regions(void) const;
    public:
      void notify_profiling_results(Realm::ProfilingResponse &results);
      static void process_mapper_profiling(const void *args, size_t arglen);
    public:
      virtual void activate(void) = 0;
      virtual void deactivate(void) = 0;
    public:
      virtual void resolve_false(void) = 0;
      virtual void launch_task(void);
      virtual bool early_map_task(void) = 0;
      virtual bool distribute_task(void) = 0;
      virtual bool perform_mapping(MustEpochOp *owner = NULL) = 0;
      virtual bool is_stealable(void) const = 0;
      virtual bool has_restrictions(unsigned idx, LogicalRegion handle) = 0;
      virtual bool can_early_complete(ApUserEvent &chain_event) = 0;
      virtual void return_virtual_instance(unsigned index, 
                                           InstanceSet &refs) = 0;
    public:
      virtual ApEvent get_task_completion(void) const = 0;
      virtual TaskKind get_task_kind(void) const = 0;
      virtual RemoteTask* find_outermost_context(void) = 0;
    public:
      virtual bool has_remote_state(void) const = 0;
      virtual void record_remote_state(void) = 0;
      virtual void send_remote_context(AddressSpaceID target, 
                                       RemoteTask *dst) = 0;
    public:
      RegionTreeContext find_enclosing_context(unsigned idx);
      // Override by RemoteTask
      virtual SingleTask* find_parent_context(void);
    public:
      // Override these methods from operation class
      virtual bool trigger_execution(void); 
    protected:
      virtual void trigger_task_complete(void) = 0;
      virtual void trigger_task_commit(void) = 0;
    public:
      virtual void perform_physical_traversal(unsigned idx,
                                RegionTreeContext ctx, InstanceSet &valid) = 0;
      virtual bool pack_task(Serializer &rez, Processor target) = 0;
      virtual bool unpack_task(Deserializer &derez, Processor current,
                               std::set<RtEvent> &ready_events) = 0;
      virtual void find_enclosing_local_fields(
      LegionDeque<LocalFieldInfo,TASK_LOCAL_FIELD_ALLOC>::tracked &infos) = 0;
      virtual void perform_inlining(SingleTask *ctx, VariantImpl *variant) = 0;
    public:
      virtual void handle_future(const void *res, 
                                 size_t res_size, bool owned) = 0; 
      virtual void handle_post_mapped(RtEvent pre = RtEvent::NO_RT_EVENT) = 0;
    protected:
      // Boolean for each region saying if it is virtual mapped
      std::vector<bool> virtual_mapped;
      // Regions which are NO_ACCESS or have no privilege fields
      std::vector<bool> no_access_regions;
      Processor executing_processor;
    protected:
      std::vector<Processor> target_processors;
      // Hold the result of the mapping 
      LegionDeque<InstanceSet,TASK_INSTANCE_REGION_ALLOC>::tracked 
                                                             physical_instances;
      // Keep track of inline mapping regions for this task
      // so we can see when there are conflicts
      LegionList<PhysicalRegion,TASK_INLINE_REGION_ALLOC>::tracked
                                                   inline_regions; 
      // Context for this task
      RegionTreeContext context; 
      // Application tasks can manipulate these next two data
      // structures by creating regions and fields, make sure you are
      // holding the operation lock when you are accessing them
      std::deque<RegionRequirement>             created_requirements;
      std::vector<PhysicalRegion>               physical_regions;
    protected: // Instance top view data structures
      std::map<PhysicalManager*,InstanceView*>  instance_top_views;
      std::map<PhysicalManager*,RtUserEvent>    pending_top_views;
    protected: // Mapper choices 
      Mapper::ContextConfigOutput           context_configuration;
      VariantID                             selected_variant;
      TaskPriority                          task_priority;
      bool                                  perform_postmap;
      Mapper::TaskProfilingInfo             profiling_info;
    protected:
      // Events that must be triggered before we are done mapping
      std::set<RtEvent> map_applied_conditions;
    protected:
      // Track whether this task has finished executing
      unsigned outstanding_children_count;
      bool task_executed;
      LegionSet<Operation*,EXECUTING_CHILD_ALLOC>::tracked executing_children;
      LegionSet<Operation*,EXECUTED_CHILD_ALLOC>::tracked executed_children;
      LegionSet<Operation*,COMPLETE_CHILD_ALLOC>::tracked complete_children;
      // Traces for this task's execution
      LegionMap<TraceID,LegionTrace*,TASK_TRACES_ALLOC>::tracked traces;
      LegionTrace *current_trace;
      // Event for waiting when the number of mapping+executing
      // child operations has grown too large.
      bool valid_wait_event;
      RtUserEvent window_wait;
      std::deque<ApEvent> frame_events;
      RtEvent deferred_map;
      RtEvent deferred_complete;
      RtEvent pending_done;
      RtEvent last_registration;
      RtEvent dependence_precondition;
      RtEvent profiling_done; 
    protected:
      mutable bool leaf_cached, is_leaf_result;
      mutable bool inner_cached, is_inner_result;
      mutable bool has_virtual_instances_cached, has_virtual_instances_result;
    protected:
      // Number of sub-tasks ready to map
      unsigned outstanding_subtasks;
      // Number of mapped sub-tasks that are yet to run
      unsigned pending_subtasks;
      // Number of pending_frames
      unsigned pending_frames;
      // Event used to order operations to the runtime
      RtEvent context_order_event;
    protected:
      FenceOp *current_fence;
      GenerationID fence_gen;
#ifdef LEGION_SPY
      UniqueID current_fence_uid;
#endif
    protected:
      // Resources that can build up over a task's lifetime
      LegionDeque<Reservation,TASK_RESERVATION_ALLOC>::tracked context_locks;
      LegionDeque<ApBarrier,TASK_BARRIER_ALLOC>::tracked context_barriers;
      LegionDeque<LocalFieldInfo,TASK_LOCAL_FIELD_ALLOC>::tracked local_fields;
    protected:
      // Some help for performing fast safe casts
      std::map<IndexSpace,Domain> safe_cast_domains;
    protected:
      // Information for tracking restrictions
      LegionMap<RegionTreeID,FieldMask>::aligned restricted_trees;
#ifdef LEGION_SPY
    public:
      RtEvent update_previous_mapped_event(RtEvent next);
    protected:
      RtEvent previous_mapped_event;
#endif
    };

    /**
     * \class MultiTask
     * This is the parent type for each of the multi-task
     * kinds of classes.
     */
    class MultiTask : public TaskOp {
    public:
      MultiTask(Runtime *rt);
      virtual ~MultiTask(void);
    protected:
      void activate_multi(void);
      void deactivate_multi(void);
    public:
      bool is_sliced(void) const;
      bool slice_index_space(void);
      bool trigger_slices(void);
      void clone_multi_from(MultiTask *task, const Domain &d, Processor p,
                            bool recurse, bool stealable);
    public:
      virtual void activate(void) = 0;
      virtual void deactivate(void) = 0;
    public:
      virtual void trigger_dependence_analysis(void) = 0;
    public:
      virtual void resolve_false(void) = 0;
      virtual bool early_map_task(void) = 0;
      virtual bool distribute_task(void) = 0;
      virtual bool perform_mapping(MustEpochOp *owner = NULL) = 0;
      virtual void launch_task(void) = 0;
      virtual bool is_stealable(void) const = 0;
      virtual bool has_restrictions(unsigned idx, LogicalRegion handle) = 0;
      virtual bool map_and_launch(void) = 0;
      virtual VersionInfo& get_version_info(unsigned idx);
      virtual const std::vector<VersionInfo>* get_version_infos(void);
      virtual void recapture_version_info(unsigned idx);
    public:
      virtual ApEvent get_task_completion(void) const = 0;
      virtual TaskKind get_task_kind(void) const = 0;
    public:
      virtual bool trigger_execution(void);
    protected:
      virtual void trigger_task_complete(void) = 0;
      virtual void trigger_task_commit(void) = 0;
    public:
      virtual bool pack_task(Serializer &rez, Processor target) = 0;
      virtual bool unpack_task(Deserializer &derez, Processor current,
                               std::set<RtEvent> &ready_events) = 0;
      virtual void perform_inlining(SingleTask *ctx, VariantImpl *variant) = 0;
    public:
      virtual SliceTask* clone_as_slice_task(const Domain &d,
          Processor p, bool recurse, bool stealable,
          long long scale_denominator) = 0;
      virtual void handle_future(const DomainPoint &point, const void *result,
                                 size_t result_size, bool owner) = 0;
      virtual void register_must_epoch(void) = 0;
    public:
      virtual void add_created_region(LogicalRegion handle);
      virtual void add_created_field(FieldSpace handle, FieldID fid);
    public:
      void pack_multi_task(Serializer &rez, AddressSpaceID target);
      void unpack_multi_task(Deserializer &derez,
                             std::set<RtEvent> &ready_events);
    public:
      void initialize_reduction_state(void);
      void fold_reduction_future(const void *result, size_t result_size,
                                 bool owner, bool exclusive); 
    protected:
      std::list<SliceTask*> slices;
      std::vector<VersionInfo> version_infos;
      std::vector<RestrictInfo> restrict_infos;
      bool sliced;
    protected:
      ReductionOpID redop;
      const ReductionOp *reduction_op;
      ArgumentMap argument_map;
      // For handling reductions of types with serdez methods
      const SerdezRedopFns *serdez_redop_fns;
      size_t reduction_state_size;
      void *reduction_state; 
    };

    /**
     * \class IndividualTask
     * This class serves as the basis for all individual task
     * launch calls performed by the runtime.
     */
    class IndividualTask : public SingleTask {
    public:
      static const AllocationType alloc_type = INDIVIDUAL_TASK_ALLOC;
    public:
      IndividualTask(Runtime *rt);
      IndividualTask(const IndividualTask &rhs);
      virtual ~IndividualTask(void);
    public:
      IndividualTask& operator=(const IndividualTask &rhs);
    public:
      virtual void activate(void);
      virtual void deactivate(void);
    public:
      Future initialize_task(SingleTask *ctx,
                             const TaskLauncher &launcher, 
                             bool check_privileges,
                             bool track = true);
      Future initialize_task(SingleTask *ctx,
              Processor::TaskFuncID task_id,
              const std::vector<IndexSpaceRequirement> &indexes,
              const std::vector<RegionRequirement> &regions,
              const TaskArgument &arg,
              const Predicate &predicate,
              MapperID id, MappingTagID tag,
              bool check_privileges,
              bool track = true); 
      void initialize_paths(void);
      void set_top_level(void);
    public:
      virtual void trigger_dependence_analysis(void);
      virtual void trigger_remote_state_analysis(RtUserEvent ready_event);
      virtual void report_interfering_requirements(unsigned idx1,unsigned idx2);
      virtual void report_interfering_close_requirement(unsigned idx);
      virtual std::map<PhysicalManager*,std::pair<unsigned,bool> >*
                                       get_acquired_instances_ref(void);
    public:
      virtual void resolve_false(void);
      virtual bool early_map_task(void);
      virtual bool distribute_task(void);
      virtual bool perform_mapping(MustEpochOp *owner = NULL);
      virtual bool is_stealable(void) const;
      virtual bool has_restrictions(unsigned idx, LogicalRegion handle);
      virtual bool can_early_complete(ApUserEvent &chain_event);
      virtual void return_virtual_instance(unsigned index, InstanceSet &refs);
      virtual VersionInfo& get_version_info(unsigned idx);
      virtual const std::vector<VersionInfo>* get_version_infos(void);
      virtual RegionTreePath& get_privilege_path(unsigned idx);
      virtual void recapture_version_info(unsigned idx);
    public:
      virtual ApEvent get_task_completion(void) const;
      virtual TaskKind get_task_kind(void) const;
      virtual RemoteTask* find_outermost_context(void);
    public:
      virtual bool has_remote_state(void) const;
      virtual void record_remote_state(void);
      virtual void send_remote_context(AddressSpaceID target, 
                                       RemoteTask *dst);
    public:
      virtual void trigger_task_complete(void);
      virtual void trigger_task_commit(void);
    public:
      virtual void handle_future(const void *res, 
                                 size_t res_size, bool owned);
      virtual void handle_post_mapped(RtEvent pre = RtEvent::NO_RT_EVENT);
    public:
      virtual void record_reference_mutation_effect(RtEvent event);
    public:
      virtual void perform_physical_traversal(unsigned idx,
                                RegionTreeContext ctx, InstanceSet &valid);
      virtual bool pack_task(Serializer &rez, Processor target);
      virtual bool unpack_task(Deserializer &derez, Processor current,
                               std::set<RtEvent> &ready_events);
      virtual void find_enclosing_local_fields(
          LegionDeque<LocalFieldInfo,TASK_LOCAL_FIELD_ALLOC>::tracked &infos);
      virtual void perform_inlining(SingleTask *ctx, VariantImpl *variant);
      virtual bool is_inline_task(void) const;
      virtual const std::vector<PhysicalRegion>& begin_inline_task(void);
      virtual void end_inline_task(const void *result, 
                                   size_t result_size, bool owned);
    protected:
      void pack_remote_complete(Serializer &rez);
      void pack_remote_commit(Serializer &rez);
      void unpack_remote_mapped(Deserializer &derez);
      void unpack_remote_complete(Deserializer &derez);
      void unpack_remote_commit(Deserializer &derez);
    public:
      static void process_unpack_remote_mapped(Deserializer &derez);
      static void process_unpack_remote_complete(Deserializer &derez);
      static void process_unpack_remote_commit(Deserializer &derez);
    protected: 
      void *future_store;
      size_t future_size;
      Future result; 
      std::set<unsigned>          rerun_analysis_requirements; 
      std::set<Operation*>        child_operations;
      std::vector<RegionTreePath> privilege_paths;
      std::vector<VersionInfo>    version_infos;
      std::vector<RestrictInfo>   restrict_infos;
    protected:
      // Information for remotely executing task
      IndividualTask *orig_task; // Not a valid pointer when remote
      ApEvent remote_completion_event;
      UniqueID remote_unique_id;
      RegionTreeContext remote_outermost_context;
      UniqueID remote_owner_uid;
    protected:
      Future predicate_false_future;
      void *predicate_false_result;
      size_t predicate_false_size;
    protected:
      bool sent_remotely;
    protected:
      friend class Internal;
      // Special field for the top level task
      bool top_level_task;
      // Special field for inline tasks
      bool is_inline;
    protected:
      // For detecting when we have remote subtasks
      bool has_remote_subtasks;
      std::map<AddressSpaceID,RemoteTask*> remote_instances;
    protected:
      std::map<PhysicalManager*,
        std::pair<unsigned/*ref count*/,bool/*created*/> > acquired_instances;
    };

    /**
     * \class PointTask
     * A point task is a single point of an index space task
     * launch.  It will primarily be managed by its enclosing
     * slice task owner.
     */
    class PointTask : public SingleTask {
    public:
      static const AllocationType alloc_type = POINT_TASK_ALLOC;
    public:
      PointTask(Runtime *rt);
      PointTask(const PointTask &rhs);
      virtual ~PointTask(void);
    public:
      PointTask& operator=(const PointTask &rhs);
    public:
      virtual void activate(void);
      virtual void deactivate(void);
    public:
      virtual void trigger_dependence_analysis(void);
    public:
      virtual void resolve_false(void);
      virtual bool early_map_task(void);
      virtual bool distribute_task(void);
      virtual bool perform_mapping(MustEpochOp *owner = NULL);
      virtual bool is_stealable(void) const;
      virtual bool has_restrictions(unsigned idx, LogicalRegion handle);
      virtual bool can_early_complete(ApUserEvent &chain_event);
      virtual void return_virtual_instance(unsigned index, InstanceSet &refs);
      virtual VersionInfo& get_version_info(unsigned idx);
      virtual const std::vector<VersionInfo>* get_version_infos(void);
      virtual void recapture_version_info(unsigned idx);
      virtual bool is_inline_task(void) const;
    public:
      virtual ApEvent get_task_completion(void) const;
      virtual TaskKind get_task_kind(void) const;
      virtual RemoteTask* find_outermost_context(void);
    public:
      virtual bool has_remote_state(void) const;
      virtual void record_remote_state(void);
      virtual void send_remote_context(AddressSpaceID target, 
                                       RemoteTask *dst);
    public:
      virtual void trigger_task_complete(void);
      virtual void trigger_task_commit(void);
    public:
      virtual void perform_physical_traversal(unsigned idx,
                                RegionTreeContext ctx, InstanceSet &valid);
      virtual bool pack_task(Serializer &rez, Processor target);
      virtual bool unpack_task(Deserializer &derez, Processor current,
                               std::set<RtEvent> &ready_events);
      virtual void find_enclosing_local_fields(
          LegionDeque<LocalFieldInfo,TASK_LOCAL_FIELD_ALLOC>::tracked &infos);
      virtual void perform_inlining(SingleTask *ctx, VariantImpl *variant);
      virtual std::map<PhysicalManager*,std::pair<unsigned,bool> >*
                                       get_acquired_instances_ref(void);
    public:
      virtual void handle_future(const void *res, 
                                 size_t res_size, bool owned);
      virtual void handle_post_mapped(RtEvent pre = RtEvent::NO_RT_EVENT);
    public:
<<<<<<< HEAD
      void initialize_point(SliceTask *owner, MinimalPoint &mp);
=======
      virtual void record_reference_mutation_effect(RtEvent event);
    public:
      void initialize_point(SliceTask *owner, MinimalPoint *mp);
>>>>>>> 514aa7c5
    protected:
      friend class SliceTask;
      SliceTask                   *slice_owner;
      ApUserEvent                 point_termination;
    protected:
      bool has_remote_subtasks;
      std::map<AddressSpaceID,RemoteTask*> remote_instances;
    };

    /**
     * \class WrapperTask
     * A wrapper task is an abstract class that extends a
     * SingleTask and is used for maintaining the illusion
     * of a SingleTask without needing to go through the
     * whole operation pipeline.  There are two kinds of
     * wrapper tasks: RemoteTasks and InlineTasks both
     * of which provide a context in which to execute
     * child tasks either in a remote node, or in an 
     * inline context.
     */
    class WrapperTask : public SingleTask {
    public:
      WrapperTask(Runtime *rt);
      virtual ~WrapperTask(void);
    public:
      virtual void activate(void) = 0;
      virtual void deactivate(void) = 0;
    public:
      virtual void trigger_dependence_analysis(void);
    public:
      virtual void resolve_false(void);
      virtual bool early_map_task(void);
      virtual bool distribute_task(void);
      virtual bool perform_mapping(MustEpochOp *owner = NULL);
      virtual bool is_stealable(void) const;
      virtual bool has_restrictions(unsigned idx, LogicalRegion handle);
      virtual bool can_early_complete(ApUserEvent &chain_event);
      virtual void return_virtual_instance(unsigned index, InstanceSet &refs);
      virtual RemoteTask* find_outermost_context(void) = 0;
    public:
      virtual bool has_remote_state(void) const = 0;
      virtual void record_remote_state(void) = 0;
      virtual void send_remote_context(AddressSpaceID target, 
                                       RemoteTask *dst) = 0;
    public:
      virtual ApEvent get_task_completion(void) const = 0;
      virtual TaskKind get_task_kind(void) const = 0;
    public:
      virtual void trigger_task_complete(void);
      virtual void trigger_task_commit(void);
    public:
      virtual void perform_physical_traversal(unsigned idx,
                                RegionTreeContext ctx, InstanceSet &valid);
      virtual bool pack_task(Serializer &rez, Processor target);
      virtual bool unpack_task(Deserializer &derez, Processor current,
                               std::set<RtEvent> &ready_events);
      virtual void find_enclosing_local_fields(
      LegionDeque<LocalFieldInfo,TASK_LOCAL_FIELD_ALLOC>::tracked &infos) = 0;
      virtual void perform_inlining(SingleTask *ctx, VariantImpl *variant);
    public:
      virtual void handle_future(const void *res, 
                                 size_t res_size, bool owned);
      virtual void handle_post_mapped(RtEvent pre = RtEvent::NO_RT_EVENT);
    public:
      void activate_wrapper(void);
      void deactivate_wrapper(void);
    };

    /**
     * \class RemoteTask
     * A remote task doesn't actually represent an
     * executing task the way other single task does.
     * Instead it serves as a proxy for holding state
     * for a task that is executing on a remote node
     * but is launching child tasks that are being
     * sent to the current node.  It is reclaimed
     * once the original task finishes on the 
     * original node.
     */
    class RemoteTask : public WrapperTask {
    public:
      static const AllocationType alloc_type = REMOTE_TASK_ALLOC;
    public:
      RemoteTask(Runtime *rt);
      RemoteTask(const RemoteTask &rhs);
      virtual ~RemoteTask(void);
    public:
      RemoteTask& operator=(const RemoteTask &rhs);
    public:
      virtual int get_depth(void) const;
    public:
      virtual void activate(void);
      virtual void deactivate(void);
    public:
      void initialize_remote(UniqueID context_uid, bool is_top_level);
    public:
      virtual RemoteTask* find_outermost_context(void);
      virtual UniqueID get_context_uid(void) const;
      virtual VersionInfo& get_version_info(unsigned idx);
      virtual const std::vector<VersionInfo>* get_version_infos(void);
    public:
      virtual bool has_remote_state(void) const;
      virtual void record_remote_state(void);
      virtual void send_remote_context(AddressSpaceID target, 
                                       RemoteTask *dst);
      virtual SingleTask* find_parent_context(void);
    public:
      virtual ApEvent get_task_completion(void) const;
      virtual TaskKind get_task_kind(void) const;
    public:
      virtual void find_enclosing_local_fields(
          LegionDeque<LocalFieldInfo,TASK_LOCAL_FIELD_ALLOC>::tracked &infos);
      virtual void unpack_remote_context(Deserializer &derez,
                                         std::set<RtEvent> &preconditions);
    public:
      void add_top_region(LogicalRegion handle);
    public:
      void convert_virtual_instances(Deserializer &derez);
      static void handle_convert_virtual_instances(Deserializer &derez);
    protected:
      std::set<LogicalRegion> top_level_regions;
    protected:
      UniqueID remote_owner_uid;
      UniqueID parent_context_uid;
    protected:
      int depth;
      bool is_top_level_context;
      std::map<AddressSpaceID,RemoteTask*> remote_instances;
      ApEvent remote_completion_event;
      std::vector<VersionInfo> version_infos;
    };

    /**
     * \class InlineTask
     * An inline task is a helper object that aides in
     * performing inline task operations
     */
    class InlineTask : public WrapperTask {
    public:
      static const AllocationType alloc_type = INLINE_TASK_ALLOC;
    public:
      InlineTask(Runtime *rt);
      InlineTask(const InlineTask &rhs);
      virtual ~InlineTask(void);
    public:
      InlineTask& operator=(const InlineTask &rhs);
    public:
      void initialize_inline_task(SingleTask *enclosing, TaskOp *clone);
    public:
      virtual void activate(void);
      virtual void deactivate(void);
    public:
      virtual RegionTreeContext get_context(void) const;
      virtual ContextID get_context_id(void) const;
    public:
      virtual RemoteTask* find_outermost_context(void);
    public:
      virtual bool has_remote_state(void) const;
      virtual void record_remote_state(void);
      virtual void send_remote_context(AddressSpaceID target, 
                                       RemoteTask *dst);
    public:
      virtual ApEvent get_task_completion(void) const;
      virtual TaskKind get_task_kind(void) const;
    public:
      virtual void find_enclosing_local_fields(
          LegionDeque<LocalFieldInfo,TASK_LOCAL_FIELD_ALLOC>::tracked &infos);
    public:
      virtual void register_new_child_operation(Operation *op);
      virtual void add_to_dependence_queue(Operation *op,
                                           bool has_lock);
      virtual void register_child_executed(Operation *op);
      virtual void register_child_complete(Operation *op);
      virtual void register_child_commit(Operation *op); 
      virtual void unregister_child_operation(Operation *op);
      virtual void register_fence_dependence(Operation *op);
    public:
      virtual void update_current_fence(FenceOp *op);
    protected:
      SingleTask *enclosing;
    };

    /**
     * \class IndexTask
     * An index task is used to represent an index space task
     * launch performed by the runtime.  It will only live
     * on the node on which it was created.  Eventually the
     * mapper will slice the index space, and the corresponding
     * slice tasks for the index space will be distributed around
     * the machine and eventually returned to this index space task.
     */
    class IndexTask : public MultiTask {
    public:
      static const AllocationType alloc_type = INDEX_TASK_ALLOC;
    public:
      IndexTask(Runtime *rt);
      IndexTask(const IndexTask &rhs);
      virtual ~IndexTask(void);
    public:
      IndexTask& operator=(const IndexTask &rhs);
    public:
      FutureMap initialize_task(SingleTask *ctx,
                                const IndexLauncher &launcher,
                                bool check_privileges,
                                bool track = true);
      Future initialize_task(SingleTask *ctx,
                             const IndexLauncher &launcher,
                             ReductionOpID redop,
                             bool check_privileges,
                             bool track = true);
      FutureMap initialize_task(SingleTask *ctx,
            Processor::TaskFuncID task_id,
            const Domain &launch_domain,
            const std::vector<IndexSpaceRequirement> &indexes,
            const std::vector<RegionRequirement> &regions,
            const TaskArgument &global_arg,
            const ArgumentMap &arg_map,
            const Predicate &predicate,
            bool must_parallelism,
            MapperID id, MappingTagID tag,
            bool check_privileges);
      Future initialize_task(SingleTask *ctx,
            Processor::TaskFuncID task_id,
            const Domain &launch_domain,
            const std::vector<IndexSpaceRequirement> &indexes,
            const std::vector<RegionRequirement> &regions,
            const TaskArgument &global_arg,
            const ArgumentMap &arg_map,
            ReductionOpID redop,
            const TaskArgument &init_value,
            const Predicate &predicate,
            bool must_parallelism,
            MapperID id, MappingTagID tag,
            bool check_privileges);
      void initialize_predicate(const Future &pred_future,
                                const TaskArgument &pred_arg);
      void initialize_paths(void);
      void annotate_early_mapped_regions(void);
    public:
      virtual void activate(void);
      virtual void deactivate(void);
    public:
      virtual void trigger_dependence_analysis(void);
      virtual void trigger_remote_state_analysis(RtUserEvent ready_event);
      virtual void report_interfering_requirements(unsigned idx1,unsigned idx2);
      virtual void report_interfering_close_requirement(unsigned idx);
      virtual RegionTreePath& get_privilege_path(unsigned idx);
    public:
      virtual void resolve_false(void);
      virtual bool early_map_task(void);
      virtual bool distribute_task(void);
      virtual bool perform_mapping(MustEpochOp *owner = NULL);
      virtual void launch_task(void);
      virtual bool is_stealable(void) const;
      virtual bool has_restrictions(unsigned idx, LogicalRegion handle);
      virtual bool map_and_launch(void);
    public:
      virtual ApEvent get_task_completion(void) const;
      virtual TaskKind get_task_kind(void) const;
    protected:
      virtual void trigger_task_complete(void);
      virtual void trigger_task_commit(void);
    public:
      virtual bool pack_task(Serializer &rez, Processor target);
      virtual bool unpack_task(Deserializer &derez, Processor current,
                               std::set<RtEvent> &ready_events);
      virtual void perform_inlining(SingleTask *ctx, VariantImpl *variant);
      virtual bool is_inline_task(void) const;
      virtual const std::vector<PhysicalRegion>& begin_inline_task(void);
      virtual void end_inline_task(const void *result, 
                                   size_t result_size, bool owned);
      virtual std::map<PhysicalManager*,std::pair<unsigned,bool> >*
                                       get_acquired_instances_ref(void);
    public:
      virtual SliceTask* clone_as_slice_task(const Domain &d,
          Processor p, bool recurse, bool stealable,
          long long scale_denominator);
    public:
      virtual void handle_future(const DomainPoint &point, const void *result,
                                 size_t result_size, bool owner);
    public:
      virtual void register_must_epoch(void);
    public:
<<<<<<< HEAD
=======
      virtual void record_reference_mutation_effect(RtEvent event);
    public:
      void enumerate_points(void);
>>>>>>> 514aa7c5
      void record_locally_mapped_slice(SliceTask *local_slice);
    public:
      void return_slice_mapped(unsigned points, long long denom,
                               RtEvent applied_condition);
      void return_slice_complete(unsigned points);
      void return_slice_commit(unsigned points);
    public:
      void unpack_slice_mapped(Deserializer &derez, AddressSpaceID source);
      void unpack_slice_complete(Deserializer &derez);
      void unpack_slice_commit(Deserializer &derez); 
    public:
      static void process_slice_mapped(Deserializer &derez, 
                                       AddressSpaceID source);
      static void process_slice_complete(Deserializer &derez);
      static void process_slice_commit(Deserializer &derez);
    protected:
      friend class SliceTask;
      FutureMap future_map;
      Future reduction_future;
      // The fraction used to keep track of what part of
      // the sliced index spaces we have seen
      Fraction<long long> slice_fraction;
      unsigned total_points;
      unsigned mapped_points;
      unsigned complete_points;
      unsigned committed_points;
      // Track whether or not we've received our commit command
      bool complete_received;
      bool commit_received;
    protected:
      Future predicate_false_future;
      void *predicate_false_result;
      size_t predicate_false_size;
    protected:
      std::set<unsigned>          rerun_analysis_requirements;
      std::vector<RegionTreePath> privilege_paths;
      std::deque<SliceTask*> locally_mapped_slices;
    protected:
      std::set<RtEvent> map_applied_conditions;
      std::map<PhysicalManager*,std::pair<unsigned,bool> > acquired_instances;
    };

    /**
     * \class SliceTask
     * A slice task is a (possibly whole) fraction of an index
     * space task launch.  Once slice task object is made for
     * each slice created by the mapper when (possibly recursively)
     * slicing up the domain of the index space task launch.
     */
    class SliceTask : public MultiTask {
    public:
      static const AllocationType alloc_type = SLICE_TASK_ALLOC;
    public:
      SliceTask(Runtime *rt);
      SliceTask(const SliceTask &rhs);
      virtual ~SliceTask(void);
    public:
      SliceTask& operator=(const SliceTask &rhs);
    public:
      virtual void activate(void);
      virtual void deactivate(void);
    public:
      virtual void trigger_dependence_analysis(void);
      virtual void trigger_remote_state_analysis(RtUserEvent ready_event);
    public:
      virtual void resolve_false(void);
      virtual bool early_map_task(void);
      virtual bool distribute_task(void);
      virtual bool perform_mapping(MustEpochOp *owner = NULL);
      virtual void launch_task(void);
      virtual bool is_stealable(void) const;
      virtual bool has_restrictions(unsigned idx, LogicalRegion handle);
      virtual bool map_and_launch(void);
    public:
      virtual ApEvent get_task_completion(void) const;
      virtual TaskKind get_task_kind(void) const;
    public:
      virtual bool pack_task(Serializer &rez, Processor target);
      virtual bool unpack_task(Deserializer &derez, Processor current,
                               std::set<RtEvent> &ready_events);
      virtual void perform_inlining(SingleTask *ctx, VariantImpl *variant);
    public:
      virtual SliceTask* clone_as_slice_task(const Domain &d,
          Processor p, bool recurse, bool stealable,
          long long scale_denominator);
      virtual void handle_future(const DomainPoint &point, const void *result,
                                 size_t result_size, bool owner);
    public:
      virtual void register_must_epoch(void);
      PointTask* clone_as_point_task(MinimalPoint &mp);
      void enumerate_points(void);
      void project_region_requirements(
                             std::vector<MinimalPoint> &minimal_points);
      void prewalk_slice(void);
      void apply_local_version_infos(std::set<RtEvent> &map_conditions);
      std::map<PhysicalManager*,std::pair<unsigned,bool> >* 
                                     get_acquired_instances_ref(void);
    protected:
      virtual void trigger_task_complete(void);
      virtual void trigger_task_commit(void);
      public:
      virtual void record_reference_mutation_effect(RtEvent event);
    public:
      void return_privileges(PointTask *point);
      void return_virtual_instance(unsigned index, InstanceSet &refs,
                                   const RegionRequirement &req);
      void record_child_mapped(RtEvent child_complete);
      void record_child_complete(void);
      void record_child_committed(void);
    protected:
      void trigger_slice_mapped(void);
      void trigger_slice_complete(void);
      void trigger_slice_commit(void);
    protected:
      void pack_remote_mapped(Serializer &rez, RtEvent applied_condition);
      void pack_remote_complete(Serializer &rez); 
      void pack_remote_commit(Serializer &rez);
    public:
      static void handle_slice_return(Runtime *rt, Deserializer &derez);
    protected:
      friend class IndexTask;
      bool reclaim; // used for reclaiming intermediate slices
      std::vector<PointTask*> points;
    protected:
      unsigned mapping_index;
      unsigned num_unmapped_points;
      unsigned num_uncomplete_points;
      unsigned num_uncommitted_points;
    protected:
      // For knowing which fraction of the
      // domain we have (1/denominator)
      long long denominator;
      IndexTask *index_owner;
      ApEvent index_complete;
      UniqueID remote_unique_id;
      RegionTreeContext remote_outermost_context;
      bool locally_mapped;
      UniqueID remote_owner_uid;
    protected:
      // Temporary storage for future results
      std::map<DomainPoint,std::pair<void*,size_t> > temporary_futures;
      LegionDeque<InstanceRef>::aligned temporary_virtual_refs;
      std::map<PhysicalManager*,std::pair<unsigned,bool> > acquired_instances;
      std::set<RtEvent> map_applied_conditions;
    };

    /**
     * \class DeferredSlicer
     * A class for helping with parallelizing the triggering
     * of slice tasks from within MultiTasks
     */
    class DeferredSlicer {
    public:
      struct DeferredSliceArgs {
      public:
        HLRTaskID hlr_id;
        DeferredSlicer *slicer;
        SliceTask *slice;
      };
    public:
      DeferredSlicer(MultiTask *owner);
      DeferredSlicer(const DeferredSlicer &rhs);
      ~DeferredSlicer(void);
    public:
      DeferredSlicer& operator=(const DeferredSlicer &rhs);
    public:
      bool trigger_slices(std::list<SliceTask*> &slices);
      void perform_slice(SliceTask *slice);
    public:
      static void handle_slice(const void *args);
    private:
      Reservation slice_lock;
      MultiTask *const owner;
      std::set<SliceTask*> failed_slices;
    };

    /**
     * \class MinimalPoint
     * A helper class for managing point specific data
     * until we are ready to expand to a full point task
     */
    class MinimalPoint {
    public:
      MinimalPoint(void);
      MinimalPoint(const MinimalPoint &rhs);
      ~MinimalPoint(void);
    public:
      MinimalPoint& operator=(const MinimalPoint &rhs);
    public:
      inline void add_domain_point(const DomainPoint &p) { dp = p; }
      void add_projection_region(unsigned index, LogicalRegion handle);
      void add_argument(const TaskArgument &arg, bool own);
    public:
      inline const DomainPoint& get_domain_point(void) const { return dp; }
      void assign_argument(void *&local_arg, size_t &local_arglen);
      LogicalRegion find_logical_region(unsigned index) const;
    public:
      void pack(Serializer &rez);
      void unpack(Deserializer &derez);
    protected:
      DomainPoint dp;
      std::map<unsigned,LogicalRegion> projections;
      void *arg;
      size_t arglen;
      bool own_arg;
    };

  }; // namespace Internal 
}; // namespace Legion

#endif // __LEGION_TASKS_H__<|MERGE_RESOLUTION|>--- conflicted
+++ resolved
@@ -974,13 +974,9 @@
                                  size_t res_size, bool owned);
       virtual void handle_post_mapped(RtEvent pre = RtEvent::NO_RT_EVENT);
     public:
-<<<<<<< HEAD
       void initialize_point(SliceTask *owner, MinimalPoint &mp);
-=======
+    public:
       virtual void record_reference_mutation_effect(RtEvent event);
-    public:
-      void initialize_point(SliceTask *owner, MinimalPoint *mp);
->>>>>>> 514aa7c5
     protected:
       friend class SliceTask;
       SliceTask                   *slice_owner;
@@ -1264,12 +1260,8 @@
     public:
       virtual void register_must_epoch(void);
     public:
-<<<<<<< HEAD
-=======
       virtual void record_reference_mutation_effect(RtEvent event);
     public:
-      void enumerate_points(void);
->>>>>>> 514aa7c5
       void record_locally_mapped_slice(SliceTask *local_slice);
     public:
       void return_slice_mapped(unsigned points, long long denom,
