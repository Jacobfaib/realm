/* Copyright 2023 Stanford University, NVIDIA Corporation
 *
 * Licensed under the Apache License, Version 2.0 (the "License");
 * you may not use this file except in compliance with the License.
 * You may obtain a copy of the License at
 *
 *     http://www.apache.org/licenses/LICENSE-2.0
 *
 * Unless required by applicable law or agreed to in writing, software
 * distributed under the License is distributed on an "AS IS" BASIS,
 * WITHOUT WARRANTIES OR CONDITIONS OF ANY KIND, either express or implied.
 * See the License for the specific language governing permissions and
 * limitations under the License.
 */


#ifndef __LEGION_TASKS_H__
#define __LEGION_TASKS_H__

#include "legion.h"
#include "legion/runtime.h"
#include "legion/legion_ops.h"
#include "legion/region_tree.h"
#include "legion/legion_mapping.h"
#include "legion/legion_utilities.h"
#include "legion/legion_allocation.h"

namespace Legion {
  namespace Internal {

    /**
     * \class ExternalTask
     * An extention of the external-facing Task to help
     * with packing and unpacking them
     */
    class ExternalTask : public Task, public ExternalMappable {
    public:
      ExternalTask(void);
    public:
      void pack_external_task(Serializer &rez, AddressSpaceID target) const;
      void unpack_external_task(Deserializer &derez, Runtime *runtime);
    public:
      static void pack_output_requirement(
          const OutputRequirement &req, Serializer &rez);
    public:
      static void unpack_output_requirement(
          OutputRequirement &req, Deserializer &derez);
    public:
      virtual void set_context_index(size_t index) = 0;
    protected:
      AllocManager *arg_manager;
    };

    /**
     * \class TaskRegions
     * This is a helper class for accessing the region requirements of a task
     */
    class TaskRequirements {
    public:
      TaskRequirements(Task &t) : task(t) { }
    public:
      inline size_t size(void) const 
        { return task.regions.size() + task.output_regions.size(); }
      inline bool is_output_created(unsigned idx) const
        { if (idx < task.regions.size()) return false;
          return (task.output_regions[idx-task.regions.size()].flags &
                        LEGION_CREATED_OUTPUT_REQUIREMENT_FLAG); }
      inline RegionRequirement& operator[](unsigned idx)
        { return (idx < task.regions.size()) ? task.regions[idx] :
                        task.output_regions[idx - task.regions.size()]; }
      inline const RegionRequirement& operator[](unsigned idx) const
        { return (idx < task.regions.size()) ? task.regions[idx] : 
                        task.output_regions[idx - task.regions.size()]; }
    private:
      Task &task;
    };

    /**
     * \class TaskOp
     * This is the base task operation class for all
     * kinds of tasks in the system.
     */
    class TaskOp : public ExternalTask, public PredicatedOp {
    public:
      enum TaskKind {
        INDIVIDUAL_TASK_KIND,
        POINT_TASK_KIND,
        INDEX_TASK_KIND,
        SLICE_TASK_KIND,
        SHARD_TASK_KIND,
      };
    public:
      struct TriggerTaskArgs : public LgTaskArgs<TriggerTaskArgs> {
      public:
        static const LgTaskID TASK_ID = LG_TRIGGER_TASK_ID;
      public:
        TriggerTaskArgs(TaskOp *t)
          : LgTaskArgs<TriggerTaskArgs>(t->get_unique_op_id()), op(t) { }
      public:
        TaskOp *const op;
      };
      struct DeferMappingArgs : public LgTaskArgs<DeferMappingArgs> {
      public:
        static const LgTaskID TASK_ID = LG_DEFER_PERFORM_MAPPING_TASK_ID;
      public:
        DeferMappingArgs(TaskOp *op, MustEpochOp *owner,
                         RtUserEvent done, unsigned cnt,
                         std::vector<unsigned> *performed,
                         std::vector<ApEvent> *eff)
          : LgTaskArgs<DeferMappingArgs>(op->get_unique_op_id()),
            proxy_this(op), must_op(owner), done_event(done),
            invocation_count(cnt), performed_regions(performed),
            effects(eff) { }
      public:
        TaskOp *const proxy_this;
        MustEpochOp *const must_op;
        const RtUserEvent done_event;
        const unsigned invocation_count;
        std::vector<unsigned> *const performed_regions;
        std::vector<ApEvent> *const effects;
      };
    struct FinalizeOutputEqKDTreeArgs : 
      public LgTaskArgs<FinalizeOutputEqKDTreeArgs> {
    public:
      static const LgTaskID TASK_ID = LG_FINALIZE_OUTPUT_TREE_TASK_ID;
    public:
      FinalizeOutputEqKDTreeArgs(TaskOp *owner)
        : LgTaskArgs<FinalizeOutputEqKDTreeArgs>(owner->get_unique_op_id()),
          proxy_this(owner) { }
    public:
      TaskOp *const proxy_this;
    };
    public:
      TaskOp(Runtime *rt);
      virtual ~TaskOp(void);
    public:
      virtual UniqueID get_unique_id(void) const;
      virtual size_t get_context_index(void) const;
      virtual void set_context_index(size_t index);
      virtual bool has_parent_task(void) const;
      virtual const Task* get_parent_task(void) const;
      virtual const std::string& get_provenance_string(bool human = true) const;
      virtual const char* get_task_name(void) const;
      virtual bool is_reducing_future(void) const;
      virtual void pack_remote_operation(Serializer &rez, AddressSpaceID target,
                                         std::set<RtEvent> &applied) const;
      virtual void pack_profiling_requests(Serializer &rez,
                                           std::set<RtEvent> &applied) const;
    public:
      bool is_remote(void) const;
      inline bool is_stolen(void) const { return (steal_count > 0); }
      inline bool is_origin_mapped(void) const { return map_origin; }
      inline bool is_replicated(void) const { return replicate; }
      int get_depth(void) const;
    public:
      void set_current_proc(Processor current);
      inline void set_origin_mapped(bool origin) { map_origin = origin; }
      inline void set_replicated(bool repl) { replicate = repl; }
      inline void set_target_proc(Processor next) { target_proc = next; }
    public:
      void set_must_epoch(MustEpochOp *epoch, unsigned index,
                          bool do_registration);
    public:
      void pack_base_task(Serializer &rez, AddressSpaceID target);
      void unpack_base_task(Deserializer &derez,
                            std::set<RtEvent> &ready_events);
      void pack_base_external_task(Serializer &rez, AddressSpaceID target);
      void unpack_base_external_task(Deserializer &derez);
    public:
      void mark_stolen(void);
      void initialize_base_task(InnerContext *ctx, bool track,
            const std::vector<StaticDependence> *dependences,
            const Predicate &p, Processor::TaskFuncID tid,
            Provenance *provenance);
      void check_empty_field_requirements(void);
    public:
      bool select_task_options(bool prioritize);
    public:
      virtual void activate(void);
      virtual void deactivate(bool free = true);
      virtual const char* get_logging_name(void) const;
      virtual OpKind get_operation_kind(void) const;
      virtual size_t get_region_count(void) const;
      virtual Mappable* get_mappable(void);
      virtual bool invalidates_physical_trace_template(bool &exec_fence) const
        { exec_fence = false; return !regions.empty(); }
    public:
      virtual void trigger_dependence_analysis(void) = 0;
      virtual void trigger_complete(void);
      virtual void trigger_commit(void);
    public:
      virtual void predicate_false(void) = 0;
    public:
      virtual void select_sources(const unsigned index, PhysicalManager *target,
                                  const std::vector<InstanceView*> &sources,
                                  std::vector<unsigned> &ranking,
                                  std::map<unsigned,PhysicalManager*> &points);
      virtual void update_atomic_locks(const unsigned index,
                                       Reservation lock, bool exclusive);
      virtual unsigned find_parent_index(unsigned idx);
      virtual VersionInfo& get_version_info(unsigned idx);
      virtual const VersionInfo& get_version_info(unsigned idx) const;
      virtual std::map<PhysicalManager*,unsigned>*
                                            get_acquired_instances_ref(void);
    public:
      virtual bool distribute_task(void) = 0;
      virtual RtEvent perform_mapping(MustEpochOp *owner = NULL,
                                      const DeferMappingArgs *args = NULL) = 0;
      virtual void launch_task(bool inline_task = false) = 0;
      virtual bool is_stealable(void) const = 0;
      virtual bool is_output_global(unsigned idx) const { return false; }
      virtual bool is_output_valid(unsigned idx) const { return false; } 
    public:
      virtual TaskKind get_task_kind(void) const = 0;
    public:
      // Returns true if the task should be deactivated
      virtual bool pack_task(Serializer &rez, AddressSpaceID target) = 0;
      virtual bool unpack_task(Deserializer &derez, Processor current,
                               std::set<RtEvent> &ready_events) = 0;
      virtual void perform_inlining(VariantImpl *variant,
                    const std::deque<InstanceSet> &parent_regions) = 0;
    public:
      void defer_distribute_task(RtEvent precondition);
      RtEvent defer_perform_mapping(RtEvent precondition, MustEpochOp *op,
                                    const DeferMappingArgs *args,
                                    unsigned invocation_count,
                                    std::vector<unsigned> *performed = NULL,
                                    std::vector<ApEvent> *effects = NULL);
      void defer_launch_task(RtEvent precondition);
      void enqueue_ready_task(bool use_target_processor,
                              RtEvent wait_on = RtEvent::NO_RT_EVENT);
    public:
      // Tell the parent context that this task is in a ready queue
      void activate_outstanding_task(void);
      void deactivate_outstanding_task(void);
    public:
      void perform_privilege_checks(void);
    public:
      void clone_task_op_from(TaskOp *rhs, Processor p,
                              bool stealable, bool duplicate_args);
      void update_grants(const std::vector<Grant> &grants);
      void update_arrival_barriers(const std::vector<PhaseBarrier> &barriers);
      void compute_point_region_requirements(void);
      void complete_point_projection(void);
      bool prepare_steal(void);
      void finalize_output_region_trees(void);
    public:
<<<<<<< HEAD
      void compute_parent_indexes(TaskContext *alt_context = NULL);
      void perform_intra_task_alias_analysis(void);
=======
      void compute_parent_indexes(InnerContext *alt_context = NULL);
      void perform_intra_task_alias_analysis(bool is_tracing,
          LegionTrace *trace, std::vector<RegionTreePath> &privilege_paths);
>>>>>>> d60eaf4f
    public:
      // From Memoizable
      virtual const RegionRequirement& get_requirement(unsigned idx) const
        { return logical_regions[idx]; }
      virtual unsigned get_output_offset() const
        { return regions.size(); }
    public: // helper for mapping, here because of inlining
      void validate_variant_selection(MapperManager *local_mapper,
                          VariantImpl *impl, Processor::Kind kind, 
                          const std::deque<InstanceSet> &physical_instances,
                          const char *call_name) const;
    public:
      // These methods get called once the task has executed
      // and all the children have either mapped, completed,
      // or committed.
      void trigger_children_complete(void);
      void trigger_children_committed(void);
    protected:
      // Tasks have two requirements to complete:
      // - all speculation must be resolved
      // - all children must be complete
      virtual void trigger_task_complete(void) = 0;
      // Tasks have two requirements to commit:
      // - all commit dependences must be satisfied (trigger_commit)
      // - all children must commit (children_committed)
      virtual void trigger_task_commit(void) = 0;
    protected:
      TaskRequirements                          logical_regions;
      // Region requirements to check for collective behavior
      std::vector<unsigned>                     check_collective_regions;
      // A map of any locks that we need to take for this task
      std::map<Reservation,bool/*exclusive*/>   atomic_locks;
      // Set of acquired instances for this task
      std::map<PhysicalManager*,unsigned/*ref count*/> acquired_instances;
    protected:
      std::vector<unsigned>                     parent_req_indexes;
      // The version infos for this task
      LegionVector<VersionInfo>                 version_infos;
    protected:
      bool complete_received;
      bool commit_received;
    protected:
      bool options_selected;
      bool memoize_selected;
      bool map_origin;
      bool request_valid_instances;
      bool elide_future_return;
      bool replicate;
    private:
      mutable bool is_local;
      mutable bool local_cached;
    protected:
      bool children_complete;
      bool children_commit;
    protected:
      MapperManager *mapper;
    public:
      // Index for this must epoch op
      unsigned must_epoch_index;
    public:
      // Static methods
      static void process_unpack_task(Runtime *rt, Deserializer &derez);
      static void process_remote_replay(Runtime *rt, Deserializer &derez);
    public:
      static void log_requirement(UniqueID uid, unsigned idx,
                                 const RegionRequirement &req);
    };

    /**
     * \class RemoteTaskOp
     * This is a remote copy of a TaskOp to be used
     * for mapper calls and other operations
     */
    class RemoteTaskOp : public ExternalTask, public RemoteOp {
    public:
      RemoteTaskOp(Runtime *rt, Operation *ptr, AddressSpaceID src);
      RemoteTaskOp(const RemoteTaskOp &rhs);
      virtual ~RemoteTaskOp(void);
    public:
      RemoteTaskOp& operator=(const RemoteTaskOp &rhs);
    public:
      virtual UniqueID get_unique_id(void) const;
      virtual size_t get_context_index(void) const;
      virtual int get_depth(void) const;
      virtual bool has_parent_task(void) const;
      virtual const Task* get_parent_task(void) const;
      virtual const std::string& get_provenance_string(bool human = true) const;
      virtual const char* get_task_name(void) const;
      virtual Domain get_slice_domain(void) const;
      virtual ShardID get_shard_id(void) const;
      virtual size_t get_total_shards(void) const;
      virtual DomainPoint get_shard_point(void) const;
      virtual Domain get_shard_domain(void) const;
      virtual void set_context_index(size_t index);
    public:
      virtual const char* get_logging_name(void) const;
      virtual OpKind get_operation_kind(void) const;
      virtual void select_sources(const unsigned index, PhysicalManager *target,
                                  const std::vector<InstanceView*> &sources,
                                  std::vector<unsigned> &ranking,
                                  std::map<unsigned,PhysicalManager*> &points);
      virtual void pack_remote_operation(Serializer &rez, AddressSpaceID target,
                                         std::set<RtEvent> &applied) const;
      virtual void unpack(Deserializer &derez);
    };

    /**
     * \class SingleTask
     * This is the parent type for each of the single class
     * kinds of classes.  It also serves as the type that
     * represents a context for each application level task.
     */
    class SingleTask : public TaskOp {
    public:
      struct MisspeculationTaskArgs :
        public LgTaskArgs<MisspeculationTaskArgs> {
      public:
        static const LgTaskID TASK_ID = LG_MISSPECULATE_TASK_ID;
      public:
        MisspeculationTaskArgs(SingleTask *t)
          : LgTaskArgs<MisspeculationTaskArgs>(t->get_unique_op_id()),
            task(t) { }
      public:
        SingleTask *const task;
      };
      struct DeferTriggerTaskCompleteArgs :
        public LgTaskArgs<DeferTriggerTaskCompleteArgs> {
      public:
        static const LgTaskID TASK_ID = LG_DEFER_TRIGGER_TASK_COMPLETE_TASK_ID;
      public:
        DeferTriggerTaskCompleteArgs(SingleTask *t)
          : LgTaskArgs<DeferTriggerTaskCompleteArgs>(t->get_unique_op_id()),
            task(t) { }
      public:
        SingleTask *const task;
      };
    public:
      SingleTask(Runtime *rt);
      virtual ~SingleTask(void);
    public:
      virtual void trigger_dependence_analysis(void) = 0;
    public:
      // These two functions are only safe to call after
      // the task has had its variant selected
      bool is_leaf(void) const;
      bool is_inner(void) const;
      bool is_created_region(unsigned index) const;
      void update_no_access_regions(void);
      void clone_single_from(SingleTask *task);
    public:
      inline void clone_virtual_mapped(std::vector<bool> &target) const
        { target = virtual_mapped; }
      inline void clone_parent_req_indexes(std::vector<unsigned> &target) const
        { target = parent_req_indexes; }
      inline const std::deque<InstanceSet>&
        get_physical_instances(void) const { return physical_instances; }
      inline const std::vector<bool>& get_no_access_regions(void) const
        { return no_access_regions; }
      inline VariantID get_selected_variant(void) const
        { return selected_variant; }
      inline const std::set<RtEvent>& get_map_applied_conditions(void) const
        { return map_applied_conditions; }
      inline RtEvent get_profiling_reported(void) const
        { return profiling_reported; }
    public:
      RtEvent perform_versioning_analysis(const bool post_mapper);
      void initialize_map_task_input(Mapper::MapTaskInput &input,
                                     Mapper::MapTaskOutput &output,
                                     MustEpochOp *must_epoch_owner);
      void finalize_map_task_output(Mapper::MapTaskInput &input,
                                    Mapper::MapTaskOutput &output,
                                    MustEpochOp *must_epoch_owner);
    protected:
      void prepare_output_instance(unsigned index,
                                   InstanceSet &instance_set,
                                   const RegionRequirement &req,
                                   Memory target,
                                   const LayoutConstraintSet &constraints);
    public:
      virtual InnerContext* create_implicit_context(void);
      void configure_execution_context(InnerContext *ctx);
      void set_shard_manager(ShardManager *manager);
    protected: // mapper helper call
      void validate_target_processors(const std::vector<Processor> &prcs) const;
    protected:
      void invoke_mapper(MustEpochOp *must_epoch_owner);
      void invoke_mapper_replicated(MustEpochOp *must_epoch_owner);
      RtEvent map_all_regions(MustEpochOp *must_epoch_owner,
                              const DeferMappingArgs *defer_args);
      void perform_post_mapping(const TraceInfo &trace_info);
      void check_future_return_bounds(FutureInstance *instance) const;
    protected:
      void pack_single_task(Serializer &rez, AddressSpaceID target);
      void unpack_single_task(Deserializer &derez,
                              std::set<RtEvent> &ready_events);
    public:
      virtual void pack_profiling_requests(Serializer &rez,
                                           std::set<RtEvent> &applied) const;
      virtual int add_copy_profiling_request(const PhysicalTraceInfo &info,
                               Realm::ProfilingRequestSet &requests,
                               bool fill, unsigned count = 1);
      virtual void handle_profiling_response(const ProfilingResponseBase *base,
                                      const Realm::ProfilingResponse &respone,
                                      const void *orig, size_t orig_length);
      virtual void handle_profiling_update(int count);
      void finalize_single_task_profiling(void);
    public:
      virtual void activate(void);
      virtual void deactivate(bool free = true);
      virtual bool is_top_level_task(void) const { return false; }
#ifdef DEBUG_LEGION
      virtual bool is_implicit_top_level_task(void) const { return false; }
#endif
      virtual bool is_shard_task(void) const { return false; }
      virtual SingleTask* get_origin_task(void) const = 0;
    public:
      virtual void predicate_false(void) = 0;
      virtual void launch_task(bool inline_task = false);
      virtual bool distribute_task(void) = 0;
      virtual RtEvent perform_mapping(MustEpochOp *owner = NULL,
                                      const DeferMappingArgs *args = NULL) = 0;
      virtual void handle_future_size(size_t return_type_size,
                                      bool has_return_type_size,
                                      std::set<RtEvent> &applied_events) = 0;
      virtual void record_output_extent(unsigned idx,
          const DomainPoint &color, const DomainPoint &extents) 
        { assert(false); }
      virtual void record_output_registered(RtEvent registered,
                                            std::set<RtEvent> &applied_events)
        { assert(false); }
      virtual void trigger_replay(void);
      // For tasks that are sharded off by control replication
      virtual void shard_off(RtEvent mapped_precondition);
      virtual bool is_stealable(void) const = 0;
    public:
      virtual TaskKind get_task_kind(void) const = 0;
    public:
      // Override these methods from operation class
      virtual void trigger_mapping(void);
    protected:
      friend class ShardManager;
      virtual void trigger_task_complete(void) = 0;
      virtual void trigger_task_commit(void) = 0;
    public:
      virtual bool pack_task(Serializer &rez, AddressSpaceID target) = 0;
      virtual bool unpack_task(Deserializer &derez, Processor current,
                               std::set<RtEvent> &ready_events) = 0; 
      virtual void perform_inlining(VariantImpl *variant,
                    const std::deque<InstanceSet> &parent_regions);
    public:
      virtual void handle_post_execution(FutureInstance *instance,
                                 ApEvent effects,
                                 void *metadata, size_t metasize,
                                 FutureFunctor *functor,
                                 Processor future_proc,
                                 bool own_functor) = 0;
      virtual void handle_post_mapped(bool deferral,
                          RtEvent pre = RtEvent::NO_RT_EVENT) = 0;
      virtual void handle_misspeculation(void) = 0;
    public:
      // From Memoizable
      virtual ApEvent replay_mapping(void);
      virtual void find_completion_effects(std::set<ApEvent> &effects,
                                           bool tracing = false);
      virtual void find_completion_effects(std::vector<ApEvent> &effects,
                                           bool tracing = false);
    public:
      void handle_remote_profiling_response(Deserializer &derez);
      static void process_remote_profiling_response(Deserializer &derez);
    public:
      void perform_concurrent_analysis(Processor target, RtEvent precondition);
      void trigger_children_complete(ApEvent all_children_complete);
    protected:
      virtual InnerContext* initialize_inner_execution_context(VariantImpl *v,
                                                            bool inline_task);
    public:
      static void handle_deferred_task_complete(const void *args);
    protected:
      // Boolean for each region saying if it is virtual mapped
      std::vector<bool>                           virtual_mapped;
      // Regions which are NO_ACCESS or have no privilege fields
      std::vector<bool>                           no_access_regions; 
    protected:
      std::vector<Processor>                      target_processors;
      // Hold the result of the mapping 
      std::deque<InstanceSet>                     physical_instances;
      std::vector<ApEvent>                        region_preconditions;
      std::vector<std::vector<PhysicalManager*> > source_instances;
      std::vector<Memory>                         future_memories;
    protected: // Mapper choices 
      std::vector<unsigned>                       untracked_valid_regions;
      VariantID                                   selected_variant;
      TaskPriority                                task_priority;
      bool                                        perform_postmap;
    protected:
      // origin-mapped cases need to know if they've been mapped or not yet
      bool                                  first_mapping;
      std::set<RtEvent>                     intra_space_mapping_dependences;
      // Events that must be triggered before we are done mapping
      std::set<RtEvent>                     map_applied_conditions;
      RtUserEvent                           deferred_complete_mapping;
      // The single task termination event encapsulates the exeuction of the
      // task being done and all child operations and their effects being done
      // It does NOT encapsulate the 'effects_complete' of this task
      // Only the actual operation completion event captures that
      ApUserEvent                           single_task_termination;
      // On remote nodes this event encompasses all the task_completion_effects
      // including the single_task_termination
      ApEvent                               remote_completion_event;
      // An event describing the fence event for concurrent execution
      ApEvent                               concurrent_fence_event;
      // Event recording when all "effects" are complete
      // Structure recording when all "effects" are complete
      // The effects of the task include the following:
      // 1. the execution of the task
      // 2. the execution of all child ops of the task
      // 3. all copy-out operations of child ops
      // 4. all copy-out operations of the task itself
      // Note that this definition is recursive
      std::set<ApEvent>                     task_completion_effects; 
    protected:
      TaskContext*                          execution_context;
      RemoteTraceRecorder*                  remote_trace_recorder;
      // For replication of this task
      ShardManager*                         shard_manager;
    protected:
      mutable bool leaf_cached, is_leaf_result;
      mutable bool inner_cached, is_inner_result;
    protected:
      // Profiling information
      struct SingleProfilingInfo : public Mapping::Mapper::TaskProfilingInfo {
      public:
        void *buffer;
        size_t buffer_size;
      };
      std::vector<ProfilingMeasurementID>      task_profiling_requests;
      std::vector<ProfilingMeasurementID>      copy_profiling_requests;
      std::vector<SingleProfilingInfo>                  profiling_info;
      RtUserEvent                                   profiling_reported;
      int                                           profiling_priority;
      int                                           copy_fill_priority;
      std::atomic<int>                  outstanding_profiling_requests;
      std::atomic<int>                  outstanding_profiling_reported;
#ifdef DEBUG_LEGION
    protected:
      // For checking that premapped instances didn't change during mapping
      std::map<unsigned/*index*/,
               std::vector<Mapping::PhysicalInstance> > premapped_instances;
#endif
    };

    /**
     * \class MultiTask
     * This is the parent type for each of the multi-task
     * kinds of classes.
     */
    class MultiTask : public CollectiveViewCreator<TaskOp> {
    public:
      typedef std::map<DomainPoint,DomainPoint> OutputExtentMap;
      class OutputOptions {
      public:
        OutputOptions(void) : store(0) { }
        OutputOptions(bool global, bool valid)
          : store((global ? 1 : 0) | (valid ? 2 : 0)) { } 
      public:
        inline bool global_indexing(void) const { return (store & 1); }
        inline bool valid_requirement(void) const { return (store & 2); }
      private:
        unsigned char store;
      };
      struct FutureHandles : public Collectable {
      public:
        std::map<DomainPoint,DistributedID> handles;
      };
    public:
      MultiTask(Runtime *rt);
      virtual ~MultiTask(void);
    public:
      bool is_sliced(void) const;
      void slice_index_space(void);
      void trigger_slices(void);
      void clone_multi_from(MultiTask *task, IndexSpace is, Processor p,
                            bool recurse, bool stealable); 
    public:
      virtual void activate(void);
      virtual void deactivate(bool free = true);
      virtual bool is_reducing_future(void) const { return (redop > 0); }
      virtual Domain get_slice_domain(void) const;
      virtual ShardID get_shard_id(void) const { return 0; }
      virtual size_t get_total_shards(void) const { return 1; }
      virtual DomainPoint get_shard_point(void) const { return DomainPoint(0); }
      virtual Domain get_shard_domain(void) const 
        { return Domain(DomainPoint(0),DomainPoint(0)); }
    public:
      virtual void trigger_dependence_analysis(void) = 0;
    public:
      virtual void predicate_false(void) = 0;
      virtual void premap_task(void) = 0;
      virtual bool distribute_task(void) = 0;
      virtual RtEvent perform_mapping(MustEpochOp *owner = NULL,
                                      const DeferMappingArgs *args = NULL) = 0;
      virtual void launch_task(bool inline_task = false) = 0;
      virtual bool is_stealable(void) const = 0;
      virtual void map_and_launch(void) = 0;
    public:
      virtual TaskKind get_task_kind(void) const = 0;
    public:
      virtual void trigger_mapping(void);
    protected:
      virtual void trigger_task_complete(void) = 0;
      virtual void trigger_task_commit(void) = 0;
    public:
      virtual bool pack_task(Serializer &rez, AddressSpaceID target) = 0;
      virtual bool unpack_task(Deserializer &derez, Processor current,
                               std::set<RtEvent> &ready_events) = 0;
      virtual void perform_inlining(VariantImpl *variant,
                    const std::deque<InstanceSet> &parent_regions) = 0;
    public:
      virtual SliceTask* clone_as_slice_task(IndexSpace is,
                      Processor p, bool recurse, bool stealable) = 0;
      virtual void reduce_future(const DomainPoint &point,
                                 FutureInstance *instance) = 0;
      virtual void register_must_epoch(void) = 0;
    public:
      // Methods for supporting intra-index-space mapping dependences
      virtual RtEvent find_intra_space_dependence(const DomainPoint &point) = 0;
      virtual void record_intra_space_dependence(const DomainPoint &point,
                                                 const DomainPoint &next,
                                                 RtEvent point_mapped) = 0;
    public:
      // Support for concurrent execution of index tasks
      inline RtEvent get_concurrent_precondition(void) const
        { return concurrent_precondition; }
    public:
      void pack_multi_task(Serializer &rez, AddressSpaceID target);
      void unpack_multi_task(Deserializer &derez,
                             std::set<RtEvent> &ready_events);
    public:
      // Return true if it is safe to delete the future
      bool fold_reduction_future(FutureInstance *instance, 
          std::vector<ApEvent> &applied_effects, bool exclusive);
    protected:
      std::list<SliceTask*> slices;
      bool sliced;
    protected:
      IndexSpaceNode *launch_space; // global set of points
      IndexSpace internal_space; // local set of points
      FutureMap future_map;
      FutureHandles *future_handles;
      ReductionOpID redop;
      bool deterministic_redop;
      const ReductionOp *reduction_op;
      Future redop_initial_value;
      FutureMap point_arguments;
      std::vector<FutureMap> point_futures;
      std::vector<OutputOptions> output_region_options;
      std::vector<OutputExtentMap> output_region_extents;
      // For handling reductions of types with serdez methods
      const SerdezRedopFns *serdez_redop_fns;
      FutureInstance *reduction_instance;
      ApEvent reduction_inst_precondition;
      std::vector<ApEvent> reduction_effects;
      // Only for handling serdez reductions
      void *serdez_redop_state;
      size_t serdez_redop_state_size;
      // Reduction metadata
      void *reduction_metadata;
      size_t reduction_metasize;
      // Temporary storage for future results
      std::map<DomainPoint,FutureInstance*> temporary_futures;
      // used for detecting cases where we've already mapped a mutli task
      // on the same node but moved it to a different processor
      bool first_mapping;
    protected:
      // Precondition for performing concurrent analyses across the points
      RtEvent concurrent_precondition;
      RtUserEvent concurrent_verified;
      std::map<DomainPoint,Processor> concurrent_processors;
    protected:
      bool children_complete_invoked;
      bool children_commit_invoked;
    protected:
      Future predicate_false_future;
      void *predicate_false_result;
      size_t predicate_false_size;
    protected:
      std::map<DomainPoint,RtEvent> intra_space_dependences;
    };

    /**
     * \class IndividualTask
     * This class serves as the basis for all individual task
     * launch calls performed by the runtime.
     */
    class IndividualTask : public SingleTask,
                           public LegionHeapify<IndividualTask> {
    public:
      static const AllocationType alloc_type = INDIVIDUAL_TASK_ALLOC;
    public:
      IndividualTask(Runtime *rt);
      IndividualTask(const IndividualTask &rhs);
      virtual ~IndividualTask(void);
    public:
      IndividualTask& operator=(const IndividualTask &rhs);
    public:
      virtual void activate(void);
      virtual void deactivate(bool free = true);
    protected:
      virtual SingleTask* get_origin_task(void) const { return orig_task; }
      virtual Domain get_slice_domain(void) const { return Domain::NO_DOMAIN; }
      virtual ShardID get_shard_id(void) const { return 0; }
      virtual size_t get_total_shards(void) const { return 1; }
      virtual DomainPoint get_shard_point(void) const { return DomainPoint(0); }
      virtual Domain get_shard_domain(void) const
        { return Domain(DomainPoint(0),DomainPoint(0)); }
      virtual Operation* get_origin_operation(void) 
        { return is_remote() ? orig_task : this; }
    public:
      Future initialize_task(InnerContext *ctx,
                             const TaskLauncher &launcher,
                             Provenance *provenance,
                             bool track = true, bool top_level=false,
                             bool implicit_top_level = false, 
                             bool must_epoch_launch = false,
                             std::vector<OutputRequirement> *outputs = NULL);
      void perform_base_dependence_analysis(void);
    protected:
      void create_output_regions(std::vector<OutputRequirement> &outputs);
    public:
      virtual bool has_prepipeline_stage(void) const { return true; }
      virtual void trigger_prepipeline_stage(void);
      virtual void trigger_dependence_analysis(void);
      virtual void trigger_ready(void);
      virtual void report_interfering_requirements(unsigned idx1,unsigned idx2); 
      // Virtual method for creating the future for this task so that
      // we can overload for control replication
      virtual Future create_future(void);
    public:
      virtual void predicate_false(void);
      virtual bool distribute_task(void);
      virtual RtEvent perform_mapping(MustEpochOp *owner = NULL,
                                      const DeferMappingArgs *args = NULL);
      virtual void handle_future_size(size_t return_type_size,
                                      bool has_return_type_size,
                                      std::set<RtEvent> &applied_events);
      virtual void record_output_registered(RtEvent registered,
                                      std::set<RtEvent> &applied_events);
      virtual void perform_inlining(VariantImpl *variant,
                    const std::deque<InstanceSet> &parent_regions);
      virtual bool is_stealable(void) const;
    public:
      virtual bool is_output_valid(unsigned idx) const;
    public:
      virtual TaskKind get_task_kind(void) const;
    public:
      virtual void trigger_task_complete(void);
      virtual void trigger_task_commit(void);
    public:
      virtual void handle_post_execution(FutureInstance *instance,
                                 ApEvent effects,
                                 void *metadata, size_t metasize,
                                 FutureFunctor *functor,
                                 Processor future_proc,
                                 bool own_functor);
      virtual void handle_post_mapped(bool deferral, 
                          RtEvent pre = RtEvent::NO_RT_EVENT);
      virtual void handle_misspeculation(void);
      virtual void prepare_map_must_epoch(void);
    public:
      virtual bool pack_task(Serializer &rez, AddressSpaceID target);
      virtual bool unpack_task(Deserializer &derez, Processor current,
                               std::set<RtEvent> &ready_events);
      virtual bool is_top_level_task(void) const { return top_level_task; }
#ifdef DEBUG_LEGION
      virtual bool is_implicit_top_level_task(void) const 
        { return implicit_top_level_task; }
#endif
    public:
      virtual void record_completion_effect(ApEvent effect);
      virtual void record_completion_effect(ApEvent effect,
          std::set<RtEvent> &map_applied_events);
      virtual void record_completion_effects(const std::set<ApEvent> &effects);
    protected:
      void pack_remote_complete(Serializer &rez, RtEvent precondition);
      void pack_remote_commit(Serializer &rez);
      void unpack_remote_complete(Deserializer &derez);
      void unpack_remote_commit(Deserializer &derez);
    public:
      // From MemoizableOp
      virtual void trigger_replay(void);
      virtual void complete_replay(ApEvent pre, ApEvent completion_event);
    public:
      static void process_unpack_remote_future_size(Deserializer &derez);
      static void process_unpack_remote_complete(Deserializer &derez);
      static void process_unpack_remote_commit(Deserializer &derez);
      static void handle_remote_output_registration(Deserializer &derez);
    protected: 
      Future result; 
    protected:
      std::vector<bool> valid_output_regions;
      // Event for when the output regions are registered with the context
      RtEvent output_regions_registered;
    protected:
      // Information for remotely executing task
      IndividualTask *orig_task; // Not a valid pointer when remote
      UniqueID remote_unique_id;
    protected:
      Future predicate_false_future;
      void *predicate_false_result;
      size_t predicate_false_size;
    protected:
      bool sent_remotely;
    protected:
      friend class Internal;
      // Special field for the top level task
      bool top_level_task;
      bool implicit_top_level_task;
    };

    /**
     * \class PointTask
     * A point task is a single point of an index space task
     * launch.  It will primarily be managed by its enclosing
     * slice task owner.
     */
    class PointTask : public SingleTask, public ProjectionPoint,
                      public LegionHeapify<PointTask> {
    public:
      static const AllocationType alloc_type = POINT_TASK_ALLOC;
    public:
      PointTask(Runtime *rt);
      PointTask(const PointTask &rhs);
      virtual ~PointTask(void);
    public:
      PointTask& operator=(const PointTask &rhs);
    public:
      virtual void activate(void);
      virtual void deactivate(bool free = true);
      virtual Operation* get_origin_operation(void); 
      virtual SingleTask* get_origin_task(void) const { return orig_task; }
      virtual Domain get_slice_domain(void) const 
        { return Domain(index_point,index_point); }
      virtual ShardID get_shard_id(void) const { return 0; }
      virtual size_t get_total_shards(void) const { return 1; }
      virtual DomainPoint get_shard_point(void) const { return DomainPoint(0); }
      virtual Domain get_shard_domain(void) const
        { return Domain(DomainPoint(0),DomainPoint(0)); }
      virtual bool is_reducing_future(void) const;
    public:
      virtual void trigger_dependence_analysis(void);
      virtual void trigger_replay(void);
      virtual void report_interfering_requirements(unsigned idx1,unsigned idx2);
    public:
      virtual void predicate_false(void);
      virtual bool distribute_task(void);
      virtual RtEvent perform_mapping(MustEpochOp *owner = NULL,
                                      const DeferMappingArgs *args = NULL);
      virtual void handle_future_size(size_t return_type_size,
                                      bool has_return_type_size,
                                      std::set<RtEvent> &applied_events);
      virtual void shard_off(RtEvent mapped_precondition);
      virtual bool is_stealable(void) const;
      virtual VersionInfo& get_version_info(unsigned idx);
      virtual const VersionInfo& get_version_info(unsigned idx) const;
      virtual bool is_output_global(unsigned idx) const; 
      virtual bool is_output_valid(unsigned idx) const;
      virtual void record_output_extent(unsigned idx,
          const DomainPoint &color, const DomainPoint &extents);
      virtual void record_output_registered(RtEvent registered,
                                            std::set<RtEvent> &applied_events);
    public:
      virtual TaskKind get_task_kind(void) const;
    public:
      virtual void trigger_task_complete(void);
      virtual void trigger_task_commit(void);
    public:
      virtual bool pack_task(Serializer &rez, AddressSpaceID target);
      virtual bool unpack_task(Deserializer &derez, Processor current,
                               std::set<RtEvent> &ready_events);
    public:
      virtual void handle_post_execution(FutureInstance *instance,
                                 ApEvent effects,
                                 void *metadata, size_t metasize,
                                 FutureFunctor *functor,
                                 Processor future_proc,
                                 bool own_functor);
      virtual void handle_post_mapped(bool deferral,
                          RtEvent pre = RtEvent::NO_RT_EVENT);
      virtual void handle_misspeculation(void);
    public:
      // ProjectionPoint methods
      virtual const DomainPoint& get_domain_point(void) const;
      virtual void set_projection_result(unsigned idx, LogicalRegion result);
      virtual void record_intra_space_dependences(unsigned index,
             const std::vector<DomainPoint> &dependences);
      virtual const Mappable* as_mappable(void) const { return this; }
    public:
      void initialize_point(SliceTask *owner, const DomainPoint &point,
                            const FutureMap &point_arguments, bool eager,
                            const std::vector<FutureMap> &point_futures);
    public:
      // From MemoizableOp
      virtual void complete_replay(ApEvent pre, ApEvent completion_event);
    public:
      // From Memoizable
      virtual TraceLocalID get_trace_local_id(void) const;
    public:
      virtual size_t get_collective_points(void) const;
      virtual bool find_shard_participants(std::vector<ShardID> &shards);
      virtual RtEvent convert_collective_views(unsigned requirement_index,
                       unsigned analysis_index, LogicalRegion region,
                       const InstanceSet &targets, InnerContext *physical_ctx,
                       CollectiveMapping *&analysis_mapping, bool &first_local,
                       LegionVector<FieldMaskSet<InstanceView> > &target_views,
                       std::map<InstanceView*,size_t> &collective_arrivals);
      virtual RtEvent perform_collective_versioning_analysis(unsigned index,
                       LogicalRegion handle, EqSetTracker *tracker,
                       const FieldMask &mask, unsigned parent_req_index);
    public:
      virtual void record_completion_effect(ApEvent effect);
      virtual void record_completion_effect(ApEvent effect,
          std::set<RtEvent> &map_applied_events);
      virtual void record_completion_effects(const std::set<ApEvent> &effects);
    public: 
      bool has_remaining_inlining_dependences(
            std::map<PointTask*,unsigned> &remaining,
            std::map<RtEvent,std::vector<PointTask*> > &event_deps) const;
    protected:
      friend class SliceTask;
      PointTask                   *orig_task;
      SliceTask                   *slice_owner;
    protected:
      std::map<AddressSpaceID,RemoteTask*> remote_instances;
    };

    /**
     * \class ShardTask
     * A shard task is copy of a single task that is used for
     * executing a single copy of a control replicated task.
     * It implements the functionality of a single task so that 
     * we can use it mostly transparently for the execution of 
     * a single shard.
     */
    class ShardTask : public SingleTask {
    public:
      ShardTask(Runtime *rt, ShardManager *manager, 
                ShardID shard_id, Processor target);
      ShardTask(const ShardTask &rhs);
      virtual ~ShardTask(void);
    public:
      ShardTask& operator=(const ShardTask &rhs);
    public:
      virtual void activate(void); 
      virtual void deactivate(bool free = true);
      virtual Domain get_slice_domain(void) const;
      virtual ShardID get_shard_id(void) const { return shard_id; }
      virtual size_t get_total_shards(void) const;
      virtual DomainPoint get_shard_point(void) const;
      virtual Domain get_shard_domain(void) const;
      virtual SingleTask* get_origin_task(void) const 
        { assert(false); return NULL; }
      virtual bool is_shard_task(void) const { return true; }
      virtual bool is_top_level_task(void) const; 
      // Set this to true so we always eagerly evaluate future functors
      // at the end of a task to get an actual future instance to pass back
      virtual bool is_reducing_future(void) const { return true; }
    public:
      // From MemoizableOp
      virtual void trigger_replay(void);
    public:
      virtual void trigger_dependence_analysis(void);
      virtual void predicate_false(void);
      virtual bool distribute_task(void);
      virtual RtEvent perform_must_epoch_version_analysis(MustEpochOp *own);
      virtual RtEvent perform_mapping(MustEpochOp *owner = NULL,
                                      const DeferMappingArgs *args = NULL);
      virtual void handle_future_size(size_t return_type_size,
                                      bool has_return_type_size,
                                      std::set<RtEvent> &applied_events);
      virtual bool is_stealable(void) const;
      virtual bool can_early_complete(ApUserEvent &chain_event);
      virtual std::map<PhysicalManager*,unsigned>*
                                       get_acquired_instances_ref(void);
    public:
      virtual TaskKind get_task_kind(void) const;
    public:
      // Override these methods from operation class
      virtual void trigger_mapping(void); 
    protected:
      virtual void trigger_task_complete(void);
      virtual void trigger_task_commit(void);
    public:
      virtual bool pack_task(Serializer &rez, AddressSpaceID target);
      virtual bool unpack_task(Deserializer &derez, Processor current,
                               std::set<RtEvent> &ready_events); 
      virtual void perform_inlining(VariantImpl *variant,
              const std::deque<InstanceSet> &parent_regions);
    public:
      virtual void handle_post_execution(FutureInstance *instance,
                                 ApEvent effects,
                                 void *metadata, size_t metasize,
                                 FutureFunctor *functor,
                                 Processor future_proc,
                                 bool own_functor); 
      virtual void handle_post_mapped(bool deferral,
                          RtEvent pre = RtEvent::NO_RT_EVENT);
      virtual void handle_misspeculation(void);
    protected:
      virtual InnerContext* initialize_inner_execution_context(VariantImpl *v,
                                                            bool inline_task);
    public:
      virtual InnerContext* create_implicit_context(void);
    public:
      void launch_shard(void);
      void return_resources(ResourceTracker *target,
                            std::set<RtEvent> &preconditions);
      void report_leaks_and_duplicates(std::set<RtEvent> &preconditions);
      void handle_collective_message(Deserializer &derez);
      void handle_rendezvous_message(Deserializer &derez);
      void handle_compute_equivalence_sets(Deserializer &derez);
      void handle_output_equivalence_set(Deserializer &derez);
      void handle_refine_equivalence_sets(Deserializer &derez);
      void handle_intra_space_dependence(Deserializer &derez);
      void handle_resource_update(Deserializer &derez,
                                  std::set<RtEvent> &applied);
      void handle_created_region_contexts(Deserializer &derez,
                                          std::set<RtEvent> &applied);
      void handle_trace_update(Deserializer &derez, AddressSpaceID source);
      ApBarrier handle_find_trace_shard_event(size_t temp_index, ApEvent event,
                                              ShardID remote_shard);
      ApBarrier handle_find_trace_shard_frontier(size_t temp_index, ApEvent event,
                                                 ShardID remote_shard);
      ReplicateContext* get_shard_execution_context(void) const;
    public:
      void initialize_implicit_task(InnerContext *context, TaskID tid,
                                    MapperID mid, Processor proxy);
      void complete_startup_initialization(void);
    public:
      const ShardID shard_id;
    protected:
      RtBarrier shard_barrier;
      bool all_shards_complete;
    };

    /**
     * \class IndexTask
     * An index task is used to represent an index space task
     * launch performed by the runtime.  It will only live
     * on the node on which it was created.  Eventually the
     * mapper will slice the index space, and the corresponding
     * slice tasks for the index space will be distributed around
     * the machine and eventually returned to this index space task.
     */
    class IndexTask : public MultiTask, public LegionHeapify<IndexTask> {
    private:
      struct OutputRegionTagCreator {
      public:
        OutputRegionTagCreator(TypeTag *_type_tag, int _color_ndim)
          : type_tag(_type_tag), color_ndim(_color_ndim) { }
        template<typename DIM, typename COLOR_T>
        static inline void demux(OutputRegionTagCreator *creator)
        {
          switch (DIM::N + creator->color_ndim)
          {
#define DIMFUNC(DIM)                                             \
            case DIM:                                            \
              {                                                  \
                *creator->type_tag =                             \
                  NT_TemplateHelper::encode_tag<DIM, COLOR_T>(); \
                break;                                           \
              }
            LEGION_FOREACH_N(DIMFUNC)
#undef DIMFUNC
            default:
              assert(false);
          }
        }
      private:
        TypeTag *type_tag;
        int color_ndim;
      };
    public:
      static const AllocationType alloc_type = INDEX_TASK_ALLOC;
    public:
      IndexTask(Runtime *rt);
      IndexTask(const IndexTask &rhs);
      virtual ~IndexTask(void);
    public:
      IndexTask& operator=(const IndexTask &rhs);
    public:
      FutureMap initialize_task(InnerContext *ctx,
                                const IndexTaskLauncher &launcher,
                                IndexSpace launch_space,
                                Provenance *provenance,
                                bool track = true,
                                std::vector<OutputRequirement> *outputs = NULL);
      Future initialize_task(InnerContext *ctx,
                             const IndexTaskLauncher &launcher,
                             IndexSpace launch_space,
                             Provenance *provenance,
                             ReductionOpID redop,
                             bool deterministic,
                             bool track = true,
                             std::vector<OutputRequirement> *outputs = NULL);
      void initialize_regions(const std::vector<RegionRequirement> &regions);
      void initialize_predicate(const Future &pred_future,
                                const UntypedBuffer &pred_arg);
      void perform_base_dependence_analysis(void);
    protected:
      void create_output_regions(std::vector<OutputRequirement> &outputs,
                                 IndexSpace launch_space);
    public:
      virtual void activate(void);
      virtual void deactivate(bool free = true);
    public:
      virtual void prepare_map_must_epoch(void);
    protected:
      void record_output_extents(
          std::vector<OutputExtentMap> &output_extents);
      virtual void record_output_registered(RtEvent registered);
      Domain compute_global_output_ranges(IndexSpaceNode *parent,
                                          IndexPartNode *part,
                                          const OutputExtentMap& output_sizes,
                                          const OutputExtentMap& local_sizes);
      void validate_output_extents(unsigned index,
                                   const OutputRequirement& output_requirement,
                                   const OutputExtentMap& output_sizes) const;
    public:
      virtual void finalize_output_regions(bool first_invocation);
    public:
      virtual bool has_prepipeline_stage(void) const { return true; }
      virtual void trigger_prepipeline_stage(void);
      virtual void trigger_dependence_analysis(void);
      virtual void report_interfering_requirements(unsigned idx1,unsigned idx2);
    public:
      virtual void trigger_ready(void);
      virtual void predicate_false(void);
      virtual void premap_task(void);
      virtual bool distribute_task(void);
      virtual RtEvent perform_mapping(MustEpochOp *owner = NULL,
                                      const DeferMappingArgs *args = NULL);
      virtual void launch_task(bool inline_task = false);
      virtual bool is_stealable(void) const;
      virtual void map_and_launch(void);
    public:
      virtual TaskKind get_task_kind(void) const;
    protected:
      virtual void trigger_task_complete(void);
      virtual void trigger_task_commit(void);
    public:
      virtual bool pack_task(Serializer &rez, AddressSpaceID target);
      virtual bool unpack_task(Deserializer &derez, Processor current,
                               std::set<RtEvent> &ready_events);
      virtual void perform_inlining(VariantImpl *variant,
                    const std::deque<InstanceSet> &parent_regions);
    public:
      virtual SliceTask* clone_as_slice_task(IndexSpace is,
                  Processor p, bool recurse, bool stealable);
    public:
      virtual void reduce_future(const DomainPoint &point, 
                                 FutureInstance *instance);
    public:
      virtual void pack_profiling_requests(Serializer &rez,
                                           std::set<RtEvent> &applied) const;
      virtual int add_copy_profiling_request(const PhysicalTraceInfo &info,
                               Realm::ProfilingRequestSet &requests,
                               bool fill, unsigned count = 1);
      virtual void handle_profiling_response(const ProfilingResponseBase *base,
                                      const Realm::ProfilingResponse &respone,
                                      const void *orig, size_t orig_length);
      virtual void handle_profiling_update(int count);
    public:
      virtual void register_must_epoch(void);
    public:
      virtual size_t get_collective_points(void) const;
    public:
      // Make this a virtual method so for control replication we can 
      // create a different type of future map for the task
      virtual FutureMap create_future_map(TaskContext *ctx,
                    IndexSpace launch_space, IndexSpace shard_space);
      // Also virtual for control replication override
      virtual void initialize_concurrent_analysis(bool replay);
      virtual RtEvent verify_concurrent_execution(const DomainPoint &point,
                                                  Processor target);
    public:
      // Methods for supporting intra-index-space mapping dependences
      virtual RtEvent find_intra_space_dependence(const DomainPoint &point);
      virtual void record_intra_space_dependence(const DomainPoint &point,
                                                 const DomainPoint &next,
                                                 RtEvent point_mapped);
    public:
      void record_origin_mapped_slice(SliceTask *local_slice);
    protected:
      // Virtual so can be overridden by ReplIndexTask
      virtual void create_future_instances(std::vector<Memory> &target_mems);
      // Callback for control replication to perform reduction for sizes
      // and provide an event for when the result is ready
      virtual void finish_index_task_reduction(void);
    public:
      void return_slice_mapped(unsigned points, RtEvent applied_condition,
                               ApEvent slice_complete);
      void return_slice_complete(unsigned points, RtEvent applied_condition,
                             void *metadata = NULL, size_t metasize = 0);
      void return_slice_commit(unsigned points, RtEvent applied_condition);
    public:
      void unpack_slice_mapped(Deserializer &derez, AddressSpaceID source);
      void unpack_slice_complete(Deserializer &derez);
      void unpack_slice_commit(Deserializer &derez);
      void unpack_slice_collective_versioning_rendezvous(Deserializer &derez,
                                        unsigned index, size_t total_points);
    public:
      // From MemoizableOp
      virtual void trigger_replay(void);
    public:
      void enumerate_futures(const Domain &domain);
    public:
      static void process_slice_mapped(Deserializer &derez,
                                       AddressSpaceID source);
      static void process_slice_complete(Deserializer &derez);
      static void process_slice_commit(Deserializer &derez);
      static void process_slice_find_intra_dependence(Deserializer &derez);
      static void process_slice_record_intra_dependence(Deserializer &derez);
    protected:
      friend class SliceTask;
      Future reduction_future;
      unsigned total_points;
      unsigned mapped_points;
      unsigned complete_points;
      unsigned committed_points;
    protected:
      std::set<SliceTask*> origin_mapped_slices;
      std::vector<FutureInstance*> reduction_instances;
      std::vector<ApUserEvent> reduction_instances_ready;
      std::vector<Memory> serdez_redop_targets;
    protected:
      std::set<RtEvent> map_applied_conditions;
      std::vector<RtEvent> output_preconditions;
      std::set<RtEvent> complete_preconditions;
      std::set<RtEvent> commit_preconditions;
    protected:
      std::map<DomainPoint,RtUserEvent> pending_intra_space_dependences;
    protected:
      // Profiling information
      struct IndexProfilingInfo : public Mapping::Mapper::TaskProfilingInfo {
      public:
        void *buffer;
        size_t buffer_size;
      };
      std::vector<ProfilingMeasurementID>      task_profiling_requests;
      std::vector<ProfilingMeasurementID>      copy_profiling_requests;
      std::vector<IndexProfilingInfo>                   profiling_info;
      RtUserEvent                                   profiling_reported;
      int                                           profiling_priority;
      int                                           copy_fill_priority;
      std::atomic<int>                  outstanding_profiling_requests;
      std::atomic<int>                  outstanding_profiling_reported;
    protected:
      // Whether we have to do intra-task alias analysis
      bool need_intra_task_alias_analysis;
      // For checking aliasing of points in debug mode only
      std::set<std::pair<unsigned,unsigned> > interfering_requirements;
      std::map<DomainPoint,std::vector<LogicalRegion> > point_requirements;
#ifdef DEBUG_LEGION
    public:
      void check_point_requirements(
          const std::map<DomainPoint,std::vector<LogicalRegion> > &point_reqs);
#endif
    };

    /**
     * \class SliceTask
     * A slice task is a (possibly whole) fraction of an index
     * space task launch.  Once slice task object is made for
     * each slice created by the mapper when (possibly recursively)
     * slicing up the domain of the index space task launch.
     */
    class SliceTask : public MultiTask, public ResourceTracker,
                      public LegionHeapify<SliceTask> {
    public:
      static const AllocationType alloc_type = SLICE_TASK_ALLOC;
    public:
      SliceTask(Runtime *rt);
      SliceTask(const SliceTask &rhs);
      virtual ~SliceTask(void);
    public:
      SliceTask& operator=(const SliceTask &rhs);
    public:
      virtual void activate(void);
      virtual void deactivate(bool free = true);
      virtual Operation* get_origin_operation(void) { return index_owner; }
    public:
      virtual void trigger_dependence_analysis(void);
    public:
      virtual void predicate_false(void);
      virtual void premap_task(void);
      virtual bool distribute_task(void);
      virtual VersionInfo& get_version_info(unsigned idx);
      virtual const VersionInfo& get_version_info(unsigned idx) const;
      virtual RtEvent perform_mapping(MustEpochOp *owner = NULL,
                                      const DeferMappingArgs *args = NULL);
      virtual void launch_task(bool inline_task = false);
      virtual bool is_stealable(void) const;
      virtual void map_and_launch(void);
      virtual bool is_output_global(unsigned idx) const;
      virtual bool is_output_valid(unsigned idx) const;
    public:
      virtual TaskKind get_task_kind(void) const;
    public:
      virtual bool pack_task(Serializer &rez, AddressSpaceID target);
      virtual bool unpack_task(Deserializer &derez, Processor current,
                               std::set<RtEvent> &ready_events);
      virtual void perform_inlining(VariantImpl *variant,
                    const std::deque<InstanceSet> &parent_regions);
    public:
      virtual SliceTask* clone_as_slice_task(IndexSpace is,
                  Processor p, bool recurse, bool stealable);
      virtual void reduce_future(const DomainPoint &point,
                                 FutureInstance *instance);
      void handle_future(ApEvent complete, const DomainPoint &point,
                         FutureInstance *instance, void *metadata, 
                         size_t metasize, FutureFunctor *functor,
                         Processor future_proc, bool own_functor); 
    public:
      virtual void register_must_epoch(void);
      PointTask* clone_as_point_task(const DomainPoint &point,
                                     bool inline_task);
      size_t enumerate_points(bool inline_task);
      FutureInstance* get_predicate_false_result(Processor point_proc,
                              const void *&metadata, size_t &metasize);
    public:
      void check_target_processors(void) const;
      void update_target_processor(void);
      void expand_replay_slices(std::list<SliceTask*> &slices);
      void find_commit_preconditions(std::set<RtEvent> &preconditions);
    protected:
      virtual void trigger_complete(void);
      virtual void trigger_task_complete(void);
      virtual void trigger_task_commit(void);
    public:
      virtual void record_completion_effect(ApEvent effect);
      virtual void record_completion_effect(ApEvent effect,
          std::set<RtEvent> &map_applied_events);
      virtual void record_completion_effects(const std::set<ApEvent> &effects);
    public:
      void return_privileges(TaskContext *point_context,
                             std::set<RtEvent> &preconditions);
      void record_point_mapped(RtEvent child_mapped, ApEvent child_complete,
          std::map<PhysicalManager*,unsigned> &child_acquired);
      void record_point_complete(RtEvent child_complete);
      void record_point_committed(RtEvent commit_precondition =
                                  RtEvent::NO_RT_EVENT);
    public:
      void handle_future_size(size_t future_size, const DomainPoint &p,
                              std::set<RtEvent> &applied_conditions);
      void record_output_extent(unsigned index,
          const DomainPoint &color, const DomainPoint &extent);
      void record_output_registered(RtEvent registered,
                                    std::set<RtEvent> &applied_events);
      RtEvent verify_concurrent_execution(const DomainPoint &point,
                                          Processor target);
    protected:
      void trigger_slice_mapped(void);
      void trigger_slice_complete(void);
      void trigger_slice_commit(void);
    protected:
      void pack_remote_mapped(Serializer &rez, RtEvent applied_condition,
                              ApEvent all_points_complete);
      void pack_remote_complete(Serializer &rez, RtEvent applied_condition);
      void pack_remote_commit(Serializer &rez, RtEvent applied_condition);
    public:
      static void handle_slice_return(Runtime *rt, Deserializer &derez);
    public: // Privilege tracker methods
      virtual void receive_resources(size_t return_index,
              std::map<LogicalRegion,unsigned> &created_regions,
              std::vector<DeletedRegion> &deleted_regions,
              std::set<std::pair<FieldSpace,FieldID> > &created_fields,
              std::vector<DeletedField> &deleted_fields,
              std::map<FieldSpace,unsigned> &created_field_spaces,
              std::map<FieldSpace,std::set<LogicalRegion> > &latent_spaces,
              std::vector<DeletedFieldSpace> &deleted_field_spaces,
              std::map<IndexSpace,unsigned> &created_index_spaces,
              std::vector<DeletedIndexSpace> &deleted_index_spaces,
              std::map<IndexPartition,unsigned> &created_partitions,
              std::vector<DeletedPartition> &deleted_partitions,
              std::set<RtEvent> &preconditions);
    public:
      // From MemoizableOp
      virtual void trigger_replay(void);
      virtual void complete_replay(ApEvent pre, ApEvent instance_ready_event);
    public:
      // Methods for supporting intra-index-space mapping dependences
      virtual RtEvent find_intra_space_dependence(const DomainPoint &point);
      virtual void record_intra_space_dependence(const DomainPoint &point,
                                                 const DomainPoint &next,
                                                 RtEvent point_mapped);
    public:
      virtual size_t get_collective_points(void) const;
      virtual bool find_shard_participants(std::vector<ShardID> &shards);
      virtual RtEvent perform_collective_versioning_analysis(unsigned index,
                       LogicalRegion handle, EqSetTracker *tracker,
                       const FieldMask &mask, unsigned parent_req_index);
      virtual void finalize_collective_versioning_analysis(unsigned index,
          unsigned parent_req_index,
          LegionMap<LogicalRegion,RegionVersioning> &to_perform);
      virtual RtEvent convert_collective_views(unsigned requirement_index,
                       unsigned analysis_index, LogicalRegion region,
                       const InstanceSet &targets, InnerContext *physical_ctx,
                       CollectiveMapping *&analysis_mapping, bool &first_local,
                       LegionVector<FieldMaskSet<InstanceView> > &target_views,
                       std::map<InstanceView*,size_t> &collective_arrivals);
      virtual void rendezvous_collective_mapping(unsigned requirement_index,
                                  unsigned analysis_index,
                                  LogicalRegion region,
                                  RendezvousResult *result,
                                  AddressSpaceID source,
                                  const LegionVector<
                                   std::pair<DistributedID,FieldMask> > &insts);
      static void handle_collective_rendezvous(Deserializer &derez,
                                       Runtime *runtime, AddressSpaceID source);
      static void handle_collective_versioning_rendezvous(Deserializer &derez,
                                                          Runtime *runtime);
      static void handle_verify_concurrent_execution(Deserializer &derez);
      static void handle_remote_output_extents(Deserializer &derez);
      static void handle_remote_output_registration(Deserializer &derez);
    protected:
      friend class IndexTask;
      friend class PointTask;
      friend class ReplMustEpochOp;
      std::vector<PointTask*> points;
    protected:
      unsigned num_unmapped_points;
      unsigned num_uncomplete_points;
      unsigned num_uncommitted_points;
    protected:
      IndexTask *index_owner;
      UniqueID remote_unique_id;
      bool origin_mapped;
      DomainPoint reduction_instance_point;
      // An event for tracking when origin-mapped slices on the owner
      // node have committed so we can trigger things appropriately
      RtUserEvent origin_mapped_complete;
    protected:
      std::set<RtEvent> map_applied_conditions;
      std::set<ApEvent> point_completions;
      std::set<RtEvent> complete_preconditions;
      std::set<RtEvent> commit_preconditions;
    protected:
      std::set<std::pair<DomainPoint,DomainPoint> > unique_intra_space_deps;
    };

  }; // namespace Internal
}; // namespace Legion

#endif // __LEGION_TASKS_H__<|MERGE_RESOLUTION|>--- conflicted
+++ resolved
@@ -245,14 +245,8 @@
       bool prepare_steal(void);
       void finalize_output_region_trees(void);
     public:
-<<<<<<< HEAD
-      void compute_parent_indexes(TaskContext *alt_context = NULL);
+      void compute_parent_indexes(InnerContext *alt_context = NULL);
       void perform_intra_task_alias_analysis(void);
-=======
-      void compute_parent_indexes(InnerContext *alt_context = NULL);
-      void perform_intra_task_alias_analysis(bool is_tracing,
-          LegionTrace *trace, std::vector<RegionTreePath> &privilege_paths);
->>>>>>> d60eaf4f
     public:
       // From Memoizable
       virtual const RegionRequirement& get_requirement(unsigned idx) const
