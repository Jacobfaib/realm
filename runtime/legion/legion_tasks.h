/* Copyright 2020 Stanford University, NVIDIA Corporation
 *
 * Licensed under the Apache License, Version 2.0 (the "License");
 * you may not use this file except in compliance with the License.
 * You may obtain a copy of the License at
 *
 *     http://www.apache.org/licenses/LICENSE-2.0
 *
 * Unless required by applicable law or agreed to in writing, software
 * distributed under the License is distributed on an "AS IS" BASIS,
 * WITHOUT WARRANTIES OR CONDITIONS OF ANY KIND, either express or implied.
 * See the License for the specific language governing permissions and
 * limitations under the License.
 */


#ifndef __LEGION_TASKS_H__
#define __LEGION_TASKS_H__

#include "legion.h"
#include "legion/runtime.h"
#include "legion/legion_ops.h"
#include "legion/region_tree.h"
#include "legion/legion_mapping.h"
#include "legion/legion_utilities.h"
#include "legion/legion_allocation.h"

namespace Legion {
  namespace Internal {

    /**
     * \class ResourceTracker 
     * A helper class for tracking which privileges an 
     * operation owns. This is inherited by multi-tasks
     * for aggregating the privilege results of their
     * children as well as task contexts for tracking
     * which privileges have been accrued or deleted
     * as part of the execution of the task.
     */
    class ResourceTracker {
    public:
      enum ResourceUpdateKind {
        REGION_CREATION_UPDATE,
        REGION_DELETION_UPDATE,
        FIELD_CREATION_UPDATE,
        FIELD_DELETION_UPDATE,
        FIELD_SPACE_CREATION_UPDATE,
        FIELD_SPACE_LATENT_UPDATE,
        FIELD_SPACE_DELETION_UPDATE,
        INDEX_SPACE_CREATION_UPDATE,
        INDEX_SPACE_DELETION_UPDATE,
        INDEX_PARTITION_CREATION_UPDATE,
        INDEX_PARTITION_DELETION_UPDATE,
      };
    public:
      ResourceTracker(void);
      ResourceTracker(const ResourceTracker &rhs);
      virtual ~ResourceTracker(void);
    public:
      ResourceTracker& operator=(const ResourceTracker &rhs);
    public:
      void return_resources(ResourceTracker *target, size_t return_index,
                            std::set<RtEvent> &preconditions);
<<<<<<< HEAD
=======
      virtual void receive_resources(size_t return_index,
              std::map<LogicalRegion,unsigned> &created_regions,
              std::vector<LogicalRegion> &deleted_regions,
              std::set<std::pair<FieldSpace,FieldID> > &created_fields,
              std::vector<std::pair<FieldSpace,FieldID> > &deleted_fields,
              std::map<FieldSpace,unsigned> &created_field_spaces,
              std::map<FieldSpace,std::set<LogicalRegion> > &latent_spaces,
              std::vector<FieldSpace> &deleted_field_spaces,
              std::map<IndexSpace,unsigned> &created_index_spaces,
              std::vector<std::pair<IndexSpace,bool> > &deleted_index_spaces,
              std::map<IndexPartition,unsigned> &created_partitions,
              std::vector<std::pair<IndexPartition,bool> > &deleted_partitions,
              std::set<RtEvent> &preconditions) = 0;
>>>>>>> 67c5d62b
      void pack_resources_return(Serializer &rez, size_t return_index);
      static RtEvent unpack_resources_return(Deserializer &derez,
                                             ResourceTracker *target);
    protected:
      std::map<LogicalRegion,unsigned>                 created_regions;
      std::map<LogicalRegion,bool>                     local_regions;
      std::set<std::pair<FieldSpace,FieldID> >         created_fields;
      std::map<std::pair<FieldSpace,FieldID>,bool>     local_fields;
      std::map<FieldSpace,unsigned>                    created_field_spaces;
      std::map<IndexSpace,unsigned>                    created_index_spaces;
      std::map<IndexPartition,unsigned>                created_index_partitions;
    protected:
      std::vector<LogicalRegion>                       deleted_regions;
      std::vector<std::pair<FieldSpace,FieldID> >      deleted_fields;
      std::vector<FieldSpace>                          deleted_field_spaces;
      std::map<FieldSpace,std::set<LogicalRegion> >    latent_field_spaces;
      std::vector<std::pair<IndexSpace,bool> >         deleted_index_spaces;
      std::vector<std::pair<IndexPartition,bool> >     deleted_index_partitions;
    };

    /**
     * \class ExternalTask
     * An extention of the external-facing Task to help
     * with packing and unpacking them
     */
    class ExternalTask : public Task, public ExternalMappable {
    public:
      ExternalTask(void);
    public:
      void pack_external_task(Serializer &rez, AddressSpaceID target) const;
      void unpack_external_task(Deserializer &derez, Runtime *runtime,
                                ReferenceMutator *mutator);
    public:
      virtual void set_context_index(size_t index) = 0;
    protected:
      AllocManager *arg_manager;
    };

    /**
     * \class TaskOp
     * This is the base task operation class for all
     * kinds of tasks in the system.  
     */
    class TaskOp : public ExternalTask, public MemoizableOp<SpeculativeOp> {
    public:
      enum TaskKind {
        INDIVIDUAL_TASK_KIND,
        POINT_TASK_KIND,
        INDEX_TASK_KIND,
        SLICE_TASK_KIND,
        SHARD_TASK_KIND,
      };
    public:
      struct TriggerTaskArgs : public LgTaskArgs<TriggerTaskArgs> {
      public:
        static const LgTaskID TASK_ID = LG_TRIGGER_TASK_ID;
      public:
        TriggerTaskArgs(TaskOp *t)
          : LgTaskArgs<TriggerTaskArgs>(t->get_unique_op_id()), op(t) { }
      public:
        TaskOp *const op;
      };
      struct DeferDistributeArgs : public LgTaskArgs<DeferDistributeArgs> {
      public:
        static const LgTaskID TASK_ID = LG_DEFER_DISTRIBUTE_TASK_ID;
      public:
        DeferDistributeArgs(TaskOp *op)
          : LgTaskArgs<DeferDistributeArgs>(op->get_unique_op_id()),
            proxy_this(op) { }
      public:
        TaskOp *const proxy_this;
      };
      struct DeferMappingArgs : public LgTaskArgs<DeferMappingArgs> {
      public:
        static const LgTaskID TASK_ID = LG_DEFER_PERFORM_MAPPING_TASK_ID;
      public:
        DeferMappingArgs(TaskOp *op, MustEpochOp *owner,
                         RtUserEvent done, unsigned cnt,
                         std::vector<unsigned> *performed,
                         std::vector<ApEvent> *eff)
          : LgTaskArgs<DeferMappingArgs>(op->get_unique_op_id()),
            proxy_this(op), must_op(owner), done_event(done), 
            invocation_count(cnt), performed_regions(performed), 
            effects(eff) { }
      public:
        TaskOp *const proxy_this;
        MustEpochOp *const must_op;
        const RtUserEvent done_event;
        const unsigned invocation_count;
        std::vector<unsigned> *const performed_regions;
        std::vector<ApEvent> *const effects;
      };
      struct DeferLaunchArgs : public LgTaskArgs<DeferLaunchArgs> {
      public:
        static const LgTaskID TASK_ID = LG_DEFER_LAUNCH_TASK_ID;
      public:
        DeferLaunchArgs(TaskOp *op)
          : LgTaskArgs<DeferLaunchArgs>(op->get_unique_op_id()), 
            proxy_this(op) { }
      public:
        TaskOp *const proxy_this;
      };
      struct DeferredFutureSetArgs : public LgTaskArgs<DeferredFutureSetArgs> {
      public:
        static const LgTaskID TASK_ID = LG_DEFERRED_FUTURE_SET_ID;
      public:
        DeferredFutureSetArgs(FutureImpl *tar, FutureImpl *res, TaskOp *t)
          : LgTaskArgs<DeferredFutureSetArgs>(t->get_unique_op_id()),
            target(tar), result(res), task_op(t) { }
      public:
        FutureImpl *const target;
        FutureImpl *const result;
        TaskOp *const task_op;
      };
      struct DeferredFutureMapSetArgs : 
        public LgTaskArgs<DeferredFutureMapSetArgs> {
      public:
        static const LgTaskID TASK_ID = LG_DEFERRED_FUTURE_MAP_SET_ID;
      public:
        DeferredFutureMapSetArgs(FutureMapImpl *map, FutureImpl *res,
                                 Domain d, TaskOp *t)
          : LgTaskArgs<DeferredFutureMapSetArgs>(t->get_unique_op_id()),
            future_map(map), result(res), domain(d), task_op(t) { }
      public:
        FutureMapImpl *const future_map;
        FutureImpl *const result;
        const Domain domain;
        TaskOp *const task_op;
      };
      struct DeferredEnqueueArgs : public LgTaskArgs<DeferredEnqueueArgs> {
      public:
        static const LgTaskID TASK_ID = LG_DEFERRED_ENQUEUE_TASK_ID;
      public:
        DeferredEnqueueArgs(ProcessorManager *man, TaskOp *t)
          : LgTaskArgs<DeferredEnqueueArgs>(t->get_unique_op_id()),
            manager(man), task(t) { }
      public:
        ProcessorManager *const manager;
        TaskOp *const task;
      };
      struct DeferredTaskCompleteArgs : 
        public LgTaskArgs<DeferredTaskCompleteArgs> {
      public:
        static const LgTaskID TASK_ID = LG_DEFERRED_TASK_COMPLETE_TASK_ID;
      public:
        DeferredTaskCompleteArgs(TaskOp *t)
          : LgTaskArgs<DeferredTaskCompleteArgs>(t->get_unique_op_id()),
            task(t) { }
      public:
        TaskOp *const task;
      };
    public:
      TaskOp(Runtime *rt);
      virtual ~TaskOp(void);
    public:
      virtual UniqueID get_unique_id(void) const;
      virtual size_t get_context_index(void) const;
      virtual void set_context_index(size_t index);
      virtual const char* get_task_name(void) const;
      virtual void pack_remote_operation(Serializer &rez, AddressSpaceID target,
                                         std::set<RtEvent> &applied) const;
      virtual void pack_profiling_requests(Serializer &rez,
                                           std::set<RtEvent> &applied) const;
    public:
      bool is_remote(void) const;
      inline bool is_stolen(void) const { return (steal_count > 0); }
      inline bool is_origin_mapped(void) const { return map_origin; }
      inline bool is_replicated(void) const { return replicate; }
      int get_depth(void) const;
    public:
      void set_current_proc(Processor current);
      inline void set_origin_mapped(bool origin) { map_origin = origin; }
      inline void set_replicated(bool repl) { replicate = repl; }
      inline void set_target_proc(Processor next) { target_proc = next; } 
    protected:
      void activate_task(void);
      void deactivate_task(void); 
    public:
      void set_must_epoch(MustEpochOp *epoch, unsigned index, 
                          bool do_registration);
    public:
      void pack_base_task(Serializer &rez, AddressSpaceID target);
      void unpack_base_task(Deserializer &derez, 
                            std::set<RtEvent> &ready_events);
      void pack_base_external_task(Serializer &rez, AddressSpaceID target);
      void unpack_base_external_task(Deserializer &derez,
                                     ReferenceMutator *mutator); 
    public:
      void mark_stolen(void);
      void initialize_base_task(InnerContext *ctx, bool track, 
            const std::vector<StaticDependence> *dependences,
            const Predicate &p, Processor::TaskFuncID tid);
      void check_empty_field_requirements(void);
      size_t check_future_size(FutureImpl *impl);
    public:
      bool select_task_options(bool prioritize);
    public:
      virtual void activate(void) = 0;
      virtual void deactivate(void) = 0;
      virtual const char* get_logging_name(void) const;
      virtual OpKind get_operation_kind(void) const;
      virtual size_t get_region_count(void) const;
      virtual Mappable* get_mappable(void);
    public:
      virtual void trigger_dependence_analysis(void) = 0;
      virtual void trigger_complete(void);
      virtual void trigger_commit(void);
    public:
      virtual bool query_speculate(bool &value, bool &mapping_only);
      virtual void resolve_true(bool speculated, bool launched);
      virtual void resolve_false(bool speculated, bool launched) = 0;
    public:
      virtual void select_sources(const unsigned index,
                                  const InstanceRef &target,
                                  const InstanceSet &sources,
                                  std::vector<unsigned> &ranking);
      virtual void update_atomic_locks(const unsigned index,
                                       Reservation lock, bool exclusive);
      virtual unsigned find_parent_index(unsigned idx);
      virtual VersionInfo& get_version_info(unsigned idx);
      virtual const VersionInfo& get_version_info(unsigned idx) const;
      virtual RegionTreePath& get_privilege_path(unsigned idx);
      virtual ApEvent compute_sync_precondition(const TraceInfo *info) const;
    public:
      virtual void early_map_task(void) = 0;
      virtual bool distribute_task(void) = 0;
      virtual RtEvent perform_mapping(MustEpochOp *owner = NULL,
                                      const DeferMappingArgs *args = NULL) = 0;
      virtual void launch_task(void) = 0;
      virtual bool is_stealable(void) const = 0;
    public:
      virtual ApEvent get_task_completion(void) const = 0;
      virtual TaskKind get_task_kind(void) const = 0;
    public:
      // Returns true if the task should be deactivated
      virtual bool pack_task(Serializer &rez, AddressSpaceID target) = 0;
      virtual bool unpack_task(Deserializer &derez, Processor current,
                               std::set<RtEvent> &ready_events) = 0;
      virtual void perform_inlining(TaskContext *enclosing) = 0;
    public:
      virtual void end_inline_task(const void *result, 
                                   size_t result_size, bool owned);
    public:
      RtEvent defer_distribute_task(RtEvent precondition);
      RtEvent defer_perform_mapping(RtEvent precondition, MustEpochOp *op,
                                    const DeferMappingArgs *args,
                                    unsigned invocation_count,
                                    std::vector<unsigned> *performed = NULL,
                                    std::vector<ApEvent> *effects = NULL);
      RtEvent defer_launch_task(RtEvent precondition);
    protected:
      void enqueue_ready_task(bool use_target_processor,
                              RtEvent wait_on = RtEvent::NO_RT_EVENT);
    public:
      // Tell the parent context that this task is in a ready queue
      void activate_outstanding_task(void);
      void deactivate_outstanding_task(void); 
    public:
      void perform_privilege_checks(void);
    public:
      void find_early_mapped_region(unsigned idx, InstanceSet &ref);
      void clone_task_op_from(TaskOp *rhs, Processor p, 
                              bool stealable, bool duplicate_args);
      void update_grants(const std::vector<Grant> &grants);
      void update_arrival_barriers(const std::vector<PhaseBarrier> &barriers);
      void compute_point_region_requirements(void);
      void complete_point_projection(void); 
      bool prepare_steal(void);
    public:
      void compute_parent_indexes(void);
      void perform_intra_task_alias_analysis(bool is_tracing,
          LegionTrace *trace, std::vector<RegionTreePath> &privilege_paths);
    public:
      // From Memoizable
      virtual const RegionRequirement& get_requirement(unsigned idx) const
        { return regions[idx]; }
    public:
      // These methods get called once the task has executed
      // and all the children have either mapped, completed,
      // or committed.
      void trigger_children_complete(void);
      void trigger_children_committed(void);
    protected:
      // Tasks have two requirements to complete:
      // - all speculation must be resolved
      // - all children must be complete
      virtual void trigger_task_complete(bool deferred = false) = 0;
      // Tasks have two requirements to commit:
      // - all commit dependences must be satisfied (trigger_commit)
      // - all children must commit (children_committed)
      virtual void trigger_task_commit(void) = 0;
    public:
      static void handle_deferred_task_complete(const void *args);
    protected:
      // Early mapped regions
      std::map<unsigned/*idx*/,InstanceSet>     early_mapped_regions;
      // A map of any locks that we need to take for this task
      std::map<Reservation,bool/*exclusive*/>   atomic_locks;
      // Post condition effects for copies out
      std::set<ApEvent>                         effects_postconditions;
    protected:
      std::vector<unsigned>                     parent_req_indexes; 
    protected:
      bool complete_received;
      bool commit_received;
    protected:
      bool options_selected;
      bool memoize_selected;
      bool map_origin;
      bool request_valid_instances;
      bool replicate;
    protected:
      // For managing predication
      PredEvent true_guard;
      PredEvent false_guard;
    private:
      mutable bool is_local;
      mutable bool local_cached;
    protected:
      bool children_complete;
      bool children_commit; 
    protected:
      MapperManager *mapper;
    public:
      // Index for this must epoch op
      unsigned must_epoch_index;
    public:
      // Static methods
      static void process_unpack_task(Runtime *rt, Deserializer &derez); 
      static void process_remote_replay(Runtime *rt, Deserializer &derez);
    public:
      static void log_requirement(UniqueID uid, unsigned idx,
                                 const RegionRequirement &req);
    };

    /**
     * \class RemoteTaskOp
     * This is a remote copy of a TaskOp to be used
     * for mapper calls and other operations
     */
    class RemoteTaskOp : public ExternalTask, public RemoteOp {
    public:
      RemoteTaskOp(Runtime *rt, Operation *ptr, AddressSpaceID src);
      RemoteTaskOp(const RemoteTaskOp &rhs);
      virtual ~RemoteTaskOp(void);
    public:
      RemoteTaskOp& operator=(const RemoteTaskOp &rhs);
    public:
      virtual UniqueID get_unique_id(void) const;
      virtual size_t get_context_index(void) const;
      virtual int get_depth(void) const;
      virtual const char* get_task_name(void) const;
      virtual void set_context_index(size_t index);
    public:
      virtual const char* get_logging_name(void) const;
      virtual OpKind get_operation_kind(void) const;
      virtual void select_sources(const unsigned index,
                                  const InstanceRef &target,
                                  const InstanceSet &sources,
                                  std::vector<unsigned> &ranking);
      virtual void pack_remote_operation(Serializer &rez, AddressSpaceID target,
                                         std::set<RtEvent> &applied) const;
      virtual void unpack(Deserializer &derez, ReferenceMutator &mutator);
    };

    /**
     * \class SingleTask
     * This is the parent type for each of the single class
     * kinds of classes.  It also serves as the type that
     * represents a context for each application level task.
     */
    class SingleTask : public TaskOp {
    public:
      struct MisspeculationTaskArgs :
        public LgTaskArgs<MisspeculationTaskArgs> {
      public:
        static const LgTaskID TASK_ID = LG_MISSPECULATE_TASK_ID;
      public:
        MisspeculationTaskArgs(SingleTask *t)
          : LgTaskArgs<MisspeculationTaskArgs>(t->get_unique_op_id()),
            task(t) { }
      public:
        SingleTask *const task;
      };
    public:
      SingleTask(Runtime *rt);
      virtual ~SingleTask(void);
    protected:
      void activate_single(void);
      void deactivate_single(void);
    public:
      virtual void trigger_dependence_analysis(void) = 0; 
    public:
      // These two functions are only safe to call after
      // the task has had its variant selected
      bool is_leaf(void) const;
      bool is_inner(void) const;
      bool is_created_region(unsigned index) const;
      void update_no_access_regions(void);
      void clone_single_from(SingleTask *task);
    public:
      inline void clone_virtual_mapped(std::vector<bool> &target) const
        { target = virtual_mapped; }
      inline void clone_parent_req_indexes(std::vector<unsigned> &target) const
        { target = parent_req_indexes; }
      inline const std::deque<InstanceSet>&
        get_physical_instances(void) const { return physical_instances; }
      inline const std::vector<bool>& get_no_access_regions(void) const
        { return no_access_regions; }
      inline VariantID get_selected_variant(void) const 
        { return selected_variant; }
      inline const std::set<RtEvent>& get_map_applied_conditions(void) const
        { return map_applied_conditions; }
      inline RtEvent get_profiling_reported(void) const 
        { return profiling_reported; }
    public:
      RtEvent perform_versioning_analysis(const bool post_mapper);
      void initialize_map_task_input(Mapper::MapTaskInput &input,
                                     Mapper::MapTaskOutput &output,
                                     MustEpochOp *must_epoch_owner,
                                     std::vector<InstanceSet> &valid_instances);
      void finalize_map_task_output(Mapper::MapTaskInput &input,
                                    Mapper::MapTaskOutput &output,
                                    MustEpochOp *must_epoch_owner,
                                    std::vector<InstanceSet> &valid_instances); 
      void replay_map_task_output(void);
      virtual InnerContext* create_implicit_context(void);
      void set_shard_manager(ShardManager *manager);
    protected: // mapper helper calls
      void validate_target_processors(const std::vector<Processor> &prcs) const;
      void validate_variant_selection(MapperManager *local_mapper,
          VariantImpl *impl, Processor::Kind kind, const char *call_name) const;
    protected:
      void invoke_mapper(MustEpochOp *must_epoch_owner);
      void invoke_mapper_replicated(MustEpochOp *must_epoch_owner);
      RtEvent map_all_regions(ApEvent user_event, MustEpochOp *must_epoch_owner,
                              const DeferMappingArgs *defer_args);
      void perform_post_mapping(const TraceInfo &trace_info);
      void replicate_task(void);
    protected:
      void pack_single_task(Serializer &rez, AddressSpaceID target);
      void unpack_single_task(Deserializer &derez, 
                              std::set<RtEvent> &ready_events);
      void send_remote_context(AddressSpaceID target, RemoteTask *dst);
    public:
      virtual void pack_profiling_requests(Serializer &rez,
                                           std::set<RtEvent> &applied) const;
      virtual void add_copy_profiling_request(const OpProfilingResponse &resp,
                                        Realm::ProfilingRequestSet &requests);
      virtual void handle_profiling_response(const ProfilingResponseBase *base,
                                      const Realm::ProfilingResponse &respone,
                                      const void *orig, size_t orig_length);
      virtual void handle_profiling_update(int count);
      void finalize_single_task_profiling(void);
    public:
      virtual void activate(void) = 0;
      virtual void deactivate(void) = 0;
      virtual bool is_top_level_task(void) const { return false; }
      virtual bool is_shard_task(void) const { return false; }
      virtual SingleTask* get_origin_task(void) const = 0;
    public:
      virtual void resolve_false(bool speculated, bool launched) = 0;
      virtual void launch_task(void);
      virtual void early_map_task(void) = 0;
      virtual bool distribute_task(void) = 0; 
      virtual RtEvent perform_mapping(MustEpochOp *owner = NULL,
                                      const DeferMappingArgs *args = NULL) = 0;
      // For tasks that are sharded off by control replication
      virtual void shard_off(RtEvent mapped_precondition);
      virtual bool is_stealable(void) const = 0;
      virtual bool can_early_complete(ApUserEvent &chain_event) = 0; 
    public:
      virtual ApEvent get_task_completion(void) const = 0;
      virtual TaskKind get_task_kind(void) const = 0;
    public:
      // Override these methods from operation class
      virtual void trigger_mapping(void); 
    protected:
      friend class ShardManager;
      virtual void trigger_task_complete(bool deferred = false) = 0;
      virtual void trigger_task_commit(void) = 0;
    public:
      virtual bool pack_task(Serializer &rez, AddressSpaceID target) = 0;
      virtual bool unpack_task(Deserializer &derez, Processor current,
                               std::set<RtEvent> &ready_events) = 0; 
      virtual void pack_as_shard_task(Serializer &rez, 
                                      AddressSpaceID target) = 0;
      virtual void perform_inlining(TaskContext *enclosing) = 0;
    public:
      virtual void handle_future(const void *res, 
                                 size_t res_size, bool owned) = 0; 
      virtual void handle_post_mapped(bool deferral,
                          RtEvent pre = RtEvent::NO_RT_EVENT) = 0;
      virtual void handle_misspeculation(void) = 0;
    public:
      // From Memoizable
      virtual bool is_memoizable_task(void) const { return true; }
      virtual ApEvent get_memo_completion(void) const
        { return get_task_completion(); }
      virtual void replay_mapping_output(void) { replay_map_task_output(); }
      virtual void set_effects_postcondition(ApEvent postcondition);
    public:
      void handle_remote_profiling_response(Deserializer &derez); 
      static void process_remote_profiling_response(Deserializer &derez);
    protected:
      virtual InnerContext* initialize_inner_execution_context(VariantImpl *v);
    protected:
      // Boolean for each region saying if it is virtual mapped
      std::vector<bool>                     virtual_mapped;
      // Regions which are NO_ACCESS or have no privilege fields
      std::vector<bool>                     no_access_regions;
      // The version infos for this operation
      LegionVector<VersionInfo>::aligned    version_infos;
    protected:
      std::vector<Processor>                target_processors;
      // Hold the result of the mapping 
      std::deque<InstanceSet>               physical_instances;
    protected: // Mapper choices 
      std::set<unsigned>                    untracked_valid_regions;
      VariantID                             selected_variant;
      TaskPriority                          task_priority;
      bool                                  perform_postmap;
    protected:
      // origin-mapped cases need to know if they've been mapped or not yet
      bool                                  first_mapping;
      std::set<RtEvent>                     intra_space_mapping_dependences;
      // Events that must be triggered before we are done mapping
      std::set<RtEvent>                     map_applied_conditions;
      RtUserEvent                           deferred_complete_mapping;
    protected:
      TaskContext*                          execution_context;
      TraceInfo*                            remote_trace_info;
      // For replication of this task
      ShardManager*                         shard_manager;
    protected:
      std::map<AddressSpaceID,RemoteTask*>  remote_instances;
    protected:
      mutable bool leaf_cached, is_leaf_result;
      mutable bool inner_cached, is_inner_result;
    protected:
      // Profiling information
      struct SingleProfilingInfo : public Mapping::Mapper::TaskProfilingInfo {
      public:
        void *buffer;
        size_t buffer_size;
      };
      std::vector<ProfilingMeasurementID>      task_profiling_requests;
      std::vector<ProfilingMeasurementID>      copy_profiling_requests;
      std::vector<SingleProfilingInfo>                  profiling_info;
      RtUserEvent                                   profiling_reported;
      int                                           profiling_priority;
      int                               outstanding_profiling_requests;
      int                               outstanding_profiling_reported;
#ifdef DEBUG_LEGION
    protected:
      // For checking that premapped instances didn't change during mapping
      std::map<unsigned/*index*/,
               std::vector<Mapping::PhysicalInstance> > premapped_instances;
#endif
    };

    /**
     * \class MultiTask
     * This is the parent type for each of the multi-task
     * kinds of classes.
     */
    class MultiTask : public TaskOp {
    public:
      MultiTask(Runtime *rt);
      virtual ~MultiTask(void);
    protected:
      void activate_multi(void);
      void deactivate_multi(void);
    public:
      bool is_sliced(void) const;
      void slice_index_space(void);
      void trigger_slices(void);
      void clone_multi_from(MultiTask *task, IndexSpace is, Processor p,
                            bool recurse, bool stealable);
    public:
      virtual void activate(void) = 0;
      virtual void deactivate(void) = 0;
    public:
      virtual void trigger_dependence_analysis(void) = 0;
    public:
      virtual void resolve_false(bool speculated, bool launched) = 0;
      virtual void early_map_task(void) = 0;
      virtual bool distribute_task(void) = 0;
      virtual RtEvent perform_mapping(MustEpochOp *owner = NULL,
                                      const DeferMappingArgs *args = NULL) = 0;
      virtual void launch_task(void) = 0;
      virtual bool is_stealable(void) const = 0;
      virtual void map_and_launch(void) = 0;
    public:
      virtual ApEvent get_task_completion(void) const = 0;
      virtual TaskKind get_task_kind(void) const = 0;
    public:
      virtual void trigger_mapping(void);
    protected:
      virtual void trigger_task_complete(bool deferred = false) = 0;
      virtual void trigger_task_commit(void) = 0;
    public:
      virtual bool pack_task(Serializer &rez, AddressSpaceID target) = 0;
      virtual bool unpack_task(Deserializer &derez, Processor current,
                               std::set<RtEvent> &ready_events) = 0;
      virtual void perform_inlining(TaskContext *enclosing) = 0;
    public:
      virtual SliceTask* clone_as_slice_task(IndexSpace is,
                      Processor p, bool recurse, bool stealable) = 0;
      virtual void handle_future(const DomainPoint &point, const void *result,
                                 size_t result_size, bool owner) = 0;
      virtual void register_must_epoch(void) = 0;
    public:
      // Methods for supporting intra-index-space mapping dependences
      virtual RtEvent find_intra_space_dependence(const DomainPoint &point) = 0;
      virtual void record_intra_space_dependence(const DomainPoint &point,
                                                 const DomainPoint &next,
                                                 RtEvent point_mapped) = 0;
    public:
      void pack_multi_task(Serializer &rez, AddressSpaceID target);
      void unpack_multi_task(Deserializer &derez,
                             std::set<RtEvent> &ready_events);
    public:
      void initialize_reduction_state(void);
      void fold_reduction_future(const void *result, size_t result_size,
                                 bool owner, bool exclusive); 
    protected:
      std::list<SliceTask*> slices;
      bool sliced;
    protected:
      IndexSpaceNode *launch_space; // global set of points
      IndexSpace internal_space; // local set of points
      FutureMap future_map;
      ReductionOpID redop;
      bool deterministic_redop;
      const ReductionOp *reduction_op;
      FutureMap point_arguments;
      std::vector<FutureMap> point_futures;
      // For handling reductions of types with serdez methods
      const SerdezRedopFns *serdez_redop_fns;
      size_t reduction_state_size;
      void *reduction_state; 
      // Temporary storage for future results
      std::map<DomainPoint,std::pair<void*,size_t> > temporary_futures;
      // used for detecting cases where we've already mapped a mutli task
      // on the same node but moved it to a different processor
      bool first_mapping;
    protected:
      bool children_complete_invoked;
      bool children_commit_invoked;
    protected:
      Future predicate_false_future;
      void *predicate_false_result;
      size_t predicate_false_size;
    protected:
      std::map<DomainPoint,RtEvent> intra_space_dependences;
    };

    /**
     * \class IndividualTask
     * This class serves as the basis for all individual task
     * launch calls performed by the runtime.
     */
    class IndividualTask : public SingleTask, 
                           public LegionHeapify<IndividualTask> {
    public:
      static const AllocationType alloc_type = INDIVIDUAL_TASK_ALLOC;
    public:
      IndividualTask(Runtime *rt);
      IndividualTask(const IndividualTask &rhs);
      virtual ~IndividualTask(void);
    public:
      IndividualTask& operator=(const IndividualTask &rhs);
    public:
      virtual void activate(void);
      virtual void deactivate(void);
    protected:
      void activate_individual_task(void);
      void deactivate_individual_task(void);
      virtual SingleTask* get_origin_task(void) const { return orig_task; }
    public:
      Future initialize_task(InnerContext *ctx,
                             const TaskLauncher &launcher, 
                             bool track = true, bool top_level=false,
                             bool implicit_top_level = false);
      void initialize_must_epoch(MustEpochOp *epoch, unsigned index,
                                 bool do_registration);
      void perform_base_dependence_analysis(void);
    public:
      virtual bool has_prepipeline_stage(void) const
        { return need_prepipeline_stage; }
      virtual void trigger_prepipeline_stage(void);
      virtual void trigger_dependence_analysis(void);
      virtual void trigger_ready(void);
      virtual void report_interfering_requirements(unsigned idx1,unsigned idx2);
      virtual std::map<PhysicalManager*,std::pair<unsigned,bool> >*
                                       get_acquired_instances_ref(void);
    public:
      virtual void resolve_false(bool speculated, bool launched);
      virtual void early_map_task(void);
      virtual bool distribute_task(void);
      virtual RtEvent perform_mapping(MustEpochOp *owner = NULL,
                                      const DeferMappingArgs *args = NULL);
      virtual bool is_stealable(void) const;
      virtual bool can_early_complete(ApUserEvent &chain_event);
      virtual VersionInfo& get_version_info(unsigned idx);
      virtual const VersionInfo& get_version_info(unsigned idx) const;
      virtual RegionTreePath& get_privilege_path(unsigned idx);
    public:
      virtual ApEvent get_task_completion(void) const;
      virtual TaskKind get_task_kind(void) const;
    public:
      virtual void trigger_task_complete(bool deferred = false);
      virtual void trigger_task_commit(void);
    public:
      virtual void handle_future(const void *res, 
                                 size_t res_size, bool owned);
      virtual void handle_post_mapped(bool deferral, 
                          RtEvent pre = RtEvent::NO_RT_EVENT);
      virtual void handle_misspeculation(void);
    public:
      virtual void record_reference_mutation_effect(RtEvent event);
    public:
      virtual bool pack_task(Serializer &rez, AddressSpaceID target);
      virtual bool unpack_task(Deserializer &derez, Processor current,
                               std::set<RtEvent> &ready_events);
      virtual void pack_as_shard_task(Serializer &rez, AddressSpaceID target);
      virtual void perform_inlining(TaskContext *enclosing);
      virtual bool is_top_level_task(void) const { return top_level_task; }
      virtual void end_inline_task(const void *result, 
                                   size_t result_size, bool owned);
    protected:
      void pack_remote_versions(Serializer &rez);
      void pack_remote_complete(Serializer &rez);
      void pack_remote_commit(Serializer &rez);
      void unpack_remote_complete(Deserializer &derez);
      void unpack_remote_commit(Deserializer &derez);
    public:
      // From MemoizableOp
      virtual void replay_analysis(void);
      virtual void complete_replay(ApEvent completion_event);
    public:
      static void process_unpack_remote_complete(Deserializer &derez);
      static void process_unpack_remote_commit(Deserializer &derez);
    protected: 
      Future result; 
      std::vector<RegionTreePath> privilege_paths;
    protected:
      // Information for remotely executing task
      IndividualTask *orig_task; // Not a valid pointer when remote
      ApEvent remote_completion_event;
      UniqueID remote_unique_id;
      UniqueID remote_owner_uid;
    protected:
      Future predicate_false_future;
      void *predicate_false_result;
      size_t predicate_false_size;
    protected:
      bool sent_remotely;
    protected:
      friend class Internal;
      // Special field for the top level task
      bool top_level_task;
      bool implicit_top_level_task;
      bool local_function_task;
      // Whether we have to do intra-task alias analysis
      bool need_intra_task_alias_analysis;
    protected:
      std::map<PhysicalManager*,
        std::pair<unsigned/*ref count*/,bool/*created*/> > acquired_instances;
    };

    /**
     * \class PointTask
     * A point task is a single point of an index space task
     * launch.  It will primarily be managed by its enclosing
     * slice task owner.
     */
    class PointTask : public SingleTask, public ProjectionPoint,  
                      public LegionHeapify<PointTask> {
    public:
      static const AllocationType alloc_type = POINT_TASK_ALLOC;
    public:
      PointTask(Runtime *rt);
      PointTask(const PointTask &rhs);
      virtual ~PointTask(void);
    public:
      PointTask& operator=(const PointTask &rhs);
    public:
      virtual void activate(void);
      virtual void deactivate(void);
      virtual SingleTask* get_origin_task(void) const { return orig_task; }
    public:
      virtual void trigger_dependence_analysis(void);
      virtual void report_interfering_requirements(unsigned idx1,unsigned idx2);
    public:
      virtual void resolve_false(bool speculated, bool launched);
      virtual void early_map_task(void);
      virtual bool distribute_task(void);
      virtual RtEvent perform_mapping(MustEpochOp *owner = NULL,
                                      const DeferMappingArgs *args = NULL);
      virtual void shard_off(RtEvent mapped_precondition);
      virtual bool is_stealable(void) const;
      virtual bool can_early_complete(ApUserEvent &chain_event);
      virtual VersionInfo& get_version_info(unsigned idx);
      virtual const VersionInfo& get_version_info(unsigned idx) const;
    public:
      virtual ApEvent get_task_completion(void) const;
      virtual TaskKind get_task_kind(void) const;
    public:
      virtual void trigger_task_complete(bool deferred = false);
      virtual void trigger_task_commit(void);
    public:
      virtual bool pack_task(Serializer &rez, AddressSpaceID target);
      virtual bool unpack_task(Deserializer &derez, Processor current,
                               std::set<RtEvent> &ready_events);
      virtual void pack_as_shard_task(Serializer &rez, AddressSpaceID target);
      virtual void perform_inlining(TaskContext *enclosing);
      virtual std::map<PhysicalManager*,std::pair<unsigned,bool> >*
                                       get_acquired_instances_ref(void);
    public:
      virtual void handle_future(const void *res, 
                                 size_t res_size, bool owned);
      virtual void handle_post_mapped(bool deferral,
                          RtEvent pre = RtEvent::NO_RT_EVENT);
      virtual void handle_misspeculation(void);
    public:
      // ProjectionPoint methods
      virtual const DomainPoint& get_domain_point(void) const;
      virtual void set_projection_result(unsigned idx, LogicalRegion result);
    public:
      void initialize_point(SliceTask *owner, const DomainPoint &point,
                            const FutureMap &point_arguments,
                            const std::vector<FutureMap> &point_futures);
      void send_back_created_state(AddressSpaceID target);
    public:
      virtual void record_reference_mutation_effect(RtEvent event);
    public:
      // From MemoizableOp
      virtual void replay_analysis(void);
      virtual void complete_replay(ApEvent completion_event);
    public:
      // From Memoizable
      virtual TraceLocalID get_trace_local_id(void) const;
    public:
      void record_intra_space_dependences(unsigned index, 
             const std::vector<DomainPoint> &dependences);
    protected:
      friend class SliceTask;
      PointTask                   *orig_task;
      SliceTask                   *slice_owner;
      ApUserEvent                 point_termination;
      ApUserEvent                 deferred_effects;
    protected:
      std::map<AddressSpaceID,RemoteTask*> remote_instances;
    };

    /**
     * \class ShardTask
     * A shard task is copy of a single task that is used for
     * executing a single copy of a control replicated task.
     * It implements the functionality of a single task so that 
     * we can use it mostly transparently for the execution of 
     * a single shard.
     */
    class ShardTask : public SingleTask {
    public:
      ShardTask(Runtime *rt, ShardManager *manager, 
                ShardID shard_id, Processor target);
      ShardTask(const ShardTask &rhs);
      virtual ~ShardTask(void);
    public:
      ShardTask& operator=(const ShardTask &rhs);
    public:
      virtual void activate(void); 
      virtual void deactivate(void);
      virtual SingleTask* get_origin_task(void) const 
        { assert(false); return NULL; }
      virtual bool is_shard_task(void) const { return true; }
      virtual bool is_top_level_task(void) const; 
    public:
      // From MemoizableOp
      virtual void replay_analysis(void);
    public:
      virtual void trigger_dependence_analysis(void);
      virtual void resolve_false(bool speculated, bool launched);
      virtual void early_map_task(void);
      virtual bool distribute_task(void);
      virtual RtEvent perform_must_epoch_version_analysis(MustEpochOp *own);
      virtual RtEvent perform_mapping(MustEpochOp *owner = NULL,
                                      const DeferMappingArgs *args = NULL);
      virtual bool is_stealable(void) const;
      virtual bool can_early_complete(ApUserEvent &chain_event);
      virtual std::map<PhysicalManager*,std::pair<unsigned,bool> >*
                                       get_acquired_instances_ref(void);
    public:
      virtual ApEvent get_task_completion(void) const;
      virtual TaskKind get_task_kind(void) const;
    public:
      // Override these methods from operation class
      virtual void trigger_mapping(void); 
    protected:
      virtual void trigger_task_complete(bool deferred = false);
      virtual void trigger_task_commit(void);
    public:
      virtual VersionInfo& get_version_info(unsigned idx);
    public:
      virtual void perform_physical_traversal(unsigned idx,
                                RegionTreeContext ctx, InstanceSet &valid);
      virtual bool pack_task(Serializer &rez, AddressSpaceID target);
      virtual bool unpack_task(Deserializer &derez, Processor current,
                               std::set<RtEvent> &ready_events); 
      virtual void pack_as_shard_task(Serializer &rez, AddressSpaceID target);
      RtEvent unpack_shard_task(Deserializer &derez);
      virtual void perform_inlining(TaskContext *enclosing);
    public:
      virtual void handle_future(const void *res, 
                                 size_t res_size, bool owned); 
      virtual void handle_post_mapped(bool deferral,
                          RtEvent pre = RtEvent::NO_RT_EVENT);
      virtual void handle_misspeculation(void);
    protected:
      virtual InnerContext* initialize_inner_execution_context(VariantImpl *v);
    public:
      virtual InnerContext* create_implicit_context(void);
    public:
      void launch_shard(void);
      void extract_event_preconditions(const std::deque<InstanceSet> &insts);
      void return_resources(ResourceTracker *target,
                            std::set<RtEvent> &preconditions);
      void report_leaks_and_duplicates(std::set<RtEvent> &preconditions);
      void handle_collective_message(Deserializer &derez);
      void handle_future_map_request(Deserializer &derez);
      void handle_equivalence_set_request(Deserializer &derez);
      void handle_intra_space_dependence(Deserializer &derez);
      void handle_resource_update(Deserializer &derez,
                                  std::set<RtEvent> &applied);
      void handle_trace_update(Deserializer &derez, AddressSpaceID source);
      ApBarrier handle_find_trace_shard_event(size_t temp_index, ApEvent event,
                                              ShardID remote_shard);
    public:
      InstanceView* create_instance_top_view(PhysicalManager *manager,
                                             AddressSpaceID source);
      void initialize_implicit_task(InnerContext *context, TaskID tid,
                                    MapperID mid, Processor proxy);
    public:
      const ShardID shard_id;
    protected:
      UniqueID remote_owner_uid;
    };

    /**
     * \class IndexTask
     * An index task is used to represent an index space task
     * launch performed by the runtime.  It will only live
     * on the node on which it was created.  Eventually the
     * mapper will slice the index space, and the corresponding
     * slice tasks for the index space will be distributed around
     * the machine and eventually returned to this index space task.
     */
    class IndexTask : public MultiTask,
                      public LegionHeapify<IndexTask> {
    public:
      static const AllocationType alloc_type = INDEX_TASK_ALLOC;
    public:
      IndexTask(Runtime *rt);
      IndexTask(const IndexTask &rhs);
      virtual ~IndexTask(void);
    public:
      IndexTask& operator=(const IndexTask &rhs);
    public:
      FutureMap initialize_task(InnerContext *ctx,
                                const IndexTaskLauncher &launcher,
                                IndexSpace launch_space,
                                bool track = true);
      Future initialize_task(InnerContext *ctx,
                             const IndexTaskLauncher &launcher,
                             IndexSpace launch_space,
                             ReductionOpID redop,
                             bool deterministic,
                             bool track = true);
      void initialize_predicate(const Future &pred_future,
                                const TaskArgument &pred_arg);
      void initialize_must_epoch(MustEpochOp *epoch, unsigned index,
                                 bool do_registration);
      void perform_base_dependence_analysis(void);
    public:
      virtual void activate(void);
      virtual void deactivate(void);
    protected:
      void activate_index_task(void);
      void deactivate_index_task(void);
    public:
      virtual bool has_prepipeline_stage(void) const
        { return need_prepipeline_stage; }
      virtual void trigger_prepipeline_stage(void);
      virtual void trigger_dependence_analysis(void);
      virtual void report_interfering_requirements(unsigned idx1,unsigned idx2);
      virtual RegionTreePath& get_privilege_path(unsigned idx);
    public:
      virtual void resolve_false(bool speculated, bool launched);
      virtual void early_map_task(void);
      virtual bool distribute_task(void);
      virtual RtEvent perform_mapping(MustEpochOp *owner = NULL,
                                      const DeferMappingArgs *args = NULL);
      virtual void launch_task(void);
      virtual bool is_stealable(void) const;
      virtual void map_and_launch(void);
    public:
      virtual ApEvent get_task_completion(void) const;
      virtual TaskKind get_task_kind(void) const;
    protected:
      virtual void trigger_task_complete(bool deferred = false);
      virtual void trigger_task_commit(void);
    public:
      virtual bool pack_task(Serializer &rez, AddressSpaceID target);
      virtual bool unpack_task(Deserializer &derez, Processor current,
                               std::set<RtEvent> &ready_events);
      virtual void perform_inlining(TaskContext *enclosing);
      virtual void end_inline_task(const void *result, 
                                   size_t result_size, bool owned);
      virtual VersionInfo& get_version_info(unsigned idx);
      virtual std::map<PhysicalManager*,std::pair<unsigned,bool> >*
                                       get_acquired_instances_ref(void);
    public:
      virtual SliceTask* clone_as_slice_task(IndexSpace is,
                  Processor p, bool recurse, bool stealable);
    public:
      virtual void handle_future(const DomainPoint &point, const void *result,
                                 size_t result_size, bool owner);
    public:
      virtual void pack_profiling_requests(Serializer &rez,
                                           std::set<RtEvent> &applied) const;
      virtual void add_copy_profiling_request(const OpProfilingResponse &resp,
                                        Realm::ProfilingRequestSet &requests);
      virtual void handle_profiling_response(const ProfilingResponseBase *base,
                                      const Realm::ProfilingResponse &respone,
                                      const void *orig, size_t orig_length);
      virtual void handle_profiling_update(int count);
    public:
      virtual void register_must_epoch(void);
    public:
      // Make this a virtual method so for control replication we can 
      // create a different type of future map for the task
      virtual FutureMapImpl* create_future_map(TaskContext *ctx,
                    IndexSpace launch_space, IndexSpace shard_space);
    public:
      // Methods for supporting intra-index-space mapping dependences
      virtual RtEvent find_intra_space_dependence(const DomainPoint &point);
      virtual void record_intra_space_dependence(const DomainPoint &point,
                                                 const DomainPoint &next,
                                                 RtEvent point_mapped);
    public:
      virtual void record_reference_mutation_effect(RtEvent event);
    public:
      void early_map_regions(std::set<RtEvent> &applied_conditions,
                             const std::vector<unsigned> &must_premap);
      void record_origin_mapped_slice(SliceTask *local_slice);
    public:
      void return_slice_mapped(unsigned points,
                               RtEvent applied_condition, 
                               ApEvent restrict_postcondition);
      void return_slice_complete(unsigned points, RtEvent applied_condition);
      void return_slice_commit(unsigned points, RtEvent applied_condition);
    public:
      void unpack_slice_mapped(Deserializer &derez, AddressSpaceID source);
      void unpack_slice_complete(Deserializer &derez);
      void unpack_slice_commit(Deserializer &derez); 
    public:
      // From MemoizableOp
      virtual void replay_analysis(void);
    public:
      static void process_slice_mapped(Deserializer &derez, 
                                       AddressSpaceID source);
      static void process_slice_complete(Deserializer &derez);
      static void process_slice_commit(Deserializer &derez);
      static void process_slice_find_intra_dependence(Deserializer &derez);
      static void process_slice_record_intra_dependence(Deserializer &derez);
    protected:
      friend class SliceTask;
      Future reduction_future;
      unsigned total_points;
      unsigned mapped_points;
      unsigned complete_points;
      unsigned committed_points;
      RtUserEvent future_map_ready;
    protected:
      LegionMap<unsigned/*idx*/,VersionInfo>::aligned version_infos;
      std::vector<RegionTreePath> privilege_paths;
      std::set<SliceTask*> origin_mapped_slices;
    protected:
      std::set<RtEvent> map_applied_conditions;
      std::set<RtEvent> complete_preconditions;
      std::set<RtEvent> commit_preconditions;
      std::map<PhysicalManager*,std::pair<unsigned,bool> > acquired_instances;
    protected:
      std::map<DomainPoint,RtUserEvent> pending_intra_space_dependences;
    protected:
      // Profiling information
      struct IndexProfilingInfo : public Mapping::Mapper::TaskProfilingInfo {
      public:
        void *buffer;
        size_t buffer_size;
      };
      std::vector<ProfilingMeasurementID>      task_profiling_requests;
      std::vector<ProfilingMeasurementID>      copy_profiling_requests;
      std::vector<IndexProfilingInfo>                   profiling_info;
      RtUserEvent                                   profiling_reported;
      int                                           profiling_priority;
      int                               outstanding_profiling_requests;
      int                               outstanding_profiling_reported;
    protected:
      // Whether we have to do intra-task alias analysis
      bool need_intra_task_alias_analysis;
#ifdef DEBUG_LEGION
    protected:
      // For checking aliasing of points in debug mode only
      std::set<std::pair<unsigned,unsigned> > interfering_requirements;
      std::map<DomainPoint,std::vector<LogicalRegion> > point_requirements;
    public:
      void check_point_requirements(
          const std::map<DomainPoint,std::vector<LogicalRegion> > &point_reqs);
#endif
    };

    /**
     * \class SliceTask
     * A slice task is a (possibly whole) fraction of an index
     * space task launch.  Once slice task object is made for
     * each slice created by the mapper when (possibly recursively)
     * slicing up the domain of the index space task launch.
     */
    class SliceTask : public MultiTask, public ResourceTracker,
                      public LegionHeapify<SliceTask> {
    public:
      static const AllocationType alloc_type = SLICE_TASK_ALLOC;
    public:
      SliceTask(Runtime *rt);
      SliceTask(const SliceTask &rhs);
      virtual ~SliceTask(void);
    public:
      SliceTask& operator=(const SliceTask &rhs);
    public:
      inline UniqueID get_remote_owner_uid(void) const 
        { return remote_owner_uid; }
    public:
      virtual void activate(void);
      virtual void deactivate(void);
    public:
      virtual void trigger_dependence_analysis(void);
    public:
      virtual void resolve_false(bool speculated, bool launched);
      virtual void early_map_task(void);
      virtual bool distribute_task(void);
      virtual RtEvent perform_mapping(MustEpochOp *owner = NULL,
                                      const DeferMappingArgs *args = NULL);
      virtual void launch_task(void);
      virtual bool is_stealable(void) const;
      virtual void map_and_launch(void);
    public:
      virtual ApEvent get_task_completion(void) const;
      virtual TaskKind get_task_kind(void) const;
    public:
      virtual bool pack_task(Serializer &rez, AddressSpaceID target);
      virtual bool unpack_task(Deserializer &derez, Processor current,
                               std::set<RtEvent> &ready_events);
      virtual void perform_inlining(TaskContext *enclosing);
    public:
      virtual SliceTask* clone_as_slice_task(IndexSpace is,
                  Processor p, bool recurse, bool stealable);
      virtual void handle_future(const DomainPoint &point, const void *result,
                                 size_t result_size, bool owner);
    public:
      virtual void register_must_epoch(void);
      PointTask* clone_as_point_task(const DomainPoint &point);
      size_t enumerate_points(void);
      const void* get_predicate_false_result(size_t &result_size);
    public:
      std::map<PhysicalManager*,std::pair<unsigned,bool> >* 
                                     get_acquired_instances_ref(void);
      void check_target_processors(void) const;
      void update_target_processor(void);
      void expand_replay_slices(std::list<SliceTask*> &slices);
      void find_profiling_reported(std::set<RtEvent> &preconditions);
    protected:
      virtual void trigger_task_complete(bool deferred = false);
      virtual void trigger_task_commit(void);
    public:
      virtual void record_reference_mutation_effect(RtEvent event);
    public:
      void return_privileges(TaskContext *point_context,
                             std::set<RtEvent> &preconditions);
      void record_child_mapped(RtEvent child_mapped, 
                               ApEvent restrict_postcondition);
      void record_child_complete(RtEvent child_complete);
      void record_child_committed(RtEvent commit_precondition = 
                                  RtEvent::NO_RT_EVENT);
    protected:
      void trigger_slice_mapped(void);
      void trigger_slice_complete(void);
      void trigger_slice_commit(void);
    protected:
      void pack_remote_mapped(Serializer &rez, RtEvent applied_condition);
      void pack_remote_complete(Serializer &rez, RtEvent applied_condition);
      void pack_remote_commit(Serializer &rez, RtEvent applied_condition);
    public:
      static void handle_slice_return(Runtime *rt, Deserializer &derez);
    public: // Privilege tracker methods
      virtual void receive_resources(size_t return_index,
              std::map<LogicalRegion,unsigned> &created_regions,
              std::vector<LogicalRegion> &deleted_regions,
              std::set<std::pair<FieldSpace,FieldID> > &created_fields,
              std::vector<std::pair<FieldSpace,FieldID> > &deleted_fields,
              std::map<FieldSpace,unsigned> &created_field_spaces,
              std::map<FieldSpace,std::set<LogicalRegion> > &latent_spaces,
              std::vector<FieldSpace> &deleted_field_spaces,
              std::map<IndexSpace,unsigned> &created_index_spaces,
              std::vector<std::pair<IndexSpace,bool> > &deleted_index_spaces,
              std::map<IndexPartition,unsigned> &created_partitions,
              std::vector<std::pair<IndexPartition,bool> > &deleted_partitions,
              std::set<RtEvent> &preconditions);
    public:
      // From MemoizableOp
      virtual void replay_analysis(void);
      virtual void complete_replay(ApEvent instance_ready_event);
    public:
      // Methods for supporting intra-index-space mapping dependences
      virtual RtEvent find_intra_space_dependence(const DomainPoint &point);
      virtual void record_intra_space_dependence(const DomainPoint &point,
                                                 const DomainPoint &next,
                                                 RtEvent point_mapped);
    protected:
      friend class IndexTask;
      friend class PointTask;
      friend class ReplMustEpochOp;
      std::vector<PointTask*> points;
    protected:
      unsigned num_unmapped_points;
      unsigned num_uncomplete_points;
      unsigned num_uncommitted_points;
    protected:
      IndexTask *index_owner;
      ApEvent index_complete;
      UniqueID remote_unique_id;
      bool origin_mapped;
      UniqueID remote_owner_uid;
      TraceInfo *remote_trace_info;
      ApUserEvent effects_postcondition;
    protected: 
      std::map<PhysicalManager*,std::pair<unsigned,bool> > acquired_instances;
      std::set<RtEvent> map_applied_conditions;
      std::set<RtEvent> complete_preconditions;
      std::set<RtEvent> commit_preconditions;
    protected:
      std::set<std::pair<DomainPoint,DomainPoint> > unique_intra_space_deps;
    };

  }; // namespace Internal 
}; // namespace Legion

#endif // __LEGION_TASKS_H__<|MERGE_RESOLUTION|>--- conflicted
+++ resolved
@@ -39,20 +39,6 @@
      */
     class ResourceTracker {
     public:
-      enum ResourceUpdateKind {
-        REGION_CREATION_UPDATE,
-        REGION_DELETION_UPDATE,
-        FIELD_CREATION_UPDATE,
-        FIELD_DELETION_UPDATE,
-        FIELD_SPACE_CREATION_UPDATE,
-        FIELD_SPACE_LATENT_UPDATE,
-        FIELD_SPACE_DELETION_UPDATE,
-        INDEX_SPACE_CREATION_UPDATE,
-        INDEX_SPACE_DELETION_UPDATE,
-        INDEX_PARTITION_CREATION_UPDATE,
-        INDEX_PARTITION_DELETION_UPDATE,
-      };
-    public:
       ResourceTracker(void);
       ResourceTracker(const ResourceTracker &rhs);
       virtual ~ResourceTracker(void);
@@ -61,8 +47,6 @@
     public:
       void return_resources(ResourceTracker *target, size_t return_index,
                             std::set<RtEvent> &preconditions);
-<<<<<<< HEAD
-=======
       virtual void receive_resources(size_t return_index,
               std::map<LogicalRegion,unsigned> &created_regions,
               std::vector<LogicalRegion> &deleted_regions,
@@ -76,7 +60,6 @@
               std::map<IndexPartition,unsigned> &created_partitions,
               std::vector<std::pair<IndexPartition,bool> > &deleted_partitions,
               std::set<RtEvent> &preconditions) = 0;
->>>>>>> 67c5d62b
       void pack_resources_return(Serializer &rez, size_t return_index);
       static RtEvent unpack_resources_return(Deserializer &derez,
                                              ResourceTracker *target);
