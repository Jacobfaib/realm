--- conflicted
+++ resolved
@@ -31,11 +31,7 @@
      * provide all the methods for handling the 
      * execution of a task at runtime.
      */
-<<<<<<< HEAD
-    class TaskContext : public DistributedCollectable, public ResourceTracker {
-=======
-    class TaskContext : public Collectable {
->>>>>>> 5d21a03e
+    class TaskContext : public DistributedCollectable {
     public:
       class AutoRuntimeCall {
       public:
@@ -54,33 +50,16 @@
     public:
       TaskContext(Runtime *runtime, SingleTask *owner, int depth,
                   const std::vector<RegionRequirement> &reqs,
-<<<<<<< HEAD
                   const std::vector<OutputRequirement> &output_reqs,
                   DistributedID did, bool perform_registration,
                   bool inline_task, bool implicit_ctx = false);
       virtual ~TaskContext(void);
     public:
-=======
-                  bool inline_ctx, bool implicit_ctx = false);
-      TaskContext(const TaskContext &rhs) = delete;
-      virtual ~TaskContext(void);
-    public:
-      TaskContext& operator=(const TaskContext &rhs) = delete;
-    public:
->>>>>>> 5d21a03e
       // This is used enough that we want it inlined
       inline Processor get_executing_processor(void) const
         { return executing_processor; }
       inline void set_executing_processor(Processor p)
-<<<<<<< HEAD
         { executing_processor = p; }
-      inline size_t get_tunable_index(void)
-        { return total_tunable_count++; }
-=======
-        { executing_processor = p; } 
-      inline UniqueID get_unique_id(void) const 
-        { return get_context_uid(); }
->>>>>>> 5d21a03e
       inline const char* get_task_name(void)
         { return get_task()->get_task_name(); }
       inline const std::vector<PhysicalRegion>& get_physical_regions(void) const
@@ -151,67 +130,36 @@
       // Interface to operations performed by a context 
       virtual IndexSpace create_index_space(const Domain &bounds,
                                             TypeTag type_tag,
-<<<<<<< HEAD
-                                            Provenance *provenance);
-=======
-                                            const char *provenance) = 0;
->>>>>>> 5d21a03e
+                                            Provenance *provenance) = 0;
       virtual IndexSpace create_index_space(const Future &future,
                                             TypeTag type_tag,
                                             Provenance *provenance) = 0;
       virtual IndexSpace create_index_space(
                            const std::vector<DomainPoint> &points,
-<<<<<<< HEAD
-                           Provenance *provenance);
+                           Provenance *provenance) = 0;
       virtual IndexSpace create_index_space(
                            const std::vector<Domain> &rects,
-                           Provenance *provenance);
+                           Provenance *provenance) = 0;
       // This variant creates an uninitialized index space
       // that later is set by a task
       virtual IndexSpace create_unbound_index_space(TypeTag type_tag,
-                                              Provenance *provenance);
-    protected:
-      IndexSpace create_index_space_internal(const Domain *bounds,
-                                             TypeTag type_tag,
-                                             Provenance *provenance);
+                                              Provenance *provenance) = 0;
     public:
       virtual IndexSpace union_index_spaces(
                            const std::vector<IndexSpace> &spaces,
-                           Provenance *provenance);
+                           Provenance *provenance) = 0;
       virtual IndexSpace intersect_index_spaces(
                            const std::vector<IndexSpace> &spaces,
-                           Provenance *provenance);
+                           Provenance *provenance) = 0;
       virtual IndexSpace subtract_index_spaces(
                            IndexSpace left, IndexSpace right,
-                           Provenance *provenance);
-      virtual void create_shared_ownership(IndexSpace handle);
+                           Provenance *provenance) = 0;
+      virtual void create_shared_ownership(IndexSpace handle) = 0;
       virtual void destroy_index_space(IndexSpace handle,
                                        const bool unordered,
                                        const bool recurse,
                                        Provenance *provenance) = 0;
-      virtual void create_shared_ownership(IndexPartition handle);
-=======
-                           const char *provenance) = 0;
-      virtual IndexSpace create_index_space(
-                           const std::vector<Domain> &rects,
-                           const char *provenance) = 0; 
-    public:
-      virtual IndexSpace union_index_spaces(
-                           const std::vector<IndexSpace> &spaces,
-                           const char *provenance) = 0;
-      virtual IndexSpace intersect_index_spaces(
-                           const std::vector<IndexSpace> &spaces,
-                           const char *provenance) = 0;
-      virtual IndexSpace subtract_index_spaces(
-                           IndexSpace left, IndexSpace right,
-                           const char *provenance) = 0;
-      virtual void create_shared_ownership(IndexSpace handle) = 0;
-      virtual void destroy_index_space(IndexSpace handle,
-                                       const bool unordered,
-                                       const bool recurse,
-                                       const char *provenance) = 0;
       virtual void create_shared_ownership(IndexPartition handle) = 0;
->>>>>>> 5d21a03e
       virtual void destroy_index_partition(IndexPartition handle,
                                            const bool unordered,
                                            const bool recurse,
@@ -396,42 +344,24 @@
                                             TypeTag type_tag,
                                             IndexSpace initial,
                                 const std::vector<IndexSpace> &handles,
-<<<<<<< HEAD
                                             Provenance *provenance) = 0;
-      virtual FieldSpace create_field_space(Provenance *provenance);
+      virtual FieldSpace create_field_space(Provenance *provenance) = 0;
       virtual FieldSpace create_field_space(const std::vector<size_t> &sizes,
                                         std::vector<FieldID> &resulting_fields,
                                         CustomSerdezID serdez_id,
-                                        Provenance *provenance);
+                                        Provenance *provenance) = 0;
       virtual FieldSpace create_field_space(const std::vector<Future> &sizes,
                                         std::vector<FieldID> &resulting_fields,
                                         CustomSerdezID serdez_id,
                                         Provenance *provenance) = 0;
-      virtual void create_shared_ownership(FieldSpace handle);
-=======
-                                            const char *provenance) = 0;
-      virtual FieldSpace create_field_space(const char *provenance) = 0;
-      virtual FieldSpace create_field_space(const std::vector<size_t> &sizes,
-                                        std::vector<FieldID> &resulting_fields,
-                                        CustomSerdezID serdez_id,
-                                        const char *provenance) = 0;
-      virtual FieldSpace create_field_space(const std::vector<Future> &sizes,
-                                        std::vector<FieldID> &resulting_fields,
-                                        CustomSerdezID serdez_id,
-                                        const char *provenance) = 0;
       virtual void create_shared_ownership(FieldSpace handle) = 0;
->>>>>>> 5d21a03e
       virtual void destroy_field_space(FieldSpace handle,
                                        const bool unordered,
                                        Provenance *provenance) = 0;
       virtual FieldID allocate_field(FieldSpace space, size_t field_size,
                                      FieldID fid, bool local,
                                      CustomSerdezID serdez_id,
-<<<<<<< HEAD
-                                     Provenance *provenance);
-=======
-                                     const char *provenance) = 0;
->>>>>>> 5d21a03e
+                                     Provenance *provenance) = 0;
       virtual FieldID allocate_field(FieldSpace space, const Future &field_size,
                                      FieldID fid, bool local,
                                      CustomSerdezID serdez_id,
@@ -448,11 +378,7 @@
                                    const std::vector<size_t> &sizes,
                                    std::vector<FieldID> &resuling_fields,
                                    bool local, CustomSerdezID serdez_id,
-<<<<<<< HEAD
-                                   Provenance *provenance);
-=======
-                                   const char *provenance) = 0;
->>>>>>> 5d21a03e
+                                   Provenance *provenance) = 0;
       virtual void allocate_fields(FieldSpace space,
                                    const std::vector<Future> &sizes,
                                    std::vector<FieldID> &resuling_fields,
@@ -469,13 +395,12 @@
                                const bool unordered,
                                Provenance *provenance) = 0; 
       virtual LogicalRegion create_logical_region(
-<<<<<<< HEAD
                                           IndexSpace index_space,
                                           FieldSpace field_space,
                                           const bool task_local,
                                           Provenance *provenance,
                                           const bool output_region = false) = 0;
-      virtual void create_shared_ownership(LogicalRegion handle);
+      virtual void create_shared_ownership(LogicalRegion handle) = 0;
       virtual void destroy_logical_region(LogicalRegion handle,
                                           const bool unordered,
                                           Provenance *provenance) = 0;
@@ -484,21 +409,9 @@
                                       const std::set<LogicalPartition> &parts,
                                       const std::set<FieldID> &fields) = 0;
       virtual FieldAllocatorImpl* create_field_allocator(FieldSpace handle,
-                                                         bool unordered);
+                                                         bool unordered) = 0;
       virtual void destroy_field_allocator(FieldSpaceNode *node, 
-                                           bool from_application = true);
-=======
-                                            IndexSpace index_space,
-                                            FieldSpace field_space,
-                                            bool task_local,
-                                            const char *provenance) = 0;
-      virtual void create_shared_ownership(LogicalRegion handle) = 0;
-      virtual void destroy_logical_region(LogicalRegion handle,
-                                          const bool unordered,
-                                          const char *provenance) = 0;
-      virtual FieldAllocatorImpl* create_field_allocator(FieldSpace handle) = 0;
-      virtual void destroy_field_allocator(FieldSpaceNode *node) = 0;
->>>>>>> 5d21a03e
+                                           bool from_application = true) = 0;
       virtual void get_local_field_set(const FieldSpace handle,
                                        const std::set<unsigned> &indexes,
                                        std::set<FieldID> &to_set) const = 0;
@@ -687,58 +600,11 @@
       virtual void set_current_priority(TaskPriority priority) = 0;
     public:
       PhysicalRegion get_physical_region(unsigned idx);
-<<<<<<< HEAD
-      void get_physical_references(unsigned idx, InstanceSet &refs);
+      void get_physical_references(unsigned idx, InstanceSet &refs); 
     public:
       OutputRegion get_output_region(unsigned idx) const;
       const std::vector<OutputRegion> get_output_regions(void) const
         { return output_regions; }
-    public:
-      void add_created_region(LogicalRegion handle, const bool task_local,
-                              const bool output_region = false);
-      // for logging created region requirements
-      void log_created_requirements(void);
-    public:
-      void register_region_creation(LogicalRegion handle, const bool task_local,
-                                    const bool output_region);
-    public:
-      void register_field_creation(FieldSpace space, FieldID fid, bool local);
-      void register_all_field_creations(FieldSpace space, bool local,
-                                        const std::vector<FieldID> &fields);
-    public:
-      void register_field_space_creation(FieldSpace space);
-    public:
-      bool has_created_index_space(IndexSpace space) const;
-      void register_index_space_creation(IndexSpace space);
-    public:
-      void register_index_partition_creation(IndexPartition handle);
-    public:
-      virtual void report_leaks_and_duplicates(std::set<RtEvent> &preconds);
-    public:
-      void analyze_destroy_fields(FieldSpace handle,
-                                  const std::set<FieldID> &to_delete,
-                                  std::vector<RegionRequirement> &delete_reqs,
-                                  std::vector<unsigned> &parent_req_indexes,
-                                  std::vector<FieldID> &global_to_free,
-                                  std::vector<FieldID> &local_to_free,
-                                  std::vector<FieldID> &local_field_indexes,
-                                  std::vector<unsigned> &deletion_req_indexes);
-      void analyze_destroy_logical_region(LogicalRegion handle,
-                                  std::vector<RegionRequirement> &delete_reqs,
-                                  std::vector<unsigned> &parent_req_indexes,
-                                  std::vector<bool> &returnable_privileges);
-      virtual void analyze_free_local_fields(FieldSpace handle,
-                                  const std::vector<FieldID> &local_to_free,
-                                  std::vector<unsigned> &local_field_indexes);
-      void remove_deleted_requirements(const std::vector<unsigned> &indexes,
-                                  std::vector<LogicalRegion> &to_delete);
-      void remove_deleted_fields(const std::set<FieldID> &to_free,
-                                 const std::vector<unsigned> &indexes);
-      virtual void remove_deleted_local_fields(FieldSpace space,
-                                 const std::vector<FieldID> &to_remove); 
-=======
-      void get_physical_references(unsigned idx, InstanceSet &refs); 
->>>>>>> 5d21a03e
     public:
       virtual void raise_poison_exception(void);
       virtual void raise_region_exception(PhysicalRegion region, bool nuclear);
@@ -782,23 +648,16 @@
       void decrement_inlined(void);
       void wait_for_inlined(void);
     protected:
-<<<<<<< HEAD
       Future predicate_task_false(const TaskLauncher &launcher,
                                   Provenance *provenance);
       FutureMap predicate_index_task_false(size_t context_index,
+                                           IndexSpace launch_space,
                                            const IndexTaskLauncher &launcher,
                                            Provenance *provenance);
       Future predicate_index_task_reduce_false(const IndexTaskLauncher &launch,
+                                               IndexSpace launch_space,
+                                               ReductionOpID redop,
                                                Provenance *provenance);
-    public:
-      // Find an index space name for a concrete launch domain
-      IndexSpace find_index_launch_space(const Domain &domain,
-                                         Provenance *provenance);
-=======
-      Future predicate_task_false(const TaskLauncher &launcher);
-      FutureMap predicate_index_task_false(const IndexTaskLauncher &launcher);
-      Future predicate_index_task_reduce_false(const IndexTaskLauncher &launch); 
->>>>>>> 5d21a03e
     public:
       SingleTask *const owner_task;
       const std::vector<RegionRequirement> &regions;
@@ -807,28 +666,7 @@
       // For profiling information
       friend class SingleTask;
     protected:
-<<<<<<< HEAD
-      mutable LocalLock                         privilege_lock;
       int                                       depth;
-      unsigned                                  next_created_index;
-      RtEvent                                   last_registration; 
-      // Application tasks can manipulate these next two data
-      // structure by creating regions and fields, make sure you are
-      // holding the operation lock when you are accessing them
-      // We use a region requirement with an empty privilege_fields
-      // set to indicate regions on which we have privileges for 
-      // all fields because this is a created region instead of
-      // a created field.
-      std::map<unsigned,RegionRequirement>      created_requirements;
-      std::map<unsigned,bool>                   returnable_privileges;
-      // Number of outstanding deletions using this created requirement
-      // The last one to send the count to zero actually gets to delete
-      // the requirement and the logical region
-      std::map<unsigned,unsigned>               deletion_counts;
-=======
-      int                                       depth; 
->>>>>>> 5d21a03e
-    protected:
       // This data structure doesn't need a lock becaue
       // it is only mutated by the application task 
       std::vector<PhysicalRegion>               physical_regions;
@@ -836,15 +674,11 @@
       std::vector<OutputRegion>                 output_regions;
     protected:
       Processor                             executing_processor;
-<<<<<<< HEAD
-      size_t                                total_tunable_count;
     public:
       // Support for inlining
       mutable LocalLock                           inline_lock;
       unsigned                                    inlined_tasks;
       RtUserEvent                                 inlining_done;
-=======
->>>>>>> 5d21a03e
     protected:
       class OverheadProfiler : 
         public Mapping::ProfilingMeasurements::RuntimeOverhead {
@@ -881,18 +715,13 @@
     public:
       const bool inline_task;
       const bool implicit_task; 
-<<<<<<< HEAD
-    }; 
-
-    class InnerContext : public TaskContext, public Murmur3Hasher::HashVerifier,
-         public InstanceDeletionSubscriber, public LegionHeapify<InnerContext> {
-=======
     };
 
     class InnerContext : public TaskContext,
                          public ResourceTracker, 
+                         public InstanceDeletionSubscriber,
+                         public Murmur3Hasher::HashVerifier,
                          public LegionHeapify<InnerContext> {
->>>>>>> 5d21a03e
     public:
       enum PipelineStage {
         EXECUTING_STAGE,
@@ -1160,16 +989,10 @@
                    bool full_inner, const std::vector<RegionRequirement> &reqs,
                    const std::vector<OutputRequirement> &output_reqs,
                    const std::vector<unsigned> &parent_indexes,
-<<<<<<< HEAD
                    const std::vector<bool> &virt_mapped,
                    ApEvent execution_fence, DistributedID did = 0,
                    bool inline_task = false, bool implicit_task = false,
                    bool concurrent_task = false);
-=======
-                   const std::vector<bool> &virt_mapped, UniqueID context_uid, 
-                   ApEvent execution_fence, bool remote = false, 
-                   bool inline_task = false, bool implicit_task = false);
->>>>>>> 5d21a03e
       InnerContext(const InnerContext &rhs) = delete;
       virtual ~InnerContext(void);
     public:
@@ -1200,11 +1023,9 @@
               std::map<IndexPartition,unsigned> &created_partitions,
               std::vector<DeletedPartition> &deleted_partitions,
               std::set<RtEvent> &preconditions);
-<<<<<<< HEAD
     public: // Murmur3Hasher::HashVerifier method
       virtual bool verify_hash(const uint64_t hash[2],
           const char *description, Provenance *provenance, bool every);
-=======
     public:
       void clone_requirement(unsigned idx, RegionRequirement &target);
       LogicalRegion find_logical_region(unsigned index);
@@ -1213,13 +1034,15 @@
       LegionErrorType check_privilege(const IndexSpaceRequirement &req) const;
       LegionErrorType check_privilege(const RegionRequirement &req, 
                                       FieldID &bad_field, int &bad_index, 
-                                      bool skip_privileges = false) const;
-    public:
-      void add_created_region(LogicalRegion handle, bool task_local);
+                                      bool skip_privileges = false) const; 
+    public:
+      void add_created_region(LogicalRegion handle, bool task_local,
+                              bool output_region = false);
       // for logging created region requirements
       virtual void log_created_requirements(void); 
     public:
-      void register_region_creation(LogicalRegion handle, bool task_local);
+      void register_region_creation(LogicalRegion handle, bool task_local, 
+                                    bool output_region);
     public:
       void register_field_creation(FieldSpace space, FieldID fid, bool local);
       void register_all_field_creations(FieldSpace space, bool local,
@@ -1231,9 +1054,6 @@
       void register_index_space_creation(IndexSpace space);
     public:
       void register_index_partition_creation(IndexPartition handle);
-    public:
-      virtual void report_leaks_and_duplicates(
-          std::set<RtEvent> &preconditions);
     public:
       void analyze_destroy_fields(FieldSpace handle,
                                   const std::set<FieldID> &to_delete,
@@ -1256,7 +1076,6 @@
                                  const std::vector<unsigned> &indexes);
       void remove_deleted_local_fields(FieldSpace space,
                                  const std::vector<FieldID> &to_remove);
->>>>>>> 5d21a03e
     protected:
       void register_region_creations(
                      std::map<LogicalRegion,unsigned> &regions);
@@ -1349,49 +1168,43 @@
                                     std::set<RtEvent> &preconditions);
       virtual void pack_return_resources(Serializer &rez, size_t return_index);
     protected:
-      IndexSpace create_index_space_internal(const Domain &bounds,
+      IndexSpace create_index_space_internal(const Domain *bounds,
                                              TypeTag type_tag,
-                                             const char *provenance);
+                                             Provenance *provenance);
     public:
       // Find an index space name for a concrete launch domain
       IndexSpace find_index_launch_space(const Domain &domain,
-                                         const std::string &provenance);
+                                         Provenance *provenance);
     public:
       // Interface to operations performed by a context
-<<<<<<< HEAD
-      virtual IndexSpace create_index_space(const Future &future, TypeTag tag,
-                                            Provenance *provenance);
+      virtual IndexSpace create_index_space(const Domain &bounds,
+                                            TypeTag type_tag,
+                                            Provenance *provenance);
+      virtual IndexSpace create_index_space(const Future &future,
+                                            TypeTag type_tag,
+                                            Provenance *provenance);
+      virtual IndexSpace create_index_space(
+                           const std::vector<DomainPoint> &points,
+                           Provenance *provenance);
+      virtual IndexSpace create_index_space(
+                           const std::vector<Domain> &rects,
+                           Provenance *provenance);
+      virtual IndexSpace create_unbound_index_space(TypeTag type_tag,
+                                                    Provenance *provenance);
+      virtual IndexSpace union_index_spaces(
+                           const std::vector<IndexSpace> &spaces,
+                           Provenance *provenance);
+      virtual IndexSpace intersect_index_spaces(
+                           const std::vector<IndexSpace> &spaces,
+                           Provenance *provenance);
+      virtual IndexSpace subtract_index_spaces(
+                           IndexSpace left, IndexSpace right,
+                           Provenance *provenance);
+      virtual void create_shared_ownership(IndexSpace handle);
       virtual void destroy_index_space(IndexSpace handle, const bool unordered,
                                        const bool recurse,
                                        Provenance *provenance);
-=======
-      virtual IndexSpace create_index_space(const Domain &bounds,
-                                            TypeTag type_tag,
-                                            const char *provenance);
-      virtual IndexSpace create_index_space(const Future &future,
-                                            TypeTag type_tag,
-                                            const char *provenance);
-      virtual IndexSpace create_index_space(
-                           const std::vector<DomainPoint> &points,
-                           const char *provenance);
-      virtual IndexSpace create_index_space(
-                           const std::vector<Domain> &rects,
-                           const char *provenance);
-      virtual IndexSpace union_index_spaces(
-                           const std::vector<IndexSpace> &spaces,
-                           const char *provenance);
-      virtual IndexSpace intersect_index_spaces(
-                           const std::vector<IndexSpace> &spaces,
-                           const char *provenance);
-      virtual IndexSpace subtract_index_spaces(
-                           IndexSpace left, IndexSpace right,
-                           const char *provenance);
-      virtual void create_shared_ownership(IndexSpace handle);
-      virtual void destroy_index_space(IndexSpace handle, const bool unordered,
-                                       const bool recurse,
-                                       const char *provenance);
       virtual void create_shared_ownership(IndexPartition handle);
->>>>>>> 5d21a03e
       virtual void destroy_index_partition(IndexPartition handle,
                                            const bool unordered,
                                            const bool recurse,
@@ -1580,7 +1393,6 @@
       virtual void verify_partition(IndexPartition pid, PartitionKind kind,
                                     const char *function_name);
       static void handle_partition_verification(const void *args);
-<<<<<<< HEAD
       virtual FieldSpace create_field_space(Provenance *provenance);
       virtual FieldSpace create_field_space(const std::vector<size_t> &sizes,
                                         std::vector<FieldID> &resulting_fields,
@@ -1590,52 +1402,31 @@
                                         std::vector<FieldID> &resulting_fields,
                                         CustomSerdezID serdez_id,
                                         Provenance *provenance);
-      virtual void destroy_field_space(FieldSpace handle, const bool unordered,
+      virtual void create_shared_ownership(FieldSpace handle);
+      virtual void destroy_field_space(FieldSpace handle,
+                                       const bool unordered,
                                        Provenance *provenance);
+      virtual FieldID allocate_field(FieldSpace space, size_t field_size,
+                                     FieldID fid, bool local,
+                                     CustomSerdezID serdez_id,
+                                     Provenance *provenance);
       virtual FieldID allocate_field(FieldSpace space, const Future &field_size,
                                      FieldID fid, bool local,
                                      CustomSerdezID serdez_id,
                                      Provenance *provenance);
-      virtual void allocate_local_field(FieldSpace space, size_t field_size,
-                                     FieldID fid, CustomSerdezID serdez_id,
-                                     std::set<RtEvent> &done_events,
-                                     Provenance *provenance);
-=======
-      virtual FieldSpace create_field_space(const char *provenance);
-      virtual FieldSpace create_field_space(const std::vector<size_t> &sizes,
-                                        std::vector<FieldID> &resulting_fields,
-                                        CustomSerdezID serdez_id,
-                                        const char *provenance);
-      virtual FieldSpace create_field_space(const std::vector<Future> &sizes,
-                                        std::vector<FieldID> &resulting_fields,
-                                        CustomSerdezID serdez_id,
-                                        const char *provenance);
-      virtual void create_shared_ownership(FieldSpace handle);
-      virtual void destroy_field_space(FieldSpace handle,
-                                       const bool unordered,
-                                       const char *provenance);
-      virtual FieldID allocate_field(FieldSpace space, size_t field_size,
-                                     FieldID fid, bool local,
-                                     CustomSerdezID serdez_id,
-                                     const char *provenance);
-      virtual FieldID allocate_field(FieldSpace space, const Future &field_size,
-                                     FieldID fid, bool local,
-                                     CustomSerdezID serdez_id,
-                                     const char *provenance);
       virtual void allocate_local_field(
                                      FieldSpace space, size_t field_size,
                                      FieldID fid, CustomSerdezID serdez_id,
                                      std::set<RtEvent> &done_events,
-                                     const char *provenance);
+                                     Provenance *provenance);
       virtual void free_field(FieldAllocatorImpl *allocator, FieldSpace space, 
                               FieldID fid, const bool unordered,
-                              const char *provenance);
+                              Provenance *provenance);
       virtual void allocate_fields(FieldSpace space,
                                    const std::vector<size_t> &sizes,
                                    std::vector<FieldID> &resuling_fields,
                                    bool local, CustomSerdezID serdez_id,
-                                   const char *provenance);
->>>>>>> 5d21a03e
+                                   Provenance *provenance);
       virtual void allocate_fields(FieldSpace space,
                                    const std::vector<Future> &sizes,
                                    std::vector<FieldID> &resuling_fields,
@@ -1646,21 +1437,18 @@
                                    const std::vector<FieldID> &resuling_fields,
                                    CustomSerdezID serdez_id,
                                    std::set<RtEvent> &done_events,
-<<<<<<< HEAD
                                    Provenance *provenance);
-      virtual void free_field(FieldAllocatorImpl *allocator, FieldSpace space, 
-                              FieldID fid, const bool unordered,
-                              Provenance *provenance);
-      virtual void free_fields(FieldAllocatorImpl *allocator, FieldSpace space,
+      virtual void free_fields(FieldAllocatorImpl *allocator, FieldSpace space, 
                                const std::set<FieldID> &to_free,
                                const bool unordered,
                                Provenance *provenance);
       virtual LogicalRegion create_logical_region(
                                             IndexSpace index_space,
                                             FieldSpace field_space,
-                                            const bool task_local,
+                                            bool task_local,
                                             Provenance *provenance,
                                             const bool output_region = false);
+      virtual void create_shared_ownership(LogicalRegion handle);
       virtual void destroy_logical_region(LogicalRegion handle,
                                           const bool unordered,
                                           Provenance *provenance);
@@ -1668,24 +1456,10 @@
                                       const std::set<LogicalRegion> &regions,
                                       const std::set<LogicalPartition> &parts,
                                       const std::set<FieldID> &fields);
-=======
-                                   const char *provenance);
-      virtual void free_fields(FieldAllocatorImpl *allocator, FieldSpace space, 
-                               const std::set<FieldID> &to_free,
-                               const bool unordered,
-                               const char *provenance);
-      virtual LogicalRegion create_logical_region(
-                                            IndexSpace index_space,
-                                            FieldSpace field_space,
-                                            bool task_local,
-                                            const char *provenance);
-      virtual void create_shared_ownership(LogicalRegion handle);
-      virtual void destroy_logical_region(LogicalRegion handle,
-                                          const bool unordered,
-                                          const char *provenance);
-      virtual FieldAllocatorImpl* create_field_allocator(FieldSpace handle);
-      virtual void destroy_field_allocator(FieldSpaceNode *node);
->>>>>>> 5d21a03e
+      virtual FieldAllocatorImpl* create_field_allocator(FieldSpace handle,
+                                                         bool unordered);
+      virtual void destroy_field_allocator(FieldSpaceNode *node,
+                                           bool from_application = true);
       virtual void get_local_field_set(const FieldSpace handle,
                                        const std::set<unsigned> &indexes,
                                        std::set<FieldID> &to_set) const;
@@ -2096,7 +1870,7 @@
       // after the object has already been created
       bool concurrent_context;
       bool finished_execution;
-      bool has_inline_accessor;
+      bool has_inline_accessor; 
     protected:
       mutable LocalLock                         privilege_lock;
       unsigned                                  next_created_index;
@@ -2301,7 +2075,6 @@
     protected:
       // Resources that can build up over a task's lifetime
       LegionDeque<Reservation,TASK_RESERVATION_ALLOC> context_locks;
-<<<<<<< HEAD
       LegionDeque<ApBarrier,TASK_BARRIER_ALLOC> context_barriers;
     protected:
       // Collective instance rendezvous data structures
@@ -2314,13 +2087,10 @@
       RtEvent inorder_concurrent_replay_analysis;
       RtEvent total_hack_function_for_inorder_concurrent_replay_analysis(
                                                             RtEvent mapped);
-=======
-      LegionDeque<ApBarrier,TASK_BARRIER_ALLOC> context_barriers; 
 #ifdef LEGION_SPY
     protected:
       UniqueID current_fence_uid;
 #endif
->>>>>>> 5d21a03e
     };
 
     /**
@@ -2621,7 +2391,6 @@
                               const size_t total_shards) { return UINT_MAX; }
       };
     public:
-<<<<<<< HEAD
       ReplicateContext(Runtime *runtime, ShardTask *owner,int d,bool full_inner,
                        const std::vector<RegionRequirement> &reqs,
                        const std::vector<OutputRequirement> &output_reqs,
@@ -2719,9 +2488,6 @@
       void perform_replicated_index_partition_deletions(
                           std::vector<IndexPartition> &parts,
                           std::set<RtEvent> &preconditions);
-=======
-      LeafContext& operator=(const LeafContext &rhs);
->>>>>>> 5d21a03e
     public:
 #ifdef LEGION_USE_LIBDL
       virtual void perform_global_registration_callbacks(
@@ -2748,7 +2514,6 @@
       virtual VariantImpl* select_inline_variant(TaskOp *child,
                 const std::vector<PhysicalRegion> &parent_regions,
                 std::deque<InstanceSet> &physical_instances);
-<<<<<<< HEAD
       virtual TraceID generate_dynamic_trace_id(void);
       virtual MapperID generate_dynamic_mapper_id(void);
       virtual ProjectionID generate_dynamic_projection_id(void);
@@ -3730,20 +3495,6 @@
       LeafContext& operator=(const LeafContext &rhs) = delete;
     public: // Garbage collection methods
       virtual void notify_local(void) { /* nothing to do */ }
-    public: // Privilege tracker methods
-      virtual void receive_resources(size_t return_index,
-              std::map<LogicalRegion,unsigned> &created_regions,
-              std::vector<DeletedRegion> &deleted_regions,
-              std::set<std::pair<FieldSpace,FieldID> > &created_fields,
-              std::vector<DeletedField> &deleted_fields,
-              std::map<FieldSpace,unsigned> &created_field_spaces,
-              std::map<FieldSpace,std::set<LogicalRegion> > &latent_spaces,
-              std::vector<DeletedFieldSpace> &deleted_field_spaces,
-              std::map<IndexSpace,unsigned> &created_index_spaces,
-              std::vector<DeletedIndexSpace> &deleted_index_spaces,
-              std::map<IndexPartition,unsigned> &created_partitions,
-              std::vector<DeletedPartition> &deleted_partitions,
-              std::set<RtEvent> &preconditions);
     public:
       // Interface for task contexts
       virtual RegionTreeContext get_context(void) const;
@@ -3757,8 +3508,6 @@
                 const std::vector<PhysicalRegion> &parent_regions,
                 std::deque<InstanceSet> &physical_instances);
       virtual bool is_leaf_context(void) const;
-=======
-      virtual bool is_leaf_context(void) const;
       virtual void return_resources(ResourceTracker *target, 
                                     size_t return_index,
                                     std::set<RtEvent> &preconditions);
@@ -3766,45 +3515,37 @@
       virtual void log_created_requirements(void);
       virtual void report_leaks_and_duplicates(
           std::set<RtEvent> &preconditions);
->>>>>>> 5d21a03e
     public:
       // Interface to operations performed by a context
-<<<<<<< HEAD
-      virtual IndexSpace create_index_space(const Future &future, TypeTag tag,
-                                            Provenance *provenance);
+      virtual IndexSpace create_index_space(const Domain &bounds,
+                                            TypeTag type_tag,
+                                            Provenance *provenance);
+      virtual IndexSpace create_index_space(const Future &future,
+                                            TypeTag type_tag,
+                                            Provenance *provenance);
+      virtual IndexSpace create_index_space(
+                           const std::vector<DomainPoint> &points,
+                           Provenance *provenance);
+      virtual IndexSpace create_index_space(
+                           const std::vector<Domain> &rects,
+                           Provenance *provenance);
+      virtual IndexSpace create_unbound_index_space(TypeTag type_tag,
+                                                    Provenance *provenance);
+      virtual IndexSpace union_index_spaces(
+                           const std::vector<IndexSpace> &spaces,
+                           Provenance *provenance);
+      virtual IndexSpace intersect_index_spaces(
+                           const std::vector<IndexSpace> &spaces,
+                           Provenance *provenance);
+      virtual IndexSpace subtract_index_spaces(
+                           IndexSpace left, IndexSpace right,
+                           Provenance *provenance);
+      virtual void create_shared_ownership(IndexSpace handle);
       virtual void destroy_index_space(IndexSpace handle, 
                                        const bool unordered,
                                        const bool recurse,
                                        Provenance *provenance);
-=======
-      virtual IndexSpace create_index_space(const Domain &bounds,
-                                            TypeTag type_tag,
-                                            const char *provenance);
-      virtual IndexSpace create_index_space(const Future &future,
-                                            TypeTag type_tag,
-                                            const char *provenance);
-      virtual IndexSpace create_index_space(
-                           const std::vector<DomainPoint> &points,
-                           const char *provenance);
-      virtual IndexSpace create_index_space(
-                           const std::vector<Domain> &rects,
-                           const char *provenance);
-      virtual IndexSpace union_index_spaces(
-                           const std::vector<IndexSpace> &spaces,
-                           const char *provenance);
-      virtual IndexSpace intersect_index_spaces(
-                           const std::vector<IndexSpace> &spaces,
-                           const char *provenance);
-      virtual IndexSpace subtract_index_spaces(
-                           IndexSpace left, IndexSpace right,
-                           const char *provenance);
-      virtual void create_shared_ownership(IndexSpace handle);
-      virtual void destroy_index_space(IndexSpace handle, 
-                                       const bool unordered,
-                                       const bool recurse,
-                                       const char *provenance);
       virtual void create_shared_ownership(IndexPartition handle);
->>>>>>> 5d21a03e
       virtual void destroy_index_partition(IndexPartition handle,
                                            const bool unordered, 
                                            const bool recurse,
@@ -3989,60 +3730,44 @@
                                             TypeTag type_tag,
                                             IndexSpace initial,
                                 const std::vector<IndexSpace> &handles,
-<<<<<<< HEAD
-                                            Provenance *provenance);
+                                            Provenance *provenance);
+      virtual FieldSpace create_field_space(Provenance *provenance);
+      virtual FieldSpace create_field_space(const std::vector<size_t> &sizes,
+                                        std::vector<FieldID> &resulting_fields,
+                                        CustomSerdezID serdez_id,
+                                        Provenance *provenance);
       virtual FieldSpace create_field_space(const std::vector<Future> &sizes,
                                         std::vector<FieldID> &resulting_fields,
                                         CustomSerdezID serdez_id,
                                         Provenance *provenance);
+      virtual void create_shared_ownership(FieldSpace handle);
       virtual void destroy_field_space(FieldSpace handle, const bool unordered,
                                        Provenance *provenance);
+      virtual FieldAllocatorImpl* create_field_allocator(FieldSpace handle,
+                                                         bool unordered);
+      virtual void destroy_field_allocator(FieldSpaceNode *node,
+                                           bool from_application = true);
+      virtual FieldID allocate_field(FieldSpace space, size_t field_size,
+                                     FieldID fid, bool local,
+                                     CustomSerdezID serdez_id,
+                                     Provenance *provenance);
       virtual FieldID allocate_field(FieldSpace space, const Future &field_size,
                                      FieldID fid, bool local,
                                      CustomSerdezID serdez_id,
                                      Provenance *provenance);
-      virtual void allocate_local_field(FieldSpace space, size_t field_size,
-                                     FieldID fid, CustomSerdezID serdez_id,
-                                     std::set<RtEvent> &done_events,
-                                     Provenance *provenance);
-=======
-                                            const char *provenance);
-      virtual FieldSpace create_field_space(const char *provenance);
-      virtual FieldSpace create_field_space(const std::vector<size_t> &sizes,
-                                        std::vector<FieldID> &resulting_fields,
-                                        CustomSerdezID serdez_id,
-                                        const char *provenance);
-      virtual FieldSpace create_field_space(const std::vector<Future> &sizes,
-                                        std::vector<FieldID> &resulting_fields,
-                                        CustomSerdezID serdez_id,
-                                        const char *provenance);
-      virtual void create_shared_ownership(FieldSpace handle);
-      virtual void destroy_field_space(FieldSpace handle, const bool unordered,
-                                       const char *provenance);
-      virtual FieldAllocatorImpl* create_field_allocator(FieldSpace handle);
-      virtual void destroy_field_allocator(FieldSpaceNode *node);
-      virtual FieldID allocate_field(FieldSpace space, size_t field_size,
-                                     FieldID fid, bool local,
-                                     CustomSerdezID serdez_id,
-                                     const char *provenance);
-      virtual FieldID allocate_field(FieldSpace space, const Future &field_size,
-                                     FieldID fid, bool local,
-                                     CustomSerdezID serdez_id,
-                                     const char *provenance);
       virtual void allocate_local_field(
                                      FieldSpace space, size_t field_size,
                                      FieldID fid, CustomSerdezID serdez_id,
                                      std::set<RtEvent> &done_events,
-                                     const char *provenance);
+                                     Provenance *provenance);
       virtual void free_field(FieldAllocatorImpl *allocator, FieldSpace space, 
                               FieldID fid, const bool unordered,
-                              const char *provenance);
+                              Provenance *provenance);
       virtual void allocate_fields(FieldSpace space,
                                    const std::vector<size_t> &sizes,
                                    std::vector<FieldID> &resuling_fields,
                                    bool local, CustomSerdezID serdez_id,
-                                   const char *provenance);
->>>>>>> 5d21a03e
+                                   Provenance *provenance);
       virtual void allocate_fields(FieldSpace space,
                                    const std::vector<Future> &sizes,
                                    std::vector<FieldID> &resuling_fields,
@@ -4053,34 +3778,18 @@
                                    const std::vector<FieldID> &resuling_fields,
                                    CustomSerdezID serdez_id,
                                    std::set<RtEvent> &done_events,
-<<<<<<< HEAD
                                    Provenance *provenance);
-      virtual void free_field(FieldAllocatorImpl *allocator, FieldSpace space, 
-                              FieldID fid, const bool unordered,
-                              Provenance *provenance);
-      virtual void free_fields(FieldAllocatorImpl *allocator, FieldSpace space,
+      virtual void free_fields(FieldAllocatorImpl *allocator, FieldSpace space, 
                                const std::set<FieldID> &to_free,
                                const bool unordered,
                                Provenance *provenance);
       virtual LogicalRegion create_logical_region(
                                             IndexSpace index_space,
                                             FieldSpace field_space,
-                                            const bool task_local,
+                                            bool task_local,
                                             Provenance *provenance,
                                             const bool output_region = false);
-=======
-                                   const char *provenance);
-      virtual void free_fields(FieldAllocatorImpl *allocator, FieldSpace space, 
-                               const std::set<FieldID> &to_free,
-                               const bool unordered,
-                               const char *provenance);
-      virtual LogicalRegion create_logical_region(
-                                            IndexSpace index_space,
-                                            FieldSpace field_space,
-                                            bool task_local,
-                                            const char *provenance);
       virtual void create_shared_ownership(LogicalRegion handle);
->>>>>>> 5d21a03e
       virtual void destroy_logical_region(LogicalRegion handle,
                                           const bool unordered,
                                           Provenance *provenance);
