/* Copyright 2020 Stanford University, NVIDIA Corporation
 *
 * Licensed under the Apache License, Version 2.0 (the "License");
 * you may not use this file except in compliance with the License.
 * You may obtain a copy of the License at
 *
 *     http://www.apache.org/licenses/LICENSE-2.0
 *
 * Unless required by applicable law or agreed to in writing, software
 * distributed under the License is distributed on an "AS IS" BASIS,
 * WITHOUT WARRANTIES OR CONDITIONS OF ANY KIND, either express or implied.
 * See the License for the specific language governing permissions and
 * limitations under the License.
 */

#ifndef __LEGION_CONTEXT_H__
#define __LEGION_CONTEXT_H__

#include "legion.h"
#include "legion/legion_tasks.h"
#include "legion/legion_mapping.h"
#include "legion/legion_instances.h"
#include "legion/legion_allocation.h"

namespace Legion {
  namespace Internal {
   
    /**
     * \class TaskContext
     * The base class for all task contexts which 
     * provide all the methods for handling the 
     * execution of a task at runtime.
     */
    class TaskContext : public ContextInterface, 
                        public ResourceTracker, public Collectable {
    public:
      class AutoRuntimeCall {
      public:
        AutoRuntimeCall(TaskContext *c) : ctx(c) { ctx->begin_runtime_call(); }
        ~AutoRuntimeCall(void) { ctx->end_runtime_call(); }
      public:
        TaskContext *const ctx;
      };
      // This is a no-op task for yield operations
      struct YieldArgs : public LgTaskArgs<YieldArgs> {
      public:
        static const LgTaskID TASK_ID = LG_YIELD_TASK_ID;
      public:
        YieldArgs(UniqueID uid) : LgTaskArgs<YieldArgs>(uid) { }
      };
    public:
      TaskContext(Runtime *runtime, TaskOp *owner, int depth,
                  const std::vector<RegionRequirement> &reqs);
      TaskContext(const TaskContext &rhs);
      virtual ~TaskContext(void);
    public:
      TaskContext& operator=(const TaskContext &rhs);
    public:
      // This is used enough that we want it inlined
      inline Processor get_executing_processor(void) const
        { return executing_processor; }
      inline void set_executing_processor(Processor p)
        { executing_processor = p; }
      inline unsigned get_tunable_index(void)
        { return total_tunable_count++; }
      inline UniqueID get_unique_id(void) const 
        { return get_context_uid(); }
      inline const char* get_task_name(void)
        { return get_task()->get_task_name(); }
      inline const std::vector<PhysicalRegion>& get_physical_regions(void) const
        { return physical_regions; }
      inline bool has_created_requirements(void) const
        { return !created_requirements.empty(); }
      inline TaskOp* get_owner_task(void) const { return owner_task; }
      inline bool is_priority_mutable(void) const { return mutable_priority; }
      inline int get_depth(void) const { return depth; }
    public:
      // Interface for task contexts
      virtual RegionTreeContext get_context(void) const = 0;
      virtual ContextID get_context_id(void) const = 0;
      virtual UniqueID get_context_uid(void) const;
      virtual Task* get_task(void); 
      virtual TaskContext* find_parent_context(void);
      virtual void pack_remote_context(Serializer &rez, 
                                       AddressSpaceID target,
                                       bool replicate = false) = 0;
      virtual bool attempt_children_complete(void) = 0;
      virtual bool attempt_children_commit(void) = 0;
      virtual void inline_child_task(TaskOp *child) = 0;
      virtual VariantImpl* select_inline_variant(TaskOp *child) const = 0;
      virtual bool is_leaf_context(void) const;
      virtual bool is_inner_context(void) const;
      virtual void print_once(FILE *f, const char *message) const;
      virtual void log_once(Realm::LoggerMessage &message) const;
      virtual ShardID get_shard_id(void) const;
      virtual size_t get_num_shards(void) const;
      virtual Future consensus_match(const void *input, void *output,
                                     size_t num_elements, size_t element_size);
    public:
      // Interface to operations performed by a context
      virtual IndexSpace create_index_space(const Domain &bounds,
                                            TypeTag type_tag);
      virtual IndexSpace create_index_space(const Future &future,
                                            TypeTag type_tag) = 0;
      virtual IndexSpace union_index_spaces(
                           const std::vector<IndexSpace> &spaces);
      virtual IndexSpace intersect_index_spaces(
                           const std::vector<IndexSpace> &spaces);
      virtual IndexSpace subtract_index_spaces(
                           IndexSpace left, IndexSpace right);
      virtual void destroy_index_space(IndexSpace handle,
                                       const bool unordered) = 0;
      virtual void destroy_index_partition(IndexPartition handle,
                                           const bool unordered) = 0;
      virtual IndexPartition create_equal_partition(
                                            IndexSpace parent,
                                            IndexSpace color_space,
                                            size_t granularity,
                                            Color color) = 0;
      virtual IndexPartition create_partition_by_weights(IndexSpace parent,
                                            const FutureMap &weights,
                                            IndexSpace color_space,
                                            size_t granularity, 
                                            Color color) = 0;
      virtual IndexPartition create_partition_by_union(
                                            IndexSpace parent,
                                            IndexPartition handle1,
                                            IndexPartition handle2,
                                            IndexSpace color_space,
                                            PartitionKind kind,
                                            Color color) = 0;
      virtual IndexPartition create_partition_by_intersection(
                                            IndexSpace parent,
                                            IndexPartition handle1,
                                            IndexPartition handle2,
                                            IndexSpace color_space,
                                            PartitionKind kind,
                                            Color color) = 0;
      virtual IndexPartition create_partition_by_intersection(
                                            IndexSpace parent,
                                            IndexPartition partition,
                                            PartitionKind kind,
                                            Color color, 
                                            bool dominates) = 0;
      virtual IndexPartition create_partition_by_difference(
                                            IndexSpace parent,
                                            IndexPartition handle1,
                                            IndexPartition handle2,
                                            IndexSpace color_space,
                                            PartitionKind kind,
                                            Color color) = 0;
      virtual Color create_cross_product_partitions(
                                            IndexPartition handle1,
                                            IndexPartition handle2,
                              std::map<IndexSpace,IndexPartition> &handles,
                                            PartitionKind kind,
                                            Color color) = 0;
      virtual void create_association(      LogicalRegion domain,
                                            LogicalRegion domain_parent,
                                            FieldID domain_fid,
                                            IndexSpace range,
                                            MapperID id, MappingTagID tag) = 0;
      virtual IndexPartition create_restricted_partition(
                                            IndexSpace parent,
                                            IndexSpace color_space,
                                            const void *transform,
                                            size_t transform_size,
                                            const void *extent,
                                            size_t extent_size,
                                            PartitionKind part_kind,
                                            Color color) = 0;
      virtual IndexPartition create_partition_by_domain(
<<<<<<< HEAD
                                            IndexSpace parent,
                                  const std::map<DomainPoint,Domain> &domains,
                                            IndexSpace color_space,
                                            bool perform_intersections,
                                            PartitionKind part_kind,
                                            Color color) = 0;
      virtual IndexPartition create_partition_by_domain(
                                            RegionTreeForest *forest,
=======
>>>>>>> ebf30cb6
                                            IndexSpace parent,
                                            const FutureMap &domains,
                                            IndexSpace color_space,
                                            bool perform_intersections,
                                            PartitionKind part_kind,
                                            Color color) = 0;
      virtual IndexPartition create_partition_by_field(
                                            LogicalRegion handle,
                                            LogicalRegion parent_priv,
                                            FieldID fid,
                                            IndexSpace color_space,
                                            Color color,
                                            MapperID id, MappingTagID tag,
                                            PartitionKind part_kind) = 0;
      virtual IndexPartition create_partition_by_image(
                                            IndexSpace handle,
                                            LogicalPartition projection,
                                            LogicalRegion parent,
                                            FieldID fid,
                                            IndexSpace color_space,
                                            PartitionKind part_kind,
                                            Color color,
                                            MapperID id, MappingTagID tag) = 0;
      virtual IndexPartition create_partition_by_image_range(
                                            IndexSpace handle,
                                            LogicalPartition projection,
                                            LogicalRegion parent,
                                            FieldID fid,
                                            IndexSpace color_space,
                                            PartitionKind part_kind,
                                            Color color,
                                            MapperID id, MappingTagID tag) = 0;
      virtual IndexPartition create_partition_by_preimage(
                                            IndexPartition projection,
                                            LogicalRegion handle,
                                            LogicalRegion parent,
                                            FieldID fid,
                                            IndexSpace color_space,
                                            PartitionKind part_kind,
                                            Color color,
                                            MapperID id, MappingTagID tag) = 0;
      virtual IndexPartition create_partition_by_preimage_range(
                                            IndexPartition projection,
                                            LogicalRegion handle,
                                            LogicalRegion parent,
                                            FieldID fid,
                                            IndexSpace color_space,
                                            PartitionKind part_kind,
                                            Color color,
                                            MapperID id, MappingTagID tag) = 0;
      virtual IndexPartition create_pending_partition(
                                            IndexSpace parent,
                                            IndexSpace color_space,
                                            PartitionKind part_kind,
                                            Color color) = 0;
      virtual IndexSpace create_index_space_union(
                                            IndexPartition parent,
                                            const void *realm_color,
                                            TypeTag type_tag,
                                const std::vector<IndexSpace> &handles) = 0;
      virtual IndexSpace create_index_space_union(
                                            IndexPartition parent,
                                            const void *realm_color,
                                            TypeTag type_tag,
                                            IndexPartition handle) = 0;
      virtual IndexSpace create_index_space_intersection(
                                            IndexPartition parent,
                                            const void *realm_color,
                                            TypeTag type_tag,
                                const std::vector<IndexSpace> &handles) = 0;
      virtual IndexSpace create_index_space_intersection(
                                            IndexPartition parent,
                                            const void *realm_color,
                                            TypeTag type_tag,
                                            IndexPartition handle) = 0;
      virtual IndexSpace create_index_space_difference(
                                            IndexPartition parent,
                                            const void *realm_color,
                                            TypeTag type_tag,
                                            IndexSpace initial,
                                const std::vector<IndexSpace> &handles) = 0;
      virtual FieldSpace create_field_space(RegionTreeForest *forest);
      virtual void destroy_field_space(FieldSpace handle,
                                       const bool unordered) = 0;
      virtual FieldID allocate_field(FieldSpace space, size_t field_size,
                                     FieldID fid, bool local,
                                     CustomSerdezID serdez_id);
      virtual void allocate_local_field(
                                     FieldSpace space, size_t field_size,
                                     FieldID fid, CustomSerdezID serdez_id,
                                     std::set<RtEvent> &done_events) = 0;
      virtual void free_field(FieldSpace space, FieldID fid,
                              const bool unordered) = 0;
      virtual void allocate_fields(FieldSpace space,
                                   const std::vector<size_t> &sizes,
                                   std::vector<FieldID> &resuling_fields,
                                   bool local, CustomSerdezID serdez_id);
      virtual void allocate_local_fields(FieldSpace space,
                                   const std::vector<size_t> &sizes,
                                   const std::vector<FieldID> &resuling_fields,
                                   CustomSerdezID serdez_id,
                                   std::set<RtEvent> &done_events) = 0;
      virtual void free_fields(FieldSpace space, 
                               const std::set<FieldID> &to_free,
                               const bool unordered) = 0; 
      virtual LogicalRegion create_logical_region(RegionTreeForest *forest,
                                            IndexSpace index_space,
                                            FieldSpace field_space,
                                            bool task_local);
      virtual void destroy_logical_region(LogicalRegion handle,
                                          const bool unordered) = 0;
      virtual void destroy_logical_partition(LogicalPartition handle,
                                             const bool unordered) = 0;
      virtual FieldAllocatorImpl* create_field_allocator(FieldSpace handle);
      virtual void destroy_field_allocator(FieldSpace handle);
      virtual void get_local_field_set(const FieldSpace handle,
                                       const std::set<unsigned> &indexes,
                                       std::set<FieldID> &to_set) const = 0;
      virtual void get_local_field_set(const FieldSpace handle,
                                       const std::set<unsigned> &indexes,
                                       std::vector<FieldID> &to_set) const = 0;
    public:
      virtual Future execute_task(const TaskLauncher &launcher) = 0;
      virtual FutureMap execute_index_space(
                                         const IndexTaskLauncher &launcher) = 0;
      virtual Future execute_index_space(const IndexTaskLauncher &launcher,
                                   ReductionOpID redop, bool deterministic) = 0; 
      virtual Future reduce_future_map(const FutureMap &future_map,
                                   ReductionOpID redop, bool deterministic) = 0;
      virtual PhysicalRegion map_region(const InlineLauncher &launcher) = 0;
      virtual ApEvent remap_region(PhysicalRegion region) = 0;
      virtual void unmap_region(PhysicalRegion region) = 0;
      virtual void fill_fields(const FillLauncher &launcher) = 0;
      virtual void fill_fields(const IndexFillLauncher &launcher) = 0;
      virtual void issue_copy(const CopyLauncher &launcher) = 0;
      virtual void issue_copy(const IndexCopyLauncher &launcher) = 0;
      virtual void issue_acquire(const AcquireLauncher &launcher) = 0;
      virtual void issue_release(const ReleaseLauncher &launcher) = 0;
      virtual PhysicalRegion attach_resource(
                                  const AttachLauncher &launcher) = 0;
      virtual Future detach_resource(PhysicalRegion region, 
                                     const bool flush,const bool unordered) = 0;
      virtual void progress_unordered_operations(void) = 0;
      virtual FutureMap execute_must_epoch(
                                 const MustEpochLauncher &launcher) = 0;
      virtual Future issue_timing_measurement(
                                    const TimingLauncher &launcher) = 0;
      virtual Future issue_mapping_fence(void) = 0;
      virtual Future issue_execution_fence(void) = 0;
      virtual void complete_frame(void) = 0;
      virtual Predicate create_predicate(const Future &f) = 0;
      virtual Predicate predicate_not(const Predicate &p) = 0;
      virtual Predicate create_predicate(const PredicateLauncher &launcher) = 0;
      virtual Future get_predicate_future(const Predicate &p) = 0;
    public:
      // Calls for barriers and dynamic collectives
      virtual ApBarrier create_phase_barrier(unsigned arrivals,
                                                ReductionOpID redop = 0,
                                                const void *init_value = NULL,
                                                size_t init_size = 0) = 0;
      virtual void destroy_phase_barrier(ApBarrier bar) = 0;
      virtual PhaseBarrier advance_phase_barrier(PhaseBarrier bar) = 0;
      virtual void arrive_dynamic_collective(DynamicCollective dc,
                                             const void *buffer, 
                                             size_t size,
                                             unsigned count) = 0;
      virtual void defer_dynamic_collective_arrival(DynamicCollective dc,
                                                    const Future &f,
                                                    unsigned count) = 0;
      virtual Future get_dynamic_collective_result(DynamicCollective dc) = 0;
      virtual DynamicCollective advance_dynamic_collective(
                                                   DynamicCollective dc) = 0;
    public:
      // The following set of operations correspond directly
      // to the complete_mapping, complete_operation, and
      // commit_operations performed by an operation.  Every
      // one of those calls invokes the corresponding one of
      // these calls to notify the parent context.
      virtual size_t register_new_child_operation(Operation *op,
               const std::vector<StaticDependence> *dependences) = 0;
      virtual void register_new_internal_operation(InternalOp *op) = 0;
      virtual size_t register_new_close_operation(CloseOp *op) = 0;
      virtual size_t register_new_summary_operation(TraceSummaryOp *op) = 0;
      virtual void add_to_prepipeline_queue(Operation *op) = 0;
      virtual void add_to_dependence_queue(Operation *op, bool unordered) = 0;
      virtual void add_to_post_task_queue(TaskContext *ctx, RtEvent wait_on,
          const void *result, size_t size, PhysicalInstance instance) = 0;
      virtual void register_executing_child(Operation *op) = 0;
      virtual void register_child_executed(Operation *op) = 0;
      virtual void register_child_complete(Operation *op) = 0;
      virtual void register_child_commit(Operation *op) = 0; 
      virtual void unregister_child_operation(Operation *op) = 0;
      virtual ApEvent register_implicit_dependences(Operation *op) = 0;
    public:
      virtual RtEvent get_current_mapping_fence_event(void) = 0;
      virtual ApEvent get_current_execution_fence_event(void) = 0;
      // Break this into two pieces since we know that there are some
      // kinds of operations (like deletions) that want to act like 
      // one-sided fences (e.g. waiting on everything before) but not
      // preventing re-ordering for things afterwards
      virtual ApEvent perform_fence_analysis(Operation *op, 
                                        bool mapping, bool execution) = 0;
      virtual void update_current_fence(FenceOp *op, 
                                        bool mapping, bool execution) = 0;
      virtual void update_current_implicit(Operation *op) = 0;
    public:
      virtual void begin_trace(TraceID tid, bool logical_only) = 0;
      virtual void end_trace(TraceID tid) = 0;
      virtual void begin_static_trace(
                                     const std::set<RegionTreeID> *managed) = 0;
      virtual void end_static_trace(void) = 0;
      virtual void record_previous_trace(LegionTrace *trace) = 0;
      virtual void invalidate_trace_cache(LegionTrace *trace,
                                          Operation *invalidator) = 0;
      virtual void record_blocking_call(void) = 0;
    public:
      virtual void issue_frame(FrameOp *frame, ApEvent frame_termination) = 0;
      virtual void perform_frame_issue(FrameOp *frame, 
                                       ApEvent frame_termination) = 0;
      virtual void finish_frame(ApEvent frame_termination) = 0;
    public:
      virtual void increment_outstanding(void) = 0;
      virtual void decrement_outstanding(void) = 0;
      virtual void increment_pending(void) = 0;
      virtual RtEvent decrement_pending(TaskOp *child) = 0;
      virtual RtEvent decrement_pending(bool need_deferral) = 0;
      virtual void increment_frame(void) = 0;
      virtual void decrement_frame(void) = 0;
    public:
#ifdef DEBUG_LEGION_COLLECTIVES
      virtual MergeCloseOp* get_merge_close_op(const LogicalUser &user,
                                               RegionTreeNode *node) = 0;
#else
      virtual MergeCloseOp* get_merge_close_op(void) = 0;
#endif
    public:
      virtual InnerContext* find_parent_logical_context(unsigned index) = 0;
      virtual InnerContext* find_parent_physical_context(unsigned index,
                                                  LogicalRegion parent) = 0;
      // Override by RemoteTask and TopLevelTask
      virtual InnerContext* find_outermost_local_context(
                          InnerContext *previous = NULL) = 0;
      virtual InnerContext* find_top_context(void) = 0;
    public:
      virtual void initialize_region_tree_contexts(
          const std::vector<RegionRequirement> &clone_requirements,
          const std::vector<ApUserEvent> &unmap_events,
          std::set<ApEvent> &preconditions,
          std::set<RtEvent> &applied_events) = 0;
      virtual void invalidate_region_tree_contexts(void) = 0;
      virtual void send_back_created_state(AddressSpaceID target) = 0;
    public:
      virtual InstanceView* create_instance_top_view(PhysicalManager *manager,
                                                     AddressSpaceID source) = 0;
    public:
      virtual const std::vector<PhysicalRegion>& begin_task(
                                                   Legion::Runtime *&runtime);
      virtual void end_task(const void *res, size_t res_size, bool owned,
                    PhysicalInstance inst = PhysicalInstance::NO_INST) = 0;
      virtual void post_end_task(const void *res, 
                                 size_t res_size, bool owned) = 0;
      void begin_misspeculation(void);
      void end_misspeculation(const void *res, size_t res_size);
    public:
      virtual void record_dynamic_collective_contribution(DynamicCollective dc,
                                                          const Future &f) = 0;
      virtual void find_collective_contributions(DynamicCollective dc,
                                             std::vector<Future> &futures) = 0;
    public:
      virtual TaskPriority get_current_priority(void) const = 0;
      virtual void set_current_priority(TaskPriority priority) = 0;
    public:
      PhysicalRegion get_physical_region(unsigned idx);
      void get_physical_references(unsigned idx, InstanceSet &refs);
    public:
      void add_created_region(LogicalRegion handle, bool task_local);
      // for logging created region requirements
      void log_created_requirements(void);
    public: // Privilege tracker methods
      virtual void register_region_creations(
                     std::set<LogicalRegion> &regions);
      virtual void register_region_deletions(
                     std::vector<LogicalRegion> &regions,
                     std::set<RtEvent> &preconditions);
      virtual void register_field_creations(
            std::set<std::pair<FieldSpace,FieldID> > &fields);
      virtual void register_field_deletions(
            std::vector<std::pair<FieldSpace,FieldID> > &fields,
            std::set<RtEvent> &preconditions);
      virtual void register_field_space_creations(
                          std::set<FieldSpace> &spaces);
      virtual void register_latent_field_spaces(
                          std::map<FieldSpace,unsigned> &spaces);
      virtual void register_field_space_deletions(
                          std::vector<FieldSpace> &spaces,
                          std::set<RtEvent> &preconditions);
      virtual void register_index_space_creations(
                          std::set<IndexSpace> &spaces);
      virtual void register_index_space_deletions(
                          std::vector<IndexSpace> &spaces,
                          std::set<RtEvent> &preconditions);
      virtual void register_index_partition_creations(
                          std::set<IndexPartition> &parts);
      virtual void register_index_partition_deletions(
                          std::vector<IndexPartition> &parts,
                          std::set<RtEvent> &preconditions);
    protected:
      void perform_region_deletions(const std::vector<LogicalRegion> &regions,
                                    std::vector<LogicalRegion> &delete_now,
                                    std::vector<bool> &returnable);
      void perform_field_deletions(
                    const std::vector<std::pair<FieldSpace,FieldID> > &fields,
                    std::map<FieldSpace,std::vector<FieldID> > &delete_now,
                    std::vector<RegionRequirement> &deletion_requirements);
      void perform_field_space_deletions(const std::vector<FieldSpace> &spaces,
                                         std::vector<FieldSpace> &delete_now);
      void perform_index_space_deletions(const std::vector<IndexSpace> &spaces,
                                   std::vector<IndexSpace> &delete_now,
                                   std::vector<IndexPartition> &sub_partitions);
      void perform_index_partition_deletions(
                                   const std::vector<IndexPartition> &parts,
                                   std::vector<IndexPartition> &delete_now,
                                   std::vector<IndexPartition> &sub_partitions);
    public:
      void register_region_creation(LogicalRegion handle, bool task_local);
    public:
      void register_field_creation(FieldSpace space, FieldID fid, bool local);
      void register_field_creations(FieldSpace space, bool local,
                                    const std::vector<FieldID> &fields);
    public:
      void register_field_space_creation(FieldSpace space);
    public:
      bool has_created_index_space(IndexSpace space) const;
      void register_index_space_creation(IndexSpace space);
    public:
      void register_index_partition_creation(IndexPartition handle);
    public:
      void destroy_user_lock(Reservation r);
      void destroy_user_barrier(ApBarrier b);
    public:
      void report_leaks_and_duplicates(std::set<RtEvent> &preconditions);
    public:
      void analyze_destroy_index_space(IndexSpace handle,
                                  std::vector<RegionRequirement> &delete_reqs,
                                  std::vector<unsigned> &parent_req_indexes,
                                  std::vector<unsigned> &deletion_req_indexes);
      void analyze_destroy_index_partition(IndexPartition index_partition,
                                  std::vector<RegionRequirement> &delete_reqs,
                                  std::vector<unsigned> &parent_req_indexes,
                                  std::vector<unsigned> &deletion_req_indexes);
      void analyze_destroy_field_space(FieldSpace handle,
                                  std::vector<RegionRequirement> &delete_reqs,
                                  std::vector<unsigned> &parent_req_indexes,
                                  std::vector<unsigned> &deletion_req_indexes);
      void analyze_destroy_fields(FieldSpace handle,
                                  const std::set<FieldID> &to_delete,
                                  std::vector<RegionRequirement> &delete_reqs,
                                  std::vector<unsigned> &parent_req_indexes,
                                  std::vector<FieldID> &global_to_free,
                                  std::vector<FieldID> &local_to_free,
                                  std::vector<FieldID> &local_field_indexes,
                                  std::vector<unsigned> &deletion_req_indexes);
      void analyze_destroy_logical_region(LogicalRegion handle,
                                  std::vector<RegionRequirement> &delete_reqs,
                                  std::vector<unsigned> &parent_req_indexes,
                                  std::vector<bool> &returnable_privileges);
      void analyze_destroy_logical_partition(LogicalPartition handle,
                                  std::vector<RegionRequirement> &delete_reqs,
                                  std::vector<unsigned> &parent_req_indexes,
                                  std::vector<unsigned> &deletion_req_indexes);
      virtual void analyze_free_local_fields(FieldSpace handle,
                                  const std::vector<FieldID> &local_to_free,
                                  std::vector<unsigned> &local_field_indexes);
      void remove_deleted_requirements(const std::vector<unsigned> &indexes,
                                  std::vector<LogicalRegion> &to_delete);
      void remove_deleted_fields(const std::set<FieldID> &to_free,
                                 const std::vector<unsigned> &indexes);
      virtual void remove_deleted_local_fields(FieldSpace space,
                                 const std::vector<FieldID> &to_remove);
    public:
      int has_conflicting_regions(MapOp *map, bool &parent_conflict,
                                  bool &inline_conflict);
      int has_conflicting_regions(AttachOp *attach, bool &parent_conflict,
                                  bool &inline_conflict);
      int has_conflicting_internal(const RegionRequirement &req, 
                                   bool &parent_conflict,
                                   bool &inline_conflict);
      void find_conflicting_regions(TaskOp *task,
                                    std::vector<PhysicalRegion> &conflicting);
      void find_conflicting_regions(CopyOp *copy,
                                    std::vector<PhysicalRegion> &conflicting);
      void find_conflicting_regions(AcquireOp *acquire,
                                    std::vector<PhysicalRegion> &conflicting);
      void find_conflicting_regions(ReleaseOp *release,
                                    std::vector<PhysicalRegion> &conflicting);
      void find_conflicting_regions(DependentPartitionOp *partition,
                                    std::vector<PhysicalRegion> &conflicting);
      void find_conflicting_internal(const RegionRequirement &req,
                                    std::vector<PhysicalRegion> &conflicting);
      void find_conflicting_regions(FillOp *fill,
                                    std::vector<PhysicalRegion> &conflicting);
      bool check_region_dependence(RegionTreeID tid, IndexSpace space,
                                  const RegionRequirement &our_req,
                                  const RegionUsage &our_usage,
                                  const RegionRequirement &req,
                                  bool check_privileges = true) const;
      void register_inline_mapped_region(PhysicalRegion &region);
      void unregister_inline_mapped_region(PhysicalRegion &region);
    public:
      bool safe_cast(RegionTreeForest *forest, IndexSpace handle, 
                     const void *realm_point, TypeTag type_tag);
      bool is_region_mapped(unsigned idx);
      void clone_requirement(unsigned idx, RegionRequirement &target);
      int find_parent_region_req(const RegionRequirement &req, 
                                 bool check_privilege = true);
      unsigned find_parent_region(unsigned idx, TaskOp *task);
      unsigned find_parent_index_region(unsigned idx, TaskOp *task);
      LegionErrorType check_privilege(const IndexSpaceRequirement &req) const;
      LegionErrorType check_privilege(const RegionRequirement &req, 
                                      FieldID &bad_field, int &bad_index, 
                                      bool skip_privileges = false) const; 
      LogicalRegion find_logical_region(unsigned index);
    protected:
      LegionErrorType check_privilege_internal(const RegionRequirement &req,
                                      const RegionRequirement &parent_req,
                                      std::set<FieldID>& privilege_fields,
                                      FieldID &bad_field, int local, int &bad,
                                      bool skip_privileges) const;
    public:
      void add_physical_region(const RegionRequirement &req, bool mapped,
          MapperID mid, MappingTagID tag, ApUserEvent unmap_event,
          bool virtual_mapped, const InstanceSet &physical_instances);
      void initialize_overhead_tracker(void);
      void unmap_all_regions(void); 
      inline void begin_runtime_call(void);
      inline void end_runtime_call(void);
      inline void begin_task_wait(bool from_runtime);
      inline void end_task_wait(void); 
      void remap_unmapped_regions(LegionTrace *current_trace,
                           const std::vector<PhysicalRegion> &unmapped_regions);
    public:
      void* get_local_task_variable(LocalVariableID id);
      void set_local_task_variable(LocalVariableID id, const void *value,
                                   void (*destructor)(void*));
    public:
      void yield(void);
    public:
      Runtime *const runtime;
      TaskOp *const owner_task;
      const std::vector<RegionRequirement> &regions;
    protected:
      // For profiling information
      friend class SingleTask;
    protected:
      mutable LocalLock                         privilege_lock;
      int                                       depth;
      unsigned                                  next_created_index;
      // Application tasks can manipulate these next two data
      // structure by creating regions and fields, make sure you are
      // holding the operation lock when you are accessing them
      // We use a region requirement with an empty privilege_fields
      // set to indicate regions on which we have privileges for 
      // all fields because this is a created region instead of
      // a created field.
      std::map<unsigned,RegionRequirement>      created_requirements;
      std::map<unsigned,bool>                   returnable_privileges;
      // Number of outstanding deletions using this created requirement
      // The last one to send the count to zero actually gets to delete
      // the requirement and the logical region
      std::map<unsigned,unsigned>               deletion_counts;
    protected:
      // These next two data structure don't need a lock becaue
      // they are only mutated by the application task 
      std::vector<PhysicalRegion>               physical_regions;
      // Keep track of inline mapping regions for this task
      // so we can see when there are conflicts
      LegionList<PhysicalRegion,TASK_INLINE_REGION_ALLOC>::tracked
                                                inline_regions; 
    protected:
      Processor                             executing_processor;
      unsigned                              total_tunable_count;
    protected:
      Mapping::ProfilingMeasurements::RuntimeOverhead *overhead_tracker;
      long long                                previous_profiling_time;
    protected:
      // Resources that can build up over a task's lifetime
      LegionDeque<Reservation,TASK_RESERVATION_ALLOC>::tracked context_locks;
      LegionDeque<ApBarrier,TASK_BARRIER_ALLOC>::tracked context_barriers;
    protected:
      std::map<LocalVariableID,
               std::pair<void*,void (*)(void*)> > task_local_variables;
    protected:
      // Cache for accelerating safe casts
      std::map<IndexSpace,IndexSpaceNode*> safe_cast_spaces;
    protected:
      // Field allocation data
      std::map<FieldSpace,FieldAllocatorImpl*> field_allocators;
    protected:
      RtEvent pending_done;
      bool task_executed;
      bool has_inline_accessor;
      bool mutable_priority;
    protected: 
      bool children_complete_invoked;
      bool children_commit_invoked;
#ifdef LEGION_SPY
    protected:
      UniqueID current_fence_uid;
#endif
    };

    class InnerContext : public TaskContext {
    public:
      // Prepipeline stages need to hold a reference since the
      // logical analysis could clean the context up before it runs
      struct PrepipelineArgs : public LgTaskArgs<PrepipelineArgs> {
      public:
        static const LgTaskID TASK_ID = LG_PRE_PIPELINE_ID;
      public:
        PrepipelineArgs(Operation *op, InnerContext *ctx)
          : LgTaskArgs<PrepipelineArgs>(op->get_unique_op_id()),
            context(ctx) { }
      public:
        InnerContext *const context;
      };
      struct DependenceArgs : public LgTaskArgs<DependenceArgs> {
      public:
        static const LgTaskID TASK_ID = LG_TRIGGER_DEPENDENCE_ID;
      public:
        DependenceArgs(Operation *op, InnerContext *ctx)
          : LgTaskArgs<DependenceArgs>(op->get_unique_op_id()), 
            context(ctx) { }
      public:
        InnerContext *const context;
      };
      struct PostEndArgs : public LgTaskArgs<PostEndArgs> {
      public:
        static const LgTaskID TASK_ID = LG_POST_END_ID;
      public:
        PostEndArgs(TaskOp *owner, InnerContext *ctx)
          : LgTaskArgs<PostEndArgs>(owner->get_unique_op_id()),
            proxy_this(ctx) { }
      public:
        InnerContext *const proxy_this;
      };
      struct PostTaskArgs {
      public:
        PostTaskArgs(TaskContext *ctx, size_t idx, const void *r, 
                     size_t s, PhysicalInstance i, RtEvent w)
          : context(ctx), index(idx), result(r), size(s), 
            instance(i), wait_on(w) { }
      public:
        inline bool operator<(const PostTaskArgs &rhs) const
          { return index < rhs.index; }
      public:
        TaskContext *context;
        size_t index;
        const void *result;
        size_t size;
        PhysicalInstance instance;
        RtEvent wait_on;
      };
      struct PostDecrementArgs : public LgTaskArgs<PostDecrementArgs> {
      public:
        static const LgTaskID TASK_ID = LG_POST_DECREMENT_TASK_ID;
      public:
        PostDecrementArgs(InnerContext *ctx)
          : LgTaskArgs<PostDecrementArgs>(ctx->get_context_uid()),
            parent_ctx(ctx) { }
      public:
        InnerContext *const parent_ctx;
      };
      struct IssueFrameArgs : public LgTaskArgs<IssueFrameArgs> {
      public:
        static const LgTaskID TASK_ID = LG_ISSUE_FRAME_TASK_ID;
      public:
        IssueFrameArgs(TaskOp *owner, InnerContext *ctx,
                       FrameOp *f, ApEvent term)
          : LgTaskArgs<IssueFrameArgs>(owner->get_unique_op_id()),
            parent_ctx(ctx), frame(f), frame_termination(term) { }
      public:
        InnerContext *const parent_ctx;
        FrameOp *const frame;
        const ApEvent frame_termination;
      };
      struct RemoteCreateViewArgs : public LgTaskArgs<RemoteCreateViewArgs> {
      public:
        static const LgTaskID TASK_ID = LG_REMOTE_VIEW_CREATION_TASK_ID;
      public:
        RemoteCreateViewArgs(InnerContext *proxy, PhysicalManager *man,
               InstanceView **tar, RtUserEvent trig, AddressSpaceID src)
          : LgTaskArgs<RemoteCreateViewArgs>(implicit_provenance),
            proxy_this(proxy), manager(man), target(tar), 
            to_trigger(trig), source(src) { }
      public:
        InnerContext *const proxy_this;
        PhysicalManager *const manager;
        InstanceView **target;
        const RtUserEvent to_trigger;
        const AddressSpaceID source;
      };
      struct LocalFieldInfo {
      public:
        LocalFieldInfo(void)
          : fid(0), size(0), serdez(0), index(0), ancestor(false) { }
        LocalFieldInfo(FieldID f, size_t s, CustomSerdezID z, 
                       unsigned idx, bool a)
          : fid(f), size(s), serdez(z), index(idx), ancestor(a) { }
      public:
        FieldID fid;
        size_t size;
        CustomSerdezID serdez;
        unsigned index;
        bool ancestor;
      };
    public:
      InnerContext(Runtime *runtime, TaskOp *owner, int depth, bool full_inner,
                   const std::vector<RegionRequirement> &reqs,
                   const std::vector<unsigned> &parent_indexes,
                   const std::vector<bool> &virt_mapped,
                   UniqueID context_uid, bool remote = false);
      InnerContext(const InnerContext &rhs);
      virtual ~InnerContext(void);
    public:
      InnerContext& operator=(const InnerContext &rhs);
    public:
      void print_children(void);
      void perform_window_wait(void);
    public:
      // Interface for task contexts
      virtual RegionTreeContext get_context(void) const;
      virtual ContextID get_context_id(void) const;
      virtual UniqueID get_context_uid(void) const;
      virtual bool is_inner_context(void) const;
      virtual void pack_remote_context(Serializer &rez, 
          AddressSpaceID target, bool replicate = false);
      virtual void unpack_remote_context(Deserializer &derez,
                                         std::set<RtEvent> &preconditions);
      virtual RtEvent compute_equivalence_sets(VersionManager *manager,
                        RegionTreeID tree_id, IndexSpace handle,
                        IndexSpaceExpression *expr, const FieldMask &mask,
                        AddressSpaceID source);
      virtual bool attempt_children_complete(void);
      virtual bool attempt_children_commit(void);
      virtual void inline_child_task(TaskOp *child);
      virtual VariantImpl* select_inline_variant(TaskOp *child) const;
      virtual void analyze_free_local_fields(FieldSpace handle,
                                  const std::vector<FieldID> &local_to_free,
                                  std::vector<unsigned> &local_field_indexes);
      virtual void remove_deleted_local_fields(FieldSpace space,
                                 const std::vector<FieldID> &to_remove);
    public:
      // Interface to operations performed by a context
      virtual IndexSpace create_index_space(const Future &future, TypeTag tag);
      virtual void destroy_index_space(IndexSpace handle, const bool unordered);
      virtual void destroy_index_partition(IndexPartition handle,
                                           const bool unordered);
      virtual IndexPartition create_equal_partition(
                                            IndexSpace parent,
                                            IndexSpace color_space,
                                            size_t granularity,
                                            Color color);
      virtual IndexPartition create_partition_by_weights(IndexSpace parent,
                                            const FutureMap &weights,
                                            IndexSpace color_space,
                                            size_t granularity, 
                                            Color color);
      virtual IndexPartition create_partition_by_union(
                                            IndexSpace parent,
                                            IndexPartition handle1,
                                            IndexPartition handle2,
                                            IndexSpace color_space,
                                            PartitionKind kind,
                                            Color color);
      virtual IndexPartition create_partition_by_intersection(
                                            IndexSpace parent,
                                            IndexPartition handle1,
                                            IndexPartition handle2,
                                            IndexSpace color_space,
                                            PartitionKind kind,
                                            Color color);
      virtual IndexPartition create_partition_by_intersection(
                                            IndexSpace parent,
                                            IndexPartition partition,
                                            PartitionKind kind,
                                            Color color,
                                            bool dominates);
      virtual IndexPartition create_partition_by_difference(
                                            IndexSpace parent,
                                            IndexPartition handle1,
                                            IndexPartition handle2,
                                            IndexSpace color_space,
                                            PartitionKind kind,
                                            Color color);
      virtual Color create_cross_product_partitions(
                                            IndexPartition handle1,
                                            IndexPartition handle2,
                              std::map<IndexSpace,IndexPartition> &handles,
                                            PartitionKind kind,
                                            Color color);
      virtual void create_association(      LogicalRegion domain,
                                            LogicalRegion domain_parent,
                                            FieldID domain_fid,
                                            IndexSpace range,
                                            MapperID id, MappingTagID tag);
      virtual IndexPartition create_restricted_partition(
                                            IndexSpace parent,
                                            IndexSpace color_space,
                                            const void *transform,
                                            size_t transform_size,
                                            const void *extent,
                                            size_t extent_size,
                                            PartitionKind part_kind,
                                            Color color);
      virtual IndexPartition create_partition_by_domain(
<<<<<<< HEAD
                                            IndexSpace parent,
                                  const std::map<DomainPoint,Domain> &domains,
                                            IndexSpace color_space,
                                            bool perform_intersections,
                                            PartitionKind part_kind,
                                            Color color);
      virtual IndexPartition create_partition_by_domain(
                                            RegionTreeForest *forest,
=======
>>>>>>> ebf30cb6
                                            IndexSpace parent,
                                            const FutureMap &domains,
                                            IndexSpace color_space,
                                            bool perform_intersections,
                                            PartitionKind part_kind,
                                            Color color);
      virtual IndexPartition create_partition_by_field(
                                            LogicalRegion handle,
                                            LogicalRegion parent_priv,
                                            FieldID fid,
                                            IndexSpace color_space,
                                            Color color,
                                            MapperID id, MappingTagID tag,
                                            PartitionKind part_kind);
      virtual IndexPartition create_partition_by_image(
                                            IndexSpace handle,
                                            LogicalPartition projection,
                                            LogicalRegion parent,
                                            FieldID fid,
                                            IndexSpace color_space,
                                            PartitionKind part_kind,
                                            Color color,
                                            MapperID id, MappingTagID tag);
      virtual IndexPartition create_partition_by_image_range(
                                            IndexSpace handle,
                                            LogicalPartition projection,
                                            LogicalRegion parent,
                                            FieldID fid,
                                            IndexSpace color_space,
                                            PartitionKind part_kind,
                                            Color color,
                                            MapperID id, MappingTagID tag);
      virtual IndexPartition create_partition_by_preimage(
                                            IndexPartition projection,
                                            LogicalRegion handle,
                                            LogicalRegion parent,
                                            FieldID fid,
                                            IndexSpace color_space,
                                            PartitionKind part_kind,
                                            Color color,
                                            MapperID id, MappingTagID tag);
      virtual IndexPartition create_partition_by_preimage_range(
                                            IndexPartition projection,
                                            LogicalRegion handle,
                                            LogicalRegion parent,
                                            FieldID fid,
                                            IndexSpace color_space,
                                            PartitionKind part_kind,
                                            Color color,
                                            MapperID id, MappingTagID tag);
      virtual IndexPartition create_pending_partition(
                                            IndexSpace parent,
                                            IndexSpace color_space,
                                            PartitionKind part_kind,
                                            Color color);
      virtual IndexSpace create_index_space_union(
                                            IndexPartition parent,
                                            const void *realm_color,
                                            TypeTag type_tag,
                                const std::vector<IndexSpace> &handles);
      virtual IndexSpace create_index_space_union(
                                            IndexPartition parent,
                                            const void *realm_color,
                                            TypeTag type_tag,
                                            IndexPartition handle);
      virtual IndexSpace create_index_space_intersection(
                                            IndexPartition parent,
                                            const void *realm_color,
                                            TypeTag type_tag,
                                const std::vector<IndexSpace> &handles);
      virtual IndexSpace create_index_space_intersection(
                                            IndexPartition parent,
                                            const void *realm_color,
                                            TypeTag type_tag,
                                            IndexPartition handle);
      virtual IndexSpace create_index_space_difference(
                                            IndexPartition parent,
                                            const void *realm_color,
                                            TypeTag type_tag,
                                            IndexSpace initial,
                                const std::vector<IndexSpace> &handles);
      virtual void verify_partition(IndexPartition pid, PartitionKind kind,
                                    const char *function_name);
      virtual void destroy_field_space(FieldSpace handle, const bool unordered);
      virtual void allocate_local_field(FieldSpace space, size_t field_size,
                                     FieldID fid, CustomSerdezID serdez_id,
                                     std::set<RtEvent> &done_events);
      virtual void allocate_local_fields(FieldSpace space,
                                   const std::vector<size_t> &sizes,
                                   const std::vector<FieldID> &resuling_fields,
                                   CustomSerdezID serdez_id,
                                   std::set<RtEvent> &done_events);
      virtual void free_field(FieldSpace space, FieldID fid,
                              const bool unordered);
      virtual void free_fields(FieldSpace space, 
                               const std::set<FieldID> &to_free,
                               const bool unordered);
      virtual void destroy_logical_region(LogicalRegion handle,
                                          const bool unordered);
      virtual void destroy_logical_partition(LogicalPartition handle,
                                             const bool unordered);
      virtual void get_local_field_set(const FieldSpace handle,
                                       const std::set<unsigned> &indexes,
                                       std::set<FieldID> &to_set) const;
      virtual void get_local_field_set(const FieldSpace handle,
                                       const std::set<unsigned> &indexes,
                                       std::vector<FieldID> &to_set) const;
    public:
      // Find an index space name for a concrete launch domain
      virtual Future execute_task(const TaskLauncher &launcher);
      virtual FutureMap execute_index_space(const IndexTaskLauncher &launcher);
      virtual Future execute_index_space(const IndexTaskLauncher &launcher,
                                      ReductionOpID redop, bool deterministic);
      virtual Future reduce_future_map(const FutureMap &future_map,
                                       ReductionOpID redop, bool deterministic);
      virtual PhysicalRegion map_region(const InlineLauncher &launcher);
      virtual ApEvent remap_region(PhysicalRegion region);
      virtual void unmap_region(PhysicalRegion region);
      virtual void fill_fields(const FillLauncher &launcher);
      virtual void fill_fields(const IndexFillLauncher &launcher);
      virtual void issue_copy(const CopyLauncher &launcher);
      virtual void issue_copy(const IndexCopyLauncher &launcher);
      virtual void issue_acquire(const AcquireLauncher &launcher);
      virtual void issue_release(const ReleaseLauncher &launcher);
      virtual PhysicalRegion attach_resource(const AttachLauncher &launcher);
      virtual Future detach_resource(PhysicalRegion region, const bool flush,
                                     const bool unordered);
      virtual void progress_unordered_operations(void);
      virtual FutureMap execute_must_epoch(const MustEpochLauncher &launcher);
      virtual Future issue_timing_measurement(const TimingLauncher &launcher);
      virtual Future issue_mapping_fence(void);
      virtual Future issue_execution_fence(void);
      virtual void complete_frame(void);
      virtual Predicate create_predicate(const Future &f);
      virtual Predicate predicate_not(const Predicate &p);
      virtual Predicate create_predicate(const PredicateLauncher &launcher);
      virtual Future get_predicate_future(const Predicate &p);
    public:
      // Calls for barriers and dynamic collectives
      virtual ApBarrier create_phase_barrier(unsigned arrivals,
                                                ReductionOpID redop = 0,
                                                const void *init_value = NULL,
                                                size_t init_size = 0);
      virtual void destroy_phase_barrier(ApBarrier bar);
      virtual PhaseBarrier advance_phase_barrier(PhaseBarrier bar);
      virtual void arrive_dynamic_collective(DynamicCollective dc,
                                             const void *buffer, 
                                             size_t size,
                                             unsigned count);
      virtual void defer_dynamic_collective_arrival(DynamicCollective dc,
                                                    const Future &f,
                                                    unsigned count);
      virtual Future get_dynamic_collective_result(DynamicCollective dc);
      virtual DynamicCollective advance_dynamic_collective(
                                                   DynamicCollective dc);
    public:
      // The following set of operations correspond directly
      // to the complete_mapping, complete_operation, and
      // commit_operations performed by an operation.  Every
      // one of those calls invokes the corresponding one of
      // these calls to notify the parent context.
      virtual size_t register_new_child_operation(Operation *op,
                const std::vector<StaticDependence> *dependences);
      virtual void register_new_internal_operation(InternalOp *op);
      // Must be called while holding the dependence lock
      virtual void insert_unordered_ops(const bool end_task,
                                        const bool progress);
      virtual size_t register_new_close_operation(CloseOp *op);
      virtual size_t register_new_summary_operation(TraceSummaryOp *op);
      virtual void add_to_prepipeline_queue(Operation *op);
      bool process_prepipeline_stage(void);
      virtual void add_to_dependence_queue(Operation *op, bool unordered); 
      void process_dependence_stage(void);
      virtual void add_to_post_task_queue(TaskContext *ctx, RtEvent wait_on,
          const void *result, size_t size, PhysicalInstance instance);
      bool process_post_end_tasks(void);
      virtual void register_executing_child(Operation *op);
      virtual void register_child_executed(Operation *op);
      virtual void register_child_complete(Operation *op);
      virtual void register_child_commit(Operation *op); 
      virtual void unregister_child_operation(Operation *op);
      virtual ApEvent register_implicit_dependences(Operation *op);
    public:
      virtual RtEvent get_current_mapping_fence_event(void);
      virtual ApEvent get_current_execution_fence_event(void);
      virtual ApEvent perform_fence_analysis(Operation *op,
                                             bool mapping, bool execution);
      virtual void update_current_fence(FenceOp *op,
                                        bool mapping, bool execution);
      virtual void update_current_implicit(Operation *op);
    public:
      virtual void begin_trace(TraceID tid, bool logical_only);
      virtual void end_trace(TraceID tid);
      virtual void begin_static_trace(const std::set<RegionTreeID> *managed);
      virtual void end_static_trace(void);
      virtual void record_previous_trace(LegionTrace *trace);
      virtual void invalidate_trace_cache(LegionTrace *trace,
                                          Operation *invalidator);
      virtual void record_blocking_call(void);
    public:
      virtual void issue_frame(FrameOp *frame, ApEvent frame_termination);
      virtual void perform_frame_issue(FrameOp *frame, 
                                       ApEvent frame_termination);
      virtual void finish_frame(ApEvent frame_termination);
    public:
      virtual void increment_outstanding(void);
      virtual void decrement_outstanding(void);
      virtual void increment_pending(void);
      virtual RtEvent decrement_pending(TaskOp *child);
      virtual RtEvent decrement_pending(bool need_deferral);
      virtual void increment_frame(void);
      virtual void decrement_frame(void);
    public:
#ifdef DEBUG_LEGION_COLLECTIVES
      virtual MergeCloseOp* get_merge_close_op(const LogicalUser &user,
                                               RegionTreeNode *node);
#else
      virtual MergeCloseOp* get_merge_close_op(void);
#endif
    public:
      virtual InnerContext* find_parent_logical_context(unsigned index);
      virtual InnerContext* find_parent_physical_context(unsigned index,
                                                  LogicalRegion parent);
    public:
      // Override by RemoteTask and TopLevelTask
      virtual InnerContext* find_outermost_local_context(
                          InnerContext *previous = NULL);
      virtual InnerContext* find_top_context(void);
    public:
      void configure_context(MapperManager *mapper, TaskPriority priority);
      virtual void initialize_region_tree_contexts(
          const std::vector<RegionRequirement> &clone_requirements,
          const std::vector<ApUserEvent> &unmap_events,
          std::set<ApEvent> &preconditions,
          std::set<RtEvent> &applied_events);
      virtual void invalidate_region_tree_contexts(void);
      void invalidate_created_requirement_contexts(void);
      virtual void invalidate_remote_tree_contexts(Deserializer &derez);
      virtual void send_back_created_state(AddressSpaceID target);
    public:
      virtual InstanceView* create_instance_top_view(PhysicalManager *manager,
                                                     AddressSpaceID source);
      virtual FillView* find_or_create_fill_view(FillOp *op, 
                             std::set<RtEvent> &map_applied_events,
                             const void *value, const size_t value_size);
      static void handle_remote_view_creation(const void *args);
      void notify_instance_deletion(PhysicalManager *deleted); 
      static void handle_create_top_view_request(Deserializer &derez, 
                            Runtime *runtime, AddressSpaceID source);
      static void handle_create_top_view_response(Deserializer &derez,
                                                   Runtime *runtime);
    public:
      virtual const std::vector<PhysicalRegion>& begin_task(
                                                    Legion::Runtime *&runtime);
      virtual void end_task(const void *res, size_t res_size, bool owned,
                            PhysicalInstance inst = PhysicalInstance::NO_INST);
      virtual void post_end_task(const void *res, size_t res_size, bool owned);
    public:
      virtual void record_dynamic_collective_contribution(DynamicCollective dc,
                                                          const Future &f);
      virtual void find_collective_contributions(DynamicCollective dc,
                                       std::vector<Future> &contributions);
    public:
      virtual ShardingFunction* find_sharding_function(ShardingID sid);
    public:
      virtual TaskPriority get_current_priority(void) const;
      virtual void set_current_priority(TaskPriority priority);
    public:
      static void handle_compute_equivalence_sets_request(Deserializer &derez,
                                     Runtime *runtime, AddressSpaceID source);
    public:
      void invalidate_remote_contexts(void);
      void clear_instance_top_views(void); 
    public:
      void free_remote_contexts(void);
      void send_remote_context(AddressSpaceID remote_instance, 
                               RemoteContext *target);
    public:
      void convert_target_views(const InstanceSet &targets, 
                                std::vector<InstanceView*> &target_views);
      // I hate the container problem, same as previous except MaterializedView
      void convert_target_views(const InstanceSet &targets, 
                                std::vector<MaterializedView*> &target_views);
    public:
      // Find an index space name for a concrete launch domain
      IndexSpace find_index_launch_space(const Domain &domain);
    protected:
      void execute_task_launch(TaskOp *task, bool index, 
                               LegionTrace *current_trace, 
                               bool silence_warnings, bool inlining_enabled);
      EquivalenceSet* find_or_create_top_equivalence_set(RegionTreeID tree_id); 
    public:
      void clone_local_fields(
          std::map<FieldSpace,std::vector<LocalFieldInfo> > &child_local) const;
#ifdef DEBUG_LEGION
      // This is a helpful debug method that can be useful when called from
      // a debugger to find the earliest operation that hasn't mapped yet
      // which is especially useful when debugging scheduler hangs
      Operation* get_earliest(void) const;
#endif
    public:
      static void handle_prepipeline_stage(const void *args);
      static void handle_dependence_stage(const void *args);
      static void handle_post_end_task(const void *args);
    public:
      const RegionTreeContext tree_context; 
      const UniqueID context_uid;
      const bool remote_context;
      const bool full_inner_context;
    protected:
      Mapper::ContextConfigOutput           context_configuration;
    protected:
      const std::vector<unsigned>           &parent_req_indexes;
      const std::vector<bool>               &virtual_mapped;
    protected:
      mutable LocalLock                     child_op_lock;
      // Track whether this task has finished executing
      size_t total_children_count; // total number of sub-operations
      size_t total_close_count; 
      size_t total_summary_count;
      size_t outstanding_children_count;
      LegionMap<Operation*,GenerationID,
                EXECUTING_CHILD_ALLOC>::tracked executing_children;
      LegionMap<Operation*,GenerationID,
                EXECUTED_CHILD_ALLOC>::tracked executed_children;
      LegionMap<Operation*,GenerationID,
                COMPLETE_CHILD_ALLOC>::tracked complete_children; 
      // For tracking any operations that come from outside the
      // task like a garbage collector that need to be inserted
      // into the stream of operations from the task
      std::list<Operation*> unordered_ops;
#ifdef DEBUG_LEGION
      // In debug mode also keep track of them in context order so
      // we can see what the longest outstanding operation is which
      // is often useful when things hang
      std::map<unsigned,Operation*> outstanding_children;
#endif
#ifdef LEGION_SPY
      // Some help for Legion Spy for validating fences
      std::deque<UniqueID> ops_since_last_fence;
      std::set<ApEvent> previous_completion_events;
#endif
    protected: // Queues for fusing together small meta-tasks
      mutable LocalLock                               prepipeline_lock;
      std::deque<std::pair<Operation*,GenerationID> > prepipeline_queue;
      unsigned                                        outstanding_prepipeline;
    protected:
      mutable LocalLock                               dependence_lock;
      std::deque<Operation*>                          dependence_queue;
      RtEvent                                         dependence_precondition;
      // Only one of these ever to keep things in order
      bool                                            outstanding_dependence;
    protected:
      mutable LocalLock                               post_task_lock;
      std::list<PostTaskArgs>                         post_task_queue;
      CompletionQueue                                 post_task_comp_queue;
    protected:
      // Traces for this task's execution
      LegionMap<TraceID,DynamicTrace*,TASK_TRACES_ALLOC>::tracked traces;
      LegionTrace *current_trace;
      LegionTrace *previous_trace;
      bool valid_wait_event;
      RtUserEvent window_wait;
      std::deque<ApEvent> frame_events;
      RtEvent last_registration;
    protected:
      // Our cached set of index spaces for immediate domains
      std::map<Domain,IndexSpace> index_launch_spaces;
    protected:
      // Number of sub-tasks ready to map
      unsigned outstanding_subtasks;
      // Number of mapped sub-tasks that are yet to run
      unsigned pending_subtasks;
      // Number of pending_frames
      unsigned pending_frames;
      // Event used to order operations to the runtime
      RtEvent context_order_event;
      // Track whether this context is current active for scheduling
      // indicating that it is no longer far enough ahead
      bool currently_active_context;
    protected:
      FenceOp *current_mapping_fence;
      GenerationID mapping_fence_gen;
      unsigned current_mapping_fence_index;
      ApEvent current_execution_fence_event;
      unsigned current_execution_fence_index;
      // We currently do not track dependences for dependent partitioning
      // operations on index partitions and their subspaces directly, so 
      // we instead use this to ensure mapping dependence ordering with 
      // any operations which might need downstream information about 
      // partitions or subspaces. Note that this means that all dependent
      // partitioning operations are guaranteed to map in order currently
      // We've not extended this to include creation operations as well
      // for similar reasons, so now this is a general operation class
      Operation *last_implicit;
      GenerationID last_implicit_gen;
    protected:
      // For managing changing task priorities
      ApEvent realm_done_event;
      TaskPriority current_priority;
    protected: // Instance top view data structures
      mutable LocalLock                         instance_view_lock;
      std::map<PhysicalManager*,InstanceView*>  instance_top_views;
      std::map<PhysicalManager*,RtUserEvent>    pending_top_views;
    protected:
      mutable LocalLock                         tree_set_lock;
      std::map<RegionTreeID,EquivalenceSet*>    tree_equivalence_sets;
      std::map<std::pair<RegionTreeID,
        IndexSpaceExprID>,EquivalenceSet*>      empty_equivalence_sets;
    protected:
      mutable LocalLock                       remote_lock;
      std::map<AddressSpaceID,RemoteContext*> remote_instances;
    protected:
      // Tracking information for dynamic collectives
      mutable LocalLock                       collective_lock;
      std::map<ApEvent,std::vector<Future> >  collective_contributions;
    protected:
      // Track information for locally allocated fields
      mutable LocalLock                                 local_field_lock;
      std::map<FieldSpace,std::vector<LocalFieldInfo> > local_field_infos;
    protected:
      // Cache for fill views
      mutable LocalLock     fill_view_lock;            
      std::list<FillView*>  fill_view_cache;
      static const size_t MAX_FILL_VIEW_CACHE_SIZE = 64;
    };

    /**
     * \class TopLevelContext
     * This is the top-level task context that
     * exists at the root of a task tree. In
     * general there will only be one of these
     * per application unless mappers decide to
     * create their own tasks for performing
     * computation.
     */
    class TopLevelContext : public InnerContext {
    public:
      TopLevelContext(Runtime *runtime, UniqueID ctx_uid);
      TopLevelContext(const TopLevelContext &rhs);
      virtual ~TopLevelContext(void);
    public:
      TopLevelContext& operator=(const TopLevelContext &rhs);
    public:
      virtual void pack_remote_context(Serializer &rez, 
          AddressSpaceID target, bool replicate = false);
      virtual TaskContext* find_parent_context(void);
    public:
      virtual InnerContext* find_outermost_local_context(
                          InnerContext *previous = NULL);
      virtual InnerContext* find_top_context(void);
    public:
      virtual RtEvent compute_equivalence_sets(VersionManager *manager,
                        RegionTreeID tree_id, IndexSpace handle, 
                        IndexSpaceExpression *expr, const FieldMask &mask,
                        AddressSpaceID source);
    protected:
      std::vector<RegionRequirement>       dummy_requirements;
      std::vector<unsigned>                dummy_indexes;
      std::vector<bool>                    dummy_mapped;
    };

    /**
     * \class ReplicateContext
     * A replicate context is a special kind of inner context for
     * executing control-replicated tasks.
     */
    class ReplicateContext : public InnerContext {
    public: 
      struct ISBroadcast {
      public:
        ISBroadcast(void) : expr_id(0), did(0), double_buffer(false) { }
        ISBroadcast(IndexSpaceID i, IndexTreeID t, IndexSpaceExprID e, 
                    DistributedID d, bool db)
          : space_id(i), tid(t), expr_id(e), did(d), double_buffer(db) { }
      public:
        IndexSpaceID space_id;
        IndexTreeID tid;
        IndexSpaceExprID expr_id;
        DistributedID did;
        bool double_buffer;
      };
      struct IPBroadcast {
      public:
        IPBroadcast(void) : did(0) { }
        IPBroadcast(IndexPartition p, DistributedID d) : pid(p), did(d) { }
      public:
        IndexPartition pid;
        DistributedID did;
      };
      struct FSBroadcast { 
      public:
        FSBroadcast(void) : did(0) { }
        FSBroadcast(FieldSpace h, DistributedID d) : handle(h), did(d) { }
      public:
        FieldSpace handle;
        DistributedID did;
      };
      struct IntraSpaceDeps {
      public:
        std::map<ShardID,RtEvent> ready_deps;
        std::map<ShardID,RtUserEvent> pending_deps;
      };
    public:
      ReplicateContext(Runtime *runtime, ShardTask *owner,int d,bool full_inner,
                       const std::vector<RegionRequirement> &reqs,
                       const std::vector<unsigned> &parent_indexes,
                       const std::vector<bool> &virt_mapped,
                       UniqueID context_uid, ShardManager *manager);
      ReplicateContext(const ReplicateContext &rhs);
      virtual ~ReplicateContext(void);
    public:
      ReplicateContext& operator=(const ReplicateContext &rhs);
    public:
      inline int get_shard_collective_radix(void) const
        { return shard_collective_radix; }
      inline int get_shard_collective_log_radix(void) const
        { return shard_collective_log_radix; }
      inline int get_shard_collective_stages(void) const
        { return shard_collective_stages; }
      inline int get_shard_collective_participating_shards(void) const
        { return shard_collective_participating_shards; }
      inline int get_shard_collective_last_radix(void) const
        { return shard_collective_last_radix; }
    public: // Privilege tracker methods
      virtual void register_region_creations(
                     std::set<LogicalRegion> &regions);
      virtual void register_region_deletions(
                     std::vector<LogicalRegion> &regions,
                     std::set<RtEvent> &preconditions);
      virtual void register_field_creations(
            std::set<std::pair<FieldSpace,FieldID> > &fields);
      virtual void register_field_deletions(
            std::vector<std::pair<FieldSpace,FieldID> > &fields,
            std::set<RtEvent> &preconditions);
      virtual void register_field_space_creations(
                          std::set<FieldSpace> &spaces);
      virtual void register_latent_field_spaces(
                          std::map<FieldSpace,unsigned> &spaces);
      virtual void register_field_space_deletions(
                          std::vector<FieldSpace> &spaces,
                          std::set<RtEvent> &preconditions);
      virtual void register_index_space_creations(
                          std::set<IndexSpace> &spaces);
      virtual void register_index_space_deletions(
                          std::vector<IndexSpace> &spaces,
                          std::set<RtEvent> &preconditions);
      virtual void register_index_partition_creations(
                          std::set<IndexPartition> &parts);
      virtual void register_index_partition_deletions(
                          std::vector<IndexPartition> &parts,
                          std::set<RtEvent> &preconditions);
    public:
      void perform_replicated_region_deletions(
                     std::vector<LogicalRegion> &regions,
                     std::set<RtEvent> &preconditions);
      void perform_replicated_field_deletions(
            std::vector<std::pair<FieldSpace,FieldID> > &fields,
            std::set<RtEvent> &preconditions);
      void perform_replicated_field_space_deletions(
                          std::vector<FieldSpace> &spaces,
                          std::set<RtEvent> &preconditions);
      void perform_replicated_index_space_deletions(
                          std::vector<IndexSpace> &spaces,
                          std::set<RtEvent> &preconditions);
      void perform_replicated_index_partition_deletions(
                          std::vector<IndexPartition> &parts,
                          std::set<RtEvent> &preconditions);
    public:
      virtual void print_once(FILE *f, const char *message) const;
      virtual void log_once(Realm::LoggerMessage &message) const;
      virtual ShardID get_shard_id(void) const;
      virtual size_t get_num_shards(void) const;
      virtual Future consensus_match(const void *input, void *output,
                                     size_t num_elements, size_t element_size);
    public:
      virtual InnerContext* find_parent_physical_context(unsigned index,
                                                  LogicalRegion handle);
      virtual void invalidate_region_tree_contexts(void);
    public:
      virtual RtEvent compute_equivalence_sets(VersionManager *manager,
                        RegionTreeID tree_id, IndexSpace handle,
                        IndexSpaceExpression *expr, const FieldMask &mask,
                        AddressSpaceID source);
      // Interface to operations performed by a context
      virtual IndexSpace create_index_space(const Domain &domain, 
                                            TypeTag type_tag);
      virtual IndexSpace create_index_space(const Future &future, 
                                            TypeTag type_tag);
      virtual IndexSpace union_index_spaces(
                           const std::vector<IndexSpace> &spaces);
      virtual IndexSpace intersect_index_spaces(
                           const std::vector<IndexSpace> &spaces);
      virtual IndexSpace subtract_index_spaces(
                           IndexSpace left, IndexSpace right);
      virtual void destroy_index_space(IndexSpace handle, const bool unordered);
      virtual void destroy_index_partition(IndexPartition handle, 
                                           const bool unordered);
      virtual IndexPartition create_equal_partition(RegionTreeForest *forest,
                                            IndexSpace parent,
                                            IndexSpace color_space,
                                            size_t granularity,
                                            Color color);
      virtual IndexPartition create_partition_by_weights(IndexSpace parent,
                                            const FutureMap &weights,
                                            IndexSpace color_space,
                                            size_t granularity, 
                                            Color color);
      virtual IndexPartition create_partition_by_union(RegionTreeForest *forest,
                                            IndexSpace parent,
                                            IndexPartition handle1,
                                            IndexPartition handle2,
                                            IndexSpace color_space,
                                            PartitionKind kind,
                                            Color color);
      virtual IndexPartition create_partition_by_intersection(
                                            RegionTreeForest *forest,
                                            IndexSpace parent,
                                            IndexPartition handle1,
                                            IndexPartition handle2,
                                            IndexSpace color_space,
                                            PartitionKind kind,
                                            Color color);
      virtual IndexPartition create_partition_by_difference(
                                            RegionTreeForest *forest,
                                            IndexSpace parent,
                                            IndexPartition handle1,
                                            IndexPartition handle2,
                                            IndexSpace color_space,
                                            PartitionKind kind,
                                            Color color);
      virtual Color create_cross_product_partitions(
                                            RegionTreeForest *forest,
                                            IndexPartition handle1,
                                            IndexPartition handle2,
                              std::map<IndexSpace,IndexPartition> &handles,
                                            PartitionKind kind,
                                            Color color);
      virtual void create_association(      LogicalRegion domain,
                                            LogicalRegion domain_parent,
                                            FieldID domain_fid,
                                            IndexSpace range,
                                            MapperID id, MappingTagID tag);
      virtual IndexPartition create_restricted_partition(
                                            RegionTreeForest *forest,
                                            IndexSpace parent,
                                            IndexSpace color_space,
                                            const void *transform,
                                            size_t transform_size,
                                            const void *extent,
                                            size_t extent_size,
                                            PartitionKind part_kind,
                                            Color color);
      virtual IndexPartition create_partition_by_domain(
                                            IndexSpace parent,
                                  const std::map<DomainPoint,Domain> &domains,
                                            IndexSpace color_space,
                                            bool perform_intersections,
                                            PartitionKind part_kind,
                                            Color color);
      virtual IndexPartition create_partition_by_domain(
                                            RegionTreeForest *forest,
                                            IndexSpace parent,
                                            const FutureMap &domains,
                                            IndexSpace color_space,
                                            bool perform_intersections,
                                            PartitionKind part_kind,
                                            Color color);
      virtual IndexPartition create_partition_by_field(
                                            RegionTreeForest *forest,
                                            LogicalRegion handle,
                                            LogicalRegion parent_priv,
                                            FieldID fid,
                                            IndexSpace color_space,
                                            Color color,
                                            MapperID id, MappingTagID tag,
                                            PartitionKind part_kind);
      virtual IndexPartition create_partition_by_image(
                                            RegionTreeForest *forest,
                                            IndexSpace handle,
                                            LogicalPartition projection,
                                            LogicalRegion parent,
                                            FieldID fid,
                                            IndexSpace color_space,
                                            PartitionKind part_kind,
                                            Color color,
                                            MapperID id, MappingTagID tag);
      virtual IndexPartition create_partition_by_image_range(
                                            RegionTreeForest *forest,
                                            IndexSpace handle,
                                            LogicalPartition projection,
                                            LogicalRegion parent,
                                            FieldID fid,
                                            IndexSpace color_space,
                                            PartitionKind part_kind,
                                            Color color,
                                            MapperID id, MappingTagID tag);
      virtual IndexPartition create_partition_by_preimage(
                                            RegionTreeForest *forest,
                                            IndexPartition projection,
                                            LogicalRegion handle,
                                            LogicalRegion parent,
                                            FieldID fid,
                                            IndexSpace color_space,
                                            PartitionKind part_kind,
                                            Color color,
                                            MapperID id, MappingTagID tag);
      virtual IndexPartition create_partition_by_preimage_range(
                                            RegionTreeForest *forest,
                                            IndexPartition projection,
                                            LogicalRegion handle,
                                            LogicalRegion parent,
                                            FieldID fid,
                                            IndexSpace color_space,
                                            PartitionKind part_kind,
                                            Color color,
                                            MapperID id, MappingTagID tag);
      virtual IndexPartition create_pending_partition(
                                            RegionTreeForest *forest,
                                            IndexSpace parent,
                                            IndexSpace color_space,
                                            PartitionKind part_kind,
                                            Color color);
      virtual IndexSpace create_index_space_union(
                                            RegionTreeForest *forest,
                                            IndexPartition parent,
                                            const void *realm_color,
                                            TypeTag type_tag,
                                const std::vector<IndexSpace> &handles);
      virtual IndexSpace create_index_space_union(
                                            RegionTreeForest *forest,
                                            IndexPartition parent,
                                            const void *realm_color,
                                            TypeTag type_tag,
                                            IndexPartition handle);
      virtual IndexSpace create_index_space_intersection(
                                            RegionTreeForest *forest,
                                            IndexPartition parent,
                                            const void *realm_color,
                                            TypeTag type_tag,
                                const std::vector<IndexSpace> &handles);
      virtual IndexSpace create_index_space_intersection(
                                            RegionTreeForest *forest,
                                            IndexPartition parent,
                                            const void *realm_color,
                                            TypeTag type_tag,
                                            IndexPartition handle);
      virtual IndexSpace create_index_space_difference(
                                            RegionTreeForest *forest,
                                            IndexPartition parent,
                                            const void *realm_color,
                                            TypeTag type_tag,
                                            IndexSpace initial,
                                const std::vector<IndexSpace> &handles);
      virtual FieldSpace create_field_space(RegionTreeForest *forest);
      virtual void destroy_field_space(FieldSpace handle, const bool unordered);
      virtual FieldID allocate_field(FieldSpace space, size_t field_size,
                                     FieldID fid, bool local,
                                     CustomSerdezID serdez_id);
      virtual void free_field(FieldSpace space, FieldID fid,
                              const bool unordered);
      virtual void allocate_fields(FieldSpace space,
                                   const std::vector<size_t> &sizes,
                                   std::vector<FieldID> &resuling_fields,
                                   bool local, CustomSerdezID serdez_id);
      virtual void free_fields(FieldSpace space, 
                               const std::set<FieldID> &to_free,
                               const bool unordered);
      virtual LogicalRegion create_logical_region(RegionTreeForest *forest,
                                            IndexSpace index_space,
                                            FieldSpace field_space,
                                            bool task_local);
      virtual void destroy_logical_region(LogicalRegion handle,
                                          const bool unordered);
      virtual void destroy_logical_partition(LogicalPartition handle,
                                             const bool unordered);
    public:
      virtual void insert_unordered_ops(const bool end_task,
                                        const bool progress);
      virtual Future execute_task(const TaskLauncher &launcher);
      virtual FutureMap execute_index_space(const IndexTaskLauncher &launcher);
      virtual Future execute_index_space(const IndexTaskLauncher &launcher,
                                      ReductionOpID redop, bool deterministic);
      virtual Future reduce_future_map(const FutureMap &future_map,
                                       ReductionOpID redop, bool deterministic);
      virtual PhysicalRegion map_region(const InlineLauncher &launcher);
      virtual ApEvent remap_region(PhysicalRegion region);
      // Unmapping region is the same as for an inner context
      virtual void fill_fields(const FillLauncher &launcher);
      virtual void fill_fields(const IndexFillLauncher &launcher);
      virtual void issue_copy(const CopyLauncher &launcher);
      virtual void issue_copy(const IndexCopyLauncher &launcher);
      virtual void issue_acquire(const AcquireLauncher &launcher);
      virtual void issue_release(const ReleaseLauncher &launcher);
      virtual PhysicalRegion attach_resource(const AttachLauncher &launcher);
      virtual Future detach_resource(PhysicalRegion region, const bool flush,
                                     const bool unordered);
      virtual FutureMap execute_must_epoch(const MustEpochLauncher &launcher);
      virtual Future issue_timing_measurement(const TimingLauncher &launcher);
      virtual Future issue_mapping_fence(void);
      virtual Future issue_execution_fence(void);
      virtual void begin_trace(TraceID tid, bool logical_only);
      virtual void end_trace(TraceID tid);
    public:
      virtual void record_dynamic_collective_contribution(DynamicCollective dc,
                                                          const Future &f);
      virtual void find_collective_contributions(DynamicCollective dc,
                                       std::vector<Future> &contributions);
    public:
      // Calls for barriers and dynamic collectives
      virtual ApBarrier create_phase_barrier(unsigned arrivals,
                                             ReductionOpID redop = 0,
                                             const void *init_value = NULL,
                                             size_t init_size = 0);
      virtual void destroy_phase_barrier(ApBarrier bar);
      virtual PhaseBarrier advance_phase_barrier(PhaseBarrier bar);
      virtual void arrive_dynamic_collective(DynamicCollective dc,
                                             const void *buffer, 
                                             size_t size,
                                             unsigned count);
      virtual void defer_dynamic_collective_arrival(DynamicCollective dc,
                                                    const Future &f,
                                                    unsigned count);
      virtual Future get_dynamic_collective_result(DynamicCollective dc);
      virtual DynamicCollective advance_dynamic_collective(
                                                   DynamicCollective dc);
    public:
#ifdef DEBUG_LEGION_COLLECTIVES
      virtual MergeCloseOp* get_merge_close_op(const LogicalUser &user,
                                               RegionTreeNode *node);
#else
      virtual MergeCloseOp* get_merge_close_op(void);
#endif
    public:
      virtual void pack_remote_context(Serializer &rez, 
                                       AddressSpaceID target,
                                       bool replicate = false);
    public:
      virtual ShardingFunction* find_sharding_function(ShardingID sid);
    public:
      virtual InstanceView* create_instance_top_view(PhysicalManager *manager,
                                                     AddressSpaceID source);
      InstanceView* create_replicate_instance_top_view(PhysicalManager *manager,
                                                       AddressSpaceID source);
      void record_replicate_instance_top_view(PhysicalManager *manager, 
                                              InstanceView *result);
    public:
      void exchange_common_resources(void);
      void handle_collective_message(Deserializer &derez);
      void handle_future_map_request(Deserializer &derez);
      void handle_equivalence_set_request(Deserializer &derez);
      void handle_equivalence_set_response(RegionTreeID tree_id, 
                                           EquivalenceSet *result);
      static void handle_eq_response(Deserializer &derez, Runtime *rt);
      void handle_resource_update(Deserializer &derez,
                                  std::set<RtEvent> &applied);
      void handle_trace_update(Deserializer &derez, AddressSpaceID source);
      ApBarrier handle_find_trace_shard_event(size_t temp_index, ApEvent event,
                                              ShardID remote_shard);
      void record_intra_space_dependence(size_t context_index, 
          const DomainPoint &point, RtEvent point_mapped, ShardID next_shard);
      void handle_intra_space_dependence(Deserializer &derez);
    public:
      void increase_pending_index_spaces(unsigned count, bool double_buffer);
    public:
      // Collective methods
      CollectiveID get_next_collective_index(CollectiveIndexLocation loc);
      void register_collective(ShardCollective *collective);
      ShardCollective* find_or_buffer_collective(Deserializer &derez);
      void unregister_collective(ShardCollective *collective);
    public:
      // Future map methods
      unsigned peek_next_future_map_barrier_index(void) const;
      RtBarrier get_next_future_map_barrier(void);
      void register_future_map(ReplFutureMapImpl *map);
      ReplFutureMapImpl* find_or_buffer_future_map_request(Deserializer &derez);
      void unregister_future_map(ReplFutureMapImpl *map);
    public:
      // Physical template methods
      size_t register_trace_template(ShardedPhysicalTemplate *phy_template);
      ShardedPhysicalTemplate* find_or_buffer_trace_update(Deserializer &derez,
                                                         AddressSpaceID source);
      void unregister_trace_template(size_t template_index);
    public:
      // Fence barrier methods
      RtBarrier get_next_mapping_fence_barrier(void);
      ApBarrier get_next_execution_fence_barrier(void);
      RtBarrier get_next_summary_fence_barrier(void);
      inline void advance_replicate_barrier(RtBarrier &bar, size_t arrivals)
        {
          Runtime::advance_barrier(bar);
          if (!bar.exists())
            create_new_replicate_barrier(bar, arrivals);
        }
      inline void advance_replicate_barrier(ApBarrier &bar, size_t arrivals)
        {
          Runtime::advance_barrier(bar);
          if (!bar.exists())
            create_new_replicate_barrier(bar, arrivals);
        }
    protected:
      // These can only be called inside the task for this context
      // since they assume that all the shards are aligned and doing
      // the same calls for the same operations in the same order
      void create_new_replicate_barrier(RtBarrier &bar, size_t arrivals);
      void create_new_replicate_barrier(ApBarrier &bar, size_t arrivals);
    public:
      // A little help for ConsensusMatchExchange since it is templated
      static void help_complete_future(Future &f, const void *ptr,
                                       size_t size, bool own);
    public:
      ShardTask *const owner_shard;
      ShardManager *const shard_manager;
      const size_t total_shards;
    protected:
      // These barriers are used to identify when close operations are mapped
      std::vector<RtBarrier>  close_mapped_barriers;
      unsigned                next_close_mapped_bar_index;
      // These barriers are for signaling when indirect copies are done
      std::vector<ApBarrier>  indirection_barriers;
      unsigned                next_indirection_bar_index;
      // These barriers are used for signaling when future maps can be reclaimed
      std::vector<RtBarrier>  future_map_barriers;
      unsigned                next_future_map_bar_index;
    protected:
      std::map<std::pair<size_t,DomainPoint>,IntraSpaceDeps> intra_space_deps;
    protected:
      ShardID index_space_allocator_shard;
      ShardID index_partition_allocator_shard;
      ShardID field_space_allocator_shard;
      ShardID field_allocator_shard;
      ShardID logical_region_allocator_shard;
    protected:
      ApBarrier pending_partition_barrier;
      RtBarrier creation_barrier;
      RtBarrier deletion_barrier;
      RtBarrier inline_mapping_barrier;
      RtBarrier external_resource_barrier;
      RtBarrier mapping_fence_barrier;
      RtBarrier summary_fence_barrier;
      ApBarrier execution_fence_barrier;
      ApBarrier attach_broadcast_barrier;
      ApBarrier attach_reduce_barrier;
      RtBarrier dependent_partition_barrier;
#ifdef DEBUG_LEGION_COLLECTIVES
    protected:
      RtBarrier collective_check_barrier;
      RtBarrier close_check_barrier;
#endif
    protected:
      int shard_collective_radix;
      int shard_collective_log_radix;
      int shard_collective_stages;
      int shard_collective_participating_shards;
      int shard_collective_last_radix;
    protected:
      mutable LocalLock replication_lock;
      CollectiveID next_available_collective_index;
      std::map<CollectiveID,ShardCollective*> collectives;
      std::map<CollectiveID,std::vector<
                std::pair<void*,size_t> > > pending_collective_updates;
      // Use this for creating new summary barriers in the dependence
      // analsyis stage of the pipeline. Our use of this variable is only
      // safe as long as we know we have more generations of phase barriers
      // than we can have outstanding replays, which is usually very true
      volatile CollectiveID summary_collective_id;
    protected:
      // Pending allocations of various resources
      std::deque<std::pair<ValueBroadcast<ISBroadcast>*,bool> > 
                                            pending_index_spaces;
    protected:
      std::map<RtEvent,ReplFutureMapImpl*> future_maps;
      std::map<RtEvent,std::vector<
                std::pair<void*,size_t> > > pending_future_map_requests;
    protected:
      std::map<size_t,ShardedPhysicalTemplate*> physical_templates;
      struct PendingTemplateUpdate {
      public:
        PendingTemplateUpdate(void)
          : ptr(NULL), size(0), source(0) { }
        PendingTemplateUpdate(void *p, size_t s, AddressSpaceID src)
          : ptr(p), size(s), source(src) { }
      public:
        void *ptr;
        size_t size;
        AddressSpaceID source;
      };
      std::map<size_t/*template index*/,
        std::vector<PendingTemplateUpdate> > pending_template_updates;
      size_t next_physical_template_index;
    protected:
      // Different from pending_top_views as this applies to our requests
      std::map<PhysicalManager*,RtUserEvent> pending_request_views;
      std::map<RegionTreeID,RtUserEvent> pending_tree_requests;
    protected:
      std::map<std::pair<unsigned,unsigned>,RtBarrier> ready_clone_barriers;
      std::map<std::pair<unsigned,unsigned>,RtUserEvent> pending_clone_barriers;
    protected:
      unsigned next_replicate_bar_index;
      unsigned next_summary_bar_index;
    protected:
      static const unsigned MIN_UNORDERED_OPS_EPOCH = 32;
      static const unsigned MAX_UNORDERED_OPS_EPOCH = 32768;
      unsigned unordered_ops_counter;
      unsigned unordered_ops_epoch;
    };

    /**
     * \class RemoteTask
     * A small helper class for giving application
     * visibility to this remote context
     */
    class RemoteTask : public ExternalTask {
    public:
      RemoteTask(RemoteContext *owner);
      RemoteTask(const RemoteTask &rhs);
      virtual ~RemoteTask(void);
    public:
      RemoteTask& operator=(const RemoteTask &rhs);
    public:
      virtual int get_depth(void) const;
      virtual UniqueID get_unique_id(void) const;
      virtual size_t get_context_index(void) const; 
      virtual void set_context_index(size_t index);
      virtual const char* get_task_name(void) const;
      virtual bool has_trace(void) const;
    public:
      RemoteContext *const owner;
      unsigned context_index;
    };

    /**
     * \class RemoteContext
     * A remote copy of a TaskContext for the 
     * execution of sub-tasks on remote notes.
     */
    class RemoteContext : public InnerContext {
    public:
      struct RemotePhysicalRequestArgs :
        public LgTaskArgs<RemotePhysicalRequestArgs> {
      public:
        static const LgTaskID TASK_ID = LG_REMOTE_PHYSICAL_REQUEST_TASK_ID;
      public:
        RemotePhysicalRequestArgs(UniqueID uid, RemoteContext *ctx,
                                  InnerContext *loc, unsigned idx, 
                                  AddressSpaceID src, RtUserEvent trig,
                                  LogicalRegion par)
          : LgTaskArgs<RemotePhysicalRequestArgs>(implicit_provenance), 
            context_uid(uid), target(ctx), local(loc), index(idx), 
            source(src), to_trigger(trig), parent(par) { }
      public:
        const UniqueID context_uid;
        RemoteContext *const target;
        InnerContext *const local;
        const unsigned index;
        const AddressSpaceID source;
        const RtUserEvent to_trigger;
        const LogicalRegion parent;
      };
      struct RemotePhysicalResponseArgs : 
        public LgTaskArgs<RemotePhysicalResponseArgs> {
      public:
        static const LgTaskID TASK_ID = LG_REMOTE_PHYSICAL_RESPONSE_TASK_ID;
      public:
        RemotePhysicalResponseArgs(RemoteContext *ctx, InnerContext *res, 
                                   unsigned idx)
          : LgTaskArgs<RemotePhysicalResponseArgs>(implicit_provenance), 
            target(ctx), result(res), index(idx) { }
      public:
        RemoteContext *const target;
        InnerContext *const result;
        const unsigned index;
      };
    public:
      RemoteContext(Runtime *runtime, UniqueID context_uid);
      RemoteContext(const RemoteContext &rhs);
      virtual ~RemoteContext(void);
    public:
      RemoteContext& operator=(const RemoteContext &rhs);
    public:
      virtual Task* get_task(void);
      virtual void unpack_remote_context(Deserializer &derez,
                                         std::set<RtEvent> &preconditions);
      virtual TaskContext* find_parent_context(void);
    public:
      virtual InnerContext* find_outermost_local_context(
                          InnerContext *previous = NULL);
      virtual InnerContext* find_top_context(void);
    public:
      virtual RtEvent compute_equivalence_sets(VersionManager *manager,
                        RegionTreeID tree_id, IndexSpace handle,
                        IndexSpaceExpression *expr, const FieldMask &mask,
                        AddressSpaceID source);
      virtual InnerContext* find_parent_physical_context(unsigned index,
                                                  LogicalRegion parent);
      virtual void record_using_physical_context(LogicalRegion handle);
      virtual InstanceView* create_instance_top_view(PhysicalManager *manager,
                                                     AddressSpaceID source);
      virtual void invalidate_region_tree_contexts(void);
      virtual void invalidate_remote_tree_contexts(Deserializer &derez);
    public:
      virtual ShardingFunction* find_sharding_function(ShardingID sid);
    public:
      void unpack_local_field_update(Deserializer &derez);
      static void handle_local_field_update(Deserializer &derez);
    public:
      static void handle_physical_request(Deserializer &derez,
                      Runtime *runtime, AddressSpaceID source);
      static void defer_physical_request(const void *args, Runtime *runtime);
      void set_physical_context_result(unsigned index, 
                                       InnerContext *result);
      static void handle_physical_response(Deserializer &derez, 
                                           Runtime *runtime);
      static void defer_physical_response(const void *args);
    protected:
      UniqueID parent_context_uid;
      TaskContext *parent_ctx;
      ShardManager *shard_manager; // if we're lucky and one is already here
    protected:
      ApEvent remote_completion_event;
      bool top_level_context;
      RemoteTask remote_task;
    protected:
      std::vector<unsigned> local_parent_req_indexes;
      std::vector<bool> local_virtual_mapped;
    protected:
      // Cached physical contexts recorded from the owner
      std::map<unsigned/*index*/,InnerContext*> physical_contexts;
      std::map<unsigned,RtEvent> pending_physical_contexts;
      std::set<LogicalRegion> local_physical_contexts;
    protected:
      // For remote replicate contexts
      size_t total_shards;
      ReplicationID repl_id;
      std::map<ShardingID,ShardingFunction*> sharding_functions;
    };

    /**
     * \class LeafContext
     * A context for the execution of a leaf task
     */
    class LeafContext : public TaskContext {
    public:
      LeafContext(Runtime *runtime, TaskOp *owner);
      LeafContext(const LeafContext &rhs);
      virtual ~LeafContext(void);
    public:
      LeafContext& operator=(const LeafContext &rhs);
    public:
      // Interface for task contexts
      virtual RegionTreeContext get_context(void) const;
      virtual ContextID get_context_id(void) const;
      virtual void pack_remote_context(Serializer &rez, 
          AddressSpaceID target, bool replicate = false);
      virtual bool attempt_children_complete(void);
      virtual bool attempt_children_commit(void);
      virtual void inline_child_task(TaskOp *child);
      virtual VariantImpl* select_inline_variant(TaskOp *child) const;
      virtual bool is_leaf_context(void) const;
    public:
      // Interface to operations performed by a context
      virtual IndexSpace create_index_space(const Future &future, TypeTag tag);
      virtual void destroy_index_space(IndexSpace handle, const bool unordered);
      virtual void destroy_index_partition(IndexPartition handle,
                                           const bool unordered);
      virtual IndexPartition create_equal_partition(
                                            IndexSpace parent,
                                            IndexSpace color_space,
                                            size_t granularity,
                                            Color color);
      virtual IndexPartition create_partition_by_weights(IndexSpace parent,
                                            const FutureMap &weights,
                                            IndexSpace color_space,
                                            size_t granularity, 
                                            Color color);
      virtual IndexPartition create_partition_by_union(
                                            IndexSpace parent,
                                            IndexPartition handle1,
                                            IndexPartition handle2,
                                            IndexSpace color_space,
                                            PartitionKind kind,
                                            Color color);
      virtual IndexPartition create_partition_by_intersection(
                                            IndexSpace parent,
                                            IndexPartition handle1,
                                            IndexPartition handle2,
                                            IndexSpace color_space,
                                            PartitionKind kind,
                                            Color color);
      virtual IndexPartition create_partition_by_intersection(
                                            IndexSpace parent,
                                            IndexPartition partition,
                                            PartitionKind kind,
                                            Color color,
                                            bool dominates);
      virtual IndexPartition create_partition_by_difference(
                                            IndexSpace parent,
                                            IndexPartition handle1,
                                            IndexPartition handle2,
                                            IndexSpace color_space,
                                            PartitionKind kind,
                                            Color color);
      virtual Color create_cross_product_partitions(
                                            IndexPartition handle1,
                                            IndexPartition handle2,
                              std::map<IndexSpace,IndexPartition> &handles,
                                            PartitionKind kind,
                                            Color color);
      virtual void create_association(      LogicalRegion domain,
                                            LogicalRegion domain_parent,
                                            FieldID domain_fid,
                                            IndexSpace range,
                                            MapperID id, MappingTagID tag);
      virtual IndexPartition create_restricted_partition(
                                            IndexSpace parent,
                                            IndexSpace color_space,
                                            const void *transform,
                                            size_t transform_size,
                                            const void *extent,
                                            size_t extent_size,
                                            PartitionKind part_kind,
                                            Color color);
      virtual IndexPartition create_partition_by_domain(
<<<<<<< HEAD
                                            IndexSpace parent,
                                  const std::map<DomainPoint,Domain> &domains,
                                            IndexSpace color_space,
                                            bool perform_intersections,
                                            PartitionKind part_kind,
                                            Color color);
      virtual IndexPartition create_partition_by_domain(
                                            RegionTreeForest *forest,
=======
>>>>>>> ebf30cb6
                                            IndexSpace parent,
                                            const FutureMap &domains,
                                            IndexSpace color_space,
                                            bool perform_intersections,
                                            PartitionKind part_kind,
                                            Color color);
      virtual IndexPartition create_partition_by_field(
                                            LogicalRegion handle,
                                            LogicalRegion parent_priv,
                                            FieldID fid,
                                            IndexSpace color_space,
                                            Color color,
                                            MapperID id, MappingTagID tag,
                                            PartitionKind part_kind);
      virtual IndexPartition create_partition_by_image(
                                            IndexSpace handle,
                                            LogicalPartition projection,
                                            LogicalRegion parent,
                                            FieldID fid,
                                            IndexSpace color_space,
                                            PartitionKind part_kind,
                                            Color color,
                                            MapperID id, MappingTagID tag);
      virtual IndexPartition create_partition_by_image_range(
                                            IndexSpace handle,
                                            LogicalPartition projection,
                                            LogicalRegion parent,
                                            FieldID fid,
                                            IndexSpace color_space,
                                            PartitionKind part_kind,
                                            Color color,
                                            MapperID id, MappingTagID tag);
      virtual IndexPartition create_partition_by_preimage(
                                            IndexPartition projection,
                                            LogicalRegion handle,
                                            LogicalRegion parent,
                                            FieldID fid,
                                            IndexSpace color_space,
                                            PartitionKind part_kind,
                                            Color color,
                                            MapperID id, MappingTagID tag);
      virtual IndexPartition create_partition_by_preimage_range(
                                            IndexPartition projection,
                                            LogicalRegion handle,
                                            LogicalRegion parent,
                                            FieldID fid,
                                            IndexSpace color_space,
                                            PartitionKind part_kind,
                                            Color color,
                                            MapperID id, MappingTagID tag);
      virtual IndexPartition create_pending_partition(
                                            IndexSpace parent,
                                            IndexSpace color_space,
                                            PartitionKind part_kind,
                                            Color color);
      virtual IndexSpace create_index_space_union(
                                            IndexPartition parent,
                                            const void *realm_color,
                                            TypeTag type_tag,
                                const std::vector<IndexSpace> &handles);
      virtual IndexSpace create_index_space_union(
                                            IndexPartition parent,
                                            const void *realm_color,
                                            TypeTag type_tag,
                                            IndexPartition handle);
      virtual IndexSpace create_index_space_intersection(
                                            IndexPartition parent,
                                            const void *realm_color,
                                            TypeTag type_tag,
                                const std::vector<IndexSpace> &handles);
      virtual IndexSpace create_index_space_intersection(
                                            IndexPartition parent,
                                            const void *realm_color,
                                            TypeTag type_tag,
                                            IndexPartition handle);
      virtual IndexSpace create_index_space_difference(
                                            IndexPartition parent,
                                            const void *realm_color,
                                            TypeTag type_tag,
                                            IndexSpace initial,
                                const std::vector<IndexSpace> &handles);
      virtual void destroy_field_space(FieldSpace handle, const bool unordered);
      virtual void allocate_local_field(FieldSpace space, size_t field_size,
                                     FieldID fid, CustomSerdezID serdez_id,
                                     std::set<RtEvent> &done_events);
      virtual void allocate_local_fields(FieldSpace space,
                                   const std::vector<size_t> &sizes,
                                   const std::vector<FieldID> &resuling_fields,
                                   CustomSerdezID serdez_id,
                                   std::set<RtEvent> &done_events);
      virtual void free_field(FieldSpace space, FieldID fid, 
                              const bool unordered);
      virtual void free_fields(FieldSpace space, 
                               const std::set<FieldID> &to_free,
                               const bool unordered);
      virtual void destroy_logical_region(LogicalRegion handle,
                                          const bool unordered);
      virtual void destroy_logical_partition(LogicalPartition handle,
                                             const bool unordered);
      virtual void get_local_field_set(const FieldSpace handle,
                                       const std::set<unsigned> &indexes,
                                       std::set<FieldID> &to_set) const;
      virtual void get_local_field_set(const FieldSpace handle,
                                       const std::set<unsigned> &indexes,
                                       std::vector<FieldID> &to_set) const;
    public:
      virtual Future execute_task(const TaskLauncher &launcher);
      virtual FutureMap execute_index_space(const IndexTaskLauncher &launcher);
      virtual Future execute_index_space(const IndexTaskLauncher &launcher,
                                      ReductionOpID redop, bool deterministic);
      virtual Future reduce_future_map(const FutureMap &future_map,
                                       ReductionOpID redop, bool deterministic);
      virtual PhysicalRegion map_region(const InlineLauncher &launcher);
      virtual ApEvent remap_region(PhysicalRegion region);
      virtual void unmap_region(PhysicalRegion region);
      virtual void fill_fields(const FillLauncher &launcher);
      virtual void fill_fields(const IndexFillLauncher &launcher);
      virtual void issue_copy(const CopyLauncher &launcher);
      virtual void issue_copy(const IndexCopyLauncher &launcher);
      virtual void issue_acquire(const AcquireLauncher &launcher);
      virtual void issue_release(const ReleaseLauncher &launcher);
      virtual PhysicalRegion attach_resource(const AttachLauncher &launcher);
      virtual Future detach_resource(PhysicalRegion region, const bool flush,
                                     const bool unordered);
      virtual void progress_unordered_operations(void);
      virtual FutureMap execute_must_epoch(const MustEpochLauncher &launcher);
      virtual Future issue_timing_measurement(const TimingLauncher &launcher);
      virtual Future issue_mapping_fence(void);
      virtual Future issue_execution_fence(void);
      virtual void complete_frame(void);
      virtual Predicate create_predicate(const Future &f);
      virtual Predicate predicate_not(const Predicate &p);
      virtual Predicate create_predicate(const PredicateLauncher &launcher);
      virtual Future get_predicate_future(const Predicate &p);
    public:
      // Calls for barriers and dynamic collectives
      virtual ApBarrier create_phase_barrier(unsigned arrivals,
                                                ReductionOpID redop = 0,
                                                const void *init_value = NULL,
                                                size_t init_size = 0);
      virtual void destroy_phase_barrier(ApBarrier bar);
      virtual PhaseBarrier advance_phase_barrier(PhaseBarrier bar);
      virtual void arrive_dynamic_collective(DynamicCollective dc,
                                             const void *buffer, 
                                             size_t size,
                                             unsigned count);
      virtual void defer_dynamic_collective_arrival(DynamicCollective dc,
                                                    const Future &f,
                                                    unsigned count);
      virtual Future get_dynamic_collective_result(DynamicCollective dc);
      virtual DynamicCollective advance_dynamic_collective(
                                                   DynamicCollective dc);
    public:
      // The following set of operations correspond directly
      // to the complete_mapping, complete_operation, and
      // commit_operations performed by an operation.  Every
      // one of those calls invokes the corresponding one of
      // these calls to notify the parent context.
      virtual size_t register_new_child_operation(Operation *op,
                const std::vector<StaticDependence> *dependences);
      virtual void register_new_internal_operation(InternalOp *op);
      virtual size_t register_new_close_operation(CloseOp *op);
      virtual size_t register_new_summary_operation(TraceSummaryOp *op);
      virtual void add_to_prepipeline_queue(Operation *op);
      virtual void add_to_dependence_queue(Operation *op, bool unordered);
      virtual void add_to_post_task_queue(TaskContext *ctx, RtEvent wait_on,
          const void *result, size_t size, PhysicalInstance instance);
      virtual void register_executing_child(Operation *op);
      virtual void register_child_executed(Operation *op);
      virtual void register_child_complete(Operation *op);
      virtual void register_child_commit(Operation *op); 
      virtual void unregister_child_operation(Operation *op);
      virtual ApEvent register_implicit_dependences(Operation *op);
    public:
      virtual RtEvent get_current_mapping_fence_event(void);
      virtual ApEvent get_current_execution_fence_event(void);
      virtual ApEvent perform_fence_analysis(Operation *op,
                                             bool mapping, bool execution);
      virtual void update_current_fence(FenceOp *op,
                                        bool mapping, bool execution);
      virtual void update_current_implicit(Operation *op);
    public:
      virtual void begin_trace(TraceID tid, bool logical_only);
      virtual void end_trace(TraceID tid);
      virtual void begin_static_trace(const std::set<RegionTreeID> *managed);
      virtual void end_static_trace(void);
      virtual void record_previous_trace(LegionTrace *trace);
      virtual void invalidate_trace_cache(LegionTrace *trace,
                                          Operation *invalidator);
      virtual void record_blocking_call(void);
    public:
      virtual void issue_frame(FrameOp *frame, ApEvent frame_termination);
      virtual void perform_frame_issue(FrameOp *frame, 
                                       ApEvent frame_termination);
      virtual void finish_frame(ApEvent frame_termination);
    public:
      virtual void increment_outstanding(void);
      virtual void decrement_outstanding(void);
      virtual void increment_pending(void);
      virtual RtEvent decrement_pending(TaskOp *child);
      virtual RtEvent decrement_pending(bool need_deferral);
      virtual void increment_frame(void);
      virtual void decrement_frame(void);
    public:
#ifdef DEBUG_LEGION_COLLECTIVES
      virtual MergeCloseOp* get_merge_close_op(const LogicalUser &user,
                                               RegionTreeNode *node);
#else
      virtual MergeCloseOp* get_merge_close_op(void);
#endif
    public:
      virtual InnerContext* find_parent_logical_context(unsigned index);
      virtual InnerContext* find_parent_physical_context(unsigned index,
                                                  LogicalRegion parent);
      virtual InnerContext* find_outermost_local_context(
                          InnerContext *previous = NULL);
      virtual InnerContext* find_top_context(void);
    public:
      virtual void initialize_region_tree_contexts(
          const std::vector<RegionRequirement> &clone_requirements,
          const std::vector<ApUserEvent> &unmap_events,
          std::set<ApEvent> &preconditions,
          std::set<RtEvent> &applied_events);
      virtual void invalidate_region_tree_contexts(void);
      virtual void send_back_created_state(AddressSpaceID target);
    public:
      virtual InstanceView* create_instance_top_view(PhysicalManager *manager,
                                                     AddressSpaceID source);
    public:
      virtual void end_task(const void *res, size_t res_size, bool owned,
                            PhysicalInstance inst = PhysicalInstance::NO_INST);
      virtual void post_end_task(const void *res, size_t res_size, bool owned);
    public:
      virtual void record_dynamic_collective_contribution(DynamicCollective dc,
                                                          const Future &f);
      virtual void find_collective_contributions(DynamicCollective dc,
                                             std::vector<Future> &futures);
    protected:
      mutable LocalLock                            leaf_lock;
      std::set<RtEvent>                            deletion_events;
    public:
      virtual TaskPriority get_current_priority(void) const;
      virtual void set_current_priority(TaskPriority priority);
    };

    /**
     * \class InlineContext
     * A context for performing the inline execution
     * of a task inside of a parent task.
     */
    class InlineContext : public TaskContext {
    public:
      InlineContext(Runtime *runtime, TaskContext *enclosing, TaskOp *child);
      InlineContext(const InlineContext &rhs);
      virtual ~InlineContext(void);
    public:
      InlineContext& operator=(const InlineContext &rhs);
    public:
      // Interface for task contexts
      virtual RegionTreeContext get_context(void) const;
      virtual ContextID get_context_id(void) const;
      virtual UniqueID get_context_uid(void) const;
      virtual void pack_remote_context(Serializer &rez, 
          AddressSpaceID target, bool replicate);
      virtual bool attempt_children_complete(void);
      virtual bool attempt_children_commit(void);
      virtual void inline_child_task(TaskOp *child);
      virtual VariantImpl* select_inline_variant(TaskOp *child) const;
    public:
      // Interface to operations performed by a context
      virtual IndexSpace create_index_space(const Domain &domain, TypeTag tag);
      virtual IndexSpace create_index_space(const Future &future, TypeTag tag);
      virtual IndexSpace union_index_spaces(
                           const std::vector<IndexSpace> &spaces);
      virtual IndexSpace intersect_index_spaces(
                           const std::vector<IndexSpace> &spaces);
      virtual IndexSpace subtract_index_spaces(
                           IndexSpace left, IndexSpace right);
      virtual void destroy_index_space(IndexSpace handle, const bool unordered);
      virtual void destroy_index_partition(IndexPartition handle,
                                           const bool unordered);
      virtual IndexPartition create_equal_partition(
                                            IndexSpace parent,
                                            IndexSpace color_space,
                                            size_t granularity,
                                            Color color);
      virtual IndexPartition create_partition_by_weights(IndexSpace parent,
                                            const FutureMap &weights,
                                            IndexSpace color_space,
                                            size_t granularity, 
                                            Color color);
      virtual IndexPartition create_partition_by_union(
                                            IndexSpace parent,
                                            IndexPartition handle1,
                                            IndexPartition handle2,
                                            IndexSpace color_space,
                                            PartitionKind kind,
                                            Color color);
      virtual IndexPartition create_partition_by_intersection(
                                            IndexSpace parent,
                                            IndexPartition handle1,
                                            IndexPartition handle2,
                                            IndexSpace color_space,
                                            PartitionKind kind,
                                            Color color);
      virtual IndexPartition create_partition_by_intersection(
                                            IndexSpace parent,
                                            IndexPartition partition,
                                            PartitionKind kind,
                                            Color color,
                                            bool dominates);
      virtual IndexPartition create_partition_by_difference(
                                            IndexSpace parent,
                                            IndexPartition handle1,
                                            IndexPartition handle2,
                                            IndexSpace color_space,
                                            PartitionKind kind,
                                            Color color);
      virtual Color create_cross_product_partitions(
                                            IndexPartition handle1,
                                            IndexPartition handle2,
                              std::map<IndexSpace,IndexPartition> &handles,
                                            PartitionKind kind,
                                            Color color);
      virtual void create_association(      LogicalRegion domain,
                                            LogicalRegion domain_parent,
                                            FieldID domain_fid,
                                            IndexSpace range,
                                            MapperID id, MappingTagID tag);
      virtual IndexPartition create_restricted_partition(
                                            IndexSpace parent,
                                            IndexSpace color_space,
                                            const void *transform,
                                            size_t transform_size,
                                            const void *extent,
                                            size_t extent_size,
                                            PartitionKind part_kind,
                                            Color color);
      virtual IndexPartition create_partition_by_domain(
<<<<<<< HEAD
                                            IndexSpace parent,
                                  const std::map<DomainPoint,Domain> &domains,
                                            IndexSpace color_space,
                                            bool perform_intersections,
                                            PartitionKind part_kind,
                                            Color color);
      virtual IndexPartition create_partition_by_domain(
                                            RegionTreeForest *forest,
=======
>>>>>>> ebf30cb6
                                            IndexSpace parent,
                                            const FutureMap &domains,
                                            IndexSpace color_space,
                                            bool perform_intersections,
                                            PartitionKind part_kind,
                                            Color color);
      virtual IndexPartition create_partition_by_field(
                                            LogicalRegion handle,
                                            LogicalRegion parent_priv,
                                            FieldID fid,
                                            IndexSpace color_space,
                                            Color color,
                                            MapperID id, MappingTagID tag,
                                            PartitionKind part_kind);
      virtual IndexPartition create_partition_by_image(
                                            IndexSpace handle,
                                            LogicalPartition projection,
                                            LogicalRegion parent,
                                            FieldID fid,
                                            IndexSpace color_space,
                                            PartitionKind part_kind,
                                            Color color,
                                            MapperID id, MappingTagID tag);
      virtual IndexPartition create_partition_by_image_range(
                                            IndexSpace handle,
                                            LogicalPartition projection,
                                            LogicalRegion parent,
                                            FieldID fid,
                                            IndexSpace color_space,
                                            PartitionKind part_kind,
                                            Color color,
                                            MapperID id, MappingTagID tag);
      virtual IndexPartition create_partition_by_preimage(
                                            IndexPartition projection,
                                            LogicalRegion handle,
                                            LogicalRegion parent,
                                            FieldID fid,
                                            IndexSpace color_space,
                                            PartitionKind part_kind,
                                            Color color,
                                            MapperID id, MappingTagID tag);
      virtual IndexPartition create_partition_by_preimage_range(
                                            IndexPartition projection,
                                            LogicalRegion handle,
                                            LogicalRegion parent,
                                            FieldID fid,
                                            IndexSpace color_space,
                                            PartitionKind part_kind,
                                            Color color,
                                            MapperID id, MappingTagID tag);
      virtual IndexPartition create_pending_partition(
                                            IndexSpace parent,
                                            IndexSpace color_space,
                                            PartitionKind part_kind,
                                            Color color);
      virtual IndexSpace create_index_space_union(
                                            IndexPartition parent,
                                            const void *realm_color,
                                            TypeTag type_tag,
                                const std::vector<IndexSpace> &handles);
      virtual IndexSpace create_index_space_union(
                                            IndexPartition parent,
                                            const void *realm_color,
                                            TypeTag type_tag,
                                            IndexPartition handle);
      virtual IndexSpace create_index_space_intersection(
                                            IndexPartition parent,
                                            const void *realm_color,
                                            TypeTag type_tag,
                                const std::vector<IndexSpace> &handles);
      virtual IndexSpace create_index_space_intersection(
                                            IndexPartition parent,
                                            const void *realm_color,
                                            TypeTag type_tag,
                                            IndexPartition handle);
      virtual IndexSpace create_index_space_difference(
                                            IndexPartition parent,
                                            const void *realm_color,
                                            TypeTag type_tag,
                                            IndexSpace initial,
                                const std::vector<IndexSpace> &handles);
      virtual FieldSpace create_field_space(RegionTreeForest *forest);
      virtual void destroy_field_space(FieldSpace handle, const bool unordered);
      virtual FieldID allocate_field(FieldSpace space, size_t field_size,
                                     FieldID fid, bool local,
                                     CustomSerdezID serdez_id);
      virtual void free_field(FieldSpace space, FieldID fid,
                              const bool unordered);
      virtual void allocate_fields(FieldSpace space,
                                   const std::vector<size_t> &sizes,
                                   std::vector<FieldID> &resuling_fields,
                                   bool local, CustomSerdezID serdez_id);
      virtual void free_fields(FieldSpace space, 
                               const std::set<FieldID> &to_free,
                               const bool unordered);
      virtual void allocate_local_field(FieldSpace space, size_t field_size,
                                     FieldID fid, CustomSerdezID serdez_id,
                                     std::set<RtEvent> &done_events);
      virtual void allocate_local_fields(FieldSpace space,
                                   const std::vector<size_t> &sizes,
                                   const std::vector<FieldID> &resuling_fields,
                                   CustomSerdezID serdez_id,
                                   std::set<RtEvent> &done_events);
      virtual LogicalRegion create_logical_region(RegionTreeForest *forest,
                                            IndexSpace index_space,
                                            FieldSpace field_space,
                                            bool task_local);
      virtual void destroy_logical_region(LogicalRegion handle,
                                          const bool unordered);
      virtual void destroy_logical_partition(LogicalPartition handle,
                                             const bool unordered);
      virtual FieldAllocatorImpl* create_field_allocator(FieldSpace handle);
      virtual void destroy_field_allocator(FieldSpace handle);
      virtual void get_local_field_set(const FieldSpace handle,
                                       const std::set<unsigned> &indexes,
                                       std::set<FieldID> &to_set) const;
      virtual void get_local_field_set(const FieldSpace handle,
                                       const std::set<unsigned> &indexes,
                                       std::vector<FieldID> &to_set) const;
    public:
      virtual Future execute_task(const TaskLauncher &launcher);
      virtual FutureMap execute_index_space(const IndexTaskLauncher &launcher);
      virtual Future execute_index_space(const IndexTaskLauncher &launcher,
                                      ReductionOpID redop, bool deterministic);
      virtual Future reduce_future_map(const FutureMap &future_map,
                                       ReductionOpID redop, bool deterministic);
      virtual PhysicalRegion map_region(const InlineLauncher &launcher);
      virtual ApEvent remap_region(PhysicalRegion region);
      virtual void unmap_region(PhysicalRegion region);
      virtual void fill_fields(const FillLauncher &launcher);
      virtual void fill_fields(const IndexFillLauncher &launcher);
      virtual void issue_copy(const CopyLauncher &launcher);
      virtual void issue_copy(const IndexCopyLauncher &launcher);
      virtual void issue_acquire(const AcquireLauncher &launcher);
      virtual void issue_release(const ReleaseLauncher &launcher);
      virtual PhysicalRegion attach_resource(const AttachLauncher &launcher);
      virtual Future detach_resource(PhysicalRegion region, const bool flush,
                                     const bool unordered);
      virtual void progress_unordered_operations(void);
      virtual FutureMap execute_must_epoch(const MustEpochLauncher &launcher);
      virtual Future issue_timing_measurement(const TimingLauncher &launcher);
      virtual Future issue_mapping_fence(void);
      virtual Future issue_execution_fence(void);
      virtual void complete_frame(void);
      virtual Predicate create_predicate(const Future &f);
      virtual Predicate predicate_not(const Predicate &p);
      virtual Predicate create_predicate(const PredicateLauncher &launcher);
      virtual Future get_predicate_future(const Predicate &p);
    public:
      // Calls for barriers and dynamic collectives
      virtual ApBarrier create_phase_barrier(unsigned arrivals,
                                                ReductionOpID redop = 0,
                                                const void *init_value = NULL,
                                                size_t init_size = 0);
      virtual void destroy_phase_barrier(ApBarrier bar);
      virtual PhaseBarrier advance_phase_barrier(PhaseBarrier bar);
      virtual void arrive_dynamic_collective(DynamicCollective dc,
                                             const void *buffer, 
                                             size_t size,
                                             unsigned count);
      virtual void defer_dynamic_collective_arrival(DynamicCollective dc,
                                                    const Future &f,
                                                    unsigned count);
      virtual Future get_dynamic_collective_result(DynamicCollective dc);
      virtual DynamicCollective advance_dynamic_collective(
                                                   DynamicCollective dc);
    public:
      // The following set of operations correspond directly
      // to the complete_mapping, complete_operation, and
      // commit_operations performed by an operation.  Every
      // one of those calls invokes the corresponding one of
      // these calls to notify the parent context.
      virtual size_t register_new_child_operation(Operation *op,
                const std::vector<StaticDependence> *dependences);
      virtual void register_new_internal_operation(InternalOp *op);
      virtual size_t register_new_close_operation(CloseOp *op);
      virtual size_t register_new_summary_operation(TraceSummaryOp *op);
      virtual void add_to_prepipeline_queue(Operation *op);
      virtual void add_to_dependence_queue(Operation *op, bool unordered);
      virtual void add_to_post_task_queue(TaskContext *ctx, RtEvent wait_on,
          const void *result, size_t size, PhysicalInstance instance);
      virtual void register_executing_child(Operation *op);
      virtual void register_child_executed(Operation *op);
      virtual void register_child_complete(Operation *op);
      virtual void register_child_commit(Operation *op); 
      virtual void unregister_child_operation(Operation *op);
      virtual ApEvent register_implicit_dependences(Operation *op);
    public:
      virtual RtEvent get_current_mapping_fence_event(void);
      virtual ApEvent get_current_execution_fence_event(void);
      virtual ApEvent perform_fence_analysis(Operation *op,
                                             bool mapping, bool execution);
      virtual void update_current_fence(FenceOp *op,
                                        bool mapping, bool execution);
      virtual void update_current_implicit(Operation *op);
    public:
      virtual void begin_trace(TraceID tid, bool logical_only);
      virtual void end_trace(TraceID tid);
      virtual void begin_static_trace(const std::set<RegionTreeID> *managed);
      virtual void end_static_trace(void);
      virtual void record_previous_trace(LegionTrace *trace);
      virtual void invalidate_trace_cache(LegionTrace *trace,
                                          Operation *invalidator);
      virtual void record_blocking_call(void);
    public:
      virtual void issue_frame(FrameOp *frame, ApEvent frame_termination);
      virtual void perform_frame_issue(FrameOp *frame, 
                                       ApEvent frame_termination);
      virtual void finish_frame(ApEvent frame_termination);
    public:
      virtual void increment_outstanding(void);
      virtual void decrement_outstanding(void);
      virtual void increment_pending(void);
      virtual RtEvent decrement_pending(TaskOp *child);
      virtual RtEvent decrement_pending(bool need_deferral);
      virtual void increment_frame(void);
      virtual void decrement_frame(void);
    public:
#ifdef DEBUG_LEGION_COLLECTIVES
      virtual MergeCloseOp* get_merge_close_op(const LogicalUser &user,
                                               RegionTreeNode *node);
#else
      virtual MergeCloseOp* get_merge_close_op(void);
#endif
    public:
      virtual InnerContext* find_parent_logical_context(unsigned index);
      virtual InnerContext* find_parent_physical_context(unsigned index,
                                                  LogicalRegion parent);
      // Override by RemoteTask and TopLevelTask
      virtual InnerContext* find_outermost_local_context(
                          InnerContext *previous = NULL);
      virtual InnerContext* find_top_context(void);
    public:
      virtual void initialize_region_tree_contexts(
          const std::vector<RegionRequirement> &clone_requirements,
          const std::vector<ApUserEvent> &unmap_events,
          std::set<ApEvent> &preconditions,
          std::set<RtEvent> &applied_events);
      virtual void invalidate_region_tree_contexts(void);
      virtual void send_back_created_state(AddressSpaceID target);
    public:
      virtual InstanceView* create_instance_top_view(PhysicalManager *manager,
                                                     AddressSpaceID source);
    public:
      virtual const std::vector<PhysicalRegion>& begin_task(
                                                    Legion::Runtime *&runtime);
      virtual void end_task(const void *res, size_t res_size, bool owned,
                            PhysicalInstance inst = PhysicalInstance::NO_INST);
      virtual void post_end_task(const void *res, size_t res_size, bool owned);
    public:
      virtual void record_dynamic_collective_contribution(DynamicCollective dc,
                                                          const Future &f);
      virtual void find_collective_contributions(DynamicCollective dc,
                                             std::vector<Future> &futures);
    public:
      virtual TaskPriority get_current_priority(void) const;
      virtual void set_current_priority(TaskPriority priority);
    protected:
      TaskContext *const enclosing;
      TaskOp *const inline_task;
    protected:
      std::vector<unsigned> parent_req_indexes;
    };

    //--------------------------------------------------------------------------
    inline void TaskContext::begin_runtime_call(void)
    //--------------------------------------------------------------------------
    {
      if (overhead_tracker == NULL)
        return;
      const long long current = Realm::Clock::current_time_in_nanoseconds();
      const long long diff = current - previous_profiling_time;
      overhead_tracker->application_time += diff;
      previous_profiling_time = current;
    }

    //--------------------------------------------------------------------------
    inline void TaskContext::end_runtime_call(void)
    //--------------------------------------------------------------------------
    {
      if (overhead_tracker == NULL)
        return;
      const long long current = Realm::Clock::current_time_in_nanoseconds();
      const long long diff = current - previous_profiling_time;
      overhead_tracker->runtime_time += diff;
      previous_profiling_time = current;
    }

    //--------------------------------------------------------------------------
    inline void TaskContext::begin_task_wait(bool from_runtime)
    //--------------------------------------------------------------------------
    {
      if (overhead_tracker == NULL)
        return;
      const long long current = Realm::Clock::current_time_in_nanoseconds();
      const long long diff = current - previous_profiling_time;
      if (from_runtime)
        overhead_tracker->runtime_time += diff;
      else
        overhead_tracker->application_time += diff;
      previous_profiling_time = current;
    }

    //--------------------------------------------------------------------------
    inline void TaskContext::end_task_wait(void)
    //--------------------------------------------------------------------------
    {
      if (overhead_tracker == NULL)
        return;
      const long long current = Realm::Clock::current_time_in_nanoseconds();
      const long long diff = current - previous_profiling_time;
      overhead_tracker->wait_time += diff;
      previous_profiling_time = current;
    }

  };
};


#endif // __LEGION_CONTEXT_H__
<|MERGE_RESOLUTION|>--- conflicted
+++ resolved
@@ -170,7 +170,6 @@
                                             PartitionKind part_kind,
                                             Color color) = 0;
       virtual IndexPartition create_partition_by_domain(
-<<<<<<< HEAD
                                             IndexSpace parent,
                                   const std::map<DomainPoint,Domain> &domains,
                                             IndexSpace color_space,
@@ -178,9 +177,6 @@
                                             PartitionKind part_kind,
                                             Color color) = 0;
       virtual IndexPartition create_partition_by_domain(
-                                            RegionTreeForest *forest,
-=======
->>>>>>> ebf30cb6
                                             IndexSpace parent,
                                             const FutureMap &domains,
                                             IndexSpace color_space,
@@ -896,7 +892,6 @@
                                             PartitionKind part_kind,
                                             Color color);
       virtual IndexPartition create_partition_by_domain(
-<<<<<<< HEAD
                                             IndexSpace parent,
                                   const std::map<DomainPoint,Domain> &domains,
                                             IndexSpace color_space,
@@ -904,9 +899,6 @@
                                             PartitionKind part_kind,
                                             Color color);
       virtual IndexPartition create_partition_by_domain(
-                                            RegionTreeForest *forest,
-=======
->>>>>>> ebf30cb6
                                             IndexSpace parent,
                                             const FutureMap &domains,
                                             IndexSpace color_space,
@@ -1505,7 +1497,7 @@
       virtual void destroy_index_space(IndexSpace handle, const bool unordered);
       virtual void destroy_index_partition(IndexPartition handle, 
                                            const bool unordered);
-      virtual IndexPartition create_equal_partition(RegionTreeForest *forest,
+      virtual IndexPartition create_equal_partition(
                                             IndexSpace parent,
                                             IndexSpace color_space,
                                             size_t granularity,
@@ -1515,7 +1507,7 @@
                                             IndexSpace color_space,
                                             size_t granularity, 
                                             Color color);
-      virtual IndexPartition create_partition_by_union(RegionTreeForest *forest,
+      virtual IndexPartition create_partition_by_union(
                                             IndexSpace parent,
                                             IndexPartition handle1,
                                             IndexPartition handle2,
@@ -1523,7 +1515,6 @@
                                             PartitionKind kind,
                                             Color color);
       virtual IndexPartition create_partition_by_intersection(
-                                            RegionTreeForest *forest,
                                             IndexSpace parent,
                                             IndexPartition handle1,
                                             IndexPartition handle2,
@@ -1531,7 +1522,6 @@
                                             PartitionKind kind,
                                             Color color);
       virtual IndexPartition create_partition_by_difference(
-                                            RegionTreeForest *forest,
                                             IndexSpace parent,
                                             IndexPartition handle1,
                                             IndexPartition handle2,
@@ -1539,7 +1529,6 @@
                                             PartitionKind kind,
                                             Color color);
       virtual Color create_cross_product_partitions(
-                                            RegionTreeForest *forest,
                                             IndexPartition handle1,
                                             IndexPartition handle2,
                               std::map<IndexSpace,IndexPartition> &handles,
@@ -1551,7 +1540,6 @@
                                             IndexSpace range,
                                             MapperID id, MappingTagID tag);
       virtual IndexPartition create_restricted_partition(
-                                            RegionTreeForest *forest,
                                             IndexSpace parent,
                                             IndexSpace color_space,
                                             const void *transform,
@@ -1568,7 +1556,6 @@
                                             PartitionKind part_kind,
                                             Color color);
       virtual IndexPartition create_partition_by_domain(
-                                            RegionTreeForest *forest,
                                             IndexSpace parent,
                                             const FutureMap &domains,
                                             IndexSpace color_space,
@@ -1576,7 +1563,6 @@
                                             PartitionKind part_kind,
                                             Color color);
       virtual IndexPartition create_partition_by_field(
-                                            RegionTreeForest *forest,
                                             LogicalRegion handle,
                                             LogicalRegion parent_priv,
                                             FieldID fid,
@@ -1585,7 +1571,6 @@
                                             MapperID id, MappingTagID tag,
                                             PartitionKind part_kind);
       virtual IndexPartition create_partition_by_image(
-                                            RegionTreeForest *forest,
                                             IndexSpace handle,
                                             LogicalPartition projection,
                                             LogicalRegion parent,
@@ -1595,7 +1580,6 @@
                                             Color color,
                                             MapperID id, MappingTagID tag);
       virtual IndexPartition create_partition_by_image_range(
-                                            RegionTreeForest *forest,
                                             IndexSpace handle,
                                             LogicalPartition projection,
                                             LogicalRegion parent,
@@ -1605,7 +1589,6 @@
                                             Color color,
                                             MapperID id, MappingTagID tag);
       virtual IndexPartition create_partition_by_preimage(
-                                            RegionTreeForest *forest,
                                             IndexPartition projection,
                                             LogicalRegion handle,
                                             LogicalRegion parent,
@@ -1615,7 +1598,6 @@
                                             Color color,
                                             MapperID id, MappingTagID tag);
       virtual IndexPartition create_partition_by_preimage_range(
-                                            RegionTreeForest *forest,
                                             IndexPartition projection,
                                             LogicalRegion handle,
                                             LogicalRegion parent,
@@ -1625,37 +1607,31 @@
                                             Color color,
                                             MapperID id, MappingTagID tag);
       virtual IndexPartition create_pending_partition(
-                                            RegionTreeForest *forest,
                                             IndexSpace parent,
                                             IndexSpace color_space,
                                             PartitionKind part_kind,
                                             Color color);
       virtual IndexSpace create_index_space_union(
-                                            RegionTreeForest *forest,
                                             IndexPartition parent,
                                             const void *realm_color,
                                             TypeTag type_tag,
                                 const std::vector<IndexSpace> &handles);
       virtual IndexSpace create_index_space_union(
-                                            RegionTreeForest *forest,
                                             IndexPartition parent,
                                             const void *realm_color,
                                             TypeTag type_tag,
                                             IndexPartition handle);
       virtual IndexSpace create_index_space_intersection(
-                                            RegionTreeForest *forest,
                                             IndexPartition parent,
                                             const void *realm_color,
                                             TypeTag type_tag,
                                 const std::vector<IndexSpace> &handles);
       virtual IndexSpace create_index_space_intersection(
-                                            RegionTreeForest *forest,
                                             IndexPartition parent,
                                             const void *realm_color,
                                             TypeTag type_tag,
                                             IndexPartition handle);
       virtual IndexSpace create_index_space_difference(
-                                            RegionTreeForest *forest,
                                             IndexPartition parent,
                                             const void *realm_color,
                                             TypeTag type_tag,
@@ -2130,7 +2106,6 @@
                                             PartitionKind part_kind,
                                             Color color);
       virtual IndexPartition create_partition_by_domain(
-<<<<<<< HEAD
                                             IndexSpace parent,
                                   const std::map<DomainPoint,Domain> &domains,
                                             IndexSpace color_space,
@@ -2138,9 +2113,6 @@
                                             PartitionKind part_kind,
                                             Color color);
       virtual IndexPartition create_partition_by_domain(
-                                            RegionTreeForest *forest,
-=======
->>>>>>> ebf30cb6
                                             IndexSpace parent,
                                             const FutureMap &domains,
                                             IndexSpace color_space,
@@ -2480,7 +2452,6 @@
                                             PartitionKind part_kind,
                                             Color color);
       virtual IndexPartition create_partition_by_domain(
-<<<<<<< HEAD
                                             IndexSpace parent,
                                   const std::map<DomainPoint,Domain> &domains,
                                             IndexSpace color_space,
@@ -2488,9 +2459,6 @@
                                             PartitionKind part_kind,
                                             Color color);
       virtual IndexPartition create_partition_by_domain(
-                                            RegionTreeForest *forest,
-=======
->>>>>>> ebf30cb6
                                             IndexSpace parent,
                                             const FutureMap &domains,
                                             IndexSpace color_space,
