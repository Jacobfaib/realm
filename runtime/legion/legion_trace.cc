/* Copyright 2020 Stanford University, NVIDIA Corporation
 *
 * Licensed under the Apache License, Version 2.0 (the "License");
 * you may not use this file except in compliance with the License.
 * You may obtain a copy of the License at
 *
 *     http://www.apache.org/licenses/LICENSE-2.0
 *
 * Unless required by applicable law or agreed to in writing, software
 * distributed under the License is distributed on an "AS IS" BASIS,
 * WITHOUT WARRANTIES OR CONDITIONS OF ANY KIND, either express or implied.
 * See the License for the specific language governing permissions and
 * limitations under the License.
 */


#include "legion.h"
#include "legion/legion_ops.h"
#include "legion/legion_spy.h"
#include "legion/legion_trace.h"
#include "legion/legion_tasks.h"
#include "legion/legion_instances.h"
#include "legion/legion_views.h"
#include "legion/legion_context.h"
#include "legion/legion_replication.h"

#include "realm/id.h" // TODO: remove this hackiness

namespace Legion {
  namespace Internal {

    LEGION_EXTERN_LOGGER_DECLARATIONS

    /////////////////////////////////////////////////////////////
    // Utility functions
    /////////////////////////////////////////////////////////////

    std::ostream& operator<<(std::ostream &out, const TraceLocalID &key)
    {
      out << "(" << key.first << ",";
      if (key.second.dim > 1) out << "(";
      for (int dim = 0; dim < key.second.dim; ++dim)
      {
        if (dim > 0) out << ",";
        out << key.second[dim];
      }
      if (key.second.dim > 1) out << ")";
      out << ")";
      return out;
    }

    std::ostream& operator<<(std::ostream &out,
                             const PhysicalTemplate::Replayable &r)
    {
      if (r.replayable)
        out << "Replayable";
      else
      {
        out << "Non-replayable (" << r.message << ")";
      }
      return out;
    }

    /////////////////////////////////////////////////////////////
    // LegionTrace 
    /////////////////////////////////////////////////////////////

    //--------------------------------------------------------------------------
    LegionTrace::LegionTrace(InnerContext *c, TraceID t, bool logical_only)
      : ctx(c), tid(t), state(LOGICAL_ONLY), last_memoized(0),
        blocking_call_observed(false), fixed(false)
    //--------------------------------------------------------------------------
    {
      physical_trace = logical_only ? NULL
                                    : new PhysicalTrace(c->owner_task->runtime,
                                                        this);
    }

    //--------------------------------------------------------------------------
    LegionTrace::~LegionTrace(void)
    //--------------------------------------------------------------------------
    {
      if (physical_trace != NULL)
        delete physical_trace;
    }

    //--------------------------------------------------------------------------
    void LegionTrace::fix_trace(void)
    //--------------------------------------------------------------------------
    {
#ifdef DEBUG_LEGION
      assert(!fixed);
#endif
      fixed = true;
    }

    //--------------------------------------------------------------------------
    void LegionTrace::register_physical_only(Operation *op, GenerationID gen)
    //--------------------------------------------------------------------------
    {
      if (has_blocking_call())
        REPORT_LEGION_ERROR(ERROR_INVALID_PHYSICAL_TRACING,
            "Physical tracing violation! The trace has a blocking API call "
            "that was unseen when it was recorded. Please make sure that "
            "the trace does not change its behavior.");
      std::pair<Operation*,GenerationID> key(op,gen);
      const unsigned index = operations.size();
      op->set_trace_local_id(index);
      op->add_mapping_reference(gen);
      operations.push_back(key);
#ifdef LEGION_SPY
      current_uids[key] = op->get_unique_op_id();
#endif
    }

    //--------------------------------------------------------------------------
    void LegionTrace::replay_aliased_children(
                             std::vector<RegionTreePath> &privilege_paths) const
    //--------------------------------------------------------------------------
    {
      unsigned index = operations.size() - 1;
      std::map<unsigned,LegionVector<AliasChildren>::aligned>::const_iterator
        finder = aliased_children.find(index);
      if (finder == aliased_children.end())
        return;
      for (LegionVector<AliasChildren>::aligned::const_iterator it = 
            finder->second.begin(); it != finder->second.end(); it++)
      {
#ifdef DEBUG_LEGION
        assert(it->req_index < privilege_paths.size());
#endif
        privilege_paths[it->req_index].record_aliased_children(it->depth,
                                                               it->mask);
      }
    }

    //--------------------------------------------------------------------------
    void LegionTrace::end_trace_execution(FenceOp *op)
    //--------------------------------------------------------------------------
    {
      if (is_replaying())
      {
        for (unsigned idx = 0; idx < operations.size(); ++idx)
          operations[idx].first->remove_mapping_reference(
              operations[idx].second);
        operations.clear();
#ifdef LEGION_SPY
        current_uids.clear();
#endif
        return;
      }

      // Register for this fence on every one of the operations in
      // the trace and then clear out the operations data structure
      for (std::set<std::pair<Operation*,GenerationID> >::iterator it =
            frontiers.begin(); it != frontiers.end(); ++it)
      {
        const std::pair<Operation*,GenerationID> &target = *it;
#ifdef DEBUG_LEGION
        assert(!target.first->is_internal_op());
#endif
        op->register_dependence(target.first, target.second);
#ifdef LEGION_SPY
        for (unsigned req_idx = 0; req_idx < num_regions[target]; req_idx++)
        {
          LegionSpy::log_mapping_dependence(
              op->get_context()->get_unique_id(), current_uids[target], req_idx,
              op->get_unique_op_id(), 0, TRUE_DEPENDENCE);
        }
#endif
        // Remove any mapping references that we hold
        target.first->remove_mapping_reference(target.second);
      }
      operations.clear();
      last_memoized = 0;
      frontiers.clear();
#ifdef LEGION_SPY
      current_uids.clear();
      num_regions.clear();
#endif
    }

#ifdef LEGION_SPY
    //--------------------------------------------------------------------------
    UniqueID LegionTrace::get_current_uid_by_index(unsigned op_idx) const
    //--------------------------------------------------------------------------
    {
      assert(op_idx < operations.size());
      const std::pair<Operation*,GenerationID> &key = operations[op_idx];
      std::map<std::pair<Operation*,GenerationID>,UniqueID>::const_iterator
        finder = current_uids.find(key);
      assert(finder != current_uids.end());
      return finder->second;
    }
#endif

    //--------------------------------------------------------------------------
    void LegionTrace::invalidate_trace_cache(Operation *invalidator)
    //--------------------------------------------------------------------------
    {
      PhysicalTemplate *invalidated_template = NULL;
      if (physical_trace != NULL)
      {
        invalidated_template = physical_trace->get_current_template();
        physical_trace->clear_cached_template();
      }
      if (invalidated_template != NULL)
        invalidated_template->issue_summary_operations(ctx, invalidator);
    }

    /////////////////////////////////////////////////////////////
    // StaticTrace
    /////////////////////////////////////////////////////////////

    //--------------------------------------------------------------------------
    StaticTrace::StaticTrace(TraceID t, InnerContext *c, bool logical_only,
                             const std::set<RegionTreeID> *trees)
      : LegionTrace(c, t, logical_only)
    //--------------------------------------------------------------------------
    {
      if (trees != NULL)
        application_trees.insert(trees->begin(), trees->end());
    }
    
    //--------------------------------------------------------------------------
    StaticTrace::StaticTrace(const StaticTrace &rhs)
      : LegionTrace(NULL, 0, true)
    //--------------------------------------------------------------------------
    {
      // should never be called
      assert(false);
    }

    //--------------------------------------------------------------------------
    StaticTrace::~StaticTrace(void)
    //--------------------------------------------------------------------------
    {
      // Remove our mapping references and then clear the operations
      for (std::vector<std::pair<Operation*,GenerationID> >::const_iterator it =
            operations.begin(); it != operations.end(); it++)
        it->first->remove_mapping_reference(it->second);
      operations.clear();
    }

    //--------------------------------------------------------------------------
    StaticTrace& StaticTrace::operator=(const StaticTrace &rhs)
    //--------------------------------------------------------------------------
    {
      // should never be called
      assert(false);
      return *this;
    }

    //--------------------------------------------------------------------------
    bool StaticTrace::handles_region_tree(RegionTreeID tid) const
    //--------------------------------------------------------------------------
    {
      if (application_trees.empty())
        return true;
      return (application_trees.find(tid) != application_trees.end());
    }

    //--------------------------------------------------------------------------
    bool StaticTrace::initialize_op_tracing(Operation *op,
                               const std::vector<StaticDependence> *dependences,
                               const LogicalTraceInfo *trace_info)
    //--------------------------------------------------------------------------
    {
      // If we've already recorded all these, there's no need to do it again
      if (fixed)
        return false;
      // Internal operations get to skip this
      if (op->is_internal_op())
        return false;
      // All other operations have to add something to the list
      if (dependences == NULL)
        static_dependences.resize(static_dependences.size() + 1);
      else // Add it to the list of static dependences
        static_dependences.push_back(*dependences);
      return false;
    }

    //--------------------------------------------------------------------------
    void StaticTrace::register_operation(Operation *op, GenerationID gen)
    //--------------------------------------------------------------------------
    {
      std::pair<Operation*,GenerationID> key(op,gen);
      const unsigned index = operations.size();
      if (!ctx->runtime->no_physical_tracing &&
          op->is_memoizing() && !op->is_internal_op())
      {
        if (index != last_memoized)
          REPORT_LEGION_ERROR(ERROR_INCOMPLETE_PHYSICAL_TRACING,
              "Invalid memoization request. A trace cannot be partially "
              "memoized. Please change the mapper to request memoization "
              "for all the operations in the trace");
        op->set_trace_local_id(index);
        last_memoized = index + 1;
      }

      if (!op->is_internal_op())
      {
        frontiers.insert(key);
        const LegionVector<DependenceRecord>::aligned &deps = 
          translate_dependence_records(op, index); 
        operations.push_back(key);
#ifdef LEGION_SPY
        current_uids[key] = op->get_unique_op_id();
        num_regions[key] = op->get_region_count();
#endif
        // Add a mapping reference since people will be 
        // registering dependences
        op->add_mapping_reference(gen);  
        // Then compute all the dependences on this operation from
        // our previous recording of the trace
        for (LegionVector<DependenceRecord>::aligned::const_iterator it = 
              deps.begin(); it != deps.end(); it++)
        {
#ifdef DEBUG_LEGION
          assert((it->operation_idx >= 0) &&
                 ((size_t)it->operation_idx < operations.size()));
#endif
          const std::pair<Operation*,GenerationID> &target = 
                                                operations[it->operation_idx];
          std::set<std::pair<Operation*,GenerationID> >::iterator finder =
            frontiers.find(target);
          if (finder != frontiers.end())
          {
            finder->first->remove_mapping_reference(finder->second);
            frontiers.erase(finder);
          }

          if ((it->prev_idx == -1) || (it->next_idx == -1))
          {
            op->register_dependence(target.first, target.second);
#ifdef LEGION_SPY
            LegionSpy::log_mapping_dependence(
                op->get_context()->get_unique_id(),
                get_current_uid_by_index(it->operation_idx),
                (it->prev_idx == -1) ? 0 : it->prev_idx,
                op->get_unique_op_id(), 
                (it->next_idx == -1) ? 0 : it->next_idx, TRUE_DEPENDENCE);
#endif
          }
          else
          {
            op->register_region_dependence(it->next_idx, target.first,
                                           target.second, it->prev_idx,
                                           it->dtype, it->validates,
                                           it->dependent_mask);
#ifdef LEGION_SPY
            LegionSpy::log_mapping_dependence(
                op->get_context()->get_unique_id(),
                get_current_uid_by_index(it->operation_idx), it->prev_idx,
                op->get_unique_op_id(), it->next_idx, it->dtype);
#endif
          }
        }
      }
      else
      {
        // We already added our creator to the list of operations
        // so the set of dependences is index-1
#ifdef DEBUG_LEGION
        assert(index > 0);
#endif
        const LegionVector<DependenceRecord>::aligned &deps = 
          translate_dependence_records(operations[index-1].first, index-1);
        // Special case for internal operations
        // Internal operations need to register transitive dependences
        // on all the other operations with which it interferes.
        // We can get this from the set of operations on which the
        // operation we are currently performing dependence analysis
        // has dependences.
        InternalOp *internal_op = static_cast<InternalOp*>(op);
#ifdef DEBUG_LEGION
        assert(internal_op == dynamic_cast<InternalOp*>(op));
#endif
        int internal_index = internal_op->get_internal_index();
        for (LegionVector<DependenceRecord>::aligned::const_iterator it = 
              deps.begin(); it != deps.end(); it++)
        {
          // We only record dependences for this internal operation on
          // the indexes for which this internal operation is being done
          if (internal_index != it->next_idx)
            continue;
#ifdef DEBUG_LEGION
          assert((it->operation_idx >= 0) &&
                 ((size_t)it->operation_idx < operations.size()));
#endif
          const std::pair<Operation*,GenerationID> &target = 
                                                operations[it->operation_idx];
          // If this is the case we can do the normal registration
          if ((it->prev_idx == -1) || (it->next_idx == -1))
          {
            internal_op->register_dependence(target.first, target.second); 
#ifdef LEGION_SPY
            LegionSpy::log_mapping_dependence(
                op->get_context()->get_unique_id(),
                get_current_uid_by_index(it->operation_idx),
                (it->prev_idx == -1) ? 0 : it->prev_idx,
                op->get_unique_op_id(), 
                (it->next_idx == -1) ? 0 : it->next_idx, TRUE_DEPENDENCE);
#endif
          }
          else
          {
            internal_op->record_trace_dependence(target.first, target.second,
                                               it->prev_idx, it->next_idx,
                                               it->dtype, it->dependent_mask);
#ifdef LEGION_SPY
            LegionSpy::log_mapping_dependence(
                internal_op->get_context()->get_unique_id(),
                get_current_uid_by_index(it->operation_idx), it->prev_idx,
                internal_op->get_unique_op_id(), 0, it->dtype);
#endif
          }
        }
      }
    }

    //--------------------------------------------------------------------------
    void StaticTrace::record_dependence(
                                     Operation *target, GenerationID target_gen,
                                     Operation *source, GenerationID source_gen)
    //--------------------------------------------------------------------------
    {
      // should never be called
      assert(false);
    }
    
    //--------------------------------------------------------------------------
    void StaticTrace::record_region_dependence(
                                    Operation *target, GenerationID target_gen,
                                    Operation *source, GenerationID source_gen,
                                    unsigned target_idx, unsigned source_idx,
                                    DependenceType dtype, bool validates,
                                    const FieldMask &dependent_mask)
    //--------------------------------------------------------------------------
    {
      // should never be called
      assert(false);
    }

    //--------------------------------------------------------------------------
    void StaticTrace::record_aliased_children(unsigned req_index,unsigned depth,
                                              const FieldMask &aliase_mask)
    //--------------------------------------------------------------------------
    {
      // should never be called
      assert(false);
    }

    //--------------------------------------------------------------------------
    void StaticTrace::end_trace_capture(void)
    //--------------------------------------------------------------------------
    {
      // Remove mapping fences on the frontiers which haven't been removed yet
      for (std::set<std::pair<Operation*,GenerationID> >::const_iterator it =
            frontiers.begin(); it != frontiers.end(); it++)
        it->first->remove_mapping_reference(it->second);
      operations.clear();
      frontiers.clear();
      last_memoized = 0;
#ifdef LEGION_SPY
      current_uids.clear();
      num_regions.clear();
#endif
    }

#ifdef LEGION_SPY
    //--------------------------------------------------------------------------
    void StaticTrace::perform_logging(
                               UniqueID prev_fence_uid, UniqueID curr_fence_uid)
    //--------------------------------------------------------------------------
    {
      // TODO: Implement this if someone wants to memoize static traces
    }
#endif

    //--------------------------------------------------------------------------
    const LegionVector<LegionTrace::DependenceRecord>::aligned& 
        StaticTrace::translate_dependence_records(Operation *op, unsigned index)
    //--------------------------------------------------------------------------
    {
      // If we already translated it then we are done
      if (index < translated_deps.size())
        return translated_deps[index];
      const unsigned start_idx = translated_deps.size();
      translated_deps.resize(index+1);
      RegionTreeForest *forest = ctx->runtime->forest;
      for (unsigned op_idx = start_idx; op_idx <= index; op_idx++)
      {
        const std::vector<StaticDependence> &static_deps = 
          static_dependences[op_idx];
        LegionVector<DependenceRecord>::aligned &translation = 
          translated_deps[op_idx];
        for (std::vector<StaticDependence>::const_iterator it = 
              static_deps.begin(); it != static_deps.end(); it++)
        {
          // Convert the previous offset into an absoluate offset    
          // If the previous offset is larger than the index then 
          // this dependence doesn't matter
          if (it->previous_offset > index)
            continue;
          // Compute the field mask by getting the parent region requirement
          unsigned parent_index = op->find_parent_index(it->current_req_index);
          FieldSpace field_space =  
            ctx->find_logical_region(parent_index).get_field_space();
          const FieldMask dependence_mask = 
            forest->get_node(field_space)->get_field_mask(it->dependent_fields);
          translation.push_back(DependenceRecord(index - it->previous_offset, 
                it->previous_req_index, it->current_req_index, it->validates, 
                it->dependence_type, dependence_mask));
        }
      }
      return translated_deps[index];
    }

    /////////////////////////////////////////////////////////////
    // DynamicTrace 
    /////////////////////////////////////////////////////////////

    //--------------------------------------------------------------------------
    DynamicTrace::DynamicTrace(TraceID t, InnerContext *c, bool logical_only)
      : LegionTrace(c, t, logical_only), tracing(true)
    //--------------------------------------------------------------------------
    {
    }

    //--------------------------------------------------------------------------
    DynamicTrace::DynamicTrace(const DynamicTrace &rhs)
      : LegionTrace(NULL, 0, true)
    //--------------------------------------------------------------------------
    {
      // should never be called
      assert(false);
    }

    //--------------------------------------------------------------------------
    DynamicTrace::~DynamicTrace(void)
    //--------------------------------------------------------------------------
    {
    }

    //--------------------------------------------------------------------------
    DynamicTrace& DynamicTrace::operator=(const DynamicTrace &rhs)
    //--------------------------------------------------------------------------
    {
      // should never be called
      assert(false);
      return *this;
    } 

    //--------------------------------------------------------------------------
    void DynamicTrace::end_trace_capture(void)
    //--------------------------------------------------------------------------
    {
#ifdef DEBUG_LEGION
      assert(tracing);
#endif
      // We don't record mapping dependences when tracing so we don't need
      // to remove them when we are here
      operations.clear();
      last_memoized = 0;
      op_map.clear();
      internal_dependences.clear();
      tracing = false;
#ifdef LEGION_SPY
      current_uids.clear();
      num_regions.clear();
#endif
    } 

    //--------------------------------------------------------------------------
    bool DynamicTrace::handles_region_tree(RegionTreeID tid) const
    //--------------------------------------------------------------------------
    {
      // Always handles all of them
      return true;
    }

    //--------------------------------------------------------------------------
    bool DynamicTrace::initialize_op_tracing(Operation *op,
                               const std::vector<StaticDependence> *dependences,
                               const LogicalTraceInfo *trace_info)
    //--------------------------------------------------------------------------
    {
      if (trace_info != NULL) // happens for internal operations
        return !trace_info->already_traced;
      else
        return !is_fixed();
    }

    //--------------------------------------------------------------------------
    void DynamicTrace::register_operation(Operation *op, GenerationID gen)
    //--------------------------------------------------------------------------
    {
      std::pair<Operation*,GenerationID> key(op,gen);
      const unsigned index = operations.size();
      if (!ctx->runtime->no_physical_tracing &&
          op->is_memoizing() && !op->is_internal_op())
      {
        if (index != last_memoized)
        {
          for (unsigned i = 0; i < operations.size(); ++i)
          {
            Operation *op = operations[i].first;
            if (!op->is_internal_op() && op->get_memoizable() == NULL)
              REPORT_LEGION_ERROR(ERROR_PHYSICAL_TRACING_UNSUPPORTED_OP,
                  "Invalid memoization request. Operation of type %s (UID %lld)"
                  " at index %d in trace %d requested memoization, but physical"
                  " tracing does not support this operation type yet.",
                  Operation::get_string_rep(op->get_operation_kind()),
                  op->get_unique_op_id(), i, tid);
          }
          REPORT_LEGION_ERROR(ERROR_INCOMPLETE_PHYSICAL_TRACING,
              "Invalid memoization request. A trace cannot be partially "
              "memoized. Please change the mapper to request memoization "
              "for all the operations in the trace");
        }
        op->set_trace_local_id(index);
        last_memoized = index + 1;
      }
      if ((is_recording() || is_replaying()) &&
          !op->is_internal_op() && op->get_memoizable() == NULL)
        REPORT_LEGION_ERROR(ERROR_PHYSICAL_TRACING_UNSUPPORTED_OP,
            "Invalid memoization request. Operation of type %s (UID %lld) "
            "at index %d in trace %d requested memoization, but physical "
            "tracing does not support this operation type yet.",
            Operation::get_string_rep(op->get_operation_kind()),
            op->get_unique_op_id(), index, tid);

      // Only need to save this in the map if we are not done tracing
      if (tracing)
      {
        // This is the normal case
        if (!op->is_internal_op())
        {
          operations.push_back(key);
          op_map[key] = index;
          // Add a new vector for storing dependences onto the back
          dependences.push_back(LegionVector<DependenceRecord>::aligned());
          // Record meta-data about the trace for verifying that
          // it is being replayed correctly
          op_info.push_back(OperationInfo(op));
        }
        else // Otherwise, track internal operations separately
        {
          std::pair<InternalOp*,GenerationID> 
            local_key(static_cast<InternalOp*>(op),gen);
          internal_dependences[local_key] = 
            LegionVector<DependenceRecord>::aligned();
        }
      }
      else
      {
        if (!op->is_internal_op())
        {
          frontiers.insert(key);
          // Check for exceeding the trace size
          if (index >= dependences.size())
            REPORT_LEGION_ERROR(ERROR_TRACE_VIOLATION_RECORDED,
                          "Trace violation! Recorded %zd operations in trace "
                          "%d in task %s (UID %lld) but %d operations have "
                          "now been issued!", dependences.size(), tid,
                          ctx->get_task_name(), ctx->get_unique_id(), index+1)
          // Check to see if the meta-data alignes
          const OperationInfo &info = op_info[index];
          // Check that they are the same kind of operation
          if (info.kind != op->get_operation_kind())
            REPORT_LEGION_ERROR(ERROR_TRACE_VIOLATION_OPERATION,
                          "Trace violation! Operation at index %d of trace %d "
                          "in task %s (UID %lld) was recorded as having type "
                          "%s but instead has type %s in replay.",
                          index, tid, ctx->get_task_name(),ctx->get_unique_id(),
                          Operation::get_string_rep(info.kind),
                          Operation::get_string_rep(op->get_operation_kind()))
          // Check that they have the same number of region requirements
          if (info.count != op->get_region_count())
            REPORT_LEGION_ERROR(ERROR_TRACE_VIOLATION_OPERATION,
                          "Trace violation! Operation at index %d of trace %d "
                          "in task %s (UID %lld) was recorded as having %d "
                          "regions, but instead has %zd regions in replay.",
                          index, tid, ctx->get_task_name(),
                          ctx->get_unique_id(), info.count,
                          op->get_region_count())
          // If we make it here, everything is good
          const LegionVector<DependenceRecord>::aligned &deps = 
                                                          dependences[index];
          operations.push_back(key);
#ifdef LEGION_SPY
          current_uids[key] = op->get_unique_op_id();
          num_regions[key] = op->get_region_count();
#endif
          // Add a mapping reference since people will be 
          // registering dependences
          op->add_mapping_reference(gen);  
          // Then compute all the dependences on this operation from
          // our previous recording of the trace
          for (LegionVector<DependenceRecord>::aligned::const_iterator it = 
                deps.begin(); it != deps.end(); it++)
          {
#ifdef DEBUG_LEGION
            assert((it->operation_idx >= 0) &&
                   ((size_t)it->operation_idx < operations.size()));
#endif
            const std::pair<Operation*,GenerationID> &target = 
                                                  operations[it->operation_idx];
            std::set<std::pair<Operation*,GenerationID> >::iterator finder =
              frontiers.find(target);
            if (finder != frontiers.end())
            {
              finder->first->remove_mapping_reference(finder->second);
              frontiers.erase(finder);
            }

            if ((it->prev_idx == -1) || (it->next_idx == -1))
            {
              op->register_dependence(target.first, target.second); 
#ifdef LEGION_SPY
              LegionSpy::log_mapping_dependence(
                  op->get_context()->get_unique_id(),
                  get_current_uid_by_index(it->operation_idx),
                  (it->prev_idx == -1) ? 0 : it->prev_idx,
                  op->get_unique_op_id(), 
                  (it->next_idx == -1) ? 0 : it->next_idx, TRUE_DEPENDENCE);
#endif
            }
            else
            {
              op->register_region_dependence(it->next_idx, target.first,
                                             target.second, it->prev_idx,
                                             it->dtype, it->validates,
                                             it->dependent_mask);
#ifdef LEGION_SPY
              LegionSpy::log_mapping_dependence(
                  op->get_context()->get_unique_id(),
                  get_current_uid_by_index(it->operation_idx), it->prev_idx,
                  op->get_unique_op_id(), it->next_idx, it->dtype);
#endif
            }
          }
        }
        else
        {
          // We already added our creator to the list of operations
          // so the set of dependences is index-1
#ifdef DEBUG_LEGION
          assert(index > 0);
#endif
          const LegionVector<DependenceRecord>::aligned &deps = 
                                                        dependences[index-1];
          // Special case for internal operations
          // Internal operations need to register transitive dependences
          // on all the other operations with which it interferes.
          // We can get this from the set of operations on which the
          // operation we are currently performing dependence analysis
          // has dependences.
          InternalOp *internal_op = static_cast<InternalOp*>(op);
#ifdef DEBUG_LEGION
          assert(internal_op == dynamic_cast<InternalOp*>(op));
#endif
          int internal_index = internal_op->get_internal_index();
          for (LegionVector<DependenceRecord>::aligned::const_iterator it = 
                deps.begin(); it != deps.end(); it++)
          {
            // We only record dependences for this internal operation on
            // the indexes for which this internal operation is being done
            if (internal_index != it->next_idx)
              continue;
#ifdef DEBUG_LEGION
            assert((it->operation_idx >= 0) &&
                   ((size_t)it->operation_idx < operations.size()));
#endif
            const std::pair<Operation*,GenerationID> &target = 
                                                  operations[it->operation_idx];

            // If this is the case we can do the normal registration
            if ((it->prev_idx == -1) || (it->next_idx == -1))
            {
              internal_op->register_dependence(target.first, target.second); 
#ifdef LEGION_SPY
              LegionSpy::log_mapping_dependence(
                  op->get_context()->get_unique_id(),
                  get_current_uid_by_index(it->operation_idx),
                  (it->prev_idx == -1) ? 0 : it->prev_idx,
                  op->get_unique_op_id(), 
                  (it->next_idx == -1) ? 0 : it->next_idx, TRUE_DEPENDENCE);
#endif
            }
            else
            {
              internal_op->record_trace_dependence(target.first, target.second,
                                                 it->prev_idx, it->next_idx,
                                                 it->dtype, it->dependent_mask);
#ifdef LEGION_SPY
              LegionSpy::log_mapping_dependence(
                  internal_op->get_context()->get_unique_id(),
                  get_current_uid_by_index(it->operation_idx), it->prev_idx,
                  internal_op->get_unique_op_id(), 0, it->dtype);
#endif
            }
          }
        }
      }
    }

    //--------------------------------------------------------------------------
    void DynamicTrace::record_dependence(Operation *target,GenerationID tar_gen,
                                         Operation *source,GenerationID src_gen)
    //--------------------------------------------------------------------------
    {
#ifdef DEBUG_LEGION
      assert(tracing);
      if (!source->is_internal_op())
      {
        assert(operations.back().first == source);
        assert(operations.back().second == src_gen);
      }
#endif
      std::pair<Operation*,GenerationID> target_key(target, tar_gen);
      std::map<std::pair<Operation*,GenerationID>,unsigned>::const_iterator
        finder = op_map.find(target_key);
      // We only need to record it if it falls within our trace
      if (finder != op_map.end())
      {
        // Two cases here
        if (!source->is_internal_op())
        {
          // Normal case
          insert_dependence(DependenceRecord(finder->second));
        }
        else
        {
          // Otherwise this is an internal op so record it special
          // Don't record dependences on our creator
          if (target_key != operations.back())
          {
            std::pair<InternalOp*,GenerationID> 
              src_key(static_cast<InternalOp*>(source), src_gen);
#ifdef DEBUG_LEGION
            assert(internal_dependences.find(src_key) != 
                   internal_dependences.end());
#endif
            insert_dependence(src_key, DependenceRecord(finder->second));
          }
        }
      }
      else if (target->is_internal_op())
      {
        // They shouldn't both be internal operations, if they are, then
        // they should be going through the other path that tracks
        // dependences based on specific region requirements
#ifdef DEBUG_LEGION
        assert(!source->is_internal_op());
#endif
        // First check to see if the internal op is one of ours
        std::pair<InternalOp*,GenerationID> 
          local_key(static_cast<InternalOp*>(target),tar_gen);
        std::map<std::pair<InternalOp*,GenerationID>,
                LegionVector<DependenceRecord>::aligned>::const_iterator
          internal_finder = internal_dependences.find(local_key);
        if (internal_finder != internal_dependences.end())
        {
          const LegionVector<DependenceRecord>::aligned &internal_deps = 
                                                        internal_finder->second;
          for (LegionVector<DependenceRecord>::aligned::const_iterator it = 
                internal_deps.begin(); it != internal_deps.end(); it++)
            insert_dependence(DependenceRecord(it->operation_idx)); 
        }
      }
    }

    //--------------------------------------------------------------------------
    void DynamicTrace::record_region_dependence(Operation *target, 
                                                GenerationID tar_gen,
                                                Operation *source, 
                                                GenerationID src_gen,
                                                unsigned target_idx, 
                                                unsigned source_idx,
                                                DependenceType dtype,
                                                bool validates,
                                                const FieldMask &dep_mask)
    //--------------------------------------------------------------------------
    {
#ifdef DEBUG_LEGION
      assert(tracing);
      if (!source->is_internal_op())
      {
        assert(operations.back().first == source);
        assert(operations.back().second == src_gen);
      }
#endif
      std::pair<Operation*,GenerationID> target_key(target, tar_gen);
      std::map<std::pair<Operation*,GenerationID>,unsigned>::const_iterator
        finder = op_map.find(target_key);
      // We only need to record it if it falls within our trace
      if (finder != op_map.end())
      {
        // Two cases here, 
        if (!source->is_internal_op())
        {
          // Normal case
          insert_dependence(
              DependenceRecord(finder->second, target_idx, source_idx,
                   validates, dtype, dep_mask));
        }
        else
        {
          // Otherwise this is a internal op so record it special
          // Don't record dependences on our creator
          if (target_key != operations.back())
          { 
            std::pair<InternalOp*,GenerationID> 
              src_key(static_cast<InternalOp*>(source), src_gen);
#ifdef DEBUG_LEGION
            assert(internal_dependences.find(src_key) != 
                   internal_dependences.end());
#endif
            insert_dependence(src_key, 
                DependenceRecord(finder->second, target_idx, source_idx,
                     validates, dtype, dep_mask));
          }
        }
      }
      else if (target->is_internal_op())
      {
        // First check to see if the internal op is one of ours
        std::pair<InternalOp*,GenerationID> 
          local_key(static_cast<InternalOp*>(target), tar_gen);
        std::map<std::pair<InternalOp*,GenerationID>,
                 LegionVector<DependenceRecord>::aligned>::const_iterator
          internal_finder = internal_dependences.find(local_key);
        if (internal_finder != internal_dependences.end())
        {
          // It is one of ours, so two cases
          if (!source->is_internal_op())
          {
            // Iterate over the internal operation dependences and 
            // translate them to our dependences
            for (LegionVector<DependenceRecord>::aligned::const_iterator
                  it = internal_finder->second.begin(); 
                  it != internal_finder->second.end(); it++)
            {
              FieldMask overlap = it->dependent_mask & dep_mask;
              if (!overlap)
                continue;
              insert_dependence(
                  DependenceRecord(it->operation_idx, it->prev_idx,
                     source_idx, it->validates, it->dtype, overlap));
            }
          }
          else
          {
            // Iterate over the internal operation dependences
            // and translate them to our dependences
            std::pair<InternalOp*,GenerationID> 
              src_key(static_cast<InternalOp*>(source), src_gen);
#ifdef DEBUG_LEGION
            assert(internal_dependences.find(src_key) != 
                   internal_dependences.end());
#endif
            for (LegionVector<DependenceRecord>::aligned::const_iterator
                  it = internal_finder->second.begin(); 
                  it != internal_finder->second.end(); it++)
            {
              FieldMask overlap = it->dependent_mask & dep_mask;
              if (!overlap)
                continue;
              insert_dependence(src_key, 
                  DependenceRecord(it->operation_idx, it->prev_idx,
                    source_idx, it->validates, it->dtype, overlap));
            }
          }
        }
      }
    }

    //--------------------------------------------------------------------------
    void DynamicTrace::record_aliased_children(unsigned req_index,
                                          unsigned depth, const FieldMask &mask)
    //--------------------------------------------------------------------------
    {
      unsigned index = operations.size() - 1;
      aliased_children[index].push_back(AliasChildren(req_index, depth, mask));
    } 

#ifdef LEGION_SPY
    //--------------------------------------------------------------------------
    void DynamicTrace::perform_logging(
                               UniqueID prev_fence_uid, UniqueID curr_fence_uid)
    //--------------------------------------------------------------------------
    {
      UniqueID context_uid = ctx->get_unique_id();
      for (unsigned idx = 0; idx < operations.size(); ++idx)
      {
        UniqueID uid = get_current_uid_by_index(idx);
        const LegionVector<DependenceRecord>::aligned &deps = dependences[idx];
        for (LegionVector<DependenceRecord>::aligned::const_iterator it =
             deps.begin(); it != deps.end(); it++)
        {
          if ((it->prev_idx == -1) || (it->next_idx == -1))
          {
            LegionSpy::log_mapping_dependence(
                context_uid,
                operations[it->operation_idx].first->get_unique_op_id(),
                (it->prev_idx == -1) ? 0 : it->prev_idx,
                uid,
                (it->next_idx == -1) ? 0 : it->next_idx, TRUE_DEPENDENCE);
          }
          else
          {
            LegionSpy::log_mapping_dependence(
                context_uid,
                operations[it->operation_idx].first->get_unique_op_id(),
                it->prev_idx, uid, it->next_idx, it->dtype);
          }
        }
        LegionSpy::log_mapping_dependence(
            context_uid, prev_fence_uid, 0, uid, 0, TRUE_DEPENDENCE);
        LegionSpy::log_mapping_dependence(
            context_uid, uid, 0, curr_fence_uid, 0, TRUE_DEPENDENCE);
      }
    }
#endif

    //--------------------------------------------------------------------------
    void DynamicTrace::insert_dependence(const DependenceRecord &record)
    //--------------------------------------------------------------------------
    {
#ifdef DEBUG_LEGION
      assert(!dependences.empty());
#endif
      LegionVector<DependenceRecord>::aligned &deps = dependences.back();
      // Try to merge it with an existing dependence
      for (unsigned idx = 0; idx < deps.size(); idx++)
        if (deps[idx].merge(record))
          return;
      // If we make it here, we couldn't merge it so just add it
      deps.push_back(record);
    }

    //--------------------------------------------------------------------------
    void DynamicTrace::insert_dependence(
                                 const std::pair<InternalOp*,GenerationID> &key,
                                 const DependenceRecord &record)
    //--------------------------------------------------------------------------
    {
      LegionVector<DependenceRecord>::aligned &deps = internal_dependences[key];
      // Try to merge it with an existing dependence
      for (unsigned idx = 0; idx < deps.size(); idx++)
        if (deps[idx].merge(record))
          return;
      // If we make it here, we couldn't merge it so just add it
      deps.push_back(record);
    }

    /////////////////////////////////////////////////////////////
    // TraceOp 
    /////////////////////////////////////////////////////////////

    //--------------------------------------------------------------------------
    TraceOp::TraceOp(Runtime *rt)
      : FenceOp(rt)
    //--------------------------------------------------------------------------
    {
    }

    //--------------------------------------------------------------------------
    TraceOp::TraceOp(const TraceOp &rhs)
      : FenceOp(NULL)
    //--------------------------------------------------------------------------
    {
      // should never be called
      assert(false);
    }

    //--------------------------------------------------------------------------
    TraceOp::~TraceOp(void)
    //--------------------------------------------------------------------------
    {
    }

    //--------------------------------------------------------------------------
    TraceOp& TraceOp::operator=(const TraceOp &rhs)
    //--------------------------------------------------------------------------
    {
      // should never be called
      assert(false);
      return *this;
    }

    //--------------------------------------------------------------------------
    void TraceOp::execute_dependence_analysis(void)
    //--------------------------------------------------------------------------
    {
#ifdef DEBUG_LEGION
      assert(mapping_tracker == NULL);
#endif
      // Make a dependence tracker
      mapping_tracker = new MappingDependenceTracker();
      // See if we have any fence dependences
      execution_fence_event = parent_ctx->register_implicit_dependences(this);
      parent_ctx->invalidate_trace_cache(local_trace, this);

      trigger_dependence_analysis();
      end_dependence_analysis();
    }

    /////////////////////////////////////////////////////////////
    // TraceCaptureOp 
    /////////////////////////////////////////////////////////////

    //--------------------------------------------------------------------------
    TraceCaptureOp::TraceCaptureOp(Runtime *rt)
      : TraceOp(rt)
    //--------------------------------------------------------------------------
    {
    }

    //--------------------------------------------------------------------------
    TraceCaptureOp::TraceCaptureOp(const TraceCaptureOp &rhs)
      : TraceOp(NULL)
    //--------------------------------------------------------------------------
    {
      // should never be called
      assert(false);
    }

    //--------------------------------------------------------------------------
    TraceCaptureOp::~TraceCaptureOp(void)
    //--------------------------------------------------------------------------
    {
    }

    //--------------------------------------------------------------------------
    TraceCaptureOp& TraceCaptureOp::operator=(const TraceCaptureOp &rhs)
    //--------------------------------------------------------------------------
    {
      // should never be called
      assert(false);
      return *this;
    }

    //--------------------------------------------------------------------------
    void TraceCaptureOp::initialize_capture(InnerContext *ctx, bool has_block,
                                            bool remove_trace_ref)
    //--------------------------------------------------------------------------
    {
      initialize(ctx, EXECUTION_FENCE, false/*need future*/);
#ifdef DEBUG_LEGION
      assert(trace != NULL);
#endif
      local_trace = trace;
      // Now mark our trace as NULL to avoid registering this operation
      trace = NULL;
      tracing = false;
      current_template = NULL;
      has_blocking_call = has_block;
      remove_trace_reference = remove_trace_ref;
    }

    //--------------------------------------------------------------------------
    void TraceCaptureOp::activate(void)
    //--------------------------------------------------------------------------
    {
      activate_operation();
    }

    //--------------------------------------------------------------------------
    void TraceCaptureOp::deactivate(void)
    //--------------------------------------------------------------------------
    {
      deactivate_operation();
      runtime->free_capture_op(this);
    }

    //--------------------------------------------------------------------------
    const char* TraceCaptureOp::get_logging_name(void) const
    //--------------------------------------------------------------------------
    {
      return op_names[TRACE_CAPTURE_OP_KIND];
    }

    //--------------------------------------------------------------------------
    Operation::OpKind TraceCaptureOp::get_operation_kind(void) const
    //--------------------------------------------------------------------------
    {
      return TRACE_CAPTURE_OP_KIND;
    }

    //--------------------------------------------------------------------------
    void TraceCaptureOp::trigger_dependence_analysis(void)
    //--------------------------------------------------------------------------
    {
#ifdef DEBUG_LEGION
      assert(trace == NULL);
      assert(local_trace != NULL);
#endif
      // Indicate that we are done capturing this trace
      local_trace->end_trace_capture();
      // Register this fence with all previous users in the parent's context
      FenceOp::trigger_dependence_analysis();
      parent_ctx->record_previous_trace(local_trace);
      if (local_trace->is_recording())
      {
        PhysicalTrace *physical_trace = local_trace->get_physical_trace();
#ifdef DEBUG_LEGION
        assert(physical_trace != NULL);
#endif
        physical_trace->record_previous_template_completion(
            get_completion_event());
        current_template = physical_trace->get_current_template();
        physical_trace->clear_cached_template();
      }
    }

    //--------------------------------------------------------------------------
    void TraceCaptureOp::trigger_mapping(void)
    //--------------------------------------------------------------------------
    {
      // Now finish capturing the physical trace
      if (local_trace->is_recording())
      {
        PhysicalTrace *physical_trace = local_trace->get_physical_trace();
#ifdef DEBUG_LEGION
        assert(physical_trace != NULL);
        assert(current_template != NULL);
        assert(current_template->is_recording());
#endif
        current_template->finalize(has_blocking_call);
        if (!current_template->is_replayable())
        {
          const RtEvent pending_deletion = 
            current_template->defer_template_deletion();
          if (pending_deletion.exists())
            execution_precondition = Runtime::merge_events(NULL,
                execution_precondition, ApEvent(pending_deletion));  
          physical_trace->record_failed_capture(current_template);
        }
        else
          physical_trace->record_replayable_capture(current_template);
        // Reset the local trace
        local_trace->initialize_tracing_state();
      }
      if (remove_trace_reference && local_trace->remove_reference())
        delete local_trace;
      FenceOp::trigger_mapping();
    }

    /////////////////////////////////////////////////////////////
    // TraceCompleteOp 
    /////////////////////////////////////////////////////////////

    //--------------------------------------------------------------------------
    TraceCompleteOp::TraceCompleteOp(Runtime *rt)
      : TraceOp(rt)
    //--------------------------------------------------------------------------
    {
    }

    //--------------------------------------------------------------------------
    TraceCompleteOp::TraceCompleteOp(const TraceCompleteOp &rhs)
      : TraceOp(NULL)
    //--------------------------------------------------------------------------
    {
      // should never be called
      assert(false);
    }

    //--------------------------------------------------------------------------
    TraceCompleteOp::~TraceCompleteOp(void)
    //--------------------------------------------------------------------------
    {
    }

    //--------------------------------------------------------------------------
    TraceCompleteOp& TraceCompleteOp::operator=(const TraceCompleteOp &rhs)
    //--------------------------------------------------------------------------
    {
      // should never be called
      assert(false);
      return *this;
    }

    //--------------------------------------------------------------------------
    void TraceCompleteOp::initialize_complete(InnerContext *ctx, bool has_block)
    //--------------------------------------------------------------------------
    {
      initialize(ctx, EXECUTION_FENCE, false/*need future*/);
#ifdef DEBUG_LEGION
      assert(trace != NULL);
#endif
      local_trace = trace;
      // Now mark our trace as NULL to avoid registering this operation
      trace = NULL;
      tracing = false;
      current_template = NULL;
      template_completion = ApEvent::NO_AP_EVENT;
      replayed = false;
      has_blocking_call = has_block;
    }

    //--------------------------------------------------------------------------
    void TraceCompleteOp::activate(void)
    //--------------------------------------------------------------------------
    {
      activate_operation();
    }

    //--------------------------------------------------------------------------
    void TraceCompleteOp::deactivate(void)
    //--------------------------------------------------------------------------
    {
      deactivate_operation();
      runtime->free_trace_op(this);
    }

    //--------------------------------------------------------------------------
    const char* TraceCompleteOp::get_logging_name(void) const
    //--------------------------------------------------------------------------
    {
      return op_names[TRACE_COMPLETE_OP_KIND];
    }

    //--------------------------------------------------------------------------
    Operation::OpKind TraceCompleteOp::get_operation_kind(void) const
    //--------------------------------------------------------------------------
    {
      return TRACE_COMPLETE_OP_KIND; 
    }

    //--------------------------------------------------------------------------
    void TraceCompleteOp::trigger_dependence_analysis(void)
    //--------------------------------------------------------------------------
    {
#ifdef DEBUG_LEGION
      assert(trace == NULL);
      assert(local_trace != NULL);
#endif
      local_trace->end_trace_execution(this);
      parent_ctx->record_previous_trace(local_trace);

      if (local_trace->is_replaying())
      {
        PhysicalTrace *physical_trace = local_trace->get_physical_trace();
#ifdef DEBUG_LEGION
        assert(physical_trace != NULL);
#endif
        PhysicalTemplate *to_replay = physical_trace->get_current_template();
#ifdef DEBUG_LEGION
        assert(to_replay != NULL);
#endif
#ifdef LEGION_SPY
        local_trace->perform_logging(to_replay->get_fence_uid(), unique_op_id);
#endif
        to_replay->execute_all();
        template_completion = to_replay->get_completion();
        Runtime::trigger_event(NULL, completion_event, template_completion);
        parent_ctx->update_current_fence(this, true, true);
        physical_trace->record_previous_template_completion(
            template_completion);
        local_trace->initialize_tracing_state();
        replayed = true;
        return;
      }
      else if (local_trace->is_recording())
      {
        PhysicalTrace *physical_trace = local_trace->get_physical_trace();
#ifdef DEBUG_LEGION
        assert(physical_trace != NULL);
#endif
        physical_trace->record_previous_template_completion(
            get_completion_event());
        current_template = physical_trace->get_current_template();
        physical_trace->clear_cached_template();
      }
      FenceOp::trigger_dependence_analysis();
    }

    //--------------------------------------------------------------------------
    void TraceCompleteOp::trigger_mapping(void)
    //--------------------------------------------------------------------------
    {
      // Now finish capturing the physical trace
      if (local_trace->is_recording())
      {
#ifdef DEBUG_LEGION
        assert(current_template != NULL);
        assert(local_trace->get_physical_trace() != NULL);
        assert(current_template->is_recording());
#endif
        current_template->finalize(has_blocking_call);
        PhysicalTrace *physical_trace = local_trace->get_physical_trace();
        if (!current_template->is_replayable())
        {
          const RtEvent pending_deletion = 
            current_template->defer_template_deletion();
          if (pending_deletion.exists())
            execution_precondition = Runtime::merge_events(NULL,
                execution_precondition, ApEvent(pending_deletion));  
          physical_trace->record_failed_capture(current_template);
        }
        else
          physical_trace->record_replayable_capture(current_template);
        local_trace->initialize_tracing_state();
      }
      else if (replayed)
      {
        if (has_blocking_call)
          REPORT_LEGION_ERROR(ERROR_INVALID_PHYSICAL_TRACING,
            "Physical tracing violation! Trace %d in task %s (UID %lld) "
            "encountered a blocking API call that was unseen when it was "
            "recorded. It is required that traces do not change their "
            "behavior.", local_trace->get_trace_id(),
            parent_ctx->get_task_name(), parent_ctx->get_unique_id())
        complete_mapping();
        need_completion_trigger = false;
        if (!template_completion.has_triggered())
        {
          RtEvent wait_on = Runtime::protect_event(template_completion);
          complete_execution(wait_on);
        }
        else
          complete_execution();
        return;
      }
      FenceOp::trigger_mapping();
    }

    /////////////////////////////////////////////////////////////
    // TraceReplayOp
    /////////////////////////////////////////////////////////////

    //--------------------------------------------------------------------------
    TraceReplayOp::TraceReplayOp(Runtime *rt)
      : TraceOp(rt)
    //--------------------------------------------------------------------------
    {
    }

    //--------------------------------------------------------------------------
    TraceReplayOp::TraceReplayOp(const TraceReplayOp &rhs)
      : TraceOp(NULL)
    //--------------------------------------------------------------------------
    {
      // should never be called
      assert(false);
    }

    //--------------------------------------------------------------------------
    TraceReplayOp::~TraceReplayOp(void)
    //--------------------------------------------------------------------------
    {
    }

    //--------------------------------------------------------------------------
    TraceReplayOp& TraceReplayOp::operator=(const TraceReplayOp &rhs)
    //--------------------------------------------------------------------------
    {
      // should never be called
      assert(false);
      return *this;
    }

    //--------------------------------------------------------------------------
    void TraceReplayOp::initialize_replay(InnerContext *ctx, LegionTrace *trace)
    //--------------------------------------------------------------------------
    {
      initialize(ctx, EXECUTION_FENCE, false/*need future*/);
#ifdef DEBUG_LEGION
      assert(trace != NULL);
#endif
      local_trace = trace;
    }

    //--------------------------------------------------------------------------
    void TraceReplayOp::activate(void)
    //--------------------------------------------------------------------------
    {
      activate_operation();
    }

    //--------------------------------------------------------------------------
    void TraceReplayOp::deactivate(void)
    //--------------------------------------------------------------------------
    {
      deactivate_operation();
      runtime->free_replay_op(this);
    }

    //--------------------------------------------------------------------------
    const char* TraceReplayOp::get_logging_name(void) const
    //--------------------------------------------------------------------------
    {
      return op_names[TRACE_REPLAY_OP_KIND];
    }

    //--------------------------------------------------------------------------
    Operation::OpKind TraceReplayOp::get_operation_kind(void) const
    //--------------------------------------------------------------------------
    {
      return TRACE_REPLAY_OP_KIND;
    }

    //--------------------------------------------------------------------------
    void TraceReplayOp::trigger_dependence_analysis(void)
    //--------------------------------------------------------------------------
    {
#ifdef DEBUG_LEGION
      assert(trace == NULL);
      assert(local_trace != NULL);
#endif
      PhysicalTrace *physical_trace = local_trace->get_physical_trace();
#ifdef DEBUG_LEGION
      assert(physical_trace != NULL);
#endif
      bool recurrent = true;
      bool fence_registered = false;
      bool is_recording = local_trace->is_recording();
      if (physical_trace->get_current_template() == NULL || is_recording)
      {
        recurrent = false;
        {
          // Wait for the previous recordings to be done before checking
          // template preconditions, otherwise no template would exist.
          RtEvent mapped_event = parent_ctx->get_current_mapping_fence_event();
          if (mapped_event.exists())
            mapped_event.wait();
        }
#ifdef DEBUG_LEGION
        assert(!(local_trace->is_recording() || local_trace->is_replaying()));
#endif

        if (physical_trace->get_current_template() == NULL)
          physical_trace->check_template_preconditions(this, 
                                      map_applied_conditions);
#ifdef DEBUG_LEGION
        assert(physical_trace->get_current_template() == NULL ||
               !physical_trace->get_current_template()->is_recording());
#endif
        execution_precondition =
          parent_ctx->perform_fence_analysis(this, true, true);
        physical_trace->set_current_execution_fence_event(
            get_completion_event());
        fence_registered = true;
      }

      if (physical_trace->get_current_template() != NULL)
      {
        if (!fence_registered)
          execution_precondition =
            parent_ctx->get_current_execution_fence_event();
        ApEvent fence_completion =
          recurrent ? physical_trace->get_previous_template_completion()
                    : get_completion_event();
        physical_trace->initialize_template(fence_completion, recurrent);
        local_trace->set_state_replay();
#ifdef LEGION_SPY
        physical_trace->get_current_template()->set_fence_uid(unique_op_id);
#endif
      }
      else if (!fence_registered)
      {
        execution_precondition =
          parent_ctx->perform_fence_analysis(this, true, true);
        physical_trace->set_current_execution_fence_event(
            get_completion_event());
      }

      // Now update the parent context with this fence before we can complete
      // the dependence analysis and possibly be deactivated
      parent_ctx->update_current_fence(this, true, true);
    }

    //--------------------------------------------------------------------------
    void TraceReplayOp::pack_remote_operation(Serializer &rez, 
                 AddressSpaceID target, std::set<RtEvent> &applied_events) const
    //--------------------------------------------------------------------------
    {
      pack_local_remote_operation(rez);
    }

    /////////////////////////////////////////////////////////////
    // TraceBeginOp
    /////////////////////////////////////////////////////////////

    //--------------------------------------------------------------------------
    TraceBeginOp::TraceBeginOp(Runtime *rt)
      : TraceOp(rt)
    //--------------------------------------------------------------------------
    {
    }

    //--------------------------------------------------------------------------
    TraceBeginOp::TraceBeginOp(const TraceBeginOp &rhs)
      : TraceOp(NULL)
    //--------------------------------------------------------------------------
    {
      // should never be called
      assert(false);
    }

    //--------------------------------------------------------------------------
    TraceBeginOp::~TraceBeginOp(void)
    //--------------------------------------------------------------------------
    {
    }

    //--------------------------------------------------------------------------
    TraceBeginOp& TraceBeginOp::operator=(const TraceBeginOp &rhs)
    //--------------------------------------------------------------------------
    {
      // should never be called
      assert(false);
      return *this;
    }

    //--------------------------------------------------------------------------
    void TraceBeginOp::initialize_begin(InnerContext *ctx, LegionTrace *trace)
    //--------------------------------------------------------------------------
    {
      initialize(ctx, MAPPING_FENCE, false/*need future*/);
#ifdef DEBUG_LEGION
      assert(trace != NULL);
#endif
      local_trace = trace;
      trace = NULL;
      tracing = false;
    }

    //--------------------------------------------------------------------------
    void TraceBeginOp::activate(void)
    //--------------------------------------------------------------------------
    {
      activate_operation();
    }

    //--------------------------------------------------------------------------
    void TraceBeginOp::deactivate(void)
    //--------------------------------------------------------------------------
    {
      deactivate_operation();
      runtime->free_begin_op(this);
    }

    //--------------------------------------------------------------------------
    const char* TraceBeginOp::get_logging_name(void) const
    //--------------------------------------------------------------------------
    {
      return op_names[TRACE_BEGIN_OP_KIND];
    }

    //--------------------------------------------------------------------------
    Operation::OpKind TraceBeginOp::get_operation_kind(void) const
    //--------------------------------------------------------------------------
    {
      return TRACE_BEGIN_OP_KIND;
    }

    /////////////////////////////////////////////////////////////
    // TraceSummaryOp
    /////////////////////////////////////////////////////////////

    //--------------------------------------------------------------------------
    TraceSummaryOp::TraceSummaryOp(Runtime *rt)
      : TraceOp(rt)
    //--------------------------------------------------------------------------
    {
    }

    //--------------------------------------------------------------------------
    TraceSummaryOp::TraceSummaryOp(const TraceSummaryOp &rhs)
      : TraceOp(NULL)
    //--------------------------------------------------------------------------
    {
      // should never be called
      assert(false);
    }

    //--------------------------------------------------------------------------
    TraceSummaryOp::~TraceSummaryOp(void)
    //--------------------------------------------------------------------------
    {
    }

    //--------------------------------------------------------------------------
    TraceSummaryOp& TraceSummaryOp::operator=(const TraceSummaryOp &rhs)
    //--------------------------------------------------------------------------
    {
      // should never be called
      assert(false);
      return *this;
    }

    //--------------------------------------------------------------------------
    void TraceSummaryOp::initialize_summary(InnerContext *ctx,
                                            PhysicalTemplate *tpl,
                                            Operation *invalidator)
    //--------------------------------------------------------------------------
    {
      initialize_operation(ctx, false/*track*/);
      fence_kind = MAPPING_FENCE;
      if (runtime->legion_spy_enabled)
        LegionSpy::log_fence_operation(parent_ctx->get_unique_id(),
                                       unique_op_id);
      context_index = invalidator->get_ctx_index();
      current_template = tpl;
      // The summary could have been marked as being traced,
      // so here we forcibly clear them out.
      trace = NULL;
      tracing = false;
    }

    //--------------------------------------------------------------------------
    void TraceSummaryOp::activate(void)
    //--------------------------------------------------------------------------
    {
      activate_operation();
      current_template = NULL;
    }

    //--------------------------------------------------------------------------
    void TraceSummaryOp::deactivate(void)
    //--------------------------------------------------------------------------
    {
      deactivate_fence();
      runtime->free_summary_op(this);
    }

    //--------------------------------------------------------------------------
    const char* TraceSummaryOp::get_logging_name(void) const
    //--------------------------------------------------------------------------
    {
      return op_names[TRACE_SUMMARY_OP_KIND];
    }

    //--------------------------------------------------------------------------
    Operation::OpKind TraceSummaryOp::get_operation_kind(void) const
    //--------------------------------------------------------------------------
    {
      return TRACE_SUMMARY_OP_KIND;
    }

    //--------------------------------------------------------------------------
    void TraceSummaryOp::trigger_dependence_analysis(void)
    //--------------------------------------------------------------------------
    {
      perform_fence_analysis(true/*register fence also*/);
    }

    //--------------------------------------------------------------------------
    void TraceSummaryOp::trigger_ready(void)
    //--------------------------------------------------------------------------
    {
      enqueue_ready_operation();
    }

    //--------------------------------------------------------------------------
    void TraceSummaryOp::trigger_mapping(void)
    //--------------------------------------------------------------------------
    {
#ifdef DEBUG_LEGION
      assert(current_template->is_replayable());
#endif
      current_template->apply_postcondition(this, map_applied_conditions);
      FenceOp::trigger_mapping();
    }

    //--------------------------------------------------------------------------
    void TraceSummaryOp::pack_remote_operation(Serializer &rez,
                 AddressSpaceID target, std::set<RtEvent> &applied_events) const
    //--------------------------------------------------------------------------
    {
      pack_local_remote_operation(rez);
    }

    /////////////////////////////////////////////////////////////
    // PhysicalTrace
    /////////////////////////////////////////////////////////////

    //--------------------------------------------------------------------------
    PhysicalTrace::PhysicalTrace(Runtime *rt, LegionTrace *lt)
      : runtime(rt), logical_trace(lt), 
        repl_ctx(dynamic_cast<ReplicateContext*>(lt->ctx)),
        current_template(NULL), nonreplayable_count(0), new_template_count(0),
        previous_template_completion(ApEvent::NO_AP_EVENT),
        execution_fence_event(ApEvent::NO_AP_EVENT)
    //--------------------------------------------------------------------------
    {
      if (runtime->replay_on_cpus)
      {
        Machine::ProcessorQuery local_procs(runtime->machine);
        local_procs.local_address_space();
        for (Machine::ProcessorQuery::iterator it =
             local_procs.begin(); it != local_procs.end(); it++)
          if (it->kind() == Processor::LOC_PROC)
            replay_targets.push_back(*it);
      }
      else
        replay_targets.push_back(runtime->utility_group);
    }

    //--------------------------------------------------------------------------
    PhysicalTrace::PhysicalTrace(const PhysicalTrace &rhs)
      : runtime(NULL), logical_trace(NULL), repl_ctx(NULL), 
        current_template(NULL), nonreplayable_count(0), new_template_count(0),
        previous_template_completion(ApEvent::NO_AP_EVENT),
        execution_fence_event(ApEvent::NO_AP_EVENT)
    //--------------------------------------------------------------------------
    {
      // should never be called
      assert(false);
    }

    //--------------------------------------------------------------------------
    PhysicalTrace::~PhysicalTrace()
    //--------------------------------------------------------------------------
    {
      for (LegionVector<PhysicalTemplate*>::aligned::iterator it =
           templates.begin(); it != templates.end(); ++it)
        delete (*it);
      templates.clear();
    }

    //--------------------------------------------------------------------------
    PhysicalTrace& PhysicalTrace::operator=(const PhysicalTrace &rhs)
    //--------------------------------------------------------------------------
    {
      // should never be called
      assert(false);
      return *this;
    }

    //--------------------------------------------------------------------------
    void PhysicalTrace::record_replayable_capture(PhysicalTemplate *tpl)
    //--------------------------------------------------------------------------
    {
      templates.push_back(tpl);
      if (++new_template_count > LEGION_NEW_TEMPLATE_WARNING_COUNT)
      {
        REPORT_LEGION_WARNING(LEGION_WARNING_NEW_TEMPLATE_COUNT_EXCEEDED,
            "WARNING: The runtime has created %d new replayable templates "
            "for trace %u without replaying any existing templates. This "
            "may mean that your mapper is not making mapper decisions "
            "conducive to replaying templates. Please check that your "
            "mapper is making decisions that align with prior templates. "
            "If you believe that this number of templates is reasonable "
            "please adjust the settings for LEGION_NEW_TEMPLATE_WARNING_COUNT "
            "in legion_config.h.", LEGION_NEW_TEMPLATE_WARNING_COUNT, 
            logical_trace->get_trace_id())
        new_template_count = 0;
      }
      // Reset the nonreplayable count when we find a replayable template
      nonreplayable_count = 0;
      current_template = NULL;
    }

    //--------------------------------------------------------------------------
    void PhysicalTrace::record_failed_capture(PhysicalTemplate *tpl)
    //--------------------------------------------------------------------------
    {
      if (++nonreplayable_count > LEGION_NON_REPLAYABLE_WARNING)
      {
        const std::string &message = tpl->get_replayable_message();
        const char *message_buffer = message.c_str();
        REPORT_LEGION_WARNING(LEGION_WARNING_NON_REPLAYABLE_COUNT_EXCEEDED,
            "WARNING: The runtime has failed to memoize the trace more than "
            "%u times, due to the absence of a replayable template. It is "
            "highly likely that trace %u will not be memoized for the rest "
            "of execution. The most recent template was not replayable "
            "for the following reason: %s. Please change the mapper to stop "
            "making memoization requests.", LEGION_NON_REPLAYABLE_WARNING,
            logical_trace->get_trace_id(), message_buffer)
        nonreplayable_count = 0;
      }
      current_template = NULL;
    }

    //--------------------------------------------------------------------------
    void PhysicalTrace::check_template_preconditions(TraceReplayOp *op,
                                              std::set<RtEvent> &applied_events)
    //--------------------------------------------------------------------------
    {
      current_template = NULL;
      for (LegionVector<PhysicalTemplate*>::aligned::reverse_iterator it =
           templates.rbegin(); it != templates.rend(); ++it)
      {
        if ((*it)->check_preconditions(op, applied_events))
        {
#ifdef DEBUG_LEGION
          assert((*it)->is_replayable());
#endif
          // Reset the nonreplayable count when a replayable template satisfies
          // the precondition
          nonreplayable_count = 0;
          // Also reset the new template count as we found a replay
          new_template_count = 0;
          current_template = *it;
          return;
        }
      }
    }

    //--------------------------------------------------------------------------
    bool PhysicalTrace::find_viable_templates(ReplTraceReplayOp *op,
                                             std::set<RtEvent> &applied_events,
                                             unsigned templates_to_find,
                                             std::vector<int> &viable_templates)
    //--------------------------------------------------------------------------
    {
#ifdef DEBUG_LEGION
      assert(templates_to_find > 0);
#endif
      for (int index = viable_templates.empty() ? templates.size() - 1 : 
            viable_templates.back() - 1; index >= 0; index--)
      {
        PhysicalTemplate *tpl = templates[index];
        if (tpl->check_preconditions(op, applied_events))
        {
          // A good tmplate so add it to the list
          viable_templates.push_back(index);
          // If we've found all our templates then we're done
          if (--templates_to_find == 0)
            return (index == 0); // whether we are done
        }
      }
      return true; // Iterated over all the templates
    }

    //--------------------------------------------------------------------------
    void PhysicalTrace::select_template(unsigned index)
    //--------------------------------------------------------------------------
    {
#ifdef DEBUG_LEGION
      assert(index < templates.size());
      assert(templates[index]->is_replayable());
#endif
      // Reset the nonreplayable count when a replayable template satisfies
      // the precondition
      nonreplayable_count = 0;
      current_template = templates[index]; 
    }

    //--------------------------------------------------------------------------
    PhysicalTemplate* PhysicalTrace::start_new_template(void)
    //--------------------------------------------------------------------------
    {
      // If we have a replicated context then we are making sharded templates
      if (repl_ctx != NULL)
        current_template = 
          new ShardedPhysicalTemplate(this, execution_fence_event, repl_ctx);
      else
        current_template = new PhysicalTemplate(this, execution_fence_event);
      return current_template;
    }

    //--------------------------------------------------------------------------
    void PhysicalTrace::initialize_template(
                                       ApEvent fence_completion, bool recurrent)
    //--------------------------------------------------------------------------
    {
#ifdef DEBUG_LEGION
      assert(current_template != NULL);
#endif
      current_template->initialize(runtime, fence_completion, recurrent);
    }

    /////////////////////////////////////////////////////////////
    // TraceViewSet
    /////////////////////////////////////////////////////////////

    //--------------------------------------------------------------------------
    std::string TraceViewSet::FailedPrecondition::to_string(void) const
    //--------------------------------------------------------------------------
    {
      char *m = mask.to_string();
      std::stringstream ss;
      ss << "view: " << view << ", Index expr: " << eq->set_expr->expr_id
         << ", Field Mask: " << m;
      return ss.str();
    }

    //--------------------------------------------------------------------------
    TraceViewSet::TraceViewSet(RegionTreeForest *f)
      : forest(f), view_references(f->runtime->dump_physical_traces)
    //--------------------------------------------------------------------------
    {
    }

    //--------------------------------------------------------------------------
    TraceViewSet::~TraceViewSet(void)
    //--------------------------------------------------------------------------
    {
      if (view_references)
      {
        for (ViewSet::const_iterator it = conditions.begin();
              it != conditions.end(); it++)
          if (it->first->remove_base_resource_ref(TRACE_REF))
            delete it->first;
      }
      conditions.clear();
    }

    //--------------------------------------------------------------------------
    void TraceViewSet::insert(
                  InstanceView *view, EquivalenceSet *eq, const FieldMask &mask)
    //--------------------------------------------------------------------------
    {
      if (view_references && (conditions.find(view) == conditions.end()))
        view->add_base_resource_ref(TRACE_REF);
      conditions[view].insert(eq, mask);
    }

    //--------------------------------------------------------------------------
    void TraceViewSet::invalidate(
                  InstanceView *view, EquivalenceSet *eq, const FieldMask &mask)
    //--------------------------------------------------------------------------
    {
      ViewSet::iterator finder = conditions.find(view);
      if (finder == conditions.end())
        return;

      FieldMaskSet<EquivalenceSet> to_delete;
      for (FieldMaskSet<EquivalenceSet>::const_iterator it = 
            finder->second.begin(); it != finder->second.end(); ++it)
      {
        FieldMask overlap = mask & it->second;
        if (!overlap)
          continue;

        IndexSpaceExpression *expr1 = eq->set_expr;
        IndexSpaceExpression *expr2 = it->first->set_expr;
        if (expr1 == expr2)
        {
          to_delete.insert(it->first, overlap);
        }
        else if (expr1->get_volume() >= expr2->get_volume())
        {
          IndexSpaceExpression *diff =
            forest->subtract_index_spaces(expr2, expr1);
          if (diff->is_empty())
            to_delete.insert(it->first, overlap);
        }
      }
      for (FieldMaskSet<EquivalenceSet>::iterator it = to_delete.begin();
           it != to_delete.end(); ++it)
      {
        FieldMaskSet<EquivalenceSet>::iterator eit =
          finder->second.find(it->first);
#ifdef DEBUG_LEGION
        assert(eit != finder->second.end());
#endif
        eit.filter(it->second);
        if (!eit->second)
          finder->second.erase(eit);
      }
    }

    //--------------------------------------------------------------------------
    bool TraceViewSet::dominates(
         InstanceView *view, EquivalenceSet *eq, FieldMask &non_dominated) const
    //--------------------------------------------------------------------------
    {
      // If this is for an empty equivalence set then it doesn't matter
      if (eq->set_expr->is_empty())
        return true;
      ViewSet::const_iterator finder = conditions.find(view);
      if (finder == conditions.end())
        return false;

      LegionList<FieldSet<EquivalenceSet*> >::aligned field_sets;
      finder->second.compute_field_sets(non_dominated, field_sets);
      for (LegionList<FieldSet<EquivalenceSet*> >::aligned::const_iterator it =
            field_sets.begin(); it != field_sets.end(); it++)
      {
        if (it->elements.empty())
          continue;
        std::set<IndexSpaceExpression*> exprs;
        for (std::set<EquivalenceSet*>::const_iterator eit = 
              it->elements.begin(); eit != it->elements.end(); eit++)
          exprs.insert((*eit)->set_expr);
        IndexSpaceExpression *union_expr = forest->union_index_spaces(exprs);
        IndexSpaceExpression *expr = eq->set_expr;
        if (expr == union_expr)
          non_dominated -= it->set_mask;
        // Can only dominate if we have enough points
        else if (expr->get_volume() <= union_expr->get_volume())
        {
          IndexSpaceExpression *diff_expr =
            forest->subtract_index_spaces(expr, union_expr);
          if (diff_expr->is_empty())
            non_dominated -= it->set_mask;
        }
      }
      // If there are no fields left then we dominated
      return !non_dominated;
    }

    //--------------------------------------------------------------------------
    bool TraceViewSet::subsumed_by(const TraceViewSet &set, 
                                   FailedPrecondition *condition) const
    //--------------------------------------------------------------------------
    {
      for (ViewSet::const_iterator it = conditions.begin();
           it != conditions.end(); ++it)
        for (FieldMaskSet<EquivalenceSet>::const_iterator eit =
             it->second.begin(); eit != it->second.end(); ++eit)
        {
          FieldMask mask = eit->second;
          if (!set.dominates(it->first, eit->first, mask))
          {
            if (condition != NULL)
            {
              condition->view = it->first;
              condition->eq = eit->first;
              condition->mask = mask;
            }
            return false;
          }
        }

      return true;
    }

    //--------------------------------------------------------------------------
    bool TraceViewSet::has_refinements(void) const
    //--------------------------------------------------------------------------
    {
      for (ViewSet::const_iterator it = conditions.begin();
           it != conditions.end(); ++it)
        for (FieldMaskSet<EquivalenceSet>::const_iterator eit =
             it->second.begin(); eit != it->second.end(); ++eit)
          if (eit->first->has_refinements(eit->second))
            return true;

      return false;
    }

    //--------------------------------------------------------------------------
    bool TraceViewSet::empty(void) const
    //--------------------------------------------------------------------------
    {
      return conditions.empty();
    }

    //--------------------------------------------------------------------------
    void TraceViewSet::dump(void) const
    //--------------------------------------------------------------------------
    {
      for (ViewSet::const_iterator it = conditions.begin();
           it != conditions.end(); ++it)
      {
        InstanceView *view = it->first;
        for (FieldMaskSet<EquivalenceSet>::const_iterator eit =
             it->second.begin(); eit != it->second.end(); ++eit)
        {
          char *mask = eit->second.to_string();
          LogicalRegion lr =
            forest->get_tree(view->get_manager()->tree_id)->handle;
          const void *name = NULL; size_t name_size = 0;
          forest->runtime->retrieve_semantic_information(lr, 
              LEGION_NAME_SEMANTIC_TAG, name, name_size, true, true);
          log_tracing.info() << "  "
                    <<(view->is_reduction_view() ? "Reduction" : "Materialized")
                    << " view: " << view << ", Inst: " << std::hex
                    << view->get_manager()->get_instance(DomainPoint()).id 
                    << std::dec
                    << ", Index expr: " << eit->first->set_expr->expr_id
                    << ", Name: " << (name_size > 0 ? (const char*)name : "")
                    << ", Field Mask: " << mask;
          free(mask);
        }
      }
    }

    /////////////////////////////////////////////////////////////
    // TraceConditionSet
    /////////////////////////////////////////////////////////////

    //--------------------------------------------------------------------------
    TraceConditionSet::TraceConditionSet(RegionTreeForest *f)
      : TraceViewSet(f), cached(false)
    //--------------------------------------------------------------------------
    {
    }

    //--------------------------------------------------------------------------
    TraceConditionSet::~TraceConditionSet(void)
    //--------------------------------------------------------------------------
    {
      views.clear();
      version_infos.clear();
    }

    //--------------------------------------------------------------------------
    void TraceConditionSet::make_ready(bool postcondition)
    //--------------------------------------------------------------------------
    {
      if (cached)
        return;
      cached = true;

      typedef std::pair<RegionTreeID,EquivalenceSet*> Key;
      LegionMap<Key,FieldMaskSet<InstanceView> >::aligned views_by_regions;

      for (ViewSet::iterator it = conditions.begin(); it != conditions.end();
           ++it)
      {
        RegionTreeID tid = it->first->get_manager()->tree_id;
        for (FieldMaskSet<EquivalenceSet>::iterator eit = it->second.begin();
             eit != it->second.end(); ++eit)
        {
          EquivalenceSet *eq = eit->first;
          Key key(tid, eq);
          FieldMaskSet <InstanceView> &vset = views_by_regions[key];
          vset.insert(it->first, eit->second);
        }
      }

      // Filter out views that overlap with some restricted views
      if (postcondition)
      {
        for (LegionMap<Key,FieldMaskSet<InstanceView> >::aligned::iterator it =
             views_by_regions.begin(); it != views_by_regions.end(); ++it)
        {
          EquivalenceSet *eq = it->first.second;
          FieldMaskSet<InstanceView> &all_views = it->second;
          if (!eq->has_restrictions(all_views.get_valid_mask())) continue;

          FieldMaskSet<InstanceView> restricted_views;
          FieldMask restricted_mask;
          for (FieldMaskSet<InstanceView>::iterator vit = all_views.begin();
               vit != all_views.end(); ++vit)
          {
            FieldMask restricted = eq->is_restricted(vit->first);
            FieldMask overlap = restricted & vit->second;
            if (!!overlap)
            {
              restricted_views.insert(vit->first, overlap);
              restricted_mask |= overlap;
            }
          }

          std::vector<InstanceView*> to_delete;
          for (FieldMaskSet<InstanceView>::iterator vit = all_views.begin();
               vit != all_views.end(); ++vit)
          {
            vit.filter(restricted_mask);
            if (!vit->second)
              to_delete.push_back(vit->first);
          }

          for (std::vector<InstanceView*>::iterator vit = to_delete.begin();
               vit != to_delete.end(); ++vit)
            all_views.erase(*vit);

          for (FieldMaskSet<InstanceView>::iterator vit =
               restricted_views.begin(); vit != restricted_views.end(); ++vit)
            all_views.insert(vit->first, vit->second);
        }
      }

      unsigned idx = 0;
      version_infos.resize(views_by_regions.size());
      for (LegionMap<Key,FieldMaskSet<InstanceView> >::aligned::iterator it =
           views_by_regions.begin(); it != views_by_regions.end(); ++it)
      {
        views.push_back(it->second);
        version_infos[idx++].record_equivalence_set(NULL,
            it->first.second, it->second.get_valid_mask());
      }
    }

    //--------------------------------------------------------------------------
    bool TraceConditionSet::require(Operation *op, 
                                    std::set<RtEvent> &applied_events)
    //--------------------------------------------------------------------------
    {
#ifdef DEBUG_LEGION
      assert(cached);
#endif
      for (unsigned idx = 0; idx < views.size(); ++idx)
      {
        FieldMaskSet<InstanceView> invalid_views;
        forest->find_invalid_instances(op, idx, version_infos[idx], views[idx],
                                       invalid_views, applied_events);
        if (!invalid_views.empty())
          return false;
      }
      return true;
    }

    //--------------------------------------------------------------------------
    void TraceConditionSet::ensure(Operation *op, 
                                   std::set<RtEvent> &applied_events)
    //--------------------------------------------------------------------------
    {
#ifdef DEBUG_LEGION
      assert(cached);
#endif
      const TraceInfo trace_info(op, false/*init*/);
      for (unsigned idx = 0; idx < views.size(); ++idx)
        forest->update_valid_instances(op, idx, version_infos[idx], views[idx],
            PhysicalTraceInfo(trace_info, idx), applied_events);
    }

    /////////////////////////////////////////////////////////////
    // PhysicalTemplate
    /////////////////////////////////////////////////////////////

    //--------------------------------------------------------------------------
    PhysicalTemplate::PhysicalTemplate(PhysicalTrace *t, ApEvent fence_event)
      : trace(t), recording(true), replayable(false, "uninitialized"),
        fence_completion_id(0),
        replay_parallelism(t->runtime->max_replay_parallelism),
        has_virtual_mapping(false),
        recording_done(Runtime::create_rt_user_event()),
        pre(t->runtime->forest), post(t->runtime->forest),
        pre_reductions(t->runtime->forest), post_reductions(t->runtime->forest),
        consumed_reductions(t->runtime->forest)
    //--------------------------------------------------------------------------
    {
      events.push_back(fence_event);
      event_map[fence_event] = fence_completion_id;
      instructions.push_back(
         new AssignFenceCompletion(*this, fence_completion_id, TraceLocalID()));
    }

    //--------------------------------------------------------------------------
    PhysicalTemplate::PhysicalTemplate(const PhysicalTemplate &rhs)
      : trace(NULL), recording(true), replayable(false, "uninitialized"),
        fence_completion_id(0),
        replay_parallelism(1), recording_done(RtUserEvent::NO_RT_USER_EVENT),
        pre(NULL), post(NULL), pre_reductions(NULL), post_reductions(NULL),
        consumed_reductions(NULL)
    //--------------------------------------------------------------------------
    {
      // should never be called
      assert(false);
    }

    //--------------------------------------------------------------------------
    PhysicalTemplate::~PhysicalTemplate(void)
    //--------------------------------------------------------------------------
    {
      {
        AutoLock tpl_lock(template_lock);
        for (std::set<ViewUser*>::iterator it = all_users.begin();
             it != all_users.end(); ++it)
          delete (*it);
        for (std::vector<Instruction*>::iterator it = instructions.begin();
             it != instructions.end(); ++it)
          delete *it;
        // Relesae references to instances
        for (CachedMappings::iterator it = cached_mappings.begin();
            it != cached_mappings.end(); ++it)
        {
          for (std::deque<InstanceSet>::iterator pit =
              it->second.physical_instances.begin(); pit !=
              it->second.physical_instances.end(); pit++)
          {
            for (unsigned idx = 0; idx < pit->size(); idx++)
            {
              const InstanceRef &ref = (*pit)[idx];
              if (!ref.is_virtual_ref())
                ref.remove_valid_reference(MAPPING_ACQUIRE_REF,NULL/*mutator*/);
            }
            pit->clear();
          }
        }
        cached_mappings.clear();
        if (!remote_memos.empty())
          release_remote_memos();
      }
    }

    //--------------------------------------------------------------------------
    void PhysicalTemplate::initialize(
                           Runtime *runtime, ApEvent completion, bool recurrent)
    //--------------------------------------------------------------------------
    {
      // We have to make sure that the previous trace replay is done before
      // we start changing these data structures for the next replay
      if (replay_done.exists() && !replay_done.has_triggered())
        replay_done.wait();
      fence_completion = completion;
      if (recurrent)
        for (std::map<unsigned, unsigned>::iterator it = frontiers.begin();
            it != frontiers.end(); ++it)
          events[it->second] = events[it->first];
      else
        for (std::map<unsigned, unsigned>::iterator it = frontiers.begin();
            it != frontiers.end(); ++it)
          events[it->second] = completion;

      events[fence_completion_id] = fence_completion;

      for (std::map<unsigned, unsigned>::iterator it = crossing_events.begin();
           it != crossing_events.end(); ++it)
      {
        ApUserEvent ev = Runtime::create_ap_user_event(NULL);
        events[it->second] = ev;
        user_events[it->second] = ev;
      }

      replay_ready = Runtime::create_rt_user_event();
      std::set<RtEvent> replay_done_events;
      const std::vector<Processor> &replay_targets =
        trace->get_replay_targets();
      for (unsigned idx = 0; idx < replay_parallelism; ++idx)
      {
        ReplaySliceArgs args(this, idx);
        RtEvent done = runtime->replay_on_cpus ?
          runtime->issue_application_processor_task(args, LG_LOW_PRIORITY,
            replay_targets[idx % replay_targets.size()], replay_ready) :
          runtime->issue_runtime_meta_task(args, LG_THROUGHPUT_WORK_PRIORITY,
            replay_ready, replay_targets[idx % replay_targets.size()]);
        replay_done_events.insert(done);
      }
      replay_done = Runtime::merge_events(replay_done_events);

#ifdef DEBUG_LEGION
      for (std::map<TraceLocalID, Memoizable*>::iterator it =
           operations.begin(); it != operations.end(); ++it)
        it->second = NULL;
#endif
    }

    //--------------------------------------------------------------------------
    ApEvent PhysicalTemplate::get_completion(void) const
    //--------------------------------------------------------------------------
    {
      std::set<ApEvent> to_merge;
      for (ViewUsers::const_iterator it = view_users.begin();
           it != view_users.end(); ++it)
        for (FieldMaskSet<ViewUser>::const_iterator uit = it->second.begin();
             uit != it->second.end(); ++uit)
          to_merge.insert(events[uit->first->user]);
      return Runtime::merge_events(NULL, to_merge);
    }

    //--------------------------------------------------------------------------
    ApEvent PhysicalTemplate::get_completion_for_deletion(void) const
    //--------------------------------------------------------------------------
    {
      std::set<ApEvent> all_events;
      for (std::map<ApEvent, unsigned>::const_iterator it = event_map.begin();
           it != event_map.end(); ++it)
        all_events.insert(it->first);
      return Runtime::merge_events(NULL, all_events);
    }

    //--------------------------------------------------------------------------
    bool PhysicalTemplate::check_preconditions(TraceReplayOp *op,
                                              std::set<RtEvent> &applied_events)
    //--------------------------------------------------------------------------
    {
      return pre.require(op, applied_events);
    }

    //--------------------------------------------------------------------------
    void PhysicalTemplate::apply_postcondition(TraceSummaryOp *op,
                                              std::set<RtEvent> &applied_events)
    //--------------------------------------------------------------------------
    {
      post.ensure(op, applied_events);
    }

    //--------------------------------------------------------------------------
    bool PhysicalTemplate::check_preconditions(ReplTraceReplayOp *op,
                                              std::set<RtEvent> &applied_events)
    //--------------------------------------------------------------------------
    {
      return pre.require(op, applied_events);
    }

    //--------------------------------------------------------------------------
    void PhysicalTemplate::apply_postcondition(ReplTraceSummaryOp *op,
                                              std::set<RtEvent> &applied_events)
    //--------------------------------------------------------------------------
    {
      post.ensure(op, applied_events);
    }

    //--------------------------------------------------------------------------
    PhysicalTemplate::Replayable PhysicalTemplate::check_replayable(
                                  ReplTraceOp *op, bool has_blocking_call) const
    //--------------------------------------------------------------------------
    {
      if (has_blocking_call)
        return Replayable(false, "blocking call");

      if (has_virtual_mapping)
        return Replayable(false, "virtual mapping");

      if (!pre_fill_views.empty())
        return Replayable(false, "external fill views");

      if (!pre_reductions.empty())
        return Replayable(false, "external reduction views");

      if (pre.has_refinements() || post.has_refinements())
        return Replayable(false, "found refined equivalence sets");

      TraceViewSet::FailedPrecondition condition;
      if (!post_reductions.subsumed_by(consumed_reductions, &condition))
      {
        if (trace->runtime->dump_physical_traces)
        {
          return Replayable(
              false, "escaping reduction view: " + condition.to_string());
        }
        else
          return Replayable(false, "escaping reduction views");
      }

      if (!pre.subsumed_by(post, &condition))
      {
        if (trace->runtime->dump_physical_traces)
        {
          return Replayable(
              false, "precondition not subsumed: " + condition.to_string());
        }
        else
          return Replayable(
              false, "precondition not subsumed by postcondition");
      }

      return Replayable(true);
    }

    //--------------------------------------------------------------------------
    void PhysicalTemplate::register_operation(Operation *op)
    //--------------------------------------------------------------------------
    {
      Memoizable *memoizable = op->get_memoizable();
#ifdef DEBUG_LEGION
      assert(memoizable != NULL);
#endif
      std::map<TraceLocalID, Memoizable*>::iterator op_finder =
        operations.find(memoizable->get_trace_local_id());
#ifdef DEBUG_LEGION
      assert(op_finder != operations.end());
      assert(op_finder->second == NULL);
#endif
      op_finder->second = memoizable;
    }

    //--------------------------------------------------------------------------
    void PhysicalTemplate::execute_all(void)
    //--------------------------------------------------------------------------
    {
      Runtime::trigger_event(replay_ready);
      replay_done.wait();
    }

    //--------------------------------------------------------------------------
    void PhysicalTemplate::execute_slice(unsigned slice_idx)
    //--------------------------------------------------------------------------
    {
#ifdef DEBUG_LEGION
      assert(slice_idx < slices.size());
#endif
      ApUserEvent fence = Runtime::create_ap_user_event(NULL);
      const std::vector<TraceLocalID> &tasks = slice_tasks[slice_idx];
      for (unsigned idx = 0; idx < tasks.size(); ++idx)
        operations[tasks[idx]]
          ->get_operation()->set_execution_fence_event(fence);
      std::vector<Instruction*> &instructions = slices[slice_idx];
      for (std::vector<Instruction*>::const_iterator it = instructions.begin();
           it != instructions.end(); ++it)
        (*it)->execute();
      Runtime::trigger_event(NULL, fence);
    }

    //--------------------------------------------------------------------------
    void PhysicalTemplate::issue_summary_operations(
                                  InnerContext* context, Operation *invalidator)
    //--------------------------------------------------------------------------
    {
      TraceSummaryOp *op = trace->runtime->get_available_summary_op();
      op->initialize_summary(context, this, invalidator);
#ifdef LEGION_SPY
      LegionSpy::log_summary_op_creator(op->get_unique_op_id(),
                                        invalidator->get_unique_op_id());
#endif
      op->execute_dependence_analysis();
    }

    //--------------------------------------------------------------------------
    void PhysicalTemplate::finalize(bool has_blocking_call, ReplTraceOp *op)
    //--------------------------------------------------------------------------
    {
      trigger_recording_done();
      recording = false;
      replayable = check_replayable(op, has_blocking_call);

      if (!replayable)
      {
        if (trace->runtime->dump_physical_traces)
        {
          optimize(op);
          dump_template();
        }
        if (!remote_memos.empty())
          release_remote_memos();
        return;
      }
      generate_conditions();
      optimize(op);
      if (trace->runtime->dump_physical_traces) dump_template();
      size_t num_events = events.size();
      events.clear();
      events.resize(num_events);
      event_map.clear();
      if (!remote_memos.empty())
        release_remote_memos();
    }

    //--------------------------------------------------------------------------
    void PhysicalTemplate::generate_conditions(void)
    //--------------------------------------------------------------------------
    {
      pre.make_ready(false /*postcondition*/);
      post.make_ready(true /*postcondition*/);
    }

    //--------------------------------------------------------------------------
    void PhysicalTemplate::optimize(ReplTraceOp *op)
    //--------------------------------------------------------------------------
    {
      std::vector<unsigned> gen;
      if (!(trace->runtime->no_trace_optimization ||
            trace->runtime->no_fence_elision))
        elide_fences(gen, op);
      else
      {
#ifdef DEBUG_LEGION
        assert(instructions.size() == events.size());
#endif
        gen.resize(events.size());
        for (unsigned idx = 0; idx < events.size(); ++idx)
          gen[idx] = idx;
      }
      if (!trace->runtime->no_trace_optimization)
      {
        propagate_merges(gen);
        transitive_reduction();
        propagate_copies(gen);
        eliminate_dead_code(gen);
      }
      prepare_parallel_replay(gen);
      push_complete_replays();
    }

    //--------------------------------------------------------------------------
    void PhysicalTemplate::elide_fences(std::vector<unsigned> &gen, 
                                        ReplTraceOp *op)
    //--------------------------------------------------------------------------
    {
      // Reserve some events for merges to be added during fence elision
      unsigned num_merges = 0;
      for (std::vector<Instruction*>::iterator it = instructions.begin();
           it != instructions.end(); ++it)
        switch ((*it)->get_kind())
        {
          case ISSUE_COPY:
            {
              unsigned precondition_idx =
                (*it)->as_issue_copy()->precondition_idx;
              InstructionKind generator_kind =
                instructions[precondition_idx]->get_kind();
              num_merges += generator_kind != MERGE_EVENT;
              break;
            }
          case ISSUE_FILL:
            {
              unsigned precondition_idx =
                (*it)->as_issue_fill()->precondition_idx;
              InstructionKind generator_kind =
                instructions[precondition_idx]->get_kind();
              num_merges += generator_kind != MERGE_EVENT;
              break;
            }
          case COMPLETE_REPLAY:
            {
              unsigned completion_event_idx =
                (*it)->as_complete_replay()->rhs;
              InstructionKind generator_kind =
                instructions[completion_event_idx]->get_kind();
              num_merges += generator_kind != MERGE_EVENT;
              break;
            }
#ifdef LEGION_GPU_REDUCTIONS
        case GPU_REDUCTION:
            {
              unsigned precondition_idx =
                (*it)->as_gpu_reduction()->precondition_idx;
              InstructionKind generator_kind =
                instructions[precondition_idx]->get_kind();
              num_merges += generator_kind != MERGE_EVENT;
              break;
            }
#endif
          default:
            {
              break;
            }
        }

      unsigned merge_starts = events.size();
      events.resize(events.size() + num_merges);

      elide_fences_pre_sync(op);

      // We are now going to break the invariant that
      // the generator of events[idx] is instructions[idx].
      // After fence elision, the generator of events[idx] is
      // instructions[gen[idx]].
      gen.resize(events.size());
      std::vector<Instruction*> new_instructions;

      for (unsigned idx = 0; idx < instructions.size(); ++idx)
      {
        Instruction *inst = instructions[idx];
        InstructionKind kind = inst->get_kind();
        std::set<unsigned> users;
        unsigned *precondition_idx = NULL;
        std::set<RtEvent> ready_events;
        switch (kind)
        {
          case COMPLETE_REPLAY:
            {
              CompleteReplay *replay = inst->as_complete_replay();
              std::map<TraceLocalID, ViewExprs>::iterator finder =
                op_views.find(replay->owner);
              if (finder == op_views.end()) break;
              find_all_last_users(finder->second, users, ready_events);
              precondition_idx = &replay->rhs;
              break;
            }
          case ISSUE_COPY:
            {
              IssueCopy *copy = inst->as_issue_copy();
              std::map<unsigned, ViewExprs>::iterator finder =
                copy_views.find(copy->lhs);
#ifdef DEBUG_LEGION
              assert(finder != copy_views.end());
#endif
              find_all_last_users(finder->second, users, ready_events);
              precondition_idx = &copy->precondition_idx;
              break;
            }
          case ISSUE_FILL:
            {
              IssueFill *fill = inst->as_issue_fill();
              std::map<unsigned, ViewExprs>::iterator finder =
                copy_views.find(fill->lhs);
#ifdef DEBUG_LEGION
              assert(finder != copy_views.end());
#endif
              find_all_last_users(finder->second, users, ready_events);
              precondition_idx = &fill->precondition_idx;
              break;
            }
#ifdef LEGION_GPU_REDUCTIONS
          case GPU_REDUCTION:
            {
              GPUReduction *reduction = inst->as_gpu_reduction();
              std::map<unsigned, ViewExprs>::iterator finder =
                copy_views.find(reduction->lhs);
#ifdef DEBUG_LEGION
              assert(finder != copy_views.end());
#endif
              find_all_last_users(finder->second, users, ready_events);
              precondition_idx = &reduction->precondition_idx;
              break;
            }
#endif
          default:
            {
              break;
            }
        }
        // If we have any ready events then wait for them to be ready
        if (!ready_events.empty())
        {
          const RtEvent wait_on = Runtime::merge_events(ready_events);
          if (wait_on.exists() && !wait_on.has_triggered())
            wait_on.wait();
        }
        // Now see if we have any users to update
        if (users.size() > 0)
        {
          Instruction *generator_inst = instructions[*precondition_idx];
          if (generator_inst->get_kind() == MERGE_EVENT)
          {
            MergeEvent *merge = generator_inst->as_merge_event();
            merge->rhs.insert(users.begin(), users.end());
          }
          else
          {
            unsigned merging_event_idx = merge_starts++;
            if (*precondition_idx != fence_completion_id)
              users.insert(*precondition_idx);
            gen[merging_event_idx] = new_instructions.size();
            new_instructions.push_back(
                new MergeEvent(*this, merging_event_idx, users,
                               generator_inst->owner));
            *precondition_idx = merging_event_idx;
          }
        }
        gen[idx] = new_instructions.size();
        new_instructions.push_back(inst);
      }
      instructions.swap(new_instructions);
      new_instructions.clear();
      elide_fences_post_sync(op);
      // If we added events for fence elision then resize events so that
      // all the new events from a previous trace are generated by the 
      // fence instruction at the beginning of the template
      if (events.size() > gen.size())
        gen.resize(events.size(), 0/*fence instruction*/);
    }

    //--------------------------------------------------------------------------
    void PhysicalTemplate::propagate_merges(std::vector<unsigned> &gen)
    //--------------------------------------------------------------------------
    {
      std::vector<Instruction*> new_instructions;
      std::vector<bool> used(instructions.size(), false);

      for (unsigned idx = 0; idx < instructions.size(); ++idx)
      {
        Instruction *inst = instructions[idx];
        InstructionKind kind = inst->get_kind();
        used[idx] = kind != MERGE_EVENT;
        switch (kind)
        {
          case MERGE_EVENT:
            {
              MergeEvent *merge = inst->as_merge_event();
              std::set<unsigned> new_rhs;
              bool changed = false;
              for (std::set<unsigned>::iterator it = merge->rhs.begin();
                   it != merge->rhs.end(); ++it)
              {
                Instruction *generator = instructions[gen[*it]];
                if (generator ->get_kind() == MERGE_EVENT)
                {
                  MergeEvent *to_splice = generator->as_merge_event();
                  new_rhs.insert(to_splice->rhs.begin(), to_splice->rhs.end());
                  changed = true;
                }
                else
                  new_rhs.insert(*it);
              }
              if (changed)
                merge->rhs.swap(new_rhs);
              break;
            }
          case TRIGGER_EVENT:
            {
              TriggerEvent *trigger = inst->as_trigger_event();
              used[gen[trigger->rhs]] = true;
              break;
            }
          case BARRIER_ARRIVAL:
            {
              BarrierArrival *arrival = inst->as_barrier_arrival();
              used[gen[arrival->rhs]] = true;
              break;
            }
          case ISSUE_COPY:
            {
              IssueCopy *copy = inst->as_issue_copy();
              used[gen[copy->precondition_idx]] = true;
              break;
            }
          case ISSUE_FILL:
            {
              IssueFill *fill = inst->as_issue_fill();
              used[gen[fill->precondition_idx]] = true;
              break;
            }
#ifdef LEGION_GPU_REDUCTIONS
          case GPU_REDUCTION:
            {
              GPUReduction *reduction = inst->as_gpu_reduction();
              used[gen[reduction->precondition_idx]] = true;
              break;
            }
#endif
          case SET_EFFECTS:
            {
              SetEffects *effects = inst->as_set_effects();
              used[gen[effects->rhs]] = true;
              break;
            }
          case COMPLETE_REPLAY:
            {
              CompleteReplay *complete = inst->as_complete_replay();
              used[gen[complete->rhs]] = true;
              break;
            }
          case GET_TERM_EVENT:
          case CREATE_AP_USER_EVENT:
          case SET_OP_SYNC_EVENT:
          case ASSIGN_FENCE_COMPLETION:
          case BARRIER_ADVANCE:
            {
              break;
            }
          default:
            {
              // unreachable
              assert(false);
            }
        }
      }

      std::vector<unsigned> inv_gen(instructions.size(), -1U);
      for (unsigned idx = 0; idx < gen.size(); ++idx)
      {
        unsigned g = gen[idx];
#ifdef DEBUG_LEGION
        assert(inv_gen[g] == -1U || g == fence_completion_id);
#endif
        if (g != -1U && g < instructions.size() && inv_gen[g] == -1U)
          inv_gen[g] = idx;
      }
      std::vector<Instruction*> to_delete;
      std::vector<unsigned> new_gen(gen.size(), -1U);
      initialize_generators(new_gen);
      for (unsigned idx = 0; idx < instructions.size(); ++idx)
        if (used[idx])
        {
          Instruction *inst = instructions[idx];
          if (!trace->runtime->no_fence_elision)
          {
            if (inst->get_kind() == MERGE_EVENT)
            {
              MergeEvent *merge = inst->as_merge_event();
              if (merge->rhs.size() > 1)
                merge->rhs.erase(fence_completion_id);
            }
          }
          unsigned e = inv_gen[idx];
#ifdef DEBUG_LEGION
          assert(e == -1U || (e < new_gen.size() && new_gen[e] == -1U));
#endif
          if (e != -1U)
            new_gen[e] = new_instructions.size();
          new_instructions.push_back(inst);
        }
        else
          to_delete.push_back(instructions[idx]);
      instructions.swap(new_instructions);
      gen.swap(new_gen);
      for (unsigned idx = 0; idx < to_delete.size(); ++idx)
        delete to_delete[idx];
    }

    //--------------------------------------------------------------------------
    void PhysicalTemplate::initialize_generators(std::vector<unsigned> &new_gen)
    //--------------------------------------------------------------------------
    {
      for (std::map<unsigned, unsigned>::iterator it = 
            frontiers.begin(); it != frontiers.end(); ++it)
        new_gen[it->second] = 0;
    }

    //--------------------------------------------------------------------------
    void PhysicalTemplate::initialize_eliminate_dead_code_frontiers(
                      const std::vector<unsigned> &gen, std::vector<bool> &used)
    //--------------------------------------------------------------------------
    {
      for (std::map<unsigned, unsigned>::iterator it = frontiers.begin();
          it != frontiers.end(); ++it)
      {
        unsigned g = gen[it->first];
        if (g != -1U && g < instructions.size())
          used[g] = true;
      }
    }

    //--------------------------------------------------------------------------
    void PhysicalTemplate::prepare_parallel_replay(
                                               const std::vector<unsigned> &gen)
    //--------------------------------------------------------------------------
    {
      slices.resize(replay_parallelism);
      slice_tasks.resize(replay_parallelism);
      std::map<TraceLocalID, unsigned> slice_indices_by_owner;
      std::vector<unsigned> slice_indices_by_inst;
      slice_indices_by_inst.resize(instructions.size());

#ifdef DEBUG_LEGION
      for (unsigned idx = 1; idx < instructions.size(); ++idx)
        slice_indices_by_inst[idx] = -1U;
#endif
      bool round_robin_for_tasks = false;

      std::set<Processor> distinct_targets;
      for (CachedMappings::iterator it = cached_mappings.begin(); it !=
           cached_mappings.end(); ++it)
        distinct_targets.insert(it->second.target_procs[0]);
      round_robin_for_tasks = distinct_targets.size() < replay_parallelism;

      unsigned next_slice_id = 0;
      for (std::map<TraceLocalID,std::pair<unsigned,bool> >::const_iterator 
            it = memo_entries.begin(); it != memo_entries.end(); ++it)
      {
        unsigned slice_index = -1U;
        if (!round_robin_for_tasks && it->second.second)
        {
          CachedMappings::iterator finder = cached_mappings.find(it->first);
#ifdef DEBUG_LEGION
          assert(finder != cached_mappings.end());
          assert(finder->second.target_procs.size() > 0);
#endif
          slice_index =
            finder->second.target_procs[0].id % replay_parallelism;
        }
        else
        {
#ifdef DEBUG_LEGION
          assert(slice_indices_by_owner.find(it->first) ==
              slice_indices_by_owner.end());
#endif
          slice_index = next_slice_id;
          next_slice_id = (next_slice_id + 1) % replay_parallelism;
        }

#ifdef DEBUG_LEGION
        assert(slice_index != -1U);
#endif
        slice_indices_by_owner[it->first] = slice_index;
        if (it->second.second)
          slice_tasks[slice_index].push_back(it->first);
      }
      for (unsigned idx = 1; idx < instructions.size(); ++idx)
      {
        Instruction *inst = instructions[idx];
        const TraceLocalID &owner = inst->owner;
        std::map<TraceLocalID, unsigned>::iterator finder =
          slice_indices_by_owner.find(owner);
        unsigned slice_index = -1U;
        if (finder != slice_indices_by_owner.end())
          slice_index = finder->second;
        else
        {
          slice_index = next_slice_id;
          next_slice_id = (next_slice_id + 1) % replay_parallelism;
        }
        slices[slice_index].push_back(inst);
        slice_indices_by_inst[idx] = slice_index;

        if (inst->get_kind() == MERGE_EVENT)
        {
          MergeEvent *merge = inst->as_merge_event();
          unsigned crossing_found = false;
          std::set<unsigned> new_rhs;
          for (std::set<unsigned>::iterator it = merge->rhs.begin();
               it != merge->rhs.end(); ++it)
          {
            unsigned rh = *it;
            if (gen[rh] == 0)
              new_rhs.insert(rh);
            else
            {
#ifdef DEBUG_LEGION
              assert(gen[rh] != -1U);
#endif
              unsigned generator_slice = slice_indices_by_inst[gen[rh]];
#ifdef DEBUG_LEGION
              assert(generator_slice != -1U);
#endif
              if (generator_slice != slice_index)
              {
                crossing_found = true;
                std::map<unsigned, unsigned>::iterator finder =
                  crossing_events.find(rh);
                if (finder != crossing_events.end())
                  new_rhs.insert(finder->second);
                else
                {
                  unsigned new_crossing_event = events.size();
                  events.resize(events.size() + 1);
                  crossing_events[rh] = new_crossing_event;
                  new_rhs.insert(new_crossing_event);
                  slices[generator_slice].push_back(
                      new TriggerEvent(*this, new_crossing_event, rh,
                        instructions[gen[rh]]->owner));
                }
              }
              else
                new_rhs.insert(rh);
            }
          }

          if (crossing_found)
            merge->rhs.swap(new_rhs);
        }
        else
        {
          unsigned *event_to_check = NULL;
          switch (inst->get_kind())
          {
            case TRIGGER_EVENT :
              {
                event_to_check = &inst->as_trigger_event()->rhs;
                break;
              }
            case BARRIER_ARRIVAL:
              {
                event_to_check = &inst->as_barrier_arrival()->rhs;
                break;
              }
            case ISSUE_COPY :
              {
                event_to_check = &inst->as_issue_copy()->precondition_idx;
                break;
              }
            case ISSUE_FILL :
              {
                event_to_check = &inst->as_issue_fill()->precondition_idx;
                break;
              }
#ifdef LEGION_GPU_REDUCTIONS
            case GPU_REDUCTION:
              {
                event_to_check = &inst->as_gpu_reduction()->precondition_idx;
                break;
              }
#endif
            case SET_EFFECTS :
              {
                event_to_check = &inst->as_set_effects()->rhs;
                break;
              }
            case COMPLETE_REPLAY :
              {
                event_to_check = &inst->as_complete_replay()->rhs;
                break;
              }
            default:
              {
                break;
              }
          }
          if (event_to_check != NULL)
          {
            unsigned ev = *event_to_check;
            unsigned g = gen[ev];
#ifdef DEBUG_LEGION
            assert(g != -1U && g < instructions.size());
#endif
            unsigned generator_slice = slice_indices_by_inst[g];
#ifdef DEBUG_LEGION
            assert(generator_slice != -1U);
#endif
            if (generator_slice != slice_index)
            {
              std::map<unsigned, unsigned>::iterator finder =
                crossing_events.find(ev);
              if (finder != crossing_events.end())
                *event_to_check = finder->second;
              else
              {
                unsigned new_crossing_event = events.size();
                events.resize(events.size() + 1);
                crossing_events[ev] = new_crossing_event;
                *event_to_check = new_crossing_event;
                slices[generator_slice].push_back(
                    new TriggerEvent(*this, new_crossing_event, ev,
                      instructions[g]->owner));
              }
            }
          }
        }
      }
    }

    //--------------------------------------------------------------------------
    void PhysicalTemplate::initialize_transitive_reduction_frontiers(
       std::vector<unsigned> &topo_order, std::vector<unsigned> &inv_topo_order)
    //--------------------------------------------------------------------------
    {
      for (std::map<unsigned, unsigned>::iterator it = 
            frontiers.begin(); it != frontiers.end(); ++it)
      {
        inv_topo_order[it->second] = topo_order.size();
        topo_order.push_back(it->second);
      }
    }

    //--------------------------------------------------------------------------
    void PhysicalTemplate::transitive_reduction(void)
    //--------------------------------------------------------------------------
    {
      // Transitive reduction inspired by Klaus Simon,
      // "An improved algorithm for transitive closure on acyclic digraphs"

      // First, build a DAG and find nodes with no incoming edges
      std::vector<unsigned> topo_order;
      topo_order.reserve(instructions.size());
      std::vector<unsigned> inv_topo_order(events.size(), -1U);
      std::vector<std::vector<unsigned> > incoming(events.size());
      std::vector<std::vector<unsigned> > outgoing(events.size());

      initialize_transitive_reduction_frontiers(topo_order, inv_topo_order);

      std::map<TraceLocalID, GetTermEvent*> term_insts;
      for (unsigned idx = 0; idx < instructions.size(); ++idx)
      {
        Instruction *inst = instructions[idx];
        switch (inst->get_kind())
        {
          // Pass these instructions as their events will be added later
          case GET_TERM_EVENT :
            {
#ifdef DEBUG_LEGION
              assert(inst->as_get_term_event() != NULL);
#endif
              term_insts[inst->owner] = inst->as_get_term_event();
              break;
            }
          case CREATE_AP_USER_EVENT :
            {
              break;
            }
          case TRIGGER_EVENT :
            {
              TriggerEvent *trigger = inst->as_trigger_event();
              incoming[trigger->lhs].push_back(trigger->rhs);
              outgoing[trigger->rhs].push_back(trigger->lhs);
              break;
            }
          case BARRIER_ARRIVAL:
            {
              BarrierArrival *arrival = inst->as_barrier_arrival();
              incoming[arrival->lhs].push_back(arrival->rhs);
              outgoing[arrival->rhs].push_back(arrival->lhs);
              break;
            }
          case MERGE_EVENT :
            {
              MergeEvent *merge = inst->as_merge_event();
              for (std::set<unsigned>::iterator it = merge->rhs.begin();
                   it != merge->rhs.end(); ++it)
              {
                incoming[merge->lhs].push_back(*it);
                outgoing[*it].push_back(merge->lhs);
              }
              break;
            }
          case ISSUE_COPY :
            {
              IssueCopy *copy = inst->as_issue_copy();
              incoming[copy->lhs].push_back(copy->precondition_idx);
              outgoing[copy->precondition_idx].push_back(copy->lhs);
              break;
            }
          case ISSUE_FILL :
            {
              IssueFill *fill = inst->as_issue_fill();
              incoming[fill->lhs].push_back(fill->precondition_idx);
              outgoing[fill->precondition_idx].push_back(fill->lhs);
              break;
            }
#ifdef LEGION_GPU_REDUCTIONS
          case GPU_REDUCTION:
            {
              GPUReduction *reduction = inst->as_gpu_reduction();
              incoming[reduction->lhs].push_back(reduction->precondition_idx);
              outgoing[reduction->precondition_idx].push_back(reduction->lhs);
              break;
            }
#endif
          case SET_OP_SYNC_EVENT :
            {
              SetOpSyncEvent *sync = inst->as_set_op_sync_event();
              inv_topo_order[sync->lhs] = topo_order.size();
              topo_order.push_back(sync->lhs);
              break;
            }
          case BARRIER_ADVANCE:
            {
              BarrierAdvance *advance = inst->as_barrier_advance();
              inv_topo_order[advance->lhs] = topo_order.size();
              topo_order.push_back(advance->lhs);
              break;
            }
          case SET_EFFECTS :
            {
              break;
            }
          case ASSIGN_FENCE_COMPLETION :
            {
              inv_topo_order[fence_completion_id] = topo_order.size();
              topo_order.push_back(fence_completion_id);
              break;
            }
          case COMPLETE_REPLAY :
            {
              CompleteReplay *replay = inst->as_complete_replay();
#ifdef DEBUG_LEGION
              assert(term_insts.find(replay->owner) != term_insts.end());
#endif
              GetTermEvent *term = term_insts[replay->owner];
              unsigned lhs = term->lhs;
#ifdef DEBUG_LEGION
              assert(lhs != -1U);
#endif
              incoming[lhs].push_back(replay->rhs);
              outgoing[replay->rhs].push_back(lhs);
              break;
            }
          default:
            {
              assert(false);
              break;
            }
        }
      }

      // Second, do a toposort on nodes via BFS
      std::vector<unsigned> remaining_edges(incoming.size());
      for (unsigned idx = 0; idx < incoming.size(); ++idx)
        remaining_edges[idx] = incoming[idx].size();

      unsigned idx = 0;
      while (idx < topo_order.size())
      {
        unsigned node = topo_order[idx];
#ifdef DEBUG_LEGION
        assert(remaining_edges[node] == 0);
#endif
        const std::vector<unsigned> &out = outgoing[node];
        for (unsigned oidx = 0; oidx < out.size(); ++oidx)
        {
          unsigned next = out[oidx];
          if (--remaining_edges[next] == 0)
          {
            inv_topo_order[next] = topo_order.size();
            topo_order.push_back(next);
          }
        }
        ++idx;
      }

      // Third, construct a chain decomposition
      unsigned num_chains = 0;
      std::vector<unsigned> chain_indices(topo_order.size(), -1U);

      int pos = chain_indices.size() - 1;
      while (true)
      {
        while (pos >= 0 && chain_indices[pos] != -1U)
          --pos;
        if (pos < 0) break;
        unsigned curr = topo_order[pos];
        while (incoming[curr].size() > 0)
        {
          chain_indices[inv_topo_order[curr]] = num_chains;
          const std::vector<unsigned> &in = incoming[curr];
          bool found = false;
          for (unsigned iidx = 0; iidx < in.size(); ++iidx)
          {
            unsigned next = in[iidx];
            if (chain_indices[inv_topo_order[next]] == -1U)
            {
              found = true;
              curr = next;
              chain_indices[inv_topo_order[curr]] = num_chains;
              break;
            }
          }
          if (!found) break;
        }
        chain_indices[inv_topo_order[curr]] = num_chains;
        ++num_chains;
      }

      // Fourth, find the frontiers of chains that are connected to each node
      std::vector<std::vector<int> > all_chain_frontiers(topo_order.size());
      std::vector<std::vector<unsigned> > incoming_reduced(topo_order.size());
      for (unsigned idx = 0; idx < topo_order.size(); ++idx)
      {
        std::vector<int> chain_frontiers(num_chains, -1);
        const std::vector<unsigned> &in = incoming[topo_order[idx]];
        std::vector<unsigned> &in_reduced = incoming_reduced[idx];
        for (unsigned iidx = 0; iidx < in.size(); ++iidx)
        {
          int rank = inv_topo_order[in[iidx]];
#ifdef DEBUG_LEGION
          assert((unsigned)rank < idx);
#endif
          const std::vector<int> &pred_chain_frontiers =
            all_chain_frontiers[rank];
          for (unsigned k = 0; k < num_chains; ++k)
            chain_frontiers[k] =
              std::max(chain_frontiers[k], pred_chain_frontiers[k]);
        }
        for (unsigned iidx = 0; iidx < in.size(); ++iidx)
        {
          int rank = inv_topo_order[in[iidx]];
          unsigned chain_idx = chain_indices[rank];
          if (chain_frontiers[chain_idx] < rank)
          {
            in_reduced.push_back(in[iidx]);
            chain_frontiers[chain_idx] = rank;
          }
        }
#ifdef DEBUG_LEGION
        assert(in.size() == 0 || in_reduced.size() > 0);
#endif
        all_chain_frontiers[idx].swap(chain_frontiers);
      }

      // Lastly, suppress transitive dependences using chains
      for (unsigned idx = 0; idx < instructions.size(); ++idx)
        if (instructions[idx]->get_kind() == MERGE_EVENT)
        {
          MergeEvent *merge = instructions[idx]->as_merge_event();
          unsigned order = inv_topo_order[merge->lhs];
#ifdef DEBUG_LEGION
          assert(order != -1U);
#endif
          const std::vector<unsigned> &in_reduced = incoming_reduced[order];
          std::set<unsigned> new_rhs;
          for (unsigned iidx = 0; iidx < in_reduced.size(); ++iidx)
          {
#ifdef DEBUG_LEGION
            assert(merge->rhs.find(in_reduced[iidx]) != merge->rhs.end());
#endif
            new_rhs.insert(in_reduced[iidx]);
          }
          if (new_rhs.size() < merge->rhs.size())
            merge->rhs.swap(new_rhs);
        }
    }

    //--------------------------------------------------------------------------
    void PhysicalTemplate::propagate_copies(std::vector<unsigned> &gen)
    //--------------------------------------------------------------------------
    {
      std::vector<int> substs(events.size(), -1);
      std::vector<Instruction*> new_instructions;
      new_instructions.reserve(instructions.size());
      for (unsigned idx = 0; idx < instructions.size(); ++idx)
      {
        Instruction *inst = instructions[idx];
        if (instructions[idx]->get_kind() == MERGE_EVENT)
        {
          MergeEvent *merge = instructions[idx]->as_merge_event();
#ifdef DEBUG_LEGION
          assert(merge->rhs.size() > 0);
#endif
          if (merge->rhs.size() == 1)
          {
            substs[merge->lhs] = *merge->rhs.begin();
#ifdef DEBUG_LEGION
            assert(merge->lhs != (unsigned)substs[merge->lhs]);
#endif
            delete inst;
          }
          else
            new_instructions.push_back(inst);
        }
        else
          new_instructions.push_back(inst);
      }

      if (instructions.size() == new_instructions.size()) return;

      instructions.swap(new_instructions);

      std::vector<unsigned> new_gen(gen.size(), -1U);
      initialize_generators(new_gen);

      for (unsigned idx = 0; idx < instructions.size(); ++idx)
      {
        Instruction *inst = instructions[idx];
        int lhs = -1;
        switch (inst->get_kind())
        {
          case GET_TERM_EVENT :
            {
              GetTermEvent *term = inst->as_get_term_event();
              lhs = term->lhs;
              break;
            }
          case CREATE_AP_USER_EVENT :
            {
              CreateApUserEvent *create = inst->as_create_ap_user_event();
              lhs = create->lhs;
              break;
            }
          case TRIGGER_EVENT :
            {
              TriggerEvent *trigger = inst->as_trigger_event();
              int subst = substs[trigger->rhs];
              if (subst >= 0) trigger->rhs = (unsigned)subst;
              break;
            }
          case BARRIER_ARRIVAL:
            {
              BarrierArrival *arrival = inst->as_barrier_arrival();
              int subst = substs[arrival->rhs];
              if (subst >= 0) arrival->rhs = (unsigned)subst;
              break;
            }
          case MERGE_EVENT :
            {
              MergeEvent *merge = inst->as_merge_event();
              std::set<unsigned> new_rhs;
              for (std::set<unsigned>::iterator it = merge->rhs.begin();
                   it != merge->rhs.end(); ++it)
              {
                int subst = substs[*it];
                if (subst >= 0) new_rhs.insert((unsigned)subst);
                else new_rhs.insert(*it);
              }
              merge->rhs.swap(new_rhs);
              lhs = merge->lhs;
              break;
            }
          case ISSUE_COPY :
            {
              IssueCopy *copy = inst->as_issue_copy();
              int subst = substs[copy->precondition_idx];
              if (subst >= 0) copy->precondition_idx = (unsigned)subst;
              lhs = copy->lhs;
              break;
            }
          case ISSUE_FILL :
            {
              IssueFill *fill = inst->as_issue_fill();
              int subst = substs[fill->precondition_idx];
              if (subst >= 0) fill->precondition_idx = (unsigned)subst;
              lhs = fill->lhs;
              break;
            }
#ifdef LEGION_GPU_REDUCTIONS
          case GPU_REDUCTION:
            {
              GPUReduction *reduction = inst->as_gpu_reduction();
              int subst = substs[reduction->precondition_idx];
              if (subst >= 0) reduction->precondition_idx = (unsigned)subst;
              lhs = reduction->lhs;
              break;
            }
#endif
          case SET_EFFECTS :
            {
              SetEffects *effects = inst->as_set_effects();
              int subst = substs[effects->rhs];
              if (subst >= 0) effects->rhs = (unsigned)subst;
              break;
            }
          case SET_OP_SYNC_EVENT :
            {
              SetOpSyncEvent *sync = inst->as_set_op_sync_event();
              lhs = sync->lhs;
              break;
            }
          case BARRIER_ADVANCE:
            {
              BarrierAdvance *advance = inst->as_barrier_advance();
              lhs = advance->lhs;
              break;
            }
          case ASSIGN_FENCE_COMPLETION :
            {
              lhs = fence_completion_id;
              break;
            }
          case COMPLETE_REPLAY :
            {
              CompleteReplay *replay = inst->as_complete_replay();
              int subst = substs[replay->rhs];
              if (subst >= 0) replay->rhs = (unsigned)subst;
              break;
            }
          default:
            {
              break;
            }
        }
        if (lhs != -1)
          new_gen[lhs] = idx;
      }
      gen.swap(new_gen);
    }

    //--------------------------------------------------------------------------
    void PhysicalTemplate::eliminate_dead_code(std::vector<unsigned> &gen)
    //--------------------------------------------------------------------------
    {
      std::vector<bool> used(instructions.size(), false);
      for (unsigned idx = 0; idx < instructions.size(); ++idx)
      {
        Instruction *inst = instructions[idx];
        InstructionKind kind = inst->get_kind();
        // We only eliminate two kinds of instructions:
        // GetTermEvent and SetOpSyncEvent
        used[idx] = kind != SET_OP_SYNC_EVENT;
        switch (kind)
        {
          case MERGE_EVENT:
            {
              MergeEvent *merge = inst->as_merge_event();
              for (std::set<unsigned>::iterator it = merge->rhs.begin();
                   it != merge->rhs.end(); ++it)
              {
#ifdef DEBUG_LEGION
                assert(gen[*it] != -1U);
#endif
                used[gen[*it]] = true;
              }
              break;
            }
          case TRIGGER_EVENT:
            {
              TriggerEvent *trigger = inst->as_trigger_event();
#ifdef DEBUG_LEGION
              assert(gen[trigger->rhs] != -1U);
#endif
              used[gen[trigger->rhs]] = true;
              break;
            }
          case ISSUE_COPY:
            {
              IssueCopy *copy = inst->as_issue_copy();
#ifdef DEBUG_LEGION
              assert(gen[copy->precondition_idx] != -1U);
#endif
              used[gen[copy->precondition_idx]] = true;
              break;
            }
          case ISSUE_FILL:
            {
              IssueFill *fill = inst->as_issue_fill();
#ifdef DEBUG_LEGION
              assert(gen[fill->precondition_idx] != -1U);
#endif
              used[gen[fill->precondition_idx]] = true;
              break;
            }
#ifdef LEGION_GPU_REDUCTIONS
          case GPU_REDUCTION:
            {
              GPUReduction *reduction = inst->as_gpu_reduction();
#ifdef DEBUG_LEGION
              assert(gen[reduction->precondition_idx] != -1U);
#endif
              used[gen[reduction->precondition_idx]] = true;
              break;
            }
#endif
          case SET_EFFECTS:
            {
              SetEffects *effects = inst->as_set_effects();
#ifdef DEBUG_LEGION
              assert(gen[effects->rhs] != -1U);
#endif
              used[gen[effects->rhs]] = true;
              break;
            }
          case COMPLETE_REPLAY:
            {
              CompleteReplay *complete = inst->as_complete_replay();
#ifdef DEBUG_LEGION
              assert(gen[complete->rhs] != -1U);
#endif
              used[gen[complete->rhs]] = true;
              break;
            }
          case BARRIER_ARRIVAL:
            {
              BarrierArrival *arrival = inst->as_barrier_arrival();
#ifdef DEBUG_LEGION
              assert(gen[arrival->rhs] != -1U);
#endif
              used[gen[arrival->rhs]] = true;
              break;
            }
          case GET_TERM_EVENT:
          case CREATE_AP_USER_EVENT:
          case SET_OP_SYNC_EVENT:
          case ASSIGN_FENCE_COMPLETION:
          case BARRIER_ADVANCE:
            {
              break;
            }
          default:
            {
              // unreachable
              assert(false);
            }
        }
      }
      initialize_eliminate_dead_code_frontiers(gen, used);

      std::vector<unsigned> inv_gen(instructions.size(), -1U);
      for (unsigned idx = 0; idx < gen.size(); ++idx)
      {
        unsigned g = gen[idx];
        if (g != -1U && g < instructions.size() && inv_gen[g] == -1U)
          inv_gen[g] = idx;
      }

      std::vector<Instruction*> new_instructions;
      std::vector<Instruction*> to_delete;
      std::vector<unsigned> new_gen(gen.size(), -1U);
      initialize_generators(new_gen);
      for (unsigned idx = 0; idx < instructions.size(); ++idx)
      {
        if (used[idx])
        {
          unsigned e = inv_gen[idx];
#ifdef DEBUG_LEGION
          assert(e == -1U || (e < new_gen.size() && new_gen[e] == -1U));
#endif
          if (e != -1U)
            new_gen[e] = new_instructions.size();
          new_instructions.push_back(instructions[idx]);
        }
        else
          to_delete.push_back(instructions[idx]);
      }

      instructions.swap(new_instructions);
      gen.swap(new_gen);
      for (unsigned idx = 0; idx < to_delete.size(); ++idx)
        delete to_delete[idx];
    }

    //--------------------------------------------------------------------------
    void PhysicalTemplate::push_complete_replays(void)
    //--------------------------------------------------------------------------
    {
      for (unsigned idx = 0; idx < slices.size(); ++idx)
      {
        std::vector<Instruction*> &instructions = slices[idx];
        std::vector<Instruction*> new_instructions;
        new_instructions.reserve(instructions.size());
        std::vector<Instruction*> complete_replays;
        for (unsigned iidx = 0; iidx < instructions.size(); ++iidx)
        {
          Instruction *inst = instructions[iidx];
          if (inst->get_kind() == COMPLETE_REPLAY)
            complete_replays.push_back(inst);
          else
            new_instructions.push_back(inst);
        }
        new_instructions.insert(new_instructions.end(),
                                complete_replays.begin(),
                                complete_replays.end());
        instructions.swap(new_instructions);
      }
    }

    //--------------------------------------------------------------------------
    void PhysicalTemplate::dump_template(void)
    //--------------------------------------------------------------------------
    {
      log_tracing.info() << "#### " << replayable << " " << this << " ####";
      for (unsigned sidx = 0; sidx < replay_parallelism; ++sidx)
      {
        log_tracing.info() << "[Slice " << sidx << "]";
        dump_instructions(slices[sidx]);
      }
      for (std::map<unsigned, unsigned>::iterator it = frontiers.begin();
           it != frontiers.end(); ++it)
        log_tracing.info() << "  events[" << it->second << "] = events["
                           << it->first << "]";

      log_tracing.info() << "[Precondition]";
      pre.dump();
      for (FieldMaskSet<FillView>::const_iterator vit = pre_fill_views.begin();
           vit != pre_fill_views.end(); ++vit)
      {
        char *mask = vit->second.to_string();
        log_tracing.info() << "  Fill view: " << vit->first
                           << ", Field Mask: " << mask;
        free(mask);
      }
      pre_reductions.dump();

      log_tracing.info() << "[Postcondition]";
      post.dump();
      post_reductions.dump();

      log_tracing.info() << "[Consumed Reductions]";
      consumed_reductions.dump();
    }

    //--------------------------------------------------------------------------
    void PhysicalTemplate::dump_instructions(
                                  const std::vector<Instruction*> &instructions)
    //--------------------------------------------------------------------------
    {
      for (std::vector<Instruction*>::const_iterator it = instructions.begin();
           it != instructions.end(); ++it)
        log_tracing.info() << "  " << (*it)->to_string();
    }

    //--------------------------------------------------------------------------
    void PhysicalTemplate::pack_recorder(Serializer &rez,
                 std::set<RtEvent> &applied_events, const AddressSpaceID target)
    //--------------------------------------------------------------------------
    {
      rez.serialize(trace->runtime->address_space);
      rez.serialize(target);
      rez.serialize(this);
      RtUserEvent remote_applied = Runtime::create_rt_user_event();
      rez.serialize(remote_applied);
      rez.serialize(recording_done);
      applied_events.insert(remote_applied);
    }

    //--------------------------------------------------------------------------
    void PhysicalTemplate::record_mapper_output(Memoizable *memo,
                                            const Mapper::MapTaskOutput &output,
                              const std::deque<InstanceSet> &physical_instances,
                                              std::set<RtEvent> &applied_events)
    //--------------------------------------------------------------------------
    {
      const TraceLocalID op_key = memo->get_trace_local_id();
      AutoLock t_lock(template_lock);
#ifdef DEBUG_LEGION
      assert(is_recording());
      assert(cached_mappings.find(op_key) == cached_mappings.end());
#endif
      CachedMapping &mapping = cached_mappings[op_key];
      // If you change the things recorded from output here then
      // you also need to change RemoteTraceRecorder::record_mapper_output
      mapping.target_procs = output.target_procs;
      mapping.chosen_variant = output.chosen_variant;
      mapping.task_priority = output.task_priority;
      mapping.postmap_task = output.postmap_task;
      mapping.physical_instances = physical_instances;
      WrapperReferenceMutator mutator(applied_events);
      for (std::deque<InstanceSet>::iterator it =
           mapping.physical_instances.begin(); it !=
           mapping.physical_instances.end(); ++it)
      {
        for (unsigned idx = 0; idx < it->size(); idx++)
        {
          const InstanceRef &ref = (*it)[idx];
          if (ref.is_virtual_ref())
            has_virtual_mapping = true;
          else
            ref.add_valid_reference(MAPPING_ACQUIRE_REF, &mutator);
        }
      }
    }

    //--------------------------------------------------------------------------
    void PhysicalTemplate::get_mapper_output(SingleTask *task,
                                             VariantID &chosen_variant,
                                             TaskPriority &task_priority,
                                             bool &postmap_task,
                              std::vector<Processor> &target_procs,
                              std::deque<InstanceSet> &physical_instances) const
    //--------------------------------------------------------------------------
    {
      AutoLock t_lock(template_lock, 1, false/*exclusive*/);
#ifdef DEBUG_LEGION
      assert(is_replaying());
#endif

      TraceLocalID op_key = task->get_trace_local_id();
      CachedMappings::const_iterator finder = cached_mappings.find(op_key);
#ifdef DEBUG_LEGION
      assert(finder != cached_mappings.end());
#endif
      chosen_variant = finder->second.chosen_variant;
      task_priority = finder->second.task_priority;
      postmap_task = finder->second.postmap_task;
      target_procs = finder->second.target_procs;
      physical_instances = finder->second.physical_instances;
    }

    //--------------------------------------------------------------------------
    void PhysicalTemplate::record_get_term_event(Memoizable *memo)
    //--------------------------------------------------------------------------
    {
#ifdef DEBUG_LEGION
      assert(memo != NULL);
#endif
      const ApEvent lhs = memo->get_memo_completion();
      AutoLock tpl_lock(template_lock);
#ifdef DEBUG_LEGION
      assert(is_recording());
#endif
      unsigned lhs_ = convert_event(lhs);
      TraceLocalID key = record_memo_entry(memo, lhs_);
      insert_instruction(new GetTermEvent(*this, lhs_, key));
    }

    //--------------------------------------------------------------------------
    void PhysicalTemplate::request_term_event(ApUserEvent &term_event)
    //--------------------------------------------------------------------------
    {
#ifdef DEBUG_LEGION
      assert(!term_event.exists() || term_event.has_triggered());
#endif
      term_event = Runtime::create_ap_user_event(NULL);
    }

    //--------------------------------------------------------------------------
    void PhysicalTemplate::record_create_ap_user_event(
                                              ApUserEvent lhs, Memoizable *memo)
    //--------------------------------------------------------------------------
    {
#ifdef DEBUG_LEGION
      assert(lhs.exists());
      assert(memo != NULL);
#endif
      AutoLock tpl_lock(template_lock);
#ifdef DEBUG_LEGION
      assert(is_recording());
#endif

      unsigned lhs_ = find_or_convert_event(lhs);
      user_events[lhs_] = lhs;
#ifdef DEBUG_LEGION
      assert(instructions[lhs_] == NULL);
#endif
      instructions[lhs_] =
        new CreateApUserEvent(*this, lhs_, find_trace_local_id(memo));
    }

    //--------------------------------------------------------------------------
    void PhysicalTemplate::record_trigger_event(ApUserEvent lhs, ApEvent rhs,
                                                Memoizable *memo)
    //--------------------------------------------------------------------------
    {
#ifdef DEBUG_LEGION
      assert(lhs.exists());
#endif
      AutoLock tpl_lock(template_lock);
#ifdef DEBUG_LEGION
      assert(is_recording());
#endif
      // Do this first in case it gets pre-empted
      const unsigned rhs_ = find_event(rhs, tpl_lock);
      unsigned lhs_ = find_or_convert_event(lhs);
      events.push_back(ApEvent());
<<<<<<< HEAD
      insert_instruction(new TriggerEvent(*this, lhs_, rhs_,
=======
      insert_instruction(new TriggerEvent(*this, lhs_, 
            rhs.exists() ? find_event(rhs) : fence_completion_id,
>>>>>>> cb5da6fe
            find_trace_local_id(memo)));
    }

    //--------------------------------------------------------------------------
    void PhysicalTemplate::record_merge_events(ApEvent &lhs, ApEvent rhs_,
                                               Memoizable *memo)
    //--------------------------------------------------------------------------
    {
      std::set<ApEvent> rhs;
      rhs.insert(rhs_);
      record_merge_events(lhs, rhs, memo);
    }

    //--------------------------------------------------------------------------
    void PhysicalTemplate::record_merge_events(ApEvent &lhs, ApEvent e1,
                                               ApEvent e2, Memoizable *memo)
    //--------------------------------------------------------------------------
    {
      std::set<ApEvent> rhs;
      rhs.insert(e1);
      rhs.insert(e2);
      record_merge_events(lhs, rhs, memo);
    }

    //--------------------------------------------------------------------------
    void PhysicalTemplate::record_merge_events(ApEvent &lhs, ApEvent e1,
                                               ApEvent e2, ApEvent e3,
                                               Memoizable *memo)
    //--------------------------------------------------------------------------
    {
      std::set<ApEvent> rhs;
      rhs.insert(e1);
      rhs.insert(e2);
      rhs.insert(e3);
      record_merge_events(lhs, rhs, memo);
    }

    //--------------------------------------------------------------------------
    void PhysicalTemplate::record_merge_events(ApEvent &lhs,
                                               const std::set<ApEvent>& rhs,
                                               Memoizable *memo)
    //--------------------------------------------------------------------------
    {
#ifdef DEBUG_LEGION
      assert(memo != NULL);
#endif
      AutoLock tpl_lock(template_lock);
#ifdef DEBUG_LEGION
      assert(is_recording());
#endif

      std::set<unsigned> rhs_;
      for (std::set<ApEvent>::const_iterator it = rhs.begin(); it != rhs.end();
           it++)
      {
        std::map<ApEvent, unsigned>::iterator finder = event_map.find(*it);
        if (finder != event_map.end())
          rhs_.insert(finder->second);
      }
      if (rhs_.size() == 0)
        rhs_.insert(fence_completion_id);

#ifndef LEGION_DISABLE_EVENT_PRUNING
      if (!lhs.exists() || (rhs.find(lhs) != rhs.end()))
      {
        ApUserEvent rename = Runtime::create_ap_user_event(NULL);
        Runtime::trigger_event(NULL, rename, lhs);
        lhs = rename;
      }
#endif

      insert_instruction(new MergeEvent(*this, convert_event(lhs), rhs_,
            memo->get_trace_local_id()));
    }

    //--------------------------------------------------------------------------
    void PhysicalTemplate::record_issue_copy(Memoizable *memo, ApEvent &lhs,
                                             IndexSpaceExpression *expr,
                                 const std::vector<CopySrcDstField>& src_fields,
                                 const std::vector<CopySrcDstField>& dst_fields,
#ifdef LEGION_SPY
                                             RegionTreeID src_tree_id,
                                             RegionTreeID dst_tree_id,
#endif
                                             ApEvent precondition,
                                             PredEvent pred_guard,
                                             ReductionOpID redop,
                                             bool reduction_fold)
    //--------------------------------------------------------------------------
    {
#ifdef DEBUG_LEGION
      assert(memo != NULL);
#endif
      if (!lhs.exists())
      {
        Realm::UserEvent rename(Realm::UserEvent::create_user_event());
        rename.trigger();
        lhs = ApEvent(rename);
      } 

      AutoLock tpl_lock(template_lock);
#ifdef DEBUG_LEGION
      assert(is_recording());
#endif
      // Do this first in case it gets preempted
      const unsigned rhs_ = find_event(precondition, tpl_lock);
      unsigned lhs_ = convert_event(lhs);
      insert_instruction(new IssueCopy(
            *this, lhs_, expr, find_trace_local_id(memo),
            src_fields, dst_fields,
#ifdef LEGION_SPY
            src_tree_id, dst_tree_id,
#endif
            rhs_, redop, reduction_fold)); 
    }

    //--------------------------------------------------------------------------
    void PhysicalTemplate::record_issue_indirect(Memoizable *memo, ApEvent &lhs,
                             IndexSpaceExpression *expr,
                             const std::vector<CopySrcDstField>& src_fields,
                             const std::vector<CopySrcDstField>& dst_fields,
                             const std::vector<void*> &indirections,
                             ApEvent precondition, PredEvent pred_guard)
    //--------------------------------------------------------------------------
    {
      // TODO: support for tracing of gather/scatter/indirect operations
      assert(false);
    }

    //--------------------------------------------------------------------------
    void PhysicalTemplate::record_issue_fill(Memoizable *memo, ApEvent &lhs,
                                             IndexSpaceExpression *expr,
                                 const std::vector<CopySrcDstField> &fields,
                                             const void *fill_value, 
                                             size_t fill_size,
#ifdef LEGION_SPY
                                             FieldSpace handle,
                                             RegionTreeID tree_id,
#endif
                                             ApEvent precondition,
                                             PredEvent pred_guard)
    //--------------------------------------------------------------------------
    {
#ifdef DEBUG_LEGION
      assert(memo != NULL);
#endif
      if (!lhs.exists())
      {
        ApUserEvent rename = Runtime::create_ap_user_event(NULL);
        Runtime::trigger_event(NULL, rename);
        lhs = rename;
      }

      AutoLock tpl_lock(template_lock);
#ifdef DEBUG_LEGION
      assert(is_recording());
#endif
      // Do this first in case it gets preempted
      const unsigned rhs_ = find_event(precondition, tpl_lock);
      unsigned lhs_ = convert_event(lhs);
      insert_instruction(new IssueFill(*this, lhs_, expr,
                                       find_trace_local_id(memo),
                                       fields, fill_value, fill_size, 
#ifdef LEGION_SPY
                                       handle, tree_id,
#endif
                                       rhs_));
    }

#ifdef LEGION_GPU_REDUCTIONS
    //--------------------------------------------------------------------------
    void PhysicalTemplate::record_gpu_reduction(Memoizable *memo, ApEvent &lhs,
                                 IndexSpaceExpression *expr,
                                 const std::vector<CopySrcDstField> &src_fields,
                                 const std::vector<CopySrcDstField> &dst_fields,
                                 Processor gpu, TaskID gpu_task_id,
                                 PhysicalManager *src, PhysicalManager *dst,
                                 ApEvent precondition, PredEvent pred_guard,
                                 ReductionOpID redop, bool reduction_fold)
    //--------------------------------------------------------------------------
    {
#ifdef DEBUG_LEGION
      assert(memo != NULL);
#endif
      if (!lhs.exists())
      {
        Realm::UserEvent rename(Realm::UserEvent::create_user_event());
        rename.trigger();
        lhs = ApEvent(rename);
      } 

      AutoLock tpl_lock(template_lock);
#ifdef DEBUG_LEGION
      assert(is_recording());
#endif
      unsigned rhs_ = find_event(precondition, tpl_lock);
      unsigned lhs_ = convert_event(lhs);
      insert_instruction(new GPUReduction(
            *this, lhs_, expr, find_trace_local_id(memo),
            src_fields, dst_fields, gpu, gpu_task_id, src, dst,
            rhs_, redop, reduction_fold));
    }
#endif

    //--------------------------------------------------------------------------
    void PhysicalTemplate::record_op_view(Memoizable *memo,
                                          unsigned idx,
                                          InstanceView *view,
                                          const RegionUsage &usage,
                                          const FieldMask &user_mask,
                                          bool update_validity,
                                          std::set<RtEvent> &applied)
    //--------------------------------------------------------------------------
    {
#ifdef DEBUG_LEGION
      assert(memo != NULL);
#endif
      // Do this part before we take the lock
      LegionList<FieldSet<EquivalenceSet*> >::aligned eqs;
      if (update_validity)
      {
        FieldMaskSet<EquivalenceSet> eq_sets;
        memo->find_equivalence_sets(trace->runtime, idx, user_mask, eq_sets);
        eq_sets.compute_field_sets(user_mask, eqs);
      }

      AutoLock tpl_lock(template_lock);
      TraceLocalID op_key = find_trace_local_id(memo);
      unsigned entry = find_memo_entry(memo);

      FieldMaskSet<IndexSpaceExpression> &views = op_views[op_key][view];
      for (LegionList<FieldSet<EquivalenceSet*> >::aligned::iterator it =
           eqs.begin(); it != eqs.end(); ++it)
      {
        FieldMask mask = it->set_mask & user_mask;
        for (std::set<EquivalenceSet*>::iterator eit = it->elements.begin();
             eit != it->elements.end(); ++eit)
        {
          IndexSpaceExpression *expr = (*eit)->set_expr;
          views.insert(expr, mask);
          if (update_validity)
          {
            update_valid_views(view, *eit, usage, mask, true, applied);
            add_view_user(view, usage, entry, expr, mask, applied);
          }
        }
      }
    }

    //--------------------------------------------------------------------------
    void PhysicalTemplate::record_post_fill_view(
                                     FillView *view, const FieldMask &user_mask)
    //--------------------------------------------------------------------------
    {
      AutoLock tpl_lock(template_lock);
      // If you change this then also change 
      // ShardedPhysicalTemplate::handle_update_post_fill
#ifdef DEBUG_LEGION
      assert(is_recording());
#endif
      post_fill_views.insert(view, user_mask);
    }

    //--------------------------------------------------------------------------
    void PhysicalTemplate::record_fill_views(ApEvent lhs, Memoizable *memo,
                                 unsigned idx, IndexSpaceExpression *expr,
                                 const FieldMaskSet<FillView> &tracing_srcs,
                                 const FieldMaskSet<InstanceView> &tracing_dsts,
                                 std::set<RtEvent> &applied_events,
                                 bool reduction_initialization)
    //--------------------------------------------------------------------------
    {
#ifdef DEBUG_LEGION
      assert(memo != NULL);
#endif
      // Do this before we take the lock
      LegionList<FieldSet<EquivalenceSet*> >::aligned eqs;
      {
        FieldMaskSet<EquivalenceSet> eq_sets;
        const FieldMask &dst_mask = tracing_dsts.get_valid_mask();
        memo->find_equivalence_sets(trace->runtime, idx, dst_mask, eq_sets);
        eq_sets.compute_field_sets(dst_mask, eqs);
      }

      AutoLock tpl_lock(template_lock);
#ifdef DEBUG_LEGION
      assert(is_recording());
#endif
      const unsigned lhs_ = find_event(lhs, tpl_lock);
      // Don't record fill views for initializing reduction 
      // istances since since we don't need to track them
      if (!reduction_initialization)
        record_fill_views(tracing_srcs, applied_events);
      record_views(lhs_, expr, RegionUsage(LEGION_WRITE_ONLY, 
            LEGION_EXCLUSIVE, 0), tracing_dsts, eqs, applied_events);
      record_copy_views(lhs_, expr, tracing_dsts);
    }

    //--------------------------------------------------------------------------
    void PhysicalTemplate::record_copy_views(ApEvent lhs, Memoizable *memo,
                                 unsigned src_idx, unsigned dst_idx,
                                 IndexSpaceExpression *expr,
                                 const FieldMaskSet<InstanceView> &tracing_srcs,
                                 const FieldMaskSet<InstanceView> &tracing_dsts,
                                 std::set<RtEvent> &applied_events)
    //--------------------------------------------------------------------------
    {
#ifdef DEBUG_LEGION
      assert(memo != NULL);
#endif
      LegionList<FieldSet<EquivalenceSet*> >::aligned src_eqs, dst_eqs;
      // Get these before we take the lock
      {
        FieldMaskSet<EquivalenceSet> eq_sets;
        const FieldMask &src_mask = tracing_srcs.get_valid_mask();
        memo->find_equivalence_sets(trace->runtime, src_idx, src_mask, eq_sets);
        eq_sets.compute_field_sets(src_mask, src_eqs);
      }
      {
        FieldMaskSet<EquivalenceSet> eq_sets;
        const FieldMask &dst_mask = tracing_dsts.get_valid_mask();
        memo->find_equivalence_sets(trace->runtime, dst_idx, dst_mask, eq_sets);
        eq_sets.compute_field_sets(dst_mask, dst_eqs);
      }

      AutoLock tpl_lock(template_lock);
#ifdef DEBUG_LEGION
      assert(is_recording());
#endif
      const unsigned lhs_ = find_event(lhs, tpl_lock);
      record_views(lhs_, expr, RegionUsage(LEGION_READ_ONLY, 
            LEGION_EXCLUSIVE, 0), tracing_srcs, src_eqs, applied_events);
      record_copy_views(lhs_, expr, tracing_srcs);
      record_views(lhs_, expr, RegionUsage(LEGION_WRITE_ONLY, 
            LEGION_EXCLUSIVE, 0), tracing_dsts, dst_eqs, applied_events);
      record_copy_views(lhs_, expr, tracing_dsts);
    }

    //--------------------------------------------------------------------------
    void PhysicalTemplate::record_views(unsigned entry,
                                        IndexSpaceExpression *expr,
                                        const RegionUsage &usage,
                                        const FieldMaskSet<InstanceView> &views,
                     const LegionList<FieldSet<EquivalenceSet*> >::aligned &eqs,
                                        std::set<RtEvent> &applied)
    //--------------------------------------------------------------------------
    {
      RegionTreeForest *forest = trace->runtime->forest;
      for (FieldMaskSet<InstanceView>::const_iterator vit = views.begin();
            vit != views.end(); ++vit)
      {
        for (LegionList<FieldSet<EquivalenceSet*> >::aligned::const_iterator 
              it = eqs.begin(); it != eqs.end(); ++it)
        {
          const FieldMask mask = it->set_mask & vit->second;
          if (!mask)
            continue;
          for (std::set<EquivalenceSet*>::const_iterator eit = 
                it->elements.begin(); eit != it->elements.end(); ++eit)
          {
            // Test for intersection here
            IndexSpaceExpression *intersect =
              forest->intersect_index_spaces((*eit)->set_expr, expr);
            if (intersect->is_empty())
              continue;
            update_valid_views(vit->first, *eit, usage, mask, false, applied);
            add_view_user(vit->first, usage, entry, intersect, mask, applied);
          }
        }
      }
    }

    //--------------------------------------------------------------------------
    void PhysicalTemplate::update_valid_views(InstanceView *view,
                                              EquivalenceSet *eq,
                                              const RegionUsage &usage,
                                              const FieldMask &user_mask,
                                              bool invalidates,
                                              std::set<RtEvent> &applied)
    //--------------------------------------------------------------------------
    {
      std::set<InstanceView*> &views= view_groups[view->get_manager()->tree_id];
      views.insert(view);

      if (view->is_reduction_view())
      {
        if (invalidates)
        {
#ifdef DEBUG_LEGION
          assert(IS_REDUCE(usage));
#endif
          post_reductions.insert(view, eq, user_mask);
          if (eq->set_expr->is_empty())
            consumed_reductions.insert(view, eq, user_mask);
        }
        else
        {
          if (HAS_READ(usage))
          {
            FieldMask non_dominated = user_mask;
            if (!post_reductions.dominates(view, eq, non_dominated))
              pre_reductions.insert(view, eq, non_dominated);
            else
              consumed_reductions.insert(view, eq, user_mask);
          }
        }
      }
      else
      {
        if (HAS_READ(usage))
        {
          FieldMask non_dominated = user_mask;
          bool is_dominated = post.dominates(view, eq, non_dominated);
          if (!is_dominated)
            pre.insert(view, eq, non_dominated);
        }
        if (invalidates && HAS_WRITE(usage))
        {
          for (std::set<InstanceView*>::iterator vit = views.begin();
               vit != views.end(); ++vit)
          {
            post.invalidate(*vit, eq, user_mask);
          }
        }
        post.insert(view, eq, user_mask);
      }
    }

    //--------------------------------------------------------------------------
    void PhysicalTemplate::add_view_user(InstanceView *view,
                                         const RegionUsage &usage,
                                         unsigned user_index,
                                         IndexSpaceExpression *user_expr,
                                         const FieldMask &user_mask,
                                         std::set<RtEvent> &applied,
                                         int owner_shard)
    //--------------------------------------------------------------------------
    {
      ViewUser *user = new ViewUser(usage, user_index, user_expr, owner_shard);
      all_users.insert(user);
      RegionTreeForest *forest = trace->runtime->forest;
      FieldMaskSet<ViewUser> &users = view_users[view];
      FieldMaskSet<ViewUser> to_delete;
      for (FieldMaskSet<ViewUser>::iterator it = users.begin();
           it != users.end(); ++it)
      {
        FieldMask overlap = user_mask & it->second;
        if (!overlap)
          continue;

        IndexSpaceExpression *expr1 = user->expr;
        IndexSpaceExpression *expr2 = it->first->expr;
        if (forest->intersect_index_spaces(expr1, expr2)->is_empty())
          continue;

        DependenceType dep =
          check_dependence_type<false>(it->first->usage, user->usage);
        if (dep == LEGION_NO_DEPENDENCE)
          continue;

        to_delete.insert(it->first, overlap);
      }

      for (FieldMaskSet<ViewUser>::iterator it = to_delete.begin();
           it != to_delete.end(); ++it)
      {
        FieldMaskSet<ViewUser>::iterator finder = users.find(it->first);
#ifdef DEBUG_LEGION
        assert(finder != users.end());
#endif
        finder.filter(it->second);
        if (!finder->second)
          users.erase(finder);
      }

      users.insert(user, user_mask);
    }

    //--------------------------------------------------------------------------
    void PhysicalTemplate::record_copy_views(unsigned copy_id,
                                             IndexSpaceExpression *expr,
                                        const FieldMaskSet<InstanceView> &views)
    //--------------------------------------------------------------------------
    {
      ViewExprs &cviews = copy_views[copy_id];
      for (FieldMaskSet<InstanceView>::const_iterator it = views.begin();
           it != views.end(); ++it)
        cviews[it->first].insert(expr, it->second);
    }

    //--------------------------------------------------------------------------
    void PhysicalTemplate::record_fill_views(const FieldMaskSet<FillView>&views,
                                             std::set<RtEvent> &applied_events)
    //--------------------------------------------------------------------------
    {
      for (FieldMaskSet<FillView>::const_iterator it = views.begin();
           it != views.end(); ++it)
      {
        FieldMaskSet<FillView>::iterator finder =
          post_fill_views.find(it->first);
        if (finder == post_fill_views.end())
          pre_fill_views.insert(it->first, it->second);
        else
        {
          FieldMask non_dominated = it->second - finder->second;
          if (!!non_dominated)
            pre_fill_views.insert(it->first, non_dominated);
        }
      }
    }

    //--------------------------------------------------------------------------
    void PhysicalTemplate::record_set_op_sync_event(ApEvent &lhs, 
                                                    Memoizable *memo)
    //--------------------------------------------------------------------------
    {
#ifdef DEBUG_LEGION
      assert(memo != NULL);
      assert(memo->is_memoizing());
#endif
      if (!lhs.exists())
      {
        ApUserEvent rename = Runtime::create_ap_user_event(NULL);
        Runtime::trigger_event(NULL, rename);
        lhs = rename;
      }
      AutoLock tpl_lock(template_lock);
#ifdef DEBUG_LEGION
      assert(is_recording());
#endif

      insert_instruction(new SetOpSyncEvent(*this, convert_event(lhs),
            find_trace_local_id(memo)));
    }

    //--------------------------------------------------------------------------
    void PhysicalTemplate::record_set_effects(Memoizable *memo, ApEvent &rhs)
    //--------------------------------------------------------------------------
    {
#ifdef DEBUG_LEGION
      assert(memo != NULL);
      assert(memo->is_memoizing());
#endif
      AutoLock tpl_lock(template_lock);
#ifdef DEBUG_LEGION
      assert(is_recording());
#endif
      const unsigned rhs_ = find_event(rhs, tpl_lock);
      events.push_back(ApEvent());
      insert_instruction(new SetEffects(*this, find_trace_local_id(memo),rhs_));
    }

    //--------------------------------------------------------------------------
    void PhysicalTemplate::record_complete_replay(Memoizable* memo, ApEvent rhs)
    //--------------------------------------------------------------------------
    {
      const TraceLocalID lhs = find_trace_local_id(memo);
      AutoLock tpl_lock(template_lock);
#ifdef DEBUG_LEGION
      assert(is_recording());
#endif
      // Do this first in case it gets preempted
      const unsigned rhs_ = find_event(rhs, tpl_lock);
      events.push_back(ApEvent());
      insert_instruction(new CompleteReplay(*this, lhs, rhs_));
    }

    //--------------------------------------------------------------------------
    void PhysicalTemplate::record_owner_shard(unsigned tid, ShardID owner)
    //--------------------------------------------------------------------------
    {
      // Only called on sharded physical template
      assert(false);
    }

    //--------------------------------------------------------------------------
    void PhysicalTemplate::record_local_space(unsigned tid, IndexSpace sp)
    //--------------------------------------------------------------------------
    {
      // Only called on sharded physical template
      assert(false);
    }

    //--------------------------------------------------------------------------
    void PhysicalTemplate::record_sharding_function(unsigned tid, 
                                                    ShardingFunction *function)
    //--------------------------------------------------------------------------
    {
      // Only called on sharded physical template
      assert(false);
    }

    //--------------------------------------------------------------------------
    ShardID PhysicalTemplate::find_owner_shard(unsigned tid)
    //--------------------------------------------------------------------------
    {
      // Only called on sharded physical template
      assert(false);
      return 0;
    }

    //--------------------------------------------------------------------------
    IndexSpace PhysicalTemplate::find_local_space(unsigned tid)
    //--------------------------------------------------------------------------
    {
      // Only called on sharded physical template
      assert(false);
      return IndexSpace::NO_SPACE;
    }

    //--------------------------------------------------------------------------
    ShardingFunction* PhysicalTemplate::find_sharding_function(unsigned tid)
    //--------------------------------------------------------------------------
    {
      // Only called on sharded physical template
      assert(false);
      return NULL;
    }

    //--------------------------------------------------------------------------
    RtEvent PhysicalTemplate::defer_template_deletion(void)
    //--------------------------------------------------------------------------
    {
      ApEvent wait_on = get_completion_for_deletion();
      DeleteTemplateArgs args(this);
      return trace->runtime->issue_runtime_meta_task(args, LG_LOW_PRIORITY,
          Runtime::protect_event(wait_on));
    }

    //--------------------------------------------------------------------------
    /*static*/ void PhysicalTemplate::handle_replay_slice(const void *args)
    //--------------------------------------------------------------------------
    {
      const ReplaySliceArgs *pargs = (const ReplaySliceArgs*)args;
      pargs->tpl->execute_slice(pargs->slice_index);
    }

    //--------------------------------------------------------------------------
    /*static*/ void PhysicalTemplate::handle_delete_template(const void *args)
    //--------------------------------------------------------------------------
    {
      const DeleteTemplateArgs *pargs = (const DeleteTemplateArgs*)args;
      delete pargs->tpl;
    }

    //--------------------------------------------------------------------------
    void PhysicalTemplate::trigger_recording_done(void)
    //--------------------------------------------------------------------------
    {
#ifdef DEBUG_LEGION
      assert(!recording_done.has_triggered());
#endif
      Runtime::trigger_event(recording_done);
    }

    //--------------------------------------------------------------------------
    TraceLocalID PhysicalTemplate::find_trace_local_id(Memoizable *memo)
    //--------------------------------------------------------------------------
    {
      TraceLocalID op_key = memo->get_trace_local_id();
#ifdef DEBUG_LEGION
      assert(operations.find(op_key) != operations.end());
#endif
      return op_key;
    }

    //--------------------------------------------------------------------------
    unsigned PhysicalTemplate::find_memo_entry(Memoizable *memo)
    //--------------------------------------------------------------------------
    {
      TraceLocalID op_key = find_trace_local_id(memo);
      std::map<TraceLocalID,std::pair<unsigned,bool> >::iterator entry_finder =
        memo_entries.find(op_key);
#ifdef DEBUG_LEGION
      assert(entry_finder != memo_entries.end());
#endif
      return entry_finder->second.first;
    }

    //--------------------------------------------------------------------------
    TraceLocalID PhysicalTemplate::record_memo_entry(Memoizable *memo,
                                                     unsigned entry)
    //--------------------------------------------------------------------------
    {
      TraceLocalID key = memo->get_trace_local_id();
#ifdef DEBUG_LEGION
      assert(operations.find(key) == operations.end());
      assert(memo_entries.find(key) == memo_entries.end());
#endif
      operations[key] = memo;
      const bool is_task = memo->is_memoizable_task();
      memo_entries[key] = std::pair<unsigned,bool>(entry,is_task);
      return key;
    }

    //--------------------------------------------------------------------------
#ifdef DEBUG_LEGION
    unsigned PhysicalTemplate::convert_event(const ApEvent &event, bool check)
#else
    inline unsigned PhysicalTemplate::convert_event(const ApEvent &event)
#endif
    //--------------------------------------------------------------------------
    {
      unsigned event_ = events.size();
      events.push_back(event);
#ifdef DEBUG_LEGION
      assert(event_map.find(event) == event_map.end());
#endif
      event_map[event] = event_;
      return event_;
    }

    //--------------------------------------------------------------------------
    inline unsigned PhysicalTemplate::find_event(const ApEvent &event, 
                                                 AutoLock &tpl_lock)
    //--------------------------------------------------------------------------
    {
      std::map<ApEvent,unsigned>::const_iterator finder = event_map.find(event);
#ifdef DEBUG_LEGION
      assert(finder != event_map.end());
#endif
      return finder->second;
    }

    //--------------------------------------------------------------------------
    inline unsigned PhysicalTemplate::find_or_convert_event(const ApEvent &evnt)
    //--------------------------------------------------------------------------
    {
      std::map<ApEvent, unsigned>::const_iterator finder = event_map.find(evnt);
      if (finder == event_map.end())
      {
        unsigned event_ = events.size();
        events.push_back(evnt);
#ifdef DEBUG_LEGION
        assert(event_map.find(evnt) == event_map.end());
#endif
        event_map[evnt] = event_;
        // Put a place holder in for the instruction until we make it
        insert_instruction(NULL);
        return event_;
      }
      else
        return finder->second;
    }

    //--------------------------------------------------------------------------
    inline void PhysicalTemplate::insert_instruction(Instruction *inst)
    //--------------------------------------------------------------------------
    {
#ifdef DEBUG_LEGION
      assert(instructions.size() + 1 == events.size());
#endif
      instructions.push_back(inst);
    }

    //--------------------------------------------------------------------------
    void PhysicalTemplate::find_all_last_users(ViewExprs &view_exprs,
                                               std::set<unsigned> &users,
                                               std::set<RtEvent> &ready_events)
    //--------------------------------------------------------------------------
    {
      for (ViewExprs::iterator it = view_exprs.begin(); it != view_exprs.end();
           ++it)
        for (FieldMaskSet<IndexSpaceExpression>::iterator eit =
             it->second.begin(); eit != it->second.end(); ++eit)
          find_last_users(it->first,eit->first,eit->second,users,ready_events);
    }

    //--------------------------------------------------------------------------
    void PhysicalTemplate::find_last_users(InstanceView *view,
                                           IndexSpaceExpression *expr,
                                           const FieldMask &mask,
                                           std::set<unsigned> &users,
                                           std::set<RtEvent> &ready_events)
    //--------------------------------------------------------------------------
    {
      if (expr->is_empty()) return;

      ViewUsers::const_iterator finder = view_users.find(view);
      if (finder == view_users.end()) return;

      RegionTreeForest *forest = trace->runtime->forest;
      for (FieldMaskSet<ViewUser>::const_iterator uit = 
            finder->second.begin(); uit != finder->second.end(); ++uit)
        if (!!(uit->second & mask))
        {
          ViewUser *user = uit->first;
          IndexSpaceExpression *intersect =
            forest->intersect_index_spaces(expr, user->expr);
          if (!intersect->is_empty())
          {
            std::map<unsigned,unsigned>::const_iterator finder =
              frontiers.find(user->user);
            // See if we have recorded this frontier yet or not
            if (finder == frontiers.end())
            {
              const unsigned next_event_id = events.size();
              frontiers[user->user] = next_event_id;
              events.resize(next_event_id + 1);
              users.insert(next_event_id);
            }
            else
              users.insert(finder->second);
          }
        }
    }

    //--------------------------------------------------------------------------
    void PhysicalTemplate::record_remote_memoizable(Memoizable *memo)
    //--------------------------------------------------------------------------
    {
      AutoLock tpl_lock(template_lock);
      remote_memos.push_back(memo);
    }

    //--------------------------------------------------------------------------
    void PhysicalTemplate::release_remote_memos(void)
    //--------------------------------------------------------------------------
    {
#ifdef DEBUG_LEGION
      assert(!remote_memos.empty());
#endif
      for (std::vector<Memoizable*>::const_iterator it = 
            remote_memos.begin(); it != remote_memos.end(); it++)
        delete (*it);
      remote_memos.clear();
    }

    /////////////////////////////////////////////////////////////
    // ShardedPhysicalTemplate
    /////////////////////////////////////////////////////////////

    //--------------------------------------------------------------------------
    ShardedPhysicalTemplate::ShardedPhysicalTemplate(PhysicalTrace *trace,
                                     ApEvent fence_event, ReplicateContext *ctx)
      : PhysicalTemplate(trace, fence_event), repl_ctx(ctx),
        local_shard(repl_ctx->owner_shard->shard_id), 
        total_shards(repl_ctx->shard_manager->total_shards),
        template_index(repl_ctx->register_trace_template(this)),
        total_replays(0), updated_advances(0), 
        recording_barrier(repl_ctx->get_next_trace_recording_barrier()),
        recurrent_replays(0), updated_frontiers(0)
    //--------------------------------------------------------------------------
    {
      repl_ctx->add_reference();
    }

    //--------------------------------------------------------------------------
    ShardedPhysicalTemplate::ShardedPhysicalTemplate(
                                             const ShardedPhysicalTemplate &rhs)
      : PhysicalTemplate(rhs), repl_ctx(rhs.repl_ctx), 
        local_shard(rhs.local_shard), total_shards(rhs.total_shards), 
        template_index(rhs.template_index)
    //--------------------------------------------------------------------------
    {
      // should never be called
      assert(false);
    }

    //--------------------------------------------------------------------------
    ShardedPhysicalTemplate::~ShardedPhysicalTemplate(void)
    //--------------------------------------------------------------------------
    {
      for (std::map<unsigned,ApBarrier>::iterator it = 
            local_frontiers.begin(); it != local_frontiers.end(); it++)
        it->second.destroy_barrier();
      // Unregister ourselves from the context and then remove our reference
      repl_ctx->unregister_trace_template(template_index);
      if (repl_ctx->remove_reference())
        delete repl_ctx;
    }

    //--------------------------------------------------------------------------
    void ShardedPhysicalTemplate::initialize(Runtime *runtime,
                                             ApEvent completion, bool recurrent)
    //--------------------------------------------------------------------------
    {
      // We have to make sure that the previous trace replay is done before
      // we start changing these data structures for the next replay
      if (replay_done.exists() && !replay_done.has_triggered())
        replay_done.wait();
      // Now update all of our barrier information
      if (recurrent)
      {
        // If we've run out of generations update the local barriers and
        // send out the updates to everyone
        if (recurrent_replays == Realm::Barrier::MAX_PHASES)
        {
          std::map<ShardID,std::map<ApBarrier/*old**/,ApBarrier/*new*/> >
            notifications;
          // Update our barriers and record which updates to send out
          for (std::map<unsigned,ApBarrier>::iterator it = 
                local_frontiers.begin(); it != local_frontiers.end(); it++)
          {
            const ApBarrier new_barrier(
                Realm::Barrier::create_barrier(1/*arrival count*/));
#ifdef DEBUG_LEGION
            assert(local_subscriptions.find(it->first) !=
                    local_subscriptions.end());
#endif
            const std::set<ShardID> &shards = local_subscriptions[it->first];
            for (std::set<ShardID>::const_iterator sit = 
                  shards.begin(); sit != shards.end(); sit++)
              notifications[*sit][it->second] = new_barrier;
            // destroy the old barrier and replace it with the new one
            it->second.destroy_barrier();
            it->second = new_barrier;
          }
          // Send out the notifications to all the remote shards
          ShardManager *manager = repl_ctx->shard_manager;
          for (std::map<ShardID,std::map<ApBarrier,ApBarrier> >::const_iterator
                nit = notifications.begin(); nit != notifications.end(); nit++)
          {
            Serializer rez;
            rez.serialize(manager->repl_id);
            rez.serialize(nit->first);
            rez.serialize(template_index);
            rez.serialize(FRONTIER_BARRIER_REFRESH);
            rez.serialize<size_t>(nit->second.size());
            for (std::map<ApBarrier,ApBarrier>::const_iterator it = 
                  nit->second.begin(); it != nit->second.end(); it++)
            {
              rez.serialize(it->first);
              rez.serialize(it->second);
            }
            manager->send_trace_update(nit->first, rez);
          }
          // Now we wait to see that we get all of our remote barriers updated
          RtEvent wait_on;
          {
            AutoLock tpl_lock(template_lock);
#ifdef DEBUG_LEGION
            assert(!update_frontiers_ready.exists());
#endif
            // Apply any pending refresh frontiers
            if (!pending_refresh_frontiers.empty())
            {
              for (std::map<ApBarrier,ApBarrier>::const_iterator pit =
                    pending_refresh_frontiers.begin(); pit != 
                    pending_refresh_frontiers.end(); pit++)
              {
#ifdef DEBUG_LEGION
                bool found = false;
#endif
                for (std::vector<std::pair<ApBarrier,unsigned> >::iterator it =
                      remote_frontiers.begin(); it !=
                      remote_frontiers.end(); it++)
                {
                  if (it->first != pit->first)
                    continue;
                  it->first = pit->second;
#ifdef DEBUG_LEGION
                  found = true;
#endif
                  break;
                }
#ifdef DEBUG_LEGION
                assert(found);
#endif
              }
              updated_frontiers += pending_refresh_frontiers.size();
#ifdef DEBUG_LEGION
              assert(updated_frontiers <= remote_frontiers.size());
#endif
              pending_refresh_frontiers.clear();
            }
            if (updated_frontiers < remote_frontiers.size())
            {
              update_frontiers_ready = Runtime::create_rt_user_event();
              wait_on = update_frontiers_ready;
            }
            else // Reset this back to zero for the next round
              updated_frontiers = 0;
          }
          if (wait_on.exists() && !wait_on.has_triggered())
            wait_on.wait();
          // Reset this back to zero after barrier updates
          recurrent_replays = 0;
        }
        // Now we can do the normal update of events based on our barriers
        // Don't advance on last generation to avoid setting barriers back to 0
        const bool advance_barriers =
          ((++recurrent_replays) < Realm::Barrier::MAX_PHASES);
        for (std::map<unsigned,ApBarrier>::iterator it = 
              local_frontiers.begin(); it != local_frontiers.end(); it++)
        {
          Runtime::phase_barrier_arrive(it->second, 1/*count*/, 
                                        events[it->first]);
          if (advance_barriers)
            Runtime::advance_barrier(it->second);
        }
        PhysicalTemplate::initialize(runtime, completion, recurrent);
        for (std::vector<std::pair<ApBarrier,unsigned> >::iterator it = 
              remote_frontiers.begin(); it != remote_frontiers.end(); it++)
        {
          events[it->second] = it->first;
          if (advance_barriers)
            Runtime::advance_barrier(it->first);
        }
      }
      else
      {
        PhysicalTemplate::initialize(runtime, completion, recurrent);
        for (std::vector<std::pair<ApBarrier,unsigned> >::const_iterator it =
              remote_frontiers.begin(); it != remote_frontiers.end(); it++)
          events[it->second] = completion;
      }
      // Regardless of whether this is recurrent or not check to see if
      // we need to referesh the barriers for our instructions
      if (total_replays++ == Realm::Barrier::MAX_PHASES)
      {
        std::map<ShardID,std::map<ApEvent,ApBarrier> > notifications;
        // Need to update all our barriers since we're out of generations
        for (std::map<ApEvent,BarrierArrival*>::const_iterator it = 
              remote_arrivals.begin(); it != remote_arrivals.end(); it++)
          it->second->refresh_barrier(it->first, notifications);
        // Send out the notifications to all the shards
        ShardManager *manager = repl_ctx->shard_manager;
        for (std::map<ShardID,std::map<ApEvent,ApBarrier> >::const_iterator
              nit = notifications.begin(); nit != notifications.end(); nit++)
        {
#ifdef DEBUG_LEGION
          assert(nit->first != repl_ctx->owner_shard->shard_id);
#endif
          Serializer rez;
          rez.serialize(manager->repl_id);
          rez.serialize(nit->first);
          rez.serialize(template_index);
          rez.serialize(TEMPLATE_BARRIER_REFRESH);
          rez.serialize<size_t>(nit->second.size());
          for (std::map<ApEvent,ApBarrier>::const_iterator it = 
                nit->second.begin(); it != nit->second.end(); it++)
          {
            rez.serialize(it->first);
            rez.serialize(it->second);
          }
          manager->send_trace_update(nit->first, rez);
        }
        // Then wait for all our advances to be updated from other shards
        RtEvent wait_on;
        {
          AutoLock tpl_lock(template_lock);
#ifdef DEBUG_LEGION
          assert(!update_advances_ready.exists());
#endif
          if (!pending_refresh_barriers.empty())
          {
            for (std::map<ApEvent,ApBarrier>::const_iterator it = 
                  pending_refresh_barriers.begin(); it != 
                  pending_refresh_barriers.end(); it++)
            {
              std::map<ApEvent,BarrierAdvance*>::const_iterator finder = 
                local_advances.find(it->first);
#ifdef DEBUG_LEGION
              assert(finder != local_advances.end());
#endif
              finder->second->refresh_barrier(it->second);
            }
            updated_advances += pending_refresh_barriers.size();
#ifdef DEBUG_LEGION
            assert(updated_advances <= local_advances.size());
#endif
            pending_refresh_barriers.clear();
          }
          if (updated_advances < local_advances.size())
          {
            update_advances_ready = Runtime::create_rt_user_event();
            wait_on = update_advances_ready;
          }
          else // Reset this back to zero for the next round
            updated_advances = 0;
        }
        if (wait_on.exists() && !wait_on.has_triggered())
          wait_on.wait();
        // Reset it back to one after updating our barriers
        total_replays = 1;
      }
    }

    //--------------------------------------------------------------------------
    void ShardedPhysicalTemplate::record_merge_events(ApEvent &lhs,
                                 const std::set<ApEvent> &rhs, Memoizable *memo)
    //--------------------------------------------------------------------------
    {
#ifdef DEBUG_LEGION
      assert(memo != NULL);
#endif
      AutoLock tpl_lock(template_lock);
#ifdef DEBUG_LEGION
      assert(is_recording());
#endif
      std::set<unsigned> rhs_;
      std::set<RtEvent> wait_for;
      std::vector<ApEvent> pending_events;
      std::map<ApEvent,RtUserEvent> request_events;
      for (std::set<ApEvent>::const_iterator it =
            rhs.begin(); it != rhs.end(); it++)
      {
        if (!it->exists())
          continue;
        std::map<ApEvent, unsigned>::iterator finder = event_map.find(*it);
        if (finder == event_map.end())
        {
          // We're going to need to check this event later
          pending_events.push_back(*it);
          // See if anyone else has requested this event yet 
          std::map<ApEvent,RtEvent>::const_iterator request_finder = 
            pending_event_requests.find(*it);
          if (request_finder == pending_event_requests.end())
          {
            const RtUserEvent request_event = Runtime::create_rt_user_event();
            pending_event_requests[*it] = request_event;
            wait_for.insert(request_event);
            request_events[*it] = request_event;
          }
          else
            wait_for.insert(request_finder->second);
        }
        else if (finder->second != NO_INDEX)
          rhs_.insert(finder->second);
      }
      // If we have anything to wait for we need to do that
      if (!wait_for.empty())
      {
        tpl_lock.release();
        // Send any request messages first
        if (!request_events.empty())
        {
          for (std::map<ApEvent,RtUserEvent>::const_iterator it = 
                request_events.begin(); it != request_events.end(); it++)
            request_remote_shard_event(it->first, it->second);
        }
        // Do the wait
        const RtEvent wait_on = Runtime::merge_events(wait_for);
        if (wait_on.exists() && !wait_on.has_triggered())
          wait_on.wait();
        tpl_lock.reacquire();
        // All our pending events should be here now
        for (std::vector<ApEvent>::const_iterator it = 
              pending_events.begin(); it != pending_events.end(); it++)
        {
          std::map<ApEvent,unsigned>::iterator finder = event_map.find(*it);
#ifdef DEBUG_LEGION
          assert(finder != event_map.end());
#endif
          if (finder->second != NO_INDEX)
            rhs_.insert(finder->second);
        }
      }
      if (rhs_.size() == 0)
        rhs_.insert(fence_completion_id);
      
      // If the lhs event wasn't made on this node then we need to rename it
      // because we need all events to go back to a node where we know that
      // we have a shard that can answer queries about it
      const AddressSpaceID event_space = find_event_space(lhs);
      if (event_space != repl_ctx->runtime->address_space)
      {
        ApUserEvent rename = Runtime::create_ap_user_event(NULL);
        Runtime::trigger_event(NULL, rename, lhs);
        lhs = rename;
      }
#ifndef LEGION_DISABLE_EVENT_PRUNING
      else if (!lhs.exists() || (rhs.find(lhs) != rhs.end()))
      {
        ApUserEvent rename = Runtime::create_ap_user_event(NULL);
        Runtime::trigger_event(NULL, rename, lhs);
        lhs = rename;
      }
#endif
      insert_instruction(new MergeEvent(*this, convert_event(lhs), rhs_,
            memo->get_trace_local_id()));
    }

#ifdef DEBUG_LEGION
    //--------------------------------------------------------------------------
    unsigned ShardedPhysicalTemplate::convert_event(const ApEvent &event, 
                                                    bool check)
    //--------------------------------------------------------------------------
    {
      // We should only be recording events made on our node
      assert(!check || 
          (find_event_space(event) == repl_ctx->runtime->address_space));
      return PhysicalTemplate::convert_event(event, check);
    }
#endif

    //--------------------------------------------------------------------------
    unsigned ShardedPhysicalTemplate::find_event(const ApEvent &event,
                                                 AutoLock &tpl_lock)
    //--------------------------------------------------------------------------
    {
      std::map<ApEvent, unsigned>::const_iterator finder = 
        event_map.find(event);
      // If we've already got it then we're done
      if (finder != event_map.end())
      {
#ifdef DEBUG_LEGION
        assert(finder->second != NO_INDEX);
#endif
        return finder->second;
      }
      // If we don't have it then we need to request it
      // See if someone else already sent the request
      RtEvent wait_for;
      RtUserEvent request_event;
      std::map<ApEvent,RtEvent>::const_iterator request_finder = 
        pending_event_requests.find(event);
      if (request_finder == pending_event_requests.end())
      {
        // We're the first ones so send the request
        request_event = Runtime::create_rt_user_event();
        wait_for = request_event;
        pending_event_requests[event] = wait_for;
      }
      else
        wait_for = request_finder->second;
      // Can't be holding the lock while we wait
      tpl_lock.release();
      // Send the request if necessary
      if (request_event.exists())
        request_remote_shard_event(event, request_event);
      if (wait_for.exists())
        wait_for.wait();
      tpl_lock.reacquire();
      // Once we get here then there better be an answer
      finder = event_map.find(event);
#ifdef DEBUG_LEGION
      assert(finder != event_map.end());
      assert(finder->second != NO_INDEX);
#endif
      return finder->second;
    }

    //--------------------------------------------------------------------------
    void ShardedPhysicalTemplate::record_issue_copy(Memoizable *memo, 
                                 ApEvent &lhs, IndexSpaceExpression *expr,
                                 const std::vector<CopySrcDstField>& src_fields,
                                 const std::vector<CopySrcDstField>& dst_fields,
#ifdef LEGION_SPY
                                 RegionTreeID src_tree_id,
                                 RegionTreeID dst_tree_id,
#endif
                                 ApEvent precondition, PredEvent pred_guard,
                                 ReductionOpID redop, bool reduction_fold)
    //--------------------------------------------------------------------------
    {
      // Make sure the lhs event is local to our shard
      if (lhs.exists())
      {
        const AddressSpaceID event_space = find_event_space(lhs);
        if (event_space != repl_ctx->runtime->address_space)
        {
          ApUserEvent rename = Runtime::create_ap_user_event(NULL);
          Runtime::trigger_event(NULL, rename, lhs);
          lhs = rename;
        }
      }
      // Then do the base call
      PhysicalTemplate::record_issue_copy(memo, lhs, expr,src_fields,dst_fields,
#ifdef LEGION_SPY
                                          src_tree_id, dst_tree_id,
#endif
                                          precondition, pred_guard, 
                                          redop, reduction_fold);
    }

    //--------------------------------------------------------------------------
    void ShardedPhysicalTemplate::record_issue_indirect(Memoizable *memo, 
                             ApEvent &lhs, IndexSpaceExpression *expr,
                             const std::vector<CopySrcDstField>& src_fields,
                             const std::vector<CopySrcDstField>& dst_fields,
                             const std::vector<void*> &indirections,
                             ApEvent precondition, PredEvent pred_guard)
    //--------------------------------------------------------------------------
    {
      // Make sure the lhs event is local to our shard
      if (lhs.exists())
      {
        const AddressSpaceID event_space = find_event_space(lhs);
        if (event_space != repl_ctx->runtime->address_space)
        {
          ApUserEvent rename = Runtime::create_ap_user_event(NULL);
          Runtime::trigger_event(NULL, rename, lhs);
          lhs = rename;
        }
      }
      // Then do the base call
      PhysicalTemplate::record_issue_indirect(memo, lhs, expr, src_fields,
                      dst_fields, indirections, precondition, pred_guard);
    }
    
    //--------------------------------------------------------------------------
    void ShardedPhysicalTemplate::record_issue_fill(Memoizable *memo,
                                 ApEvent &lhs, IndexSpaceExpression *expr,
                                 const std::vector<CopySrcDstField> &fields,
                                 const void *fill_value, size_t fill_size,
#ifdef LEGION_SPY
                                 FieldSpace handle, RegionTreeID tree_id,
#endif
                                 ApEvent precondition, PredEvent pred_guard)
    //--------------------------------------------------------------------------
    {
      // Make sure the lhs event is local to our shard
      if (lhs.exists())
      {
        const AddressSpaceID event_space = find_event_space(lhs);
        if (event_space != repl_ctx->runtime->address_space)
        {
          ApUserEvent rename = Runtime::create_ap_user_event(NULL);
          Runtime::trigger_event(NULL, rename, lhs);
          lhs = rename;
        }
      }
      // Then do the base call
      PhysicalTemplate::record_issue_fill(memo, lhs, expr, fields,
                                          fill_value, fill_size,
#ifdef LEGION_SPY
                                          handle, tree_id,
#endif
                                          precondition, pred_guard);
    }

    //--------------------------------------------------------------------------
    void ShardedPhysicalTemplate::record_set_op_sync_event(ApEvent &lhs, 
                                                           Memoizable *memo)
    //--------------------------------------------------------------------------
    {
      // Make sure the lhs event is local to our shard
      if (lhs.exists())
      {
        const AddressSpaceID event_space = find_event_space(lhs);
        if (event_space != repl_ctx->runtime->address_space)
        {
          ApUserEvent rename = Runtime::create_ap_user_event(NULL);
          Runtime::trigger_event(NULL, rename, lhs);
          lhs = rename;
        }
      }
      // Then do the base call
      PhysicalTemplate::record_set_op_sync_event(lhs, memo);
    }

    //--------------------------------------------------------------------------
    ApBarrier ShardedPhysicalTemplate::find_trace_shard_event(ApEvent event,
                                                           ShardID remote_shard)
    //--------------------------------------------------------------------------
    {
      AutoLock tpl_lock(template_lock);
      // Check to see if we made this event
      std::map<ApEvent,unsigned>::const_iterator finder = 
        event_map.find(event);
      // If we didn't make this event then we don't do anything
      if (finder == event_map.end() || (finder->second == NO_INDEX))
        return ApBarrier::NO_AP_BARRIER;
      // If we did make it then see if we have a remote barrier for it yet
      std::map<ApEvent,BarrierArrival*>::const_iterator barrier_finder = 
        remote_arrivals.find(event);
      if (barrier_finder == remote_arrivals.end())
      {
        // Make a new barrier and record it in the events
        ApBarrier barrier(Realm::Barrier::create_barrier(1/*arrival count*/));
        // Record this in the instruction stream
#ifdef DEBUG_LEGION
        const unsigned index = convert_event(barrier, false/*check*/);
#else
        const unsigned index = convert_event(barrier);
#endif
        // Then add a new instruction to arrive on the barrier with the
        // event as a precondition
        BarrierArrival *arrival_instruction =
          new BarrierArrival(*this, barrier, index, finder->second);
        insert_instruction(arrival_instruction);
        // Save this in the remote barriers
        remote_arrivals[event] = arrival_instruction;
        return arrival_instruction->record_subscribed_shard(remote_shard);
      }
      else
        return barrier_finder->second->record_subscribed_shard(remote_shard);
    }

    //--------------------------------------------------------------------------
    void ShardedPhysicalTemplate::record_trace_shard_event(
                                               ApEvent event, ApBarrier barrier)
    //--------------------------------------------------------------------------
    {
      AutoLock tpl_lock(template_lock);
#ifdef DEBUG_LEGION
      assert(event.exists());
      assert(event_map.find(event) == event_map.end());
#endif
      if (barrier.exists())
      {
#ifdef DEBUG_LEGION
        assert(local_advances.find(event) == local_advances.end());
        const unsigned index = convert_event(event, false/*check*/);
#else
        const unsigned index = convert_event(event);
#endif
        BarrierAdvance *advance = new BarrierAdvance(*this, barrier, index);
        insert_instruction(advance); 
        local_advances[event] = advance;
        // Don't remove it, just set it to NO_EVENT so we can tell the names
        // of the remote events that we got from other shards
        // See get_completion_for_deletion for where we use this
        std::map<ApEvent,RtEvent>::iterator finder = 
          pending_event_requests.find(event);
#ifdef DEBUG_LEGION
        assert(finder != pending_event_requests.end());
#endif
        finder->second = RtEvent::NO_RT_EVENT;
      }
      else // no barrier means it's not part of the trace
      {
        event_map[event] = NO_INDEX;
        // In this case we can remove it since we're not tracing it      
#ifdef DEBUG_LEGION
        std::map<ApEvent,RtEvent>::iterator finder = 
          pending_event_requests.find(event);
        assert(finder != pending_event_requests.end());
        pending_event_requests.erase(finder);
#else
        pending_event_requests.erase(event);
#endif
      }
    }

    //--------------------------------------------------------------------------
    void ShardedPhysicalTemplate::handle_trace_update(Deserializer &derez,
                                                      AddressSpaceID source)
    //--------------------------------------------------------------------------
    {
      Runtime *runtime = repl_ctx->runtime;
      UpdateKind kind;
      derez.deserialize(kind);
      RtUserEvent done;
      std::set<RtEvent> applied;
      switch (kind)
      {
        case UPDATE_VALID_VIEWS:
          {
            derez.deserialize(done);
            DistributedID view_did, eq_did;
            derez.deserialize(view_did);
            RtEvent view_ready;
            InstanceView *view = static_cast<InstanceView*>(
                runtime->find_or_request_logical_view(view_did, view_ready));
            derez.deserialize(eq_did);
            RtEvent eq_ready;
            EquivalenceSet *eq = 
              runtime->find_or_request_equivalence_set(eq_did, eq_ready);
            if ((view_ready.exists() && !view_ready.has_triggered()) ||
                (eq_ready.exists() && !eq_ready.has_triggered()))
            {
              const RtEvent pre = Runtime::merge_events(view_ready, eq_ready);
              DeferTraceUpdateArgs args(this, kind, done, derez, view, eq);
              runtime->issue_runtime_meta_task(args, 
                  LG_LATENCY_MESSAGE_PRIORITY, pre);
              return;
            }
            else if (handle_update_valid_views(view, eq, derez, applied, done)) 
              return;
            break;
          }
        case UPDATE_PRE_FILL:
          {
            derez.deserialize(done);
            DistributedID view_did;
            derez.deserialize(view_did);
            RtEvent view_ready;
            FillView *view = static_cast<FillView*>(
                runtime->find_or_request_logical_view(view_did, view_ready));
            if (view_ready.exists() && !view_ready.has_triggered())
            {
              DeferTraceUpdateArgs args(this, kind, done, derez, view);
              runtime->issue_runtime_meta_task(args, 
                  LG_LATENCY_MESSAGE_PRIORITY, view_ready);
              return;
            }
            else if (handle_update_pre_fill(view, derez, applied, done)) 
              return;
            break;
          }
        case UPDATE_POST_FILL:
          {
            derez.deserialize(done);
            DistributedID view_did;
            derez.deserialize(view_did);
            RtEvent view_ready;
            FillView *view = static_cast<FillView*>(
                runtime->find_or_request_logical_view(view_did, view_ready));
            if (view_ready.exists() && !view_ready.has_triggered())
            {
              DeferTraceUpdateArgs args(this, kind, done, derez, view);
              runtime->issue_runtime_meta_task(args, 
                  LG_LATENCY_MESSAGE_PRIORITY, view_ready);
              return;
            }
            else if (handle_update_post_fill(view, derez, applied, done)) 
              return;
            break;
          }
        case UPDATE_VIEW_USER:
          {
            derez.deserialize(done);
            DistributedID view_did;
            derez.deserialize(view_did);
            RtEvent view_ready;
            InstanceView *view = static_cast<InstanceView*>(
                runtime->find_or_request_logical_view(view_did, view_ready));
            bool is_local, is_index_space;
            IndexSpace handle; 
            IndexSpaceExprID remote_expr_id;
            RtEvent expr_ready;
            IndexSpaceExpression *user_expr = 
              IndexSpaceExpression::unpack_expression(derez, runtime->forest, 
                                    source, is_local, is_index_space, handle, 
                                    remote_expr_id, expr_ready);
            if ((view_ready.exists() && !view_ready.has_triggered()) ||
                (expr_ready.exists() && !expr_ready.has_triggered()))
            {
              if (user_expr != NULL)
              {
#ifdef DEBUG_LEGION
                assert(!expr_ready.exists() || expr_ready.has_triggered());
#endif
                DeferTraceUpdateArgs args(this, kind,done,view,derez,user_expr);
                runtime->issue_runtime_meta_task(args, 
                    LG_LATENCY_MESSAGE_PRIORITY, view_ready);
              }
              else if (is_index_space)
              {
                DeferTraceUpdateArgs args(this, kind, done, view, derez,handle);
                const RtEvent pre = !view_ready.exists() ? expr_ready : 
                  Runtime::merge_events(view_ready, expr_ready);
                runtime->issue_runtime_meta_task(args, 
                    LG_LATENCY_MESSAGE_PRIORITY, pre);
              }
              else
              {
                DeferTraceUpdateArgs args(this, kind, done, view, 
                                          derez, remote_expr_id);
                const RtEvent pre = !view_ready.exists() ? expr_ready : 
                  Runtime::merge_events(view_ready, expr_ready);
                runtime->issue_runtime_meta_task(args, 
                    LG_LATENCY_MESSAGE_PRIORITY, pre);
              }
              return;
            }
            else if (handle_update_view_user(view, user_expr, 
                                             derez, applied, done))
              return;
            break;
          }
        case UPDATE_LAST_USER:
          {
            size_t num_users;
            derez.deserialize(num_users);
            {
              AutoLock tpl_lock(template_lock);
              for (unsigned idx = 0; idx < num_users; idx++)
              {
                unsigned user;
                derez.deserialize(user);
                local_last_users.insert(user);
              }
            }
            derez.deserialize(done);
            break;
          }
        case FIND_LAST_USERS_REQUEST:
          {
            derez.deserialize(done);
            DistributedID view_did;
            derez.deserialize(view_did);
            RtEvent view_ready;
            InstanceView *view = static_cast<InstanceView*>(
                runtime->find_or_request_logical_view(view_did, view_ready));
            bool is_local, is_index_space;
            IndexSpace handle; 
            IndexSpaceExprID remote_expr_id;
            RtEvent expr_ready;
            IndexSpaceExpression *user_expr = 
              IndexSpaceExpression::unpack_expression(derez, runtime->forest, 
                                    source, is_local, is_index_space, handle,
                                    remote_expr_id, expr_ready);
            if ((view_ready.exists() && !view_ready.has_triggered()) ||
                (expr_ready.exists() && !expr_ready.has_triggered()))
            {
              if (user_expr != NULL)
              {
#ifdef DEBUG_LEGION
                assert(!expr_ready.exists() || expr_ready.has_triggered());
#endif
                DeferTraceUpdateArgs args(this, kind,done,view,derez,user_expr);
                runtime->issue_runtime_meta_task(args, 
                    LG_LATENCY_MESSAGE_PRIORITY, view_ready);
              }
              else if (is_index_space)
              {
                DeferTraceUpdateArgs args(this, kind, done, view, derez, handle);
                const RtEvent pre = !view_ready.exists() ? expr_ready : 
                  Runtime::merge_events(view_ready, expr_ready);
                runtime->issue_runtime_meta_task(args, 
                    LG_LATENCY_MESSAGE_PRIORITY, pre);
              }
              else
              {
                DeferTraceUpdateArgs args(this, kind, done, view, 
                                          derez, remote_expr_id);
                const RtEvent pre = !view_ready.exists() ? expr_ready : 
                  Runtime::merge_events(view_ready, expr_ready);
                runtime->issue_runtime_meta_task(args, 
                    LG_LATENCY_MESSAGE_PRIORITY, pre);
              }
              return;
            }
            else
              handle_find_last_users(view, user_expr, derez, applied); 
            break;
          }
        case FIND_LAST_USERS_RESPONSE:
          {
            std::set<unsigned> *users;
            derez.deserialize(users);
            derez.deserialize(done);
            size_t num_barriers;
            derez.deserialize(num_barriers);
            {
              AutoLock tpl_lock(template_lock);
              for (unsigned idx = 0; idx < num_barriers; idx++)
              {
                unsigned event_index;
                derez.deserialize(event_index);
                // Check to see if we already made a frontier for this
                std::map<unsigned,unsigned>::const_iterator finder =
                  frontiers.find(event_index);
                // See if we have recorded this frontier yet or not
                if (finder == frontiers.end())
                {
                  const unsigned next_event_id = events.size();
                  frontiers[event_index] = next_event_id;
                  events.resize(next_event_id + 1);
                  users->insert(next_event_id);
                }
                else
                  users->insert(finder->second);
              }
            }
            break;
          }
        case FIND_FRONTIER_REQUEST:
          {
            ShardID source_shard;
            derez.deserialize(source_shard);
#ifdef DEBUG_LEGION
            assert(source_shard != repl_ctx->owner_shard->shard_id);
#endif
            std::set<unsigned> *target;
            derez.deserialize(target);
            size_t num_events;
            derez.deserialize(num_events);
            std::vector<ApBarrier> result_frontiers;
            {
              AutoLock tpl_lock(template_lock);
              for (unsigned idx = 0; idx < num_events; idx++)
              {
                unsigned event_index;
                derez.deserialize(event_index);
                // Translate this to a local frontier first
                std::map<unsigned,unsigned>::const_iterator finder =
                  frontiers.find(event_index);
                // See if we have recorded this frontier yet or not
                if (finder == frontiers.end())
                {
                  const unsigned next_event_id = events.size();
                  frontiers[event_index] = next_event_id;
                  events.resize(next_event_id + 1);
                  finder = frontiers.find(event_index);
                }
                // Check to see if we have a barrier for this event yet
                std::map<unsigned,ApBarrier>::const_iterator barrier_finder =
                  local_frontiers.find(finder->second);
                if (barrier_finder == local_frontiers.end())
                {
                  // Make a barrier and record it 
                  const ApBarrier result(
                      Realm::Barrier::create_barrier(1/*arrival count*/));
                  local_frontiers[finder->second] = result;
                  result_frontiers.push_back(result);
                }
                else
                  result_frontiers.push_back(barrier_finder->second);
                // Record that this shard depends on this event
                local_subscriptions[finder->second].insert(source_shard);
              }
            }
            RtUserEvent remote_done;
            derez.deserialize(remote_done);
            // Send the respose back to the source shard
            ShardManager *manager = repl_ctx->shard_manager;
            Serializer rez;
            rez.serialize(manager->repl_id);
            rez.serialize(source_shard);
            rez.serialize(template_index);
            rez.serialize(FIND_FRONTIER_RESPONSE);
            rez.serialize(target);
            rez.serialize<size_t>(result_frontiers.size());
            for (std::vector<ApBarrier>::const_iterator it = 
                  result_frontiers.begin(); it != result_frontiers.end(); it++)
              rez.serialize(*it);
            rez.serialize(remote_done);
            manager->send_trace_update(source_shard, rez); 
            break;
          }
        case FIND_FRONTIER_RESPONSE:
          {
            std::set<unsigned> *users;
            derez.deserialize(users);
            size_t num_barriers;
            derez.deserialize(num_barriers);
            {
              AutoLock tpl_lock(template_lock);
              for (unsigned idx = 0; idx < num_barriers; idx++)
              {
                ApBarrier barrier;
                derez.deserialize(barrier);
                // Scan through and see if we already have it
                bool found = false;
                for (std::vector<std::pair<ApBarrier,unsigned> >::const_iterator
                      it = remote_frontiers.begin(); 
                      it != remote_frontiers.end(); it++)
                {
                  if (it->first != barrier)
                    continue;
                  users->insert(it->second);
                  found = true;
                  break;
                }
                if (!found)
                {
                  const unsigned next_event_id = events.size();
                  remote_frontiers.push_back(
                      std::pair<ApBarrier,unsigned>(barrier, next_event_id));
                  events.resize(next_event_id + 1);
                  users->insert(next_event_id);
                }
              }
            }
            derez.deserialize(done);
            break;
          }
        case TEMPLATE_BARRIER_REFRESH:
          {
            size_t num_barriers;
            derez.deserialize(num_barriers);
            AutoLock tpl_lock(template_lock);
            if (update_advances_ready.exists())
            {
              for (unsigned idx = 0; idx < num_barriers; idx++)
              {
                ApEvent key;
                derez.deserialize(key);
                ApBarrier bar;
                derez.deserialize(bar);
                std::map<ApEvent,BarrierAdvance*>::const_iterator finder = 
                  local_advances.find(key);
#ifdef DEBUG_LEGION
                assert(finder != local_advances.end());
#endif
                finder->second->refresh_barrier(bar);
              }
              updated_advances += num_barriers;
#ifdef DEBUG_LEGION
              assert(updated_advances <= local_advances.size());
#endif
              // See if the wait has already been done by the local shard
              // If so, trigger it, otherwise do nothing so it can come
              // along and see that everything is done
              if (updated_advances == local_advances.size())
              {
                done = update_advances_ready;
                // We're done so reset everything for the next refresh
                update_advances_ready = RtUserEvent::NO_RT_USER_EVENT;
                updated_advances = 0;
              }
            }
            else
            {
              // Buffer these for later until we know it is safe to apply them
              for (unsigned idx = 0; idx < num_barriers; idx++)
              {
                ApEvent key;
                derez.deserialize(key);
#ifdef DEBUG_LEGION
                assert(pending_refresh_barriers.find(key) ==
                        pending_refresh_barriers.end());
#endif
                derez.deserialize(pending_refresh_barriers[key]); 
              }
            }
            break;
          }
        case FRONTIER_BARRIER_REFRESH:
          {
            size_t num_barriers;
            derez.deserialize(num_barriers);
            AutoLock tpl_lock(template_lock);
            if (update_frontiers_ready.exists())
            {
              // Unpack these barriers and refresh the frontiers
              for (unsigned idx = 0; idx < num_barriers; idx++)
              {
                ApBarrier oldbar, newbar;
                derez.deserialize(oldbar);
                derez.deserialize(newbar);
#ifdef DEBUG_LEGION
                bool found = false;
#endif
                for (std::vector<std::pair<ApBarrier,unsigned> >::iterator it =
                      remote_frontiers.begin(); it != 
                      remote_frontiers.end(); it++) 
                {
                  if (it->first != oldbar)
                    continue;
                  it->first = newbar;
#ifdef DEBUG_LEGION
                  found = true;
#endif
                  break;
                }
#ifdef DEBUG_LEGION
                assert(found);
#endif
              }
              updated_frontiers += num_barriers;
#ifdef DEBUG_LEGION
              assert(updated_frontiers <= remote_frontiers.size());
#endif
              if (updated_frontiers == remote_frontiers.size())
              {
                done = update_frontiers_ready;
                // We're done so reset everything for the next stage
                update_frontiers_ready = RtUserEvent::NO_RT_USER_EVENT;
                updated_frontiers = 0;
              }
            }
            else
            {
              // Buffer these barriers for later until it is safe
              for (unsigned idx = 0; idx < num_barriers; idx++)
              {
                ApBarrier oldbar;
                derez.deserialize(oldbar);
#ifdef DEBUG_LEGION
                assert(pending_refresh_frontiers.find(oldbar) ==
                        pending_refresh_frontiers.end());
#endif
                derez.deserialize(pending_refresh_frontiers[oldbar]);
              }
            }
            break;
          }
        default:
          assert(false);
      }
      if (done.exists())
      {
        if (!applied.empty())
          Runtime::trigger_event(done, Runtime::merge_events(applied));
        else
          Runtime::trigger_event(done);
      }
    }

    //--------------------------------------------------------------------------
    ShardedPhysicalTemplate::DeferTraceUpdateArgs::DeferTraceUpdateArgs(
     ShardedPhysicalTemplate *t, UpdateKind k, RtUserEvent d, 
     Deserializer &derez, LogicalView *v, EquivalenceSet *q, RtUserEvent u)
      : LgTaskArgs<DeferTraceUpdateArgs>(implicit_provenance), target(t), 
        kind(k), done(d), view(v), eq(q), expr(NULL), remote_expr_id(0),
        buffer_size(derez.get_remaining_bytes()), buffer(malloc(buffer_size)),
        deferral_event(u)
    //--------------------------------------------------------------------------
    {
      memcpy(buffer, derez.get_current_pointer(), buffer_size);
      derez.advance_pointer(buffer_size);
    }

    //--------------------------------------------------------------------------
    ShardedPhysicalTemplate::DeferTraceUpdateArgs::DeferTraceUpdateArgs(
     ShardedPhysicalTemplate *t, UpdateKind k, RtUserEvent d, LogicalView *v, 
     Deserializer &derez, IndexSpaceExpression *x, RtUserEvent u)
      : LgTaskArgs<DeferTraceUpdateArgs>(implicit_provenance), target(t), 
        kind(k), done(d), view(v), eq(NULL), expr(x), remote_expr_id(0),
        buffer_size(derez.get_remaining_bytes()), buffer(malloc(buffer_size)),
        deferral_event(u)
    //--------------------------------------------------------------------------
    {
      memcpy(buffer, derez.get_current_pointer(), buffer_size);
      derez.advance_pointer(buffer_size);
    }

    //--------------------------------------------------------------------------
    ShardedPhysicalTemplate::DeferTraceUpdateArgs::DeferTraceUpdateArgs(
     ShardedPhysicalTemplate *t, UpdateKind k, RtUserEvent d, 
     LogicalView *v, Deserializer &derez, IndexSpace h)
      : LgTaskArgs<DeferTraceUpdateArgs>(implicit_provenance), target(t), 
        kind(k), done(d), view(v), eq(NULL), expr(NULL), remote_expr_id(0),
        handle(h), buffer_size(derez.get_remaining_bytes()), 
        buffer(malloc(buffer_size))
    //--------------------------------------------------------------------------
    {
      memcpy(buffer, derez.get_current_pointer(), buffer_size);
      derez.advance_pointer(buffer_size);
    }

    //--------------------------------------------------------------------------
    ShardedPhysicalTemplate::DeferTraceUpdateArgs::DeferTraceUpdateArgs(
     ShardedPhysicalTemplate *t, UpdateKind k, RtUserEvent d, 
     LogicalView *v, Deserializer &derez, IndexSpaceExprID x)
      : LgTaskArgs<DeferTraceUpdateArgs>(implicit_provenance), target(t), 
        kind(k), done(d), view(v), eq(NULL), expr(NULL), remote_expr_id(x),
        buffer_size(derez.get_remaining_bytes()), buffer(malloc(buffer_size))
    //--------------------------------------------------------------------------
    {
      memcpy(buffer, derez.get_current_pointer(), buffer_size);
      derez.advance_pointer(buffer_size);
    }

    //--------------------------------------------------------------------------
    ShardedPhysicalTemplate::DeferTraceUpdateArgs::DeferTraceUpdateArgs(
        const DeferTraceUpdateArgs &rhs, RtUserEvent d)
      : LgTaskArgs<DeferTraceUpdateArgs>(rhs.provenance), target(rhs.target),
        kind(rhs.kind), done(rhs.done), view(rhs.view), eq(rhs.eq), 
        expr(rhs.expr), remote_expr_id(rhs.remote_expr_id), handle(rhs.handle),
        buffer_size(rhs.buffer_size), buffer(rhs.buffer), deferral_event(d)
    //--------------------------------------------------------------------------
    {
    }

    //--------------------------------------------------------------------------
    /*static*/ void ShardedPhysicalTemplate::handle_deferred_trace_update(
                                             const void *args, Runtime *runtime)
    //--------------------------------------------------------------------------
    {
      const DeferTraceUpdateArgs *dargs = (const DeferTraceUpdateArgs*)args;
      std::set<RtEvent> applied;
      Deserializer derez(dargs->buffer, dargs->buffer_size);
      switch (dargs->kind)
      {
        case UPDATE_VALID_VIEWS:
          {
            if (dargs->target->handle_update_valid_views(
                  static_cast<InstanceView*>(dargs->view),
                  dargs->eq, derez, applied, dargs->done, dargs))
              return;
            break;
          }
        case UPDATE_PRE_FILL:
          {
            if (dargs->target->handle_update_pre_fill(
                  static_cast<FillView*>(dargs->view), derez, applied, 
                  dargs->done, dargs))
              return;
            break;
          }
        case UPDATE_POST_FILL:
          {
            if (dargs->target->handle_update_post_fill(
                  static_cast<FillView*>(dargs->view), derez, applied, 
                  dargs->done, dargs))
              return;
            break;
          }
        case UPDATE_VIEW_USER:
          {
            if (dargs->expr != NULL)
            {
              if (dargs->target->handle_update_view_user(
                    static_cast<InstanceView*>(dargs->view), 
                    dargs->expr, derez, applied, dargs->done, dargs))
                return;
            }
            else if (dargs->handle.exists())
            {
              IndexSpaceNode *node = runtime->forest->get_node(dargs->handle);
              if (dargs->target->handle_update_view_user(
                    static_cast<InstanceView*>(dargs->view), node, derez,
                    applied, dargs->done, dargs))
                return;
            }
            else
            {
              IndexSpaceExpression *expr = 
                runtime->forest->find_remote_expression(dargs->remote_expr_id);
              if (dargs->target->handle_update_view_user(
                    static_cast<InstanceView*>(dargs->view), expr, derez,
                    applied, dargs->done, dargs))
                return;
            }
            break;
          }
        case FIND_LAST_USERS_REQUEST:
          {
            if (dargs->expr != NULL)
            {
              dargs->target->handle_find_last_users(
                  static_cast<InstanceView*>(dargs->view), 
                  dargs->expr, derez, applied);
            }
            else if (dargs->handle.exists())
            {
              IndexSpaceNode *node = runtime->forest->get_node(dargs->handle);
              dargs->target->handle_find_last_users(
                  static_cast<InstanceView*>(dargs->view), node, derez,applied);
            }
            else
            {
              IndexSpaceExpression *expr = 
                runtime->forest->find_remote_expression(dargs->remote_expr_id);
              dargs->target->handle_find_last_users(
                  static_cast<InstanceView*>(dargs->view), expr, derez,applied);
            }
            break;
          }
        default:
          assert(false); // should never get here
      }
#ifdef DEBUG_LEGION
      assert(dargs->done.exists());
#endif
      if (!applied.empty())
        Runtime::trigger_event(dargs->done, Runtime::merge_events(applied));
      else
        Runtime::trigger_event(dargs->done);
      if (dargs->deferral_event.exists())
        Runtime::trigger_event(dargs->deferral_event);
      free(dargs->buffer);
    }

    //--------------------------------------------------------------------------
    bool ShardedPhysicalTemplate::handle_update_valid_views(InstanceView *view,
            EquivalenceSet *eq, Deserializer &derez, std::set<RtEvent> &applied,
            RtUserEvent done, const DeferTraceUpdateArgs *dargs /*=NULL*/)
    //--------------------------------------------------------------------------
    {
      AutoTryLock tpl_lock(template_lock);
      if (!tpl_lock.has_lock())
      {
        RtUserEvent deferral;
        if (dargs != NULL)
          deferral = dargs->deferral_event;
        RtEvent pre;
        if (!deferral.exists())
        {
          deferral = Runtime::create_rt_user_event();
          pre = chain_deferral_events(deferral);
        }
        else
          pre = tpl_lock.try_next();
        if (dargs == NULL)
        {
          DeferTraceUpdateArgs args(this, UPDATE_VALID_VIEWS, done,
                                    derez, view, eq, deferral);
          repl_ctx->runtime->issue_runtime_meta_task(args, 
                  LG_LATENCY_MESSAGE_PRIORITY, pre);
        }
        else
        {
          DeferTraceUpdateArgs args(*dargs, deferral);
          repl_ctx->runtime->issue_runtime_meta_task(args, 
                  LG_LATENCY_MESSAGE_PRIORITY, pre);
#ifdef DEBUG_LEGION
          // Keep the deserializer happy since we didn't use it
          derez.advance_pointer(derez.get_remaining_bytes());
#endif
        }
        return true;
      }
      RegionUsage usage;
      derez.deserialize(usage);
      FieldMask user_mask;
      derez.deserialize(user_mask);
      bool invalidates;
      derez.deserialize<bool>(invalidates);
      PhysicalTemplate::update_valid_views(view, eq, usage, user_mask,
                                           invalidates, applied);
      return false;
    }

    //--------------------------------------------------------------------------
    bool ShardedPhysicalTemplate::handle_update_pre_fill(FillView *view,
                            Deserializer &derez, std::set<RtEvent> &applied,
                            RtUserEvent done, const DeferTraceUpdateArgs *dargs)
    //--------------------------------------------------------------------------
    {
      AutoTryLock tpl_lock(template_lock);
      if (!tpl_lock.has_lock())
      {
        RtUserEvent deferral;
        if (dargs != NULL)
          deferral = dargs->deferral_event;
        RtEvent pre;
        if (!deferral.exists())
        {
          deferral = Runtime::create_rt_user_event();
          pre = chain_deferral_events(deferral);
        }
        else
          pre = tpl_lock.try_next();
        if (dargs == NULL)
        {
          DeferTraceUpdateArgs args(this, UPDATE_PRE_FILL, done,
                                    derez, view, NULL, deferral);
          repl_ctx->runtime->issue_runtime_meta_task(args, 
                  LG_LATENCY_MESSAGE_PRIORITY, pre);
        }
        else
        {
          DeferTraceUpdateArgs args(*dargs, deferral);
          repl_ctx->runtime->issue_runtime_meta_task(args, 
                  LG_LATENCY_MESSAGE_PRIORITY, pre);
#ifdef DEBUG_LEGION
          // Keep the deserializer happy since we didn't use it
          derez.advance_pointer(derez.get_remaining_bytes());
#endif
        }
        return true;
      }
      FieldMask view_mask;
      derez.deserialize(view_mask);
      FieldMaskSet<FillView> views;
      views.insert(view, view_mask);
      PhysicalTemplate::record_fill_views(views, applied);
      return false;
    }

    //--------------------------------------------------------------------------
    bool ShardedPhysicalTemplate::handle_update_post_fill(FillView *view,
                            Deserializer &derez, std::set<RtEvent> &applied,
                            RtUserEvent done, const DeferTraceUpdateArgs *dargs)
    //--------------------------------------------------------------------------
    {
      AutoTryLock tpl_lock(template_lock);
      if (!tpl_lock.has_lock())
      {
        RtUserEvent deferral;
        if (dargs != NULL)
          deferral = dargs->deferral_event;
        RtEvent pre;
        if (!deferral.exists())
        {
          deferral = Runtime::create_rt_user_event();
          pre = chain_deferral_events(deferral);
        }
        else
          pre = tpl_lock.try_next();
        if (dargs == NULL)
        {
          DeferTraceUpdateArgs args(this, UPDATE_POST_FILL, done,
                                    derez, view, NULL, deferral);
          repl_ctx->runtime->issue_runtime_meta_task(args, 
                  LG_LATENCY_MESSAGE_PRIORITY, pre);
        }
        else
        {
          DeferTraceUpdateArgs args(*dargs, deferral);
          repl_ctx->runtime->issue_runtime_meta_task(args, 
                  LG_LATENCY_MESSAGE_PRIORITY, pre);
#ifdef DEBUG_LEGION
          // Keep the deserializer happy since we didn't use it
          derez.advance_pointer(derez.get_remaining_bytes());
#endif
        }
        return true;
      }
      FieldMask view_mask;
      derez.deserialize(view_mask);
#ifdef DEBUG_LEGION
      assert(is_recording());
#endif
      post_fill_views.insert(view, view_mask);
      return false;
    }

    //--------------------------------------------------------------------------
    bool ShardedPhysicalTemplate::handle_update_view_user(InstanceView *view,
                                              IndexSpaceExpression *user_expr, 
                                              Deserializer &derez, 
                                              std::set<RtEvent> &applied,
                                              RtUserEvent done,
                                              const DeferTraceUpdateArgs *dargs)
    //--------------------------------------------------------------------------
    {
      AutoTryLock tpl_lock(template_lock);
      if (!tpl_lock.has_lock())
      {
        RtUserEvent deferral;
        if (dargs != NULL)
          deferral = dargs->deferral_event;
        RtEvent pre;
        if (!deferral.exists())
        {
          deferral = Runtime::create_rt_user_event();
          pre = chain_deferral_events(deferral);
        }
        else
          pre = tpl_lock.try_next();
        if (dargs == NULL)
        {
          DeferTraceUpdateArgs args(this, UPDATE_VIEW_USER, done, view,
                                    derez, user_expr, deferral);
          repl_ctx->runtime->issue_runtime_meta_task(args, 
                  LG_LATENCY_MESSAGE_PRIORITY, pre);
        }
        else
        {
          DeferTraceUpdateArgs args(*dargs, deferral);
          repl_ctx->runtime->issue_runtime_meta_task(args, 
                  LG_LATENCY_MESSAGE_PRIORITY, pre);
#ifdef DEBUG_LEGION
          // Keep the deserializer happy since we didn't use it
          derez.advance_pointer(derez.get_remaining_bytes());
#endif
        }
        return true;
      }
      RegionUsage usage;
      derez.deserialize(usage);
      unsigned user_index;
      derez.deserialize(user_index);
      FieldMask user_mask;
      derez.deserialize(user_mask);
      int owner_shard;
      derez.deserialize(owner_shard);
      PhysicalTemplate::add_view_user(view, usage, user_index, user_expr,
                                      user_mask, applied, owner_shard);
      return false;
    }

    //--------------------------------------------------------------------------
    void ShardedPhysicalTemplate::handle_find_last_users(InstanceView *view,
                                                IndexSpaceExpression *user_expr,
                                                Deserializer &derez, 
                                                std::set<RtEvent> &applied)
    //--------------------------------------------------------------------------
    {
      FieldMask user_mask;
      derez.deserialize(user_mask);
      ShardID source_shard;
      derez.deserialize(source_shard);
      std::set<unsigned> *target;
      derez.deserialize(target);
      // This is a local operation and all the data structures are
      // read-only for this part so there is no need for the lock yet
      std::set<std::pair<unsigned,ShardID> > sharded_users;
      find_last_users_sharded(view, user_expr, user_mask, sharded_users);
      // Sort these into where they should go
      std::map<ShardID,std::vector<unsigned> > requests;
      for (std::set<std::pair<unsigned,ShardID> >::const_iterator it =
            sharded_users.begin(); it != sharded_users.end(); it++)
        requests[it->second].push_back(it->first);
      // Send out the requests/responses
      ShardManager *manager = repl_ctx->shard_manager;
      const ShardID local_shard = repl_ctx->owner_shard->shard_id;
      for (std::map<ShardID,std::vector<unsigned> >::const_iterator rit =
            requests.begin(); rit != requests.end(); rit++)
      {
        RtUserEvent remote_done = Runtime::create_rt_user_event();
        if (rit->first == source_shard)
        {
          // Special case for sending values directly back to the user
          Serializer rez;
          rez.serialize(manager->repl_id);
          rez.serialize(source_shard);
          rez.serialize(template_index);
          rez.serialize(FIND_LAST_USERS_RESPONSE);
          rez.serialize(target);
          rez.serialize(remote_done);
          rez.serialize<size_t>(rit->second.size());
          for (std::vector<unsigned>::const_iterator it = 
                rit->second.begin(); it != rit->second.end(); it++)
            rez.serialize(*it);
          manager->send_trace_update(source_shard, rez);
        }
        else if (rit->first == local_shard)
        {
          // Special case for ourselves so we can return the result as
          // though we handled the remote frontier request
          std::vector<ApBarrier> result_frontiers;
          {
            AutoLock tpl_lock(template_lock);
            for (std::vector<unsigned>::const_iterator it = 
                  rit->second.begin(); it != rit->second.end(); it++)
            {
              // These events have already been translated to frontiers
              // so we just need to look up the local frontiers
              // Check to see if we have a barrier for this event yet
              std::map<unsigned,ApBarrier>::const_iterator finder =
                local_frontiers.find(*it);
              if (finder == local_frontiers.end())
              {
                // Make a barrier and record it 
                const ApBarrier result(
                    Realm::Barrier::create_barrier(1/*arrival count*/));
                local_frontiers[*it] = result;
                result_frontiers.push_back(result);
              }
              else
                result_frontiers.push_back(finder->second);
              // Record that this shard depends on this event
              local_subscriptions[*it].insert(source_shard);
            }
          }
          Serializer rez;
          rez.serialize(manager->repl_id);
          rez.serialize(source_shard);
          rez.serialize(template_index);
          rez.serialize(FIND_FRONTIER_RESPONSE);
          rez.serialize(target);
          rez.serialize<size_t>(result_frontiers.size());
          for (std::vector<ApBarrier>::const_iterator it = 
                result_frontiers.begin(); it != 
                result_frontiers.end(); it++)
            rez.serialize(*it);
          rez.serialize(remote_done);
          manager->send_trace_update(source_shard, rez);
        }
        else
        {
          Serializer rez;
          rez.serialize(manager->repl_id);
          rez.serialize(rit->first);
          rez.serialize(template_index);
          rez.serialize(FIND_FRONTIER_REQUEST);
          rez.serialize(source_shard);
          rez.serialize(target);
          rez.serialize<size_t>(rit->second.size());
          for (std::vector<unsigned>::const_iterator it = 
                rit->second.begin(); it != rit->second.end(); it++)
            rez.serialize(*it); 
          rez.serialize(remote_done);
          manager->send_trace_update(rit->first, rez);
        }
        applied.insert(remote_done);
      }
    }

    //--------------------------------------------------------------------------
    void ShardedPhysicalTemplate::request_remote_shard_event(ApEvent event,
                                                         RtUserEvent done_event)
    //--------------------------------------------------------------------------
    {
#ifdef DEBUG_LEGION
      assert(event.exists());
#endif
      const AddressSpaceID event_space = find_event_space(event);
      repl_ctx->shard_manager->send_trace_event_request(this, 
          repl_ctx->owner_shard->shard_id, repl_ctx->runtime->address_space, 
          template_index, event, event_space, done_event);
    }

    //--------------------------------------------------------------------------
    /*static*/ AddressSpaceID ShardedPhysicalTemplate::find_event_space(
                                                                  ApEvent event)
    //--------------------------------------------------------------------------
    {
      // TODO: Remove hack include at top of file when we fix this 
      return Realm::ID(event.id).event_creator_node();
    }

    //--------------------------------------------------------------------------
    PhysicalTemplate::Replayable ShardedPhysicalTemplate::check_replayable(
                                  ReplTraceOp *op, bool has_blocking_call) const
    //--------------------------------------------------------------------------
    {
#ifdef DEBUG_LEGION
      assert(op != NULL);
#endif
      // We need everyone else to be done capturing their traces
      // before we can do our own replayable check
      op->sync_for_replayable_check();
      // Do the base call first to determine if our local shard is replayable
      const Replayable result = 
        PhysicalTemplate::check_replayable(op, has_blocking_call);
      if (result)
      {
        // One extra step to do here, since we sharded the view_users we
        // need to send them back to the owner shards so that we can do
        // the right thing for any calls to the get_completion
        // Note we do this before the exchange so that we can use the 
        // exchange as a barrier for everyone being done with the exchange
        // In some cases we might do some unnecessary extra work, but its
        // only for non-replayable traces so it should be minimal
        std::map<ShardID,std::set<unsigned> > remote_last_users;
        const ShardID local_shard = repl_ctx->owner_shard->shard_id;
        for (ViewUsers::const_iterator vit = view_users.begin();
              vit != view_users.end(); vit++)
        {
          for (FieldMaskSet<ViewUser>::const_iterator it =
                vit->second.begin(); it != vit->second.end(); it++)
            if (it->first->shard != local_shard)
              remote_last_users[it->first->shard].insert(it->first->user);
        }
        if (!remote_last_users.empty())
        {
          std::set<RtEvent> done_events;
          ShardManager *manager = repl_ctx->shard_manager;
          for (std::map<ShardID,std::set<unsigned> >::const_iterator sit = 
                remote_last_users.begin(); sit != 
                remote_last_users.end(); sit++)
          {
            RtUserEvent done = Runtime::create_rt_user_event();
            Serializer rez;
            rez.serialize(manager->repl_id);
            rez.serialize(sit->first);
            rez.serialize(template_index);
            rez.serialize(UPDATE_LAST_USER);
            rez.serialize<size_t>(sit->second.size());
            for (std::set<unsigned>::const_iterator it = 
                  sit->second.begin(); it != sit->second.end(); it++)
              rez.serialize(*it);
            rez.serialize(done);
            manager->send_trace_update(sit->first, rez);
          }
          const RtEvent wait_on = Runtime::merge_events(done_events);
          if (wait_on.exists() && !wait_on.has_triggered())
            wait_on.wait();
        }
        // Now we can do the exchange
        if (op->exchange_replayable(repl_ctx, true/*replayable*/))
          return result;
        else
          return Replayable(false, "Remote shard not replyable");
      }
      else
      {
        // Still need to do the exchange
        op->exchange_replayable(repl_ctx, false/*replayable*/);
        return result;
      }
    }

    //--------------------------------------------------------------------------
    ApEvent ShardedPhysicalTemplate::get_completion(void) const
    //--------------------------------------------------------------------------
    {
      std::set<ApEvent> to_merge;
      const ShardID local_shard = repl_ctx->owner_shard->shard_id;
      for (ViewUsers::const_iterator it = view_users.begin();
           it != view_users.end(); ++it)
        for (FieldMaskSet<ViewUser>::const_iterator uit = it->second.begin();
             uit != it->second.end(); ++uit)
          // Check to see if this is a user from our shard
          if (uit->first->shard == local_shard)
            to_merge.insert(events[uit->first->user]);
      // Also get any events for users that are sharded to remote shards
      // but which originated on this node
      for (std::set<unsigned>::const_iterator it = 
            local_last_users.begin(); it != local_last_users.end(); it++)
        to_merge.insert(events[*it]);
      return Runtime::merge_events(NULL, to_merge);
    }

    //--------------------------------------------------------------------------
    ApEvent ShardedPhysicalTemplate::get_completion_for_deletion(void) const
    //--------------------------------------------------------------------------
    {
      // Skip the any events that are from remote shards since we  
      std::set<ApEvent> all_events;
      std::set<ApEvent> local_barriers;
      for (std::map<ApEvent,BarrierArrival*>::const_iterator it = 
            remote_arrivals.begin(); it != remote_arrivals.end(); it++)
        local_barriers.insert(it->second->get_current_barrier());
      for (std::map<ApEvent, unsigned>::const_iterator it = event_map.begin();
           it != event_map.end(); ++it)
      {
        // If this is a remote event or one of our barriers then don't use it
        if ((local_barriers.find(it->first) == local_barriers.end()) &&
            (pending_event_requests.find(it->first) == 
              pending_event_requests.end()))
          all_events.insert(it->first);
      }
      return Runtime::merge_events(NULL, all_events);
    }

    //--------------------------------------------------------------------------
    void ShardedPhysicalTemplate::update_valid_views(InstanceView *view,
                                                     EquivalenceSet *eq,
                                                     const RegionUsage &usage,
                                                     const FieldMask &user_mask,
                                                     bool invalidates,
                                                     std::set<RtEvent> &applied)
    //--------------------------------------------------------------------------
    {
      const ShardID target_shard = find_equivalence_owner(eq); 
      // Check to see if we're on the right shard, if not send the message
      if (target_shard != repl_ctx->owner_shard->shard_id)
      {
        RtUserEvent done = Runtime::create_rt_user_event();
        Serializer rez;
        rez.serialize(repl_ctx->shard_manager->repl_id);
        rez.serialize(target_shard);
        rez.serialize(template_index);
        rez.serialize(UPDATE_VALID_VIEWS);
        rez.serialize(done);
        rez.serialize(view->did);
        rez.serialize(eq->did);
        rez.serialize(usage);
        rez.serialize(user_mask);
        rez.serialize<bool>(invalidates);
        repl_ctx->shard_manager->send_trace_update(target_shard, rez);
        applied.insert(done);
      }
      else // Now that we are on the right shard we can do the update call
        PhysicalTemplate::update_valid_views(view, eq, usage, user_mask,
                                             invalidates, applied);
    }

    //--------------------------------------------------------------------------
    void ShardedPhysicalTemplate::add_view_user(InstanceView *view,
                                                const RegionUsage &usage,
                                                unsigned user_index,
                                                IndexSpaceExpression *user_expr,
                                                const FieldMask &user_mask,
                                                std::set<RtEvent> &applied,
                                                int owner_shard)
    //--------------------------------------------------------------------------
    {
      const ShardID target_shard = find_view_owner(view); 
      // Check to see if we're on the right shard, if not send the message
      if (target_shard != repl_ctx->owner_shard->shard_id)
      {
        RtUserEvent done = Runtime::create_rt_user_event();
        ShardManager *manager = repl_ctx->shard_manager;
        Serializer rez;
        rez.serialize(manager->repl_id);
        rez.serialize(target_shard);
        rez.serialize(template_index);
        rez.serialize(UPDATE_VIEW_USER);
        rez.serialize(done);
        rez.serialize(view->did);
        user_expr->pack_expression(rez, manager->get_shard_space(target_shard));
        rez.serialize(usage);
        rez.serialize(user_index);
        rez.serialize(user_mask);
#ifdef DEBUG_LEGION
        assert(owner_shard < 0); // shouldn't have set this yet
#endif
        rez.serialize(repl_ctx->owner_shard->shard_id);
        manager->send_trace_update(target_shard, rez);
        applied.insert(done);
      }
      else if (owner_shard < 0)
        PhysicalTemplate::add_view_user(view, usage, user_index, user_expr,
                      user_mask, applied, repl_ctx->owner_shard->shard_id);
      else
        PhysicalTemplate::add_view_user(view, usage, user_index, user_expr, 
                      user_mask, applied, owner_shard);
    }

    //--------------------------------------------------------------------------
    void ShardedPhysicalTemplate::record_fill_views(
         const FieldMaskSet<FillView> &views, std::set<RtEvent> &applied_events)
    //--------------------------------------------------------------------------
    {
      FieldMaskSet<FillView> local_set;
      for (FieldMaskSet<FillView>::const_iterator it =
            views.begin(); it != views.end(); it++)
      {
        // Figure out which shard these fill views should be stored on 
        // using the same algorithm that we use for other views above
        const AddressSpaceID view_owner = it->first->owner_space;
        std::vector<ShardID> owner_shards;
        find_owner_shards(view_owner, owner_shards);
#ifdef DEBUG_LEGION
        assert(!owner_shards.empty());
#endif
        // For now just send all views to the first shard on each node
        const ShardID target_shard = owner_shards.front();
        if (target_shard != repl_ctx->owner_shard->shard_id)
        {
          RtUserEvent applied = Runtime::create_rt_user_event(); 
          Serializer rez;
          rez.serialize(repl_ctx->shard_manager->repl_id);
          rez.serialize(target_shard);
          rez.serialize(template_index);
          rez.serialize(UPDATE_PRE_FILL);
          rez.serialize(applied);
          rez.serialize(it->first->did);
          rez.serialize(it->second);
          repl_ctx->shard_manager->send_trace_update(target_shard,rez);
          applied_events.insert(applied);
        }
        else
          local_set.insert(it->first, it->second);
      }
      if (!local_set.empty())
        PhysicalTemplate::record_fill_views(local_set, applied_events);
    }

    //--------------------------------------------------------------------------
    ShardID ShardedPhysicalTemplate::find_view_owner(InstanceView *view)
    //--------------------------------------------------------------------------
    {
      // Figure out where the owner for this view is and then send it to 
      // the appropriate shard trace. The algorithm we use for determining
      // the right shard trace is to send a view to a shard trace on the node
      // that owns the instance. If there is no shard on that node we 
      // round-robin views based on their owner node mod the number of nodes
      // where there are shards. Once on the correct node, then we pick the
      // shard corresponding to their tree_id mod the number of shards on
      // that node. This algorithm guarantees that all the related instances
      // end up on the same shard for analysis to determine if the trace is
      // replayable or not.
      PhysicalManager *manager = view->get_manager();
      const AddressSpaceID inst_owner = manager->owner_space;
      std::vector<ShardID> owner_shards;
      find_owner_shards(inst_owner, owner_shards);
#ifdef DEBUG_LEGION
      assert(!owner_shards.empty());
#endif
      // Figure out which shard we should be sending this view to based on
      // its tree ID
      if (owner_shards.size() > 1)
      {
        const RegionTreeID tid = manager->tree_id;
        return owner_shards[tid % owner_shards.size()];
      }
      else // If there's only one shard then there is only one choice
        return owner_shards.front();
    }

    //--------------------------------------------------------------------------
    ShardID ShardedPhysicalTemplate::find_equivalence_owner(EquivalenceSet *eq)
    //--------------------------------------------------------------------------
    {
      // This algorithm is the same as for views, except we do it based
      // on the equivalence set owner
      const AddressSpaceID eq_owner = eq->owner_space;
      std::vector<ShardID> owner_shards;
      find_owner_shards(eq_owner, owner_shards);
#ifdef DEBUG_LEGION
      assert(!owner_shards.empty());
#endif
      // Figure out which shard we should be sending this view to based on
      // its set expression
      if (owner_shards.size() > 1)
      {
        const IndexSpaceExprID eid = eq->set_expr->expr_id;
        return owner_shards[eid % owner_shards.size()];
      }
      else // If there's only one shard then there is only one choice
        return owner_shards.front();
    }

    //--------------------------------------------------------------------------
    void ShardedPhysicalTemplate::find_owner_shards(AddressSpaceID owner,
                                                   std::vector<ShardID> &shards)
    //--------------------------------------------------------------------------
    {
      // See if we already computed it or not
      std::map<AddressSpaceID,std::vector<ShardID> >::const_iterator finder = 
        did_shard_owners.find(owner);
      if (finder != did_shard_owners.end())
      {
        shards = finder->second;
        return;
      }
      // If we haven't computed it yet, then we need to do that now
      const ShardMapping &shard_spaces = repl_ctx->shard_manager->get_mapping();
      for (unsigned idx = 0; idx < shard_spaces.size(); idx++)
        if (shard_spaces[idx] == owner)
          shards.push_back(idx);
      // If we didn't find any then take the owner mod the number of total
      // spaces and then send it to the shards on that space
      if (shards.empty())
      {
        std::set<AddressSpaceID> unique_spaces;
        for (unsigned idx = 0; idx < shard_spaces.size(); idx++)
          unique_spaces.insert(shard_spaces[idx]);
        const unsigned count = owner % unique_spaces.size();
        std::set<AddressSpaceID>::const_iterator target_space = 
          unique_spaces.begin();
        for (unsigned idx = 0; idx < count; idx++)
          target_space++;
        for (unsigned idx = 0; idx < shard_spaces.size(); idx++)
          if (shard_spaces[idx] == *target_space)
            shards.push_back(idx);
      }
#ifdef DEBUG_LEGION
      assert(!shards.empty());
#endif
      // Save the result so we don't have to do this again for this space
      did_shard_owners[owner] = shards;
    }

    //--------------------------------------------------------------------------
    void ShardedPhysicalTemplate::record_owner_shard(unsigned tid,ShardID owner)
    //--------------------------------------------------------------------------
    {
      AutoLock tpl_lock(template_lock);
#ifdef DEBUG_LEGION
      assert(owner_shards.find(tid) == owner_shards.end());
#endif
      owner_shards[tid] = owner;
    }

    //--------------------------------------------------------------------------
    void ShardedPhysicalTemplate::record_local_space(unsigned tid,IndexSpace sp)
    //--------------------------------------------------------------------------
    {
      AutoLock tpl_lock(template_lock);
#ifdef DEBUG_LEGION
      assert(local_spaces.find(tid) == local_spaces.end());
#endif
      local_spaces[tid] = sp;
    }

    //--------------------------------------------------------------------------
    void ShardedPhysicalTemplate::record_sharding_function(unsigned tid,
                                                     ShardingFunction *function)
    //--------------------------------------------------------------------------
    {
      AutoLock tpl_lock(template_lock);
#ifdef DEBUG_LEGION
      assert(sharding_functions.find(tid) == sharding_functions.end());
#endif
      sharding_functions[tid] = function;
    }

    //--------------------------------------------------------------------------
    void ShardedPhysicalTemplate::issue_summary_operations(
                                  InnerContext *context, Operation *invalidator)
    //--------------------------------------------------------------------------
    {
#ifdef DEBUG_LEGION
      ReplicateContext *repl_ctx = dynamic_cast<ReplicateContext*>(context);
      assert(repl_ctx != NULL);
#else
      ReplicateContext *repl_ctx = static_cast<ReplicateContext*>(context); 
#endif
      ReplTraceSummaryOp *op = trace->runtime->get_available_repl_summary_op();
      op->initialize_summary(repl_ctx, this, invalidator);
#ifdef LEGION_SPY
      LegionSpy::log_summary_op_creator(op->get_unique_op_id(),
                                        invalidator->get_unique_op_id());
#endif
      op->execute_dependence_analysis();
    }

    //--------------------------------------------------------------------------
    ShardID ShardedPhysicalTemplate::find_owner_shard(unsigned tid)
    //--------------------------------------------------------------------------
    {
      AutoLock tpl_lock(template_lock);
#ifdef DEBUG_LEGION
      std::map<unsigned,ShardID>::const_iterator finder = 
        owner_shards.find(tid);
      assert(finder != owner_shards.end());
      return finder->second;
#else
      return owner_shards[tid];
#endif
    }

    //--------------------------------------------------------------------------
    IndexSpace ShardedPhysicalTemplate::find_local_space(unsigned tid)
    //--------------------------------------------------------------------------
    {
      AutoLock tpl_lock(template_lock);
#ifdef DEBUG_LEGION
      std::map<unsigned,IndexSpace>::const_iterator finder = 
        local_spaces.find(tid);
      assert(finder != local_spaces.end());
      return finder->second;
#else
      return local_spaces[tid];
#endif
    }

    //--------------------------------------------------------------------------
    ShardingFunction* ShardedPhysicalTemplate::find_sharding_function(
                                                                   unsigned tid)
    //--------------------------------------------------------------------------
    {
      AutoLock tpl_lock(template_lock);
#ifdef DEBUG_LEGION
      std::map<unsigned,ShardingFunction*>::const_iterator finder = 
        sharding_functions.find(tid);
      assert(finder != sharding_functions.end());
      return finder->second;
#else
      return sharding_functions[tid];
#endif
    }

    //--------------------------------------------------------------------------
    void ShardedPhysicalTemplate::trigger_recording_done(void)
    //--------------------------------------------------------------------------
    {
#ifdef DEBUG_LEGION
      assert(!recording_barrier.has_triggered());
#endif
      Runtime::phase_barrier_arrive(recording_barrier, 1/*count*/);
      Runtime::trigger_event(recording_done, recording_barrier);
    }

    //--------------------------------------------------------------------------
    void ShardedPhysicalTemplate::elide_fences_pre_sync(ReplTraceOp *op)
    //--------------------------------------------------------------------------
    {
      op->elide_fences_pre_sync();
    }

    //--------------------------------------------------------------------------
    void ShardedPhysicalTemplate::elide_fences_post_sync(ReplTraceOp *op)
    //--------------------------------------------------------------------------
    {
      op->elide_fences_post_sync();
    }

    //--------------------------------------------------------------------------
    void ShardedPhysicalTemplate::find_last_users(InstanceView *view,
                                                IndexSpaceExpression *expr,
                                                const FieldMask &mask,
                                                std::set<unsigned> &users,
                                                std::set<RtEvent> &ready_events)
    //--------------------------------------------------------------------------
    {
      if (expr->is_empty()) return;

      // Check to see if we own this view, if we do then we can handle this
      // analysis locally, otherwise we'll need to message the owner
      const ShardID owner_shard = find_view_owner(view);
      const ShardID local_shard = repl_ctx->owner_shard->shard_id;
      if (owner_shard != local_shard)
      {
        RtUserEvent done = Runtime::create_rt_user_event();
        ShardManager *manager = repl_ctx->shard_manager;
        // This is the remote case, send a message to find the remote users
        Serializer rez;
        rez.serialize(manager->repl_id);
        rez.serialize(owner_shard);
        rez.serialize(template_index);
        rez.serialize(FIND_LAST_USERS_REQUEST);
        rez.serialize(done);
        rez.serialize(view->did);
        expr->pack_expression(rez, manager->get_shard_space(owner_shard));
        rez.serialize(mask);
        rez.serialize(repl_ctx->owner_shard->shard_id);
        rez.serialize(&users);
        manager->send_trace_update(owner_shard, rez);
        ready_events.insert(done);
      }
      else
      {
        std::set<std::pair<unsigned,ShardID> > sharded_users;
        find_last_users_sharded(view, expr, mask, sharded_users);
        std::map<ShardID,std::vector<unsigned> > remote_requests;
        for (std::set<std::pair<unsigned,ShardID> >::const_iterator it =
              sharded_users.begin(); it != sharded_users.end(); it++)
        {
          if (it->second == local_shard)
          {
            // Need the lock to prevent races on return values
            AutoLock tpl_lock(template_lock);
            users.insert(it->first);
          }
          else
            remote_requests[it->second].push_back(it->first);
        }
        // If we have any remote requests then send them now
        if (!remote_requests.empty())
        {
          ShardManager *manager = repl_ctx->shard_manager;
          for (std::map<ShardID,std::vector<unsigned> >::const_iterator rit =
                remote_requests.begin(); rit != remote_requests.end(); rit++)
          {
            RtUserEvent done = Runtime::create_rt_user_event();
            Serializer rez;
            rez.serialize(manager->repl_id);
            rez.serialize(rit->first);
            rez.serialize(template_index);
            rez.serialize(FIND_FRONTIER_REQUEST);
            rez.serialize(local_shard);
            rez.serialize(&users);
            rez.serialize<size_t>(rit->second.size());
            for (std::vector<unsigned>::const_iterator it = 
                  rit->second.begin(); it != rit->second.end(); it++)
              rez.serialize(*it); 
            rez.serialize(done);
            manager->send_trace_update(rit->first, rez);
            ready_events.insert(done);
          }
        }
      }
    }

    //--------------------------------------------------------------------------
    void ShardedPhysicalTemplate::find_last_users_sharded(InstanceView *view,
                                                  IndexSpaceExpression *expr,
                                                  const FieldMask &mask,
                          std::set<std::pair<unsigned,ShardID> > &sharded_users)
    //--------------------------------------------------------------------------
    {
#ifdef DEBUG_LEGION
      // We should own this view if we are here
      assert(find_view_owner(view) == repl_ctx->owner_shard->shard_id);
#endif
      ViewUsers::const_iterator finder = view_users.find(view);
      if (finder == view_users.end()) return;

      RegionTreeForest *forest = trace->runtime->forest;
      const ShardID local_shard = repl_ctx->owner_shard->shard_id;
      for (FieldMaskSet<ViewUser>::const_iterator uit = 
            finder->second.begin(); uit != finder->second.end(); ++uit)
        if (!!(uit->second & mask))
        {
          ViewUser *user = uit->first;
          IndexSpaceExpression *intersect =
            forest->intersect_index_spaces(expr, user->expr);
          if (!intersect->is_empty())
          {
            // See if it is local or not
            if (user->shard == local_shard)
            {
              // This is a local user so we can do the translation now
              AutoLock tpl_lock(template_lock);
              std::map<unsigned,unsigned>::const_iterator finder =
                frontiers.find(user->user);
              // See if we have recorded this frontier yet or not
              if (finder == frontiers.end())
              {
                const unsigned next_event_id = events.size();
                frontiers[user->user] = next_event_id;
                events.resize(next_event_id + 1);
                sharded_users.insert(
                    std::pair<unsigned,ShardID>(next_event_id, local_shard));
              }
              else
                sharded_users.insert(
                    std::pair<unsigned,ShardID>(finder->second, local_shard));
            }
            else // Not local so just record it
              sharded_users.insert(
                  std::pair<unsigned,ShardID>(user->user, user->shard));
          }
        }
    }

    //--------------------------------------------------------------------------
    void ShardedPhysicalTemplate::initialize_generators(
                                                 std::vector<unsigned> &new_gen)
    //--------------------------------------------------------------------------
    {
      PhysicalTemplate::initialize_generators(new_gen);
      for (std::vector<std::pair<ApBarrier,unsigned> >::const_iterator it =
            remote_frontiers.begin(); it != remote_frontiers.end(); it++)
        new_gen[it->second] = 0;
    }

    //--------------------------------------------------------------------------
    void ShardedPhysicalTemplate::initialize_transitive_reduction_frontiers(
       std::vector<unsigned> &topo_order, std::vector<unsigned> &inv_topo_order)
    //--------------------------------------------------------------------------
    {
      PhysicalTemplate::initialize_transitive_reduction_frontiers(topo_order,
                                                              inv_topo_order);
      for (std::vector<std::pair<ApBarrier,unsigned> >::const_iterator it = 
            remote_frontiers.begin(); it != remote_frontiers.end(); it++)
      {
        inv_topo_order[it->second] = topo_order.size();
        topo_order.push_back(it->second);
      }
    }

    /////////////////////////////////////////////////////////////
    // Instruction
    /////////////////////////////////////////////////////////////

    //--------------------------------------------------------------------------
    Instruction::Instruction(PhysicalTemplate& tpl, const TraceLocalID &o)
      : operations(tpl.operations), events(tpl.events),
        user_events(tpl.user_events), owner(o)
    //--------------------------------------------------------------------------
    {
    }

    /////////////////////////////////////////////////////////////
    // GetTermEvent
    /////////////////////////////////////////////////////////////

    //--------------------------------------------------------------------------
    GetTermEvent::GetTermEvent(PhysicalTemplate& tpl, unsigned l,
                               const TraceLocalID& r)
      : Instruction(tpl, r), lhs(l)
    //--------------------------------------------------------------------------
    {
#ifdef DEBUG_LEGION
      assert(lhs < events.size());
      assert(operations.find(owner) != operations.end());
#endif
    }

    //--------------------------------------------------------------------------
    void GetTermEvent::execute(void)
    //--------------------------------------------------------------------------
    {
#ifdef DEBUG_LEGION
      assert(operations.find(owner) != operations.end());
      assert(operations.find(owner)->second != NULL);
#endif
      operations[owner]->replay_mapping_output();
      events[lhs] = operations[owner]->get_memo_completion();
    }

    //--------------------------------------------------------------------------
    std::string GetTermEvent::to_string(void)
    //--------------------------------------------------------------------------
    {
      std::stringstream ss;
      ss << "events[" << lhs << "] = operations[" << owner
         << "].get_completion_event()    (op kind: "
         << Operation::op_names[operations[owner]->get_memoizable_kind()] 
         << ")";
      return ss.str();
    }

    /////////////////////////////////////////////////////////////
    // CreateApUserEvent
    /////////////////////////////////////////////////////////////

    //--------------------------------------------------------------------------
    CreateApUserEvent::CreateApUserEvent(PhysicalTemplate& tpl, unsigned l,
                                         const TraceLocalID &o)
      : Instruction(tpl, o), lhs(l)
    //--------------------------------------------------------------------------
    {
#ifdef DEBUG_LEGION
      assert(lhs < events.size());
      assert(user_events.find(lhs) != user_events.end());
#endif
    }

    //--------------------------------------------------------------------------
    void CreateApUserEvent::execute(void)
    //--------------------------------------------------------------------------
    {
      ApUserEvent ev = Runtime::create_ap_user_event(NULL);
      events[lhs] = ev;
      user_events[lhs] = ev;
    }

    //--------------------------------------------------------------------------
    std::string CreateApUserEvent::to_string(void)
    //--------------------------------------------------------------------------
    {
      std::stringstream ss;
      ss << "events[" << lhs << "] = Runtime::create_ap_user_event()    "
         << "(owner: " << owner << ")";
      return ss.str();
    }

    /////////////////////////////////////////////////////////////
    // TriggerEvent
    /////////////////////////////////////////////////////////////

    //--------------------------------------------------------------------------
    TriggerEvent::TriggerEvent(PhysicalTemplate& tpl, unsigned l, unsigned r,
                               const TraceLocalID &o)
      : Instruction(tpl, o), lhs(l), rhs(r)
    //--------------------------------------------------------------------------
    {
#ifdef DEBUG_LEGION
      assert(lhs < events.size());
      assert(rhs < events.size());
#endif
    }

    //--------------------------------------------------------------------------
    void TriggerEvent::execute(void)
    //--------------------------------------------------------------------------
    {
#ifdef DEBUG_LEGION
      assert(events[lhs].exists());
      assert(user_events[lhs].exists());
      assert(events[lhs].id == user_events[lhs].id);
#endif
      Runtime::trigger_event(NULL, user_events[lhs], events[rhs]);
    }

    //--------------------------------------------------------------------------
    std::string TriggerEvent::to_string(void)
    //--------------------------------------------------------------------------
    {
      std::stringstream ss;
      ss << "Runtime::trigger_event(events[" << lhs
         << "], events[" << rhs << "])    (owner: " << owner << ")";
      return ss.str();
    }

    /////////////////////////////////////////////////////////////
    // MergeEvent
    /////////////////////////////////////////////////////////////

    //--------------------------------------------------------------------------
    MergeEvent::MergeEvent(PhysicalTemplate& tpl, unsigned l,
                           const std::set<unsigned>& r, const TraceLocalID &o)
      : Instruction(tpl, o), lhs(l), rhs(r)
    //--------------------------------------------------------------------------
    {
#ifdef DEBUG_LEGION
      assert(lhs < events.size());
      assert(rhs.size() > 0);
      for (std::set<unsigned>::iterator it = rhs.begin(); it != rhs.end();
           ++it)
        assert(*it < events.size());
#endif
    }

    //--------------------------------------------------------------------------
    void MergeEvent::execute(void)
    //--------------------------------------------------------------------------
    {
      std::set<ApEvent> to_merge;
      for (std::set<unsigned>::iterator it = rhs.begin(); it != rhs.end();
           ++it)
      {
#ifdef DEBUG_LEGION
        assert(*it < events.size());
#endif
        to_merge.insert(events[*it]);
      }
      ApEvent result = Runtime::merge_events(NULL, to_merge);
      events[lhs] = result;
    }

    //--------------------------------------------------------------------------
    std::string MergeEvent::to_string(void)
    //--------------------------------------------------------------------------
    {
      std::stringstream ss;
      ss << "events[" << lhs << "] = Runtime::merge_events(";
      unsigned count = 0;
      for (std::set<unsigned>::iterator it = rhs.begin(); it != rhs.end();
           ++it)
      {
        if (count++ != 0) ss << ",";
        ss << "events[" << *it << "]";
      }
      ss << ")    (owner: " << owner << ")";
      return ss.str();
    }

    /////////////////////////////////////////////////////////////
    // AssignFenceCompletion
    /////////////////////////////////////////////////////////////

    //--------------------------------------------------------------------------
    AssignFenceCompletion::AssignFenceCompletion(
                       PhysicalTemplate& t, unsigned l, const TraceLocalID &o)
      : Instruction(t, o), tpl(t), lhs(l)
    //--------------------------------------------------------------------------
    {
#ifdef DEBUG_LEGION
      assert(lhs < events.size());
#endif
    }

    //--------------------------------------------------------------------------
    void AssignFenceCompletion::execute(void)
    //--------------------------------------------------------------------------
    {
      events[lhs] = tpl.get_fence_completion();
    }

    //--------------------------------------------------------------------------
    std::string AssignFenceCompletion::to_string(void)
    //--------------------------------------------------------------------------
    {
      std::stringstream ss;
      ss << "events[" << lhs << "] = fence_completion";
      return ss.str();
    }

    /////////////////////////////////////////////////////////////
    // IssueCopy
    /////////////////////////////////////////////////////////////

    //--------------------------------------------------------------------------
    IssueCopy::IssueCopy(PhysicalTemplate& tpl,
                         unsigned l, IndexSpaceExpression *e,
                         const TraceLocalID& key,
                         const std::vector<CopySrcDstField>& s,
                         const std::vector<CopySrcDstField>& d,
#ifdef LEGION_SPY
                         RegionTreeID src_tid, RegionTreeID dst_tid,
#endif
                         unsigned pi, ReductionOpID ro, bool rf)
      : Instruction(tpl, key), lhs(l), expr(e), src_fields(s), dst_fields(d), 
#ifdef LEGION_SPY
        src_tree_id(src_tid), dst_tree_id(dst_tid),
#endif
        precondition_idx(pi), redop(ro), reduction_fold(rf)
    //--------------------------------------------------------------------------
    {
#ifdef DEBUG_LEGION
      assert(lhs < events.size());
      assert(operations.find(owner) != operations.end());
      assert(src_fields.size() > 0);
      assert(dst_fields.size() > 0);
      assert(precondition_idx < events.size());
      assert(expr != NULL);
#endif
      expr->add_expression_reference();
    }

    //--------------------------------------------------------------------------
    IssueCopy::~IssueCopy(void)
    //--------------------------------------------------------------------------
    {
      if (expr->remove_expression_reference())
        delete expr;
    }

    //--------------------------------------------------------------------------
    void IssueCopy::execute(void)
    //--------------------------------------------------------------------------
    {
#ifdef DEBUG_LEGION
      assert(operations.find(owner) != operations.end());
      assert(operations.find(owner)->second != NULL);
#endif
      Memoizable *memo = operations[owner];
      ApEvent precondition = events[precondition_idx];
      const PhysicalTraceInfo trace_info(memo->get_operation(), -1U, false);
      events[lhs] = expr->issue_copy(trace_info, dst_fields, src_fields,
#ifdef LEGION_SPY
                                     src_tree_id, dst_tree_id,
#endif
                                     precondition, PredEvent::NO_PRED_EVENT,
                                     redop, reduction_fold);
    }

    //--------------------------------------------------------------------------
    std::string IssueCopy::to_string(void)
    //--------------------------------------------------------------------------
    {
      std::stringstream ss;
      ss << "events[" << lhs << "] = copy(operations[" << owner << "], "
         << "Index expr: " << expr->expr_id << ", {";
      for (unsigned idx = 0; idx < src_fields.size(); ++idx)
      {
        ss << "(" << std::hex << src_fields[idx].inst.id
           << "," << std::dec << src_fields[idx].subfield_offset
           << "," << src_fields[idx].size
           << "," << src_fields[idx].field_id
           << "," << src_fields[idx].serdez_id << ")";
        if (idx != src_fields.size() - 1) ss << ",";
      }
      ss << "}, {";
      for (unsigned idx = 0; idx < dst_fields.size(); ++idx)
      {
        ss << "(" << std::hex << dst_fields[idx].inst.id
           << "," << std::dec << dst_fields[idx].subfield_offset
           << "," << dst_fields[idx].size
           << "," << dst_fields[idx].field_id
           << "," << dst_fields[idx].serdez_id << ")";
        if (idx != dst_fields.size() - 1) ss << ",";
      }
      ss << "}, events[" << precondition_idx << "]";

      if (redop != 0) ss << ", " << redop;
      ss << ")";

      return ss.str();
    }

#ifdef LEGION_GPU_REDUCTIONS
    /////////////////////////////////////////////////////////////
    // GPUReduction
    /////////////////////////////////////////////////////////////

    //--------------------------------------------------------------------------
    GPUReduction::GPUReduction(PhysicalTemplate& tpl,
                               unsigned l, IndexSpaceExpression *e,
                               const TraceLocalID& key,
                               const std::vector<CopySrcDstField>& s,
                               const std::vector<CopySrcDstField>& d,
                               Processor g, TaskID tid, 
                               PhysicalManager *sm, PhysicalManager *dm,
                               unsigned pi, ReductionOpID ro, bool rf)
      : Instruction(tpl, key), lhs(l), expr(e), src_fields(s), dst_fields(d), 
        gpu(g), gpu_task_id(tid), src(sm), dst(dm),
        precondition_idx(pi), redop(ro), reduction_fold(rf)
    //--------------------------------------------------------------------------
    {
#ifdef DEBUG_LEGION
      assert(lhs < events.size());
      assert(operations.find(owner) != operations.end());
      assert(src_fields.size() > 0);
      assert(dst_fields.size() > 0);
      assert(precondition_idx < events.size());
      assert(expr != NULL);
#endif
      expr->add_expression_reference();
      src->add_base_resource_ref(TRACE_REF);
      dst->add_base_resource_ref(TRACE_REF);
    }

    //--------------------------------------------------------------------------
    GPUReduction::~GPUReduction(void)
    //--------------------------------------------------------------------------
    {
      if (expr->remove_expression_reference())
        delete expr;
      if (src->remove_base_resource_ref(TRACE_REF))
        delete src;
      if (dst->remove_base_resource_ref(TRACE_REF))
        delete dst;
    }

    //--------------------------------------------------------------------------
    void GPUReduction::execute(void)
    //--------------------------------------------------------------------------
    {
#ifdef DEBUG_LEGION
      assert(operations.find(owner) != operations.end());
      assert(operations.find(owner)->second != NULL);
#endif
      Memoizable *memo = operations[owner];
      ApEvent precondition = events[precondition_idx];
      const PhysicalTraceInfo trace_info(memo->get_operation(), -1U, false);
      events[lhs] = expr->gpu_reduction(trace_info, dst_fields, src_fields,
                                     gpu, gpu_task_id, dst, src,
                                     precondition, PredEvent::NO_PRED_EVENT,
                                     redop, reduction_fold);
    }

    //--------------------------------------------------------------------------
    std::string GPUReduction::to_string(void)
    //--------------------------------------------------------------------------
    {
      std::stringstream ss;
      ss << "events[" << lhs << "] = gpu_reduction(operations[" << owner << "],"
         << " Index expr: " << expr->expr_id << ", {";
      for (unsigned idx = 0; idx < src_fields.size(); ++idx)
      {
        ss << "(" << std::hex << src_fields[idx].inst.id
           << "," << std::dec << src_fields[idx].subfield_offset
           << "," << src_fields[idx].size
           << "," << src_fields[idx].field_id
           << "," << src_fields[idx].serdez_id << ")";
        if (idx != src_fields.size() - 1) ss << ",";
      }
      ss << "}, {";
      for (unsigned idx = 0; idx < dst_fields.size(); ++idx)
      {
        ss << "(" << std::hex << dst_fields[idx].inst.id
           << "," << std::dec << dst_fields[idx].subfield_offset
           << "," << dst_fields[idx].size
           << "," << dst_fields[idx].field_id
           << "," << dst_fields[idx].serdez_id << ")";
        if (idx != dst_fields.size() - 1) ss << ",";
      }
      ss << "}, events[" << precondition_idx << "]";

      if (redop != 0) ss << ", " << redop;
      ss << ")";

      return ss.str();
    }
#endif // LEGION_GPU_REDUCTIONS

    /////////////////////////////////////////////////////////////
    // IssueFill
    /////////////////////////////////////////////////////////////

    //--------------------------------------------------------------------------
    IssueFill::IssueFill(PhysicalTemplate& tpl, unsigned l, 
                         IndexSpaceExpression *e, const TraceLocalID &key,
                         const std::vector<CopySrcDstField> &f,
                         const void *value, size_t size, 
#ifdef LEGION_SPY
                         FieldSpace h, RegionTreeID tid,
#endif
                         unsigned pi)
      : Instruction(tpl, key), lhs(l), expr(e), fields(f), fill_size(size),
#ifdef LEGION_SPY
        handle(h), tree_id(tid),
#endif
        precondition_idx(pi)
    //--------------------------------------------------------------------------
    {
#ifdef DEBUG_LEGION
      assert(lhs < events.size());
      assert(operations.find(owner) != operations.end());
      assert(fields.size() > 0);
      assert(precondition_idx < events.size());
#endif
      expr->add_expression_reference();
      fill_value = malloc(fill_size);
      memcpy(fill_value, value, fill_size);
    }

    //--------------------------------------------------------------------------
    IssueFill::~IssueFill(void)
    //--------------------------------------------------------------------------
    {
      if (expr->remove_expression_reference())
        delete expr;
      free(fill_value);
    }

    //--------------------------------------------------------------------------
    void IssueFill::execute(void)
    //--------------------------------------------------------------------------
    {
#ifdef DEBUG_LEGION
      assert(operations.find(owner) != operations.end());
      assert(operations.find(owner)->second != NULL);
#endif
      Memoizable *memo = operations[owner];
      ApEvent precondition = events[precondition_idx];
      const PhysicalTraceInfo trace_info(memo->get_operation(), -1U, false);
      events[lhs] = expr->issue_fill(trace_info, fields, 
                                     fill_value, fill_size,
#ifdef LEGION_SPY
                                     trace_info.op->get_unique_op_id(),
                                     handle, tree_id,
#endif
                                     precondition, PredEvent::NO_PRED_EVENT);
    }

    //--------------------------------------------------------------------------
    std::string IssueFill::to_string(void)
    //--------------------------------------------------------------------------
    {
      std::stringstream ss;
      ss << "events[" << lhs << "] = fill(Index expr: " << expr->expr_id
         << ", {";
      for (unsigned idx = 0; idx < fields.size(); ++idx)
      {
        ss << "(" << std::hex << fields[idx].inst.id
           << "," << std::dec << fields[idx].subfield_offset
           << "," << fields[idx].size
           << "," << fields[idx].field_id
           << "," << fields[idx].serdez_id << ")";
        if (idx != fields.size() - 1) ss << ",";
      }
      ss << "}, events[" << precondition_idx << "])    (owner: "
         << owner << ")";
      return ss.str();
    }

    /////////////////////////////////////////////////////////////
    // SetOpSyncEvent
    /////////////////////////////////////////////////////////////

    //--------------------------------------------------------------------------
    SetOpSyncEvent::SetOpSyncEvent(PhysicalTemplate& tpl, unsigned l,
                                       const TraceLocalID& r)
      : Instruction(tpl, r), lhs(l)
    //--------------------------------------------------------------------------
    {
#ifdef DEBUG_LEGION
      assert(lhs < events.size());
      assert(operations.find(owner) != operations.end());
#endif
    }

    //--------------------------------------------------------------------------
    void SetOpSyncEvent::execute(void)
    //--------------------------------------------------------------------------
    {
#ifdef DEBUG_LEGION
      assert(operations.find(owner) != operations.end());
      assert(operations.find(owner)->second != NULL);
#endif
      Memoizable *memoizable = operations[owner];
#ifdef DEBUG_LEGION
      assert(memoizable != NULL);
#endif
      ApEvent sync_condition = memoizable->compute_sync_precondition(NULL);
      events[lhs] = sync_condition;
    }

    //--------------------------------------------------------------------------
    std::string SetOpSyncEvent::to_string(void)
    //--------------------------------------------------------------------------
    {
      std::stringstream ss;
      ss << "events[" << lhs << "] = operations[" << owner
         << "].compute_sync_precondition()    (op kind: "
         << Operation::op_names[operations[owner]->get_memoizable_kind()] 
         << ")";
      return ss.str();
    }

    /////////////////////////////////////////////////////////////
    // SetEffects
    /////////////////////////////////////////////////////////////

    //--------------------------------------------------------------------------
    SetEffects::SetEffects(PhysicalTemplate& tpl, const TraceLocalID& l,
                           unsigned r)
      : Instruction(tpl, l), rhs(r)
    //--------------------------------------------------------------------------
    {
#ifdef DEBUG_LEGION
      assert(rhs < events.size());
      assert(operations.find(owner) != operations.end());
#endif
    }

    //--------------------------------------------------------------------------
    void SetEffects::execute(void)
    //--------------------------------------------------------------------------
    {
#ifdef DEBUG_LEGION
      assert(operations.find(owner) != operations.end());
      assert(operations.find(owner)->second != NULL);
#endif
      Memoizable *memoizable = operations[owner];
#ifdef DEBUG_LEGION
      assert(memoizable != NULL);
#endif
      memoizable->set_effects_postcondition(events[rhs]);
    }

    //--------------------------------------------------------------------------
    std::string SetEffects::to_string(void)
    //--------------------------------------------------------------------------
    {
      std::stringstream ss;
      ss << "operations[" << owner << "].set_effects_postcondition(events["
         << rhs << "])    (op kind: "
         << Operation::op_names[operations[owner]->get_memoizable_kind()]
         << ")";
      return ss.str();
    }

    /////////////////////////////////////////////////////////////
    // CompleteReplay
    /////////////////////////////////////////////////////////////

    //--------------------------------------------------------------------------
    CompleteReplay::CompleteReplay(PhysicalTemplate& tpl,
                                              const TraceLocalID& l, unsigned r)
      : Instruction(tpl, l), rhs(r)
    //--------------------------------------------------------------------------
    {
#ifdef DEBUG_LEGION
      assert(operations.find(owner) != operations.end());
      assert(rhs < events.size());
#endif
    }

    //--------------------------------------------------------------------------
    void CompleteReplay::execute(void)
    //--------------------------------------------------------------------------
    {
#ifdef DEBUG_LEGION
      assert(operations.find(owner) != operations.end());
      assert(operations.find(owner)->second != NULL);
#endif
      Memoizable *memoizable = operations[owner];
#ifdef DEBUG_LEGION
      assert(memoizable != NULL);
#endif
      memoizable->complete_replay(events[rhs]);
    }

    //--------------------------------------------------------------------------
    std::string CompleteReplay::to_string(void)
    //--------------------------------------------------------------------------
    {
      std::stringstream ss;
      ss << "operations[" << owner
         << "].complete_replay(events[" << rhs << "])    (op kind: "
         << Operation::op_names[operations[owner]->get_memoizable_kind()] 
         << ")";
      return ss.str();
    }

    /////////////////////////////////////////////////////////////
    // BarrierArrival
    /////////////////////////////////////////////////////////////

    //--------------------------------------------------------------------------
    BarrierArrival::BarrierArrival(PhysicalTemplate &tpl, 
                                   ApBarrier bar, unsigned _lhs, unsigned _rhs)
      : Instruction(tpl, TraceLocalID(0,DomainPoint())), barrier(bar), 
        lhs(_lhs), rhs(_rhs)
    //--------------------------------------------------------------------------
    {
#ifdef DEBUG_LEGION
      assert(lhs < events.size());
      assert(rhs < events.size());
#endif
    }

    //--------------------------------------------------------------------------
    BarrierArrival::~BarrierArrival(void)
    //--------------------------------------------------------------------------
    {
      // Destroy our barrier
      barrier.destroy_barrier();
    }

    //--------------------------------------------------------------------------
    void BarrierArrival::execute(void)
    //--------------------------------------------------------------------------
    {
#ifdef DEBUG_LEGION
      assert(rhs < events.size());
      assert(lhs < events.size());
#endif
      Runtime::phase_barrier_arrive(barrier, 1/*count*/, events[rhs]);
      events[lhs] = barrier;
      Runtime::advance_barrier(barrier);
    }

    //--------------------------------------------------------------------------
    std::string BarrierArrival::to_string(void)
    //--------------------------------------------------------------------------
    {
      std::stringstream ss; 
      ss << "events[" << lhs << "] = Runtime::phase_barrier_arrive("
         << barrier.id << ", events[" << rhs << "])";
      return ss.str();
    }

    //--------------------------------------------------------------------------
    ApBarrier BarrierArrival::record_subscribed_shard(ShardID remote_shard)
    //--------------------------------------------------------------------------
    {
      subscribed_shards.push_back(remote_shard);
      return barrier;
    }

    //--------------------------------------------------------------------------
    void BarrierArrival::refresh_barrier(ApEvent key, 
                  std::map<ShardID,std::map<ApEvent,ApBarrier> > &notifications)
    //--------------------------------------------------------------------------
    {
      // Destroy the old barrier
      barrier.destroy_barrier();
      // Make the new barrier
      barrier = ApBarrier(Realm::Barrier::create_barrier(1/*arrival count*/)); 
      for (std::vector<ShardID>::const_iterator it = 
            subscribed_shards.begin(); it != subscribed_shards.end(); it++)
        notifications[*it][key] = barrier;
    }

    /////////////////////////////////////////////////////////////
    // BarrierAdvance
    /////////////////////////////////////////////////////////////

    //--------------------------------------------------------------------------
    BarrierAdvance::BarrierAdvance(PhysicalTemplate &tpl,
                                   ApBarrier bar, unsigned _lhs) 
      : Instruction(tpl, TraceLocalID(0,DomainPoint())), barrier(bar), lhs(_lhs)
    //--------------------------------------------------------------------------
    {
#ifdef DEBUG_LEGION
      assert(lhs < events.size());
#endif
    }

    //--------------------------------------------------------------------------
    void BarrierAdvance::execute(void)
    //--------------------------------------------------------------------------
    {
#ifdef DEBUG_LEGION
      assert(lhs < events.size());
#endif
      events[lhs] = barrier;
      Runtime::advance_barrier(barrier);
    }

    //--------------------------------------------------------------------------
    std::string BarrierAdvance::to_string(void)
    //--------------------------------------------------------------------------
    {
      std::stringstream ss;
      ss << "events[" << lhs << "] = Runtime::barrier_advance("
         << barrier.id << ")";
      return ss.str();
    }

  }; // namespace Internal 
}; // namespace Legion
<|MERGE_RESOLUTION|>--- conflicted
+++ resolved
@@ -3950,15 +3950,11 @@
       assert(is_recording());
 #endif
       // Do this first in case it gets pre-empted
-      const unsigned rhs_ = find_event(rhs, tpl_lock);
+      const unsigned rhs_ = 
+        rhs.exists() ? find_event(rhs, tpl_lock) : fence_completion_id;
       unsigned lhs_ = find_or_convert_event(lhs);
       events.push_back(ApEvent());
-<<<<<<< HEAD
       insert_instruction(new TriggerEvent(*this, lhs_, rhs_,
-=======
-      insert_instruction(new TriggerEvent(*this, lhs_, 
-            rhs.exists() ? find_event(rhs) : fence_completion_id,
->>>>>>> cb5da6fe
             find_trace_local_id(memo)));
     }
 
