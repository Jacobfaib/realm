/* Copyright 2020 Stanford University, NVIDIA Corporation
 *
 * Licensed under the Apache License, Version 2.0 (the "License");
 * you may not use this file except in compliance with the License.
 * You may obtain a copy of the License at
 *
 *     http://www.apache.org/licenses/LICENSE-2.0
 *
 * Unless required by applicable law or agreed to in writing, software
 * distributed under the License is distributed on an "AS IS" BASIS,
 * WITHOUT WARRANTIES OR CONDITIONS OF ANY KIND, either express or implied.
 * See the License for the specific language governing permissions and
 * limitations under the License.
 */

#include "legion/legion_utilities.h"
#include "legion/legion_constraint.h"

#define SWAP_HELPER(type, member)   \
{                                   \
  type temp = member;               \
  member = rhs.member;              \
  rhs.member = temp;                \
}

namespace Legion {
  
    // some helper methods

    //--------------------------------------------------------------------------
    static inline bool bound_entails(EqualityKind eq1, long v1,
                                     EqualityKind eq2, long v2)
    //--------------------------------------------------------------------------
    {
      switch (eq1)
      {
        case LEGION_LT_EK: // < v1
          {
            // Can entail for <, <=, !=  
            if ((eq2 == LEGION_LT_EK) && (v1 <= v2)) // < v2
              return true;
            if ((eq2 == LEGION_LE_EK) && (v1 < v2)) // <= v2
              return true;
            if ((eq2 == LEGION_NE_EK) && (v1 <= v2)) // != v2
              return true;
            return false;
          }
        case LEGION_LE_EK: // <= v1
          {
            // Can entail for <, <=, !=
            if ((eq2 == LEGION_LT_EK) && (v1 < v2)) // < v2
              return true;
            if ((eq2 == LEGION_LE_EK) && (v1 <= v2)) // <= v2
              return true;
            if ((eq2 == LEGION_NE_EK) && (v1 < v2)) // != v2
              return true;
            return false;
          }
        case LEGION_GT_EK: // > v1
          {
            // Can entail for >, >=, !=
            if ((eq2 == LEGION_GT_EK) && (v1 >= v2)) // > v2
              return true;
            if ((eq2 == LEGION_GE_EK) && (v1 > v2)) // >= v2
              return true;
            if ((eq2 == LEGION_NE_EK) && (v1 >= v2)) // != v2
              return true;
            return false;
          }
        case LEGION_GE_EK: // >= v1
          {
            // Can entail for >, >=, !=
            if ((eq2 == LEGION_GT_EK) && (v1 > v2)) // > v2
              return true;
            if ((eq2 == LEGION_GE_EK) && (v1 >= v2)) // >= v2
              return true;
            if ((eq2 == LEGION_NE_EK) && (v1 > v2)) // != v2
              return true;
            return false;
          }
        case LEGION_EQ_EK: // == v1
          {
            // Can entail for <, <=, >, >=, ==, !=
            if ((eq2 == LEGION_LT_EK) && (v1 < v2)) // < v2
              return true;
            if ((eq2 == LEGION_LE_EK) && (v1 <= v2)) // <= v2
              return true;
            if ((eq2 == LEGION_GT_EK) && (v1 > v2)) // > v2
              return true;
            if ((eq2 == LEGION_GE_EK) && (v1 >= v2)) // >= v2
              return true;
            if ((eq2 == LEGION_EQ_EK) && (v1 == v2)) // == v2
              return true;
            if ((eq2 == LEGION_NE_EK) && (v1 != v2)) // != v2
              return true;
            return false;
          }
        case LEGION_NE_EK: // != v1
          {
            // Can only entail for != of the same value
            if ((eq2 == LEGION_NE_EK) && (v1 == v2)) // != v2
              return true;
            return false;
          }
        default:
          assert(false); // unknown
      }
      return false;
    }

    //--------------------------------------------------------------------------
    static inline bool bound_conflicts(EqualityKind eq1, long v1,
                                       EqualityKind eq2, long v2)
    //--------------------------------------------------------------------------
    {
      switch (eq1)
      {
        case LEGION_LT_EK: // < v1
          {
            // conflicts with >, >=, ==
            if ((eq2 == LEGION_GT_EK) && ((v1-1) <= v2)) // > v2
              return true;
            if ((eq2 == LEGION_GE_EK) && (v1 <= v2)) // >= v2
              return true;
            if ((eq2 == LEGION_EQ_EK) && (v1 <= v2)) // == v2
              return true;
            return false;
          }
        case LEGION_LE_EK: // <= v1
          {
            // conflicts with >, >=, == 
            if ((eq2 == LEGION_GT_EK) && (v1 <= v2)) // > v2
              return true;
            if ((eq2 == LEGION_GE_EK) && (v1 < v2)) // >= v2
              return true;
            if ((eq2 == LEGION_EQ_EK) && (v1 < v2)) // == v2
              return true;
            return false;
          }
        case LEGION_GT_EK: // > v1
          {
            // coflicts with <, <=, ==
            if ((eq2 == LEGION_LT_EK) && ((v1+1) >= v2)) // < v2
              return true;
            if ((eq2 == LEGION_LE_EK) && (v1 >= v2)) // <= v2
              return true;
            if ((eq2 == LEGION_EQ_EK) && (v1 >= v2)) // == v2
              return true;
            return false;
          }
        case LEGION_GE_EK: // >= v1
          {
            // conflicts with <, <=, ==
            if ((eq2 == LEGION_LT_EK) && (v1 >= v2)) // < v2
              return true;
            if ((eq2 == LEGION_LE_EK) && (v1 > v2)) // <= v2
              return true;
            if ((eq2 == LEGION_EQ_EK) && (v1 > v2)) // == v2
              return true;
            return false;
          }
        case LEGION_EQ_EK: // == v1
          {
            // conflicts with <, <=, >, >=, ==, !=
            if ((eq2 == LEGION_LT_EK) && (v1 >= v2)) // < v2
              return true;
            if ((eq2 == LEGION_LE_EK) && (v1 > v2)) // <= v2
              return true;
            if ((eq2 == LEGION_GT_EK) && (v1 <= v2)) // > v2
              return true;
            if ((eq2 == LEGION_GT_EK) && (v1 < v2)) // >= v2
              return true;
            if ((eq2 == LEGION_EQ_EK) && (v1 != v2)) // == v2
              return true;
            if ((eq2 == LEGION_NE_EK) && (v1 == v2)) // != v2
              return true;
            return false;
          }
        case LEGION_NE_EK: // != v1
          {
            // conflicts with ==
            if ((eq2 == LEGION_EQ_EK) && (v1 == v2)) // == v2
              return true;
            return false;
          }
        default:
          assert(false); // unknown
      }
      return false;
    }

    /////////////////////////////////////////////////////////////
    // ISAConstraint 
    /////////////////////////////////////////////////////////////

    //--------------------------------------------------------------------------
    ISAConstraint::ISAConstraint(uint64_t prop /*= 0*/)
      : isa_prop(prop)
    //--------------------------------------------------------------------------
    {
    }

    //--------------------------------------------------------------------------
    void ISAConstraint::swap(ISAConstraint &rhs)
    //--------------------------------------------------------------------------
    {
      SWAP_HELPER(uint64_t, isa_prop)
    }
    
    //--------------------------------------------------------------------------
    void ISAConstraint::serialize(Serializer &rez) const
    //--------------------------------------------------------------------------
    {
      rez.serialize(isa_prop);
    }

    //--------------------------------------------------------------------------
    void ISAConstraint::deserialize(Deserializer &derez)
    //--------------------------------------------------------------------------
    {
      derez.deserialize(isa_prop);
    }

    /////////////////////////////////////////////////////////////
    // Processor Constraint 
    /////////////////////////////////////////////////////////////

    //--------------------------------------------------------------------------
    ProcessorConstraint::ProcessorConstraint(Processor::Kind kind)
    //--------------------------------------------------------------------------
    {
      if ((kind != Processor::NO_KIND) && (kind != Processor::PROC_GROUP))
        valid_kinds.push_back(kind);
    }

    //--------------------------------------------------------------------------
    void ProcessorConstraint::add_kind(Processor::Kind kind)
    //--------------------------------------------------------------------------
    {
      if ((kind == Processor::NO_KIND) || (kind == Processor::PROC_GROUP))
        return;
      for (unsigned idx = 0; idx < valid_kinds.size(); idx++)
        if (valid_kinds[idx] == kind)
          return;
      valid_kinds.push_back(kind);
    }

    //--------------------------------------------------------------------------
    bool ProcessorConstraint::can_use(Processor::Kind kind) const
    //--------------------------------------------------------------------------
    {
      for (unsigned idx = 0; idx < valid_kinds.size(); idx++)
        if (valid_kinds[idx] == kind)
          return true;
      return false;
    }

    //--------------------------------------------------------------------------
    void ProcessorConstraint::swap(ProcessorConstraint &rhs)
    //--------------------------------------------------------------------------
    {
      valid_kinds.swap(rhs.valid_kinds);
    }

    //--------------------------------------------------------------------------
    void ProcessorConstraint::serialize(Serializer &rez) const
    //--------------------------------------------------------------------------
    {
      rez.serialize<size_t>(valid_kinds.size());
      for (std::vector<Processor::Kind>::const_iterator it = 
            valid_kinds.begin(); it != valid_kinds.end(); it++)
        rez.serialize(*it);
    }
    
    //--------------------------------------------------------------------------
    void ProcessorConstraint::deserialize(Deserializer &derez)
    //--------------------------------------------------------------------------
    {
      size_t num_kinds;
      derez.deserialize(num_kinds);
      if (num_kinds > 0)
      {
        valid_kinds.resize(num_kinds);
        for (unsigned idx = 0; idx < num_kinds; idx++)
          derez.deserialize(valid_kinds[idx]);
      }
    }

    /////////////////////////////////////////////////////////////
    // ResourceConstraint
    /////////////////////////////////////////////////////////////


    //--------------------------------------------------------------------------
    ResourceConstraint::ResourceConstraint(void)
    //--------------------------------------------------------------------------
    {
    }

    //--------------------------------------------------------------------------
    ResourceConstraint::ResourceConstraint(ResourceKind resource,
                                           EqualityKind equality, size_t val)
      : resource_kind(resource), equality_kind(equality), value(val)
    //--------------------------------------------------------------------------
    {
    }

    //--------------------------------------------------------------------------
    bool ResourceConstraint::operator==(const ResourceConstraint &other) const
    //--------------------------------------------------------------------------
    {
      return resource_kind == other.resource_kind
          && equality_kind == other.equality_kind
          && value == other.value;
    }

    //--------------------------------------------------------------------------
    void ResourceConstraint::swap(ResourceConstraint &rhs)
    //--------------------------------------------------------------------------
    {
      SWAP_HELPER(ResourceKind, resource_kind)
      SWAP_HELPER(EqualityKind, equality_kind)
      SWAP_HELPER(size_t, value);
    }

    //--------------------------------------------------------------------------
    void ResourceConstraint::serialize(Serializer &rez) const
    //--------------------------------------------------------------------------
    {
      rez.serialize(resource_kind);
      rez.serialize(equality_kind);
      rez.serialize(value);
    }

    //--------------------------------------------------------------------------
    void ResourceConstraint::deserialize(Deserializer &derez)
    //--------------------------------------------------------------------------
    {
      derez.deserialize(resource_kind);
      derez.deserialize(equality_kind);
      derez.deserialize(value);
    }

    /////////////////////////////////////////////////////////////
    // LaunchConstraint 
    /////////////////////////////////////////////////////////////

    //--------------------------------------------------------------------------
    LaunchConstraint::LaunchConstraint(void)
      : dims(0)
    //--------------------------------------------------------------------------
    {
    }

    //--------------------------------------------------------------------------
    LaunchConstraint::LaunchConstraint(LaunchKind kind, size_t value)
      : launch_kind(kind), dims(1)
    //--------------------------------------------------------------------------
    {
      values[0] = value;
    }

    //--------------------------------------------------------------------------
    LaunchConstraint::LaunchConstraint(LaunchKind kind, const size_t *vs, int d)
      : launch_kind(kind), dims(d)
    //--------------------------------------------------------------------------
    {
#ifdef DEBUG_LEGION
      assert(dims < 3);
#endif
      for (int i = 0; i < dims; i++)
        values[i] = vs[i];
    }

    //--------------------------------------------------------------------------
    bool LaunchConstraint::operator==(const LaunchConstraint &other) const
    //--------------------------------------------------------------------------
    {
      if (!(launch_kind == other.launch_kind && dims == other.dims))
        return false;
      for (int i = 0; i < dims; i++)
        if (values[i] != other.values[i])
          return false;
      return true;
    }

    //--------------------------------------------------------------------------
    void LaunchConstraint::swap(LaunchConstraint &rhs)
    //--------------------------------------------------------------------------
    {
      SWAP_HELPER(LaunchKind, launch_kind)
      size_t v_temp[3];
      for (unsigned idx = 0; idx < 3; idx++)
        v_temp[idx] = values[idx];
      for (unsigned idx = 0; idx < 3; idx++)
        values[idx] = rhs.values[idx];
      for (unsigned idx = 0; idx < 3; idx++)
        rhs.values[idx] = v_temp[idx];
      SWAP_HELPER(int, dims)
    }

    //--------------------------------------------------------------------------
    void LaunchConstraint::serialize(Serializer &rez) const
    //--------------------------------------------------------------------------
    {
      rez.serialize(launch_kind);
      rez.serialize(dims);
      for (int i = 0; i < dims; i++)
        rez.serialize(values[i]);
    }

    //--------------------------------------------------------------------------
    void LaunchConstraint::deserialize(Deserializer &derez)
    //--------------------------------------------------------------------------
    {
      derez.deserialize(launch_kind);
      derez.deserialize(dims);
      for (int i = 0; i < dims; i++)
        derez.deserialize(values[i]);
    }

    /////////////////////////////////////////////////////////////
    // ColocationConstraint 
    /////////////////////////////////////////////////////////////

    //--------------------------------------------------------------------------
    ColocationConstraint::ColocationConstraint(void)
    //--------------------------------------------------------------------------
    {
    }

    //--------------------------------------------------------------------------
    ColocationConstraint::ColocationConstraint(unsigned index1, unsigned index2,
                                               const std::set<FieldID> &fids)
    //--------------------------------------------------------------------------
    {
      indexes.insert(index1);
      indexes.insert(index2);
      fields = fids;
    }

    //--------------------------------------------------------------------------
    ColocationConstraint::ColocationConstraint(const std::vector<unsigned> &idx,
                                               const std::set<FieldID> &fids)
      : fields(fids), indexes(idx.begin(), idx.end())
    //--------------------------------------------------------------------------
    {
    }

    //--------------------------------------------------------------------------
    void ColocationConstraint::swap(ColocationConstraint &rhs)
    //--------------------------------------------------------------------------
    {
      fields.swap(rhs.fields);
      indexes.swap(rhs.indexes);
    }

    //--------------------------------------------------------------------------
    void ColocationConstraint::serialize(Serializer &rez) const
    //--------------------------------------------------------------------------
    {
      rez.serialize<size_t>(indexes.size());
      for (std::set<unsigned>::const_iterator it = indexes.begin();
            it != indexes.end(); it++)
        rez.serialize(*it);
      rez.serialize<size_t>(fields.size());
      for (std::set<FieldID>::const_iterator it = fields.begin();
            it != fields.end(); it++)
        rez.serialize(*it);
    }

    //--------------------------------------------------------------------------
    void ColocationConstraint::deserialize(Deserializer &derez)
    //--------------------------------------------------------------------------
    {
      size_t num_indexes;
      derez.deserialize(num_indexes);
      for (unsigned idx = 0; idx < num_indexes; idx++)
      {
        unsigned index;
        derez.deserialize(index);
        indexes.insert(index);
      }
      size_t num_fields;
      derez.deserialize(num_fields);
      for (unsigned idx = 0; idx < num_fields; idx++)
      {
        FieldID fid;
        derez.deserialize(fid);
        fields.insert(fid);
      }
    }

    /////////////////////////////////////////////////////////////
    // ColocationConstraint 
    /////////////////////////////////////////////////////////////

    //--------------------------------------------------------------------------
    ExecutionConstraintSet& ExecutionConstraintSet::add_constraint(
                                                const ISAConstraint &constraint)
    //--------------------------------------------------------------------------
    {
      isa_constraint = constraint;
      return *this;
    }

    //--------------------------------------------------------------------------
    ExecutionConstraintSet& ExecutionConstraintSet::add_constraint(
                                          const ProcessorConstraint &constraint)
    //--------------------------------------------------------------------------
    {
      processor_constraint = constraint;
      return *this;
    }

    //--------------------------------------------------------------------------
    ExecutionConstraintSet& ExecutionConstraintSet::add_constraint(
                                           const ResourceConstraint &constraint)
    //--------------------------------------------------------------------------
    {
      resource_constraints.push_back(constraint);
      return *this;
    }

    //--------------------------------------------------------------------------
    ExecutionConstraintSet& ExecutionConstraintSet::add_constraint(
                                             const LaunchConstraint &constraint)
    //--------------------------------------------------------------------------
    {
      launch_constraints.push_back(constraint);
      return *this;
    }

    //--------------------------------------------------------------------------
    ExecutionConstraintSet& ExecutionConstraintSet::add_constraint(
                                         const ColocationConstraint &constraint)
    //--------------------------------------------------------------------------
    {
      colocation_constraints.push_back(constraint);
      return *this;
    }

    //--------------------------------------------------------------------------
    bool ExecutionConstraintSet::operator==(
                                      const ExecutionConstraintSet &other) const
    //--------------------------------------------------------------------------
    {
      return isa_constraint == other.isa_constraint
          && processor_constraint == other.processor_constraint
          && resource_constraints == other.resource_constraints
          && launch_constraints == other.launch_constraints
          && colocation_constraints == other.colocation_constraints;
    }

    //--------------------------------------------------------------------------
    void ExecutionConstraintSet::swap(ExecutionConstraintSet &rhs)
    //--------------------------------------------------------------------------
    {
      isa_constraint.swap(rhs.isa_constraint);
      processor_constraint.swap(rhs.processor_constraint);
      resource_constraints.swap(rhs.resource_constraints);
      launch_constraints.swap(rhs.launch_constraints);
      colocation_constraints.swap(rhs.colocation_constraints);
    }

    //--------------------------------------------------------------------------
    void ExecutionConstraintSet::serialize(Serializer &rez) const
    //--------------------------------------------------------------------------
    {
      isa_constraint.serialize(rez);
      processor_constraint.serialize(rez);
#define PACK_CONSTRAINTS(Type, constraints)                             \
      rez.serialize<size_t>(constraints.size());                        \
      for (std::vector<Type>::const_iterator it = constraints.begin();  \
            it != constraints.end(); it++)                              \
      {                                                                 \
        it->serialize(rez);                                             \
      }
      PACK_CONSTRAINTS(ResourceConstraint, resource_constraints)
      PACK_CONSTRAINTS(LaunchConstraint, launch_constraints)
      PACK_CONSTRAINTS(ColocationConstraint, colocation_constraints)
#undef PACK_CONSTRAINTS
    }

    //--------------------------------------------------------------------------
    void ExecutionConstraintSet::deserialize(Deserializer &derez)
    //--------------------------------------------------------------------------
    {
      isa_constraint.deserialize(derez);
      processor_constraint.deserialize(derez);
#define UNPACK_CONSTRAINTS(Type, constraints)                       \
      {                                                             \
        size_t constraint_size;                                     \
        derez.deserialize(constraint_size);                         \
        constraints.resize(constraint_size);                        \
        for (std::vector<Type>::iterator it = constraints.begin();  \
              it != constraints.end(); it++)                        \
        {                                                           \
          it->deserialize(derez);                                   \
        }                                                           \
      }
      UNPACK_CONSTRAINTS(ResourceConstraint, resource_constraints)
      UNPACK_CONSTRAINTS(LaunchConstraint, launch_constraints)
      UNPACK_CONSTRAINTS(ColocationConstraint, colocation_constraints)
#undef UNPACK_CONSTRAINTS
    }

    /////////////////////////////////////////////////////////////
    // Specialized Constraint
    /////////////////////////////////////////////////////////////

    //--------------------------------------------------------------------------
    SpecializedConstraint::SpecializedConstraint(SpecializedKind k,
                                             ReductionOpID r, bool no, bool ext)
      : kind(k), redop(r), no_access(no), exact(ext)
    //--------------------------------------------------------------------------
    {
      if (redop != 0)
      {
        if ((kind != LEGION_AFFINE_REDUCTION_SPECIALIZE) &&
            (kind != LEGION_COMPACT_REDUCTION_SPECIALIZE))
        {
          fprintf(stderr,"Illegal specialize constraint with reduction op %d."
                         "Only reduction specialized constraints are "
                         "permitted to have non-zero reduction operators.",
                         redop);
          assert(false);
        }
      }
    }

    //--------------------------------------------------------------------------
    bool SpecializedConstraint::operator==(
                                       const SpecializedConstraint &other) const
    //--------------------------------------------------------------------------
    {
      return kind == other.kind && redop == other.redop
          && no_access == other.no_access && exact == other.exact;
    }

    //--------------------------------------------------------------------------
    bool SpecializedConstraint::entails(const SpecializedConstraint &other)const
    //--------------------------------------------------------------------------
    {
      // entails if the other doesn't have any specialization
      if (other.kind == LEGION_NO_SPECIALIZE)
        return true;
      if (kind != other.kind)
        return false;
      // Make sure we also handle the unspecialized case of redop 0
      if ((redop != other.redop) && (other.redop != 0))
        return false;
      if (no_access && !other.no_access)
        return false;
      // We'll test for exactness inside the runtime
      return true;
    }

    //--------------------------------------------------------------------------
    bool SpecializedConstraint::conflicts(
                                       const SpecializedConstraint &other) const
    //--------------------------------------------------------------------------
    {
      if (kind == LEGION_NO_SPECIALIZE)
        return false;
      if (other.kind == LEGION_NO_SPECIALIZE)
        return false;
      if (kind != other.kind)
        return true;
      // Only conflicts if we both have non-zero redops that don't equal
      if ((redop != other.redop) && (redop != 0) && (other.redop != 0))
        return true;
      // No access never causes a conflict
      // We'll test for exactness inside the runtime
      return false;
    }

    //--------------------------------------------------------------------------
    void SpecializedConstraint::swap(SpecializedConstraint &rhs)
    //--------------------------------------------------------------------------
    {
      SWAP_HELPER(SpecializedKind, kind)
      SWAP_HELPER(ReductionOpID, redop)
      SWAP_HELPER(bool, no_access)
      SWAP_HELPER(bool, exact)
    }

    //--------------------------------------------------------------------------
    void SpecializedConstraint::serialize(Serializer &rez) const
    //--------------------------------------------------------------------------
    {
      rez.serialize(kind);
      if ((kind == LEGION_AFFINE_REDUCTION_SPECIALIZE) || 
          (kind == LEGION_COMPACT_REDUCTION_SPECIALIZE))
        rez.serialize(redop);
      rez.serialize<bool>(no_access);
      rez.serialize<bool>(exact);
    }

    //--------------------------------------------------------------------------
    void SpecializedConstraint::deserialize(Deserializer &derez)
    //--------------------------------------------------------------------------
    {
      derez.deserialize(kind);
      if ((kind == LEGION_AFFINE_REDUCTION_SPECIALIZE) || 
          (kind == LEGION_COMPACT_REDUCTION_SPECIALIZE))
        derez.deserialize(redop);
      derez.deserialize<bool>(no_access);
      derez.deserialize<bool>(exact);
    }

    //--------------------------------------------------------------------------
    bool SpecializedConstraint::is_normal(void) const
    //--------------------------------------------------------------------------
    {
      return (kind == LEGION_AFFINE_SPECIALIZE);
    }

    //--------------------------------------------------------------------------
    bool SpecializedConstraint::is_affine(void) const
    //--------------------------------------------------------------------------
    {
      return ((kind == LEGION_AFFINE_SPECIALIZE) || 
              (kind == LEGION_AFFINE_REDUCTION_SPECIALIZE));
    }

    //--------------------------------------------------------------------------
    bool SpecializedConstraint::is_compact(void) const
    //--------------------------------------------------------------------------
    {
<<<<<<< HEAD
      return ((kind == COMPACT_SPECIALIZE) || 
              (kind == COMPACT_REDUCTION_SPECIALIZE));
=======
      return ((kind == LEGION_COMPACT_SPECIALIZE) || 
              (kind == LEGION_COMPACT_REDUCTION_SPECIALIZE));
>>>>>>> e947defb
    }

    //--------------------------------------------------------------------------
    bool SpecializedConstraint::is_virtual(void) const
    //--------------------------------------------------------------------------
    {
      return (kind == LEGION_VIRTUAL_SPECIALIZE);
    }

    //--------------------------------------------------------------------------
    bool SpecializedConstraint::is_reduction(void) const
    //--------------------------------------------------------------------------
    {
      return ((kind == LEGION_AFFINE_REDUCTION_SPECIALIZE) || 
              (kind == LEGION_COMPACT_REDUCTION_SPECIALIZE));
    }

    //--------------------------------------------------------------------------
    bool SpecializedConstraint::is_file(void) const
    //--------------------------------------------------------------------------
    {
      return (LEGION_VIRTUAL_SPECIALIZE < kind);
    }

    /////////////////////////////////////////////////////////////
    // Memory Constraint 
    /////////////////////////////////////////////////////////////

    //--------------------------------------------------------------------------
    MemoryConstraint::MemoryConstraint(void)
      : kind(Memory::GLOBAL_MEM), has_kind(false)
    //--------------------------------------------------------------------------
    {
    }

    //--------------------------------------------------------------------------
    MemoryConstraint::MemoryConstraint(Memory::Kind k)
      : kind(k), has_kind(true)
    //--------------------------------------------------------------------------
    {
    }

    //--------------------------------------------------------------------------
    bool MemoryConstraint::entails(const MemoryConstraint &other) const
    //--------------------------------------------------------------------------
    {
      if (!other.has_kind)
        return true;
      if (!has_kind)
        return false;
      if (kind == other.kind)
        return true;
      return false;
    }

    //--------------------------------------------------------------------------
    bool MemoryConstraint::conflicts(const MemoryConstraint &other) const
    //--------------------------------------------------------------------------
    {
      if (!has_kind || !other.has_kind)
        return false;
      if (kind != other.kind)
        return true;
      return false;
    }

    //--------------------------------------------------------------------------
    void MemoryConstraint::swap(MemoryConstraint &rhs)
    //--------------------------------------------------------------------------
    {
      SWAP_HELPER(Memory::Kind, kind)
      SWAP_HELPER(bool, has_kind)
    }

    //--------------------------------------------------------------------------
    void MemoryConstraint::serialize(Serializer &rez) const
    //--------------------------------------------------------------------------
    {
      rez.serialize(has_kind);
      if (has_kind)
        rez.serialize(kind);
    }

    //--------------------------------------------------------------------------
    void MemoryConstraint::deserialize(Deserializer &derez)
    //--------------------------------------------------------------------------
    {
      derez.deserialize(has_kind);
      if (has_kind)
        derez.deserialize(kind);
    }

    /////////////////////////////////////////////////////////////
    // Field Constraint 
    /////////////////////////////////////////////////////////////

    //--------------------------------------------------------------------------
    FieldConstraint::FieldConstraint(bool contig, bool in)
      : contiguous(contig), inorder(in)
    //--------------------------------------------------------------------------
    {
    }

    //--------------------------------------------------------------------------
    FieldConstraint::FieldConstraint(const std::vector<FieldID> &set, 
                                     bool cg, bool in)
      : field_set(set), contiguous(cg), inorder(in)
    //--------------------------------------------------------------------------
    {
    }

    //--------------------------------------------------------------------------
    FieldConstraint::FieldConstraint(const std::set<FieldID> &set,
                                     bool cg, bool in)
      : field_set(set.begin(),set.end()), contiguous(cg), inorder(in)
    //--------------------------------------------------------------------------
    {
    }

    //--------------------------------------------------------------------------
    bool FieldConstraint::operator==(const FieldConstraint &other) const
    //--------------------------------------------------------------------------
    {
      return field_set == other.field_set
          && contiguous == other.contiguous
          && inorder == other.inorder;
    }

    //--------------------------------------------------------------------------
    bool FieldConstraint::entails(const FieldConstraint &other) const
    //--------------------------------------------------------------------------
    {
      // Handle empty field sets quickly
      if (other.field_set.empty())
        return true;
      if (field_set.empty())
        return false;
      if (field_set.size() < other.field_set.size())
        return false; // can't have all the fields
      // If the other can have any fields then we can just test directly
      if (field_set.empty() || other.field_set.empty())
      {
        if (other.contiguous && !contiguous)
          return false;
        if (other.inorder && !inorder)
          return false;
        return true;
      }
      // Find the indexes of the other fields in our set
      std::vector<unsigned> field_indexes(other.field_set.size());
      unsigned local_idx = 0;
      for (std::vector<FieldID>::const_iterator it = other.field_set.begin();
            it != other.field_set.end(); it++,local_idx++)
      {
        bool found = false;
        for (unsigned idx = 0; idx < field_set.size(); idx++)
        {
          if (field_set[idx] == (*it))
          {
            field_indexes[local_idx] = idx;
            found = true;
            break;
          }
        }
        if (!found)
          return false; // can't entail if we don't have the field
      }
      if (other.contiguous)
      {
        if (other.inorder)
        {
          // Other is both inorder and contiguous
          // If we're not both contiguous and inorder we can't entail it
          if (!contiguous || !inorder)
            return false;
          // See if our fields are in order and grow by one each time 
          for (unsigned idx = 1; idx < field_indexes.size(); idx++)
          {
            if ((field_indexes[idx-1]+1) != field_indexes[idx])
              return false;
          }
          return true;
        }
        else
        {
          // Other is contiguous but not inorder
          // If we're not contiguous we can't entail it
          if (!contiguous)
            return false;
          // See if all our indexes are continuous 
          std::set<unsigned> sorted_indexes(field_indexes.begin(),
                                            field_indexes.end());
          int previous = -1;
          for (std::set<unsigned>::const_iterator it = sorted_indexes.begin();
                it != sorted_indexes.end(); it++)
          {
            if (previous != -1)
            {
              if ((previous+1) != int(*it))
                return false;
            }
            previous = (*it); 
          }
          return true;
        }
      }
      else
      {
        if (other.inorder)
        {
          // Other is inorder but not contiguous
          // If we're not inorder we can't entail it
          if (!inorder)
            return false;
          // Must be in order but not necessarily contiguous
          // See if our indexes are monotonically increasing 
          for (unsigned idx = 1; idx < field_indexes.size(); idx++)
          {
            // Not monotonically increasing
            if (field_indexes[idx-1] > field_indexes[idx])
              return false;
          }
          return true;
        }
        else
        {
          // Other is neither inorder or contiguous
          // We already know we have all the fields so we are done 
          return true;
        }
      }
    }

    //--------------------------------------------------------------------------
    bool FieldConstraint::conflicts(const FieldConstraint &other) const
    //--------------------------------------------------------------------------
    {
      // If they need inorder and we're not that is bad
      if (!inorder && other.inorder)
        return true;
      // If they need contiguous and we're not that is bad
      if (!contiguous && other.contiguous)
        return true;
      if (other.field_set.empty())
        return false;
      // If we can have any of their fields and we haven't explicitly
      // specified which ones we don't have then we don't conflict
      if (field_set.empty() || other.field_set.empty())
        return false;
      // See if they need us to be inorder
      if (other.inorder)
      {
        // See if they need us to be contiguous
        if (other.contiguous)
        {
          // We must have their fields inorder and contiguous
          unsigned our_index = 0;
          for (/*nothing*/; our_index < field_set.size(); our_index++)
            if (field_set[our_index] == other.field_set[0])
              break;
          // If it doesn't have enough space that is bad
          if ((our_index + other.field_set.size()) > field_set.size())
              return true;
          for (unsigned other_idx = 0; 
                other_idx < other.field_set.size(); other_idx++, our_index++)
            if (field_set[our_index] != other.field_set[other_idx])
              return true;
        }
        else
        {
          // We must have their fields inorder but not contiguous
          unsigned other_index = 0;
          for (unsigned idx = 0; field_set.size(); idx++)
          {
            if (other.field_set[other_index] == field_set[idx])
            {
              other_index++;
              if (other_index == other.field_set.size())
                break;
            }
          }
          return (other_index < other.field_set.size());
        }
      }
      else
      {
        // See if they need us to be contiguous
        if (other.contiguous)
        {
          // We have to have their fields contiguous but not in order
          // Find a start index   
          std::set<FieldID> other_fields(other.field_set.begin(),
                                         other.field_set.end());
          unsigned our_index = 0;
          for (/*nothing*/; our_index < field_set.size(); our_index++)
            if (other_fields.find(field_set[our_index]) != other_fields.end())
              break;
          // If it doesn't have enough space that is bad
          if ((our_index + other_fields.size()) > field_set.size())
              return true;
          for ( /*nothing*/; our_index < other_fields.size(); our_index++)
            if (other_fields.find(field_set[our_index]) == other_fields.end())
              return true;
        }
        else
        {
          // We just have to have their fields in any order
          std::set<FieldID> our_fields(field_set.begin(), field_set.end());
          for (unsigned idx = 0; idx < other.field_set.size(); idx++)
            if (our_fields.find(other.field_set[idx]) == our_fields.end())
              return true;
        }
      }
      return false;  
    }

    //--------------------------------------------------------------------------
    void FieldConstraint::swap(FieldConstraint &rhs)
    //--------------------------------------------------------------------------
    {
      field_set.swap(rhs.field_set);
      SWAP_HELPER(bool, contiguous)
      SWAP_HELPER(bool, inorder)
    }

    //--------------------------------------------------------------------------
    void FieldConstraint::serialize(Serializer &rez) const
    //--------------------------------------------------------------------------
    {
      rez.serialize<bool>(contiguous);
      rez.serialize<bool>(inorder);
      rez.serialize<size_t>(field_set.size());
      for (std::vector<FieldID>::const_iterator it = field_set.begin();
            it != field_set.end(); it++)
        rez.serialize(*it);
    }
    
    //--------------------------------------------------------------------------
    void FieldConstraint::deserialize(Deserializer &derez)
    //--------------------------------------------------------------------------
    {
      derez.deserialize<bool>(contiguous);
      derez.deserialize<bool>(inorder);
      size_t num_orders;
      derez.deserialize(num_orders);
      field_set.resize(num_orders);
      for (std::vector<FieldID>::iterator it = field_set.begin();
            it != field_set.end(); it++)
        derez.deserialize(*it);
    }

    /////////////////////////////////////////////////////////////
    // Ordering Constraint 
    /////////////////////////////////////////////////////////////

    //--------------------------------------------------------------------------
    OrderingConstraint::OrderingConstraint(bool contig)
      : contiguous(contig)
    //--------------------------------------------------------------------------
    {
    }

    //--------------------------------------------------------------------------
    OrderingConstraint::OrderingConstraint(
                           const std::vector<DimensionKind> &order, bool contig)
      : ordering(order), contiguous(contig)
    //--------------------------------------------------------------------------
    {
    }

    //--------------------------------------------------------------------------
    bool OrderingConstraint::entails(const OrderingConstraint &other, 
                                     unsigned total_dims) const
    //--------------------------------------------------------------------------
    {
      if (other.ordering.empty())
        return true;
      // See if we have all the dimensions
      std::vector<unsigned> dim_indexes(ordering.size());
      unsigned local_idx = 0;
      for (std::vector<DimensionKind>::const_iterator it = 
           other.ordering.begin(); it != other.ordering.end(); it++)
      {
        // See if this is a dimension we are still considering
        if (is_skip_dimension(*it, total_dims))
          continue;
        bool found = false;
        for (unsigned idx = 0; idx < ordering.size(); idx++)
        {
          if (ordering[idx] == (*it))
          {
            dim_indexes[local_idx] = idx;
            // If they aren't in the same order, it is no good
            if ((local_idx > 0) && (dim_indexes[local_idx-1] > idx))
              return false;
            found = true;
            // Update the local index
            local_idx++;
            break;
          }
        }
        if (!found)
          return false; // if we don't have the dimension can't entail
      }
      // We don't even have enough fields so no way we can entail

      if (other.contiguous)
      {
        // If we're not contiguous we can't entail the other
        if (!contiguous)
          return false;
        // See if the indexes are contiguous
        std::set<unsigned> sorted_indexes(dim_indexes.begin(), 
                                          dim_indexes.end());
        int previous = -1;
        for (std::set<unsigned>::const_iterator it = sorted_indexes.begin();
              it != sorted_indexes.end(); it++)
        {
          if (previous != -1)
          {
            // Not contiguous
            if ((previous+1) != int(*it))
              return false;
          }
          previous = (*it);
        }
        return true;
      }
      else
      {
        // We've got all the dimensions in the right order so we are good
        return true; 
      }
    }

    //--------------------------------------------------------------------------
    bool OrderingConstraint::conflicts(const OrderingConstraint &other,
                                       unsigned total_dims) const
    //--------------------------------------------------------------------------
    {
      // If they both must be contiguous there is a slightly different check
      if (contiguous && other.contiguous)
      {
        int previous_idx = -1;
        for (std::vector<DimensionKind>::const_iterator it = ordering.begin();
              it != ordering.end(); it++)
        {
          // See if we can skip this dimesion
          if (is_skip_dimension(*it, total_dims))
            continue;
          int next_idx = -1;
          unsigned skipped_dims = 0;
          for (unsigned idx = 0; idx < other.ordering.size(); idx++)
          {
            // See if we can skip this dimension
            if (is_skip_dimension(other.ordering[idx], total_dims))
            {
              skipped_dims++;
              continue;
            }
            if ((*it) == other.ordering[idx])
            {
              // don't include skipped dimensions
              next_idx = idx - skipped_dims;
              break;
            }
          }
          if (next_idx >= 0)
          {
            // This field was in the other set, see if it was in a good place
            if (previous_idx >= 0)
            {
              if (next_idx != (previous_idx+1))
                return true; // conflict
            }
            // Record the previous and keep going
            previous_idx = next_idx;
          }
          else if (previous_idx >= 0)
            return true; // fields are not contiguous
        }
      }
      else
      {
        int previous_idx = -1;
        for (std::vector<DimensionKind>::const_iterator it = ordering.begin();
              it != ordering.end(); it++)
        {
          // See if we can skip this dimension
          if (is_skip_dimension(*it, total_dims))
            continue;
          int next_idx = -1;
          unsigned skipped_dims = 0;
          for (unsigned idx = 0; idx < other.ordering.size(); idx++)
          {
            if (is_skip_dimension(other.ordering[idx], total_dims))
            {
              skipped_dims++;
              continue;
            }
            if ((*it) == other.ordering[idx])
            {
              // Don't include skipped dimensions
              next_idx = idx - skipped_dims;
              break;
            }
          }
          // Only care if we found it
          if (next_idx >= 0)
          {
            if ((previous_idx >= 0) && (next_idx < previous_idx))
              return true; // not in the right order
            // Record this as the previous
            previous_idx = next_idx;
          }
        }
      }
      return false;
    }

    //--------------------------------------------------------------------------
    void OrderingConstraint::swap(OrderingConstraint &rhs)
    //--------------------------------------------------------------------------
    {
      ordering.swap(rhs.ordering);
      SWAP_HELPER(bool, contiguous)
    }

    //--------------------------------------------------------------------------
    void OrderingConstraint::serialize(Serializer &rez) const
    //--------------------------------------------------------------------------
    {
      rez.serialize(contiguous);
      rez.serialize<size_t>(ordering.size());
      for (std::vector<DimensionKind>::const_iterator it = ordering.begin();
            it != ordering.end(); it++)
        rez.serialize(*it);
    }

    //--------------------------------------------------------------------------
    void OrderingConstraint::deserialize(Deserializer &derez)
    //--------------------------------------------------------------------------
    {
      derez.deserialize(contiguous);
      size_t num_orders;
      derez.deserialize(num_orders);
      ordering.resize(num_orders);
      for (std::vector<DimensionKind>::iterator it = ordering.begin();
            it != ordering.end(); it++)
        derez.deserialize(*it);
    }

    //--------------------------------------------------------------------------
    /*static*/ bool OrderingConstraint::is_skip_dimension(DimensionKind dim,
                                                          unsigned total_dims)
    //--------------------------------------------------------------------------
    {
      if (total_dims == 0)
        return false;
      if (dim == LEGION_DIM_F)
        return false;
      if (dim < LEGION_DIM_F)
      {
        // Normal spatial dimension
        if (dim >= total_dims)
          return true;
      }
      else
      {
        // Split spatial dimension
        const unsigned actual_dim = (dim - (LEGION_DIM_F + 1)) / 2;
        if (actual_dim >= total_dims)
          return true;
      }
      return false;
    }

    /////////////////////////////////////////////////////////////
    // Splitting Constraint 
    /////////////////////////////////////////////////////////////

    //--------------------------------------------------------------------------
    SplittingConstraint::SplittingConstraint(void)
      : chunks(true)
    //--------------------------------------------------------------------------
    {
    }

    //--------------------------------------------------------------------------
    SplittingConstraint::SplittingConstraint(DimensionKind k)
      : kind(k), chunks(true)
    //--------------------------------------------------------------------------
    {
    }

    //--------------------------------------------------------------------------
    SplittingConstraint::SplittingConstraint(DimensionKind k, size_t v)
      : kind(k), value(v), chunks(false)
    //--------------------------------------------------------------------------
    {
    }

    //--------------------------------------------------------------------------
    bool SplittingConstraint::entails(const SplittingConstraint &other) const
    //--------------------------------------------------------------------------
    {
      if (kind != other.kind)
        return false;
      if (value != other.value)
        return false;
      if (chunks != other.value)
        return false;
      return true;
    }

    //--------------------------------------------------------------------------
    bool SplittingConstraint::conflicts(const SplittingConstraint &other) const
    //--------------------------------------------------------------------------
    {
      if (kind != other.kind)
        return false;
      if (value != other.value)
        return true;
      if (chunks != other.chunks)
        return true;
      return false;
    }

    //--------------------------------------------------------------------------
    void SplittingConstraint::swap(SplittingConstraint &rhs)
    //--------------------------------------------------------------------------
    {
      SWAP_HELPER(DimensionKind, kind)
      SWAP_HELPER(size_t, value)
      SWAP_HELPER(bool, chunks)
    }

    //--------------------------------------------------------------------------
    void SplittingConstraint::serialize(Serializer &rez) const
    //--------------------------------------------------------------------------
    {
      rez.serialize(kind);
      rez.serialize(chunks);
      if (!chunks)
        rez.serialize(value);
    }

    //--------------------------------------------------------------------------
    void SplittingConstraint::deserialize(Deserializer &derez)
    //--------------------------------------------------------------------------
    {
      derez.deserialize(kind);
      derez.deserialize(chunks);
      if (!chunks)
        derez.deserialize(value);
    }

    /////////////////////////////////////////////////////////////
    // Dimension Constraint 
    /////////////////////////////////////////////////////////////

    //--------------------------------------------------------------------------
    DimensionConstraint::DimensionConstraint(void)
    //--------------------------------------------------------------------------
    {
    }

    //--------------------------------------------------------------------------
    DimensionConstraint::DimensionConstraint(DimensionKind k, 
                                             EqualityKind eq, size_t val)
      : kind(k), eqk(eq), value(val)
    //--------------------------------------------------------------------------
    {
    }

    //--------------------------------------------------------------------------
    bool DimensionConstraint::entails(const DimensionConstraint &other) const
    //--------------------------------------------------------------------------
    {
      if (kind != other.kind)
        return false;
      if (bound_entails(eqk, value, other.eqk, other.value))
        return true;
      return false;
    }

    //--------------------------------------------------------------------------
    bool DimensionConstraint::conflicts(const DimensionConstraint &other) const
    //--------------------------------------------------------------------------
    {
      if (kind != other.kind)
        return false;
      if (bound_conflicts(eqk, value, other.eqk, other.value))
        return true;
      return false;
    }

    //--------------------------------------------------------------------------
    void DimensionConstraint::swap(DimensionConstraint &rhs)
    //--------------------------------------------------------------------------
    {
      SWAP_HELPER(DimensionKind, kind)
      SWAP_HELPER(EqualityKind, eqk)
      SWAP_HELPER(size_t, value)
    }

    //--------------------------------------------------------------------------
    void DimensionConstraint::serialize(Serializer &rez) const
    //--------------------------------------------------------------------------
    {
      rez.serialize(kind);
      rez.serialize(eqk);
      rez.serialize(value);
    }

    //--------------------------------------------------------------------------
    void DimensionConstraint::deserialize(Deserializer &derez)
    //--------------------------------------------------------------------------
    {
      derez.deserialize(kind);
      derez.deserialize(eqk);
      derez.deserialize(value);
    }

    /////////////////////////////////////////////////////////////
    // Alignment Constraint 
    /////////////////////////////////////////////////////////////

    //--------------------------------------------------------------------------
    AlignmentConstraint::AlignmentConstraint(void)
    //--------------------------------------------------------------------------
    {
    }

    //--------------------------------------------------------------------------
    AlignmentConstraint::AlignmentConstraint(FieldID f, 
                                             EqualityKind eq, size_t align)
      : fid(f), eqk(eq), alignment(align)
    //--------------------------------------------------------------------------
    {
    }

    //--------------------------------------------------------------------------
    bool AlignmentConstraint::entails(const AlignmentConstraint &other) const
    //--------------------------------------------------------------------------
    {
      if (fid != other.fid)
        return false;
      if (bound_entails(eqk, alignment, other.eqk, other.alignment))
        return true;
      return false;
    }

    //--------------------------------------------------------------------------
    bool AlignmentConstraint::conflicts(const AlignmentConstraint &other) const
    //--------------------------------------------------------------------------
    {
      if (fid != other.fid)
        return false;
      if (bound_conflicts(eqk, alignment, other.eqk, other.alignment))
        return true;
      return false;
    }

    //--------------------------------------------------------------------------
    void AlignmentConstraint::swap(AlignmentConstraint &rhs)
    //--------------------------------------------------------------------------
    {
      SWAP_HELPER(FieldID, fid)
      SWAP_HELPER(EqualityKind, eqk)
      SWAP_HELPER(size_t, alignment)
    }

    //--------------------------------------------------------------------------
    void AlignmentConstraint::serialize(Serializer &rez) const
    //--------------------------------------------------------------------------
    {
      rez.serialize(fid);
      rez.serialize(eqk);
      rez.serialize(alignment);
    }

    //--------------------------------------------------------------------------
    void AlignmentConstraint::deserialize(Deserializer &derez)
    //--------------------------------------------------------------------------
    {
      derez.deserialize(fid);
      derez.deserialize(eqk);
      derez.deserialize(alignment);
    }

    /////////////////////////////////////////////////////////////
    // Offset Constraint 
    /////////////////////////////////////////////////////////////

    //--------------------------------------------------------------------------
    OffsetConstraint::OffsetConstraint(void)
    //--------------------------------------------------------------------------
    {
    }

    //--------------------------------------------------------------------------
    OffsetConstraint::OffsetConstraint(FieldID f, size_t off)
      : fid(f), offset(off)
    //--------------------------------------------------------------------------
    {
    }

    //--------------------------------------------------------------------------
    bool OffsetConstraint::entails(const OffsetConstraint &other) const
    //--------------------------------------------------------------------------
    {
      if (fid != other.fid)
        return false;
      if (offset == other.offset)
        return true;
      return false;
    }

    //--------------------------------------------------------------------------
    bool OffsetConstraint::conflicts(const OffsetConstraint &other) const
    //--------------------------------------------------------------------------
    {
      if (fid != other.fid)
        return false;
      if (offset != other.offset)
        return true;
      return false;
    }

    //--------------------------------------------------------------------------
    void OffsetConstraint::swap(OffsetConstraint &rhs)
    //--------------------------------------------------------------------------
    {
      SWAP_HELPER(FieldID, fid)
      SWAP_HELPER(off_t, offset)
    }

    //--------------------------------------------------------------------------
    void OffsetConstraint::serialize(Serializer &rez) const
    //--------------------------------------------------------------------------
    {
      rez.serialize(fid);
      rez.serialize(offset);
    }

    //--------------------------------------------------------------------------
    void OffsetConstraint::deserialize(Deserializer &derez)
    //--------------------------------------------------------------------------
    {
      derez.deserialize(fid);
      derez.deserialize(offset);
    }

    /////////////////////////////////////////////////////////////
    // Pointer Constraint 
    /////////////////////////////////////////////////////////////

    //--------------------------------------------------------------------------
    PointerConstraint::PointerConstraint(void)
      : is_valid(false), memory(Memory::NO_MEMORY), ptr(0)
    //--------------------------------------------------------------------------
    {
    }

    //--------------------------------------------------------------------------
    PointerConstraint::PointerConstraint(Memory m, uintptr_t p)
      : is_valid(true), memory(m), ptr(p)
    //--------------------------------------------------------------------------
    {
    }

    //--------------------------------------------------------------------------
    bool PointerConstraint::entails(const PointerConstraint &other) const
    //--------------------------------------------------------------------------
    {
      if (!other.is_valid)
        return true;
      if (!is_valid)
        return false;
      if (memory != other.memory)
        return false;
      if (ptr != other.ptr)
        return false;
      return true;
    }

    //--------------------------------------------------------------------------
    bool PointerConstraint::conflicts(const PointerConstraint &other) const
    //--------------------------------------------------------------------------
    {
      if (!is_valid || !other.is_valid)
        return false;
      if (memory != other.memory)
        return false;
      if (ptr != other.ptr)
        return true;
      return false;
    }

    //--------------------------------------------------------------------------
    void PointerConstraint::swap(PointerConstraint &rhs)
    //--------------------------------------------------------------------------
    {
      SWAP_HELPER(bool, is_valid)
      SWAP_HELPER(Memory, memory)
      SWAP_HELPER(uintptr_t, ptr)
    }

    //--------------------------------------------------------------------------
    void PointerConstraint::serialize(Serializer &rez) const
    //--------------------------------------------------------------------------
    {
      rez.serialize(is_valid);
      if (is_valid)
      {
        rez.serialize(ptr);
        rez.serialize(memory);
      }
    }

    //--------------------------------------------------------------------------
    void PointerConstraint::deserialize(Deserializer &derez)
    //--------------------------------------------------------------------------
    {
      derez.deserialize(is_valid);
      if (is_valid)
      {
        derez.deserialize(ptr);
        derez.deserialize(memory);
      }
    }

    /////////////////////////////////////////////////////////////
    // Layout Constraint Set 
    /////////////////////////////////////////////////////////////

    //--------------------------------------------------------------------------
    LayoutConstraintSet& LayoutConstraintSet::add_constraint(
                                        const SpecializedConstraint &constraint)
    //--------------------------------------------------------------------------
    {
      specialized_constraint = constraint;
      return *this;
    }

    //--------------------------------------------------------------------------
    LayoutConstraintSet& LayoutConstraintSet::add_constraint(
                                             const MemoryConstraint &constraint)
    //--------------------------------------------------------------------------
    {
      memory_constraint = constraint;
      return *this;
    }

    //--------------------------------------------------------------------------
    LayoutConstraintSet& LayoutConstraintSet::add_constraint(
                                           const OrderingConstraint &constraint)
    //--------------------------------------------------------------------------
    {
      ordering_constraint = constraint;
      return *this;
    }

    //--------------------------------------------------------------------------
    LayoutConstraintSet& LayoutConstraintSet::add_constraint(
                                          const SplittingConstraint &constraint)
    //--------------------------------------------------------------------------
    {
      splitting_constraints.push_back(constraint);
      return *this;
    }

    //--------------------------------------------------------------------------
    LayoutConstraintSet& LayoutConstraintSet::add_constraint(
                                              const FieldConstraint &constraint)
    //--------------------------------------------------------------------------
    {
      field_constraint = constraint;
      return *this;
    }

    //--------------------------------------------------------------------------
    LayoutConstraintSet& LayoutConstraintSet::add_constraint(
                                          const DimensionConstraint &constraint)
    //--------------------------------------------------------------------------
    {
      dimension_constraints.push_back(constraint);
      return *this;
    }

    //--------------------------------------------------------------------------
    LayoutConstraintSet& LayoutConstraintSet::add_constraint(
                                          const AlignmentConstraint &constraint)
    //--------------------------------------------------------------------------
    {
      alignment_constraints.push_back(constraint);
      return *this;
    }

    //--------------------------------------------------------------------------
    LayoutConstraintSet& LayoutConstraintSet::add_constraint(
                                             const OffsetConstraint &constraint)
    //--------------------------------------------------------------------------
    {
      offset_constraints.push_back(constraint);
      return *this;
    }

    //--------------------------------------------------------------------------
    LayoutConstraintSet& LayoutConstraintSet::add_constraint(
                                            const PointerConstraint &constraint)
    //--------------------------------------------------------------------------
    {
      pointer_constraint = constraint;
      return *this;
    }

    //--------------------------------------------------------------------------
    bool LayoutConstraintSet::operator==(const LayoutConstraintSet &other) const
    //--------------------------------------------------------------------------
    {
      return specialized_constraint == other.specialized_constraint
             && field_constraint == other.field_constraint
             && memory_constraint == other.memory_constraint
             && pointer_constraint == other.pointer_constraint
             && ordering_constraint == other.ordering_constraint
             && splitting_constraints == other.splitting_constraints
             && dimension_constraints == other.dimension_constraints
             && alignment_constraints == other.alignment_constraints
             && offset_constraints == other.offset_constraints;
    }
    //--------------------------------------------------------------------------
    bool LayoutConstraintSet::entails(const LayoutConstraintSet &other,
                                      unsigned total_dims,
                                      const LayoutConstraint **failed) const
    //--------------------------------------------------------------------------
    {
      if (!specialized_constraint.entails(other.specialized_constraint))
      {
        if (failed != NULL)
          *failed = &other.specialized_constraint;
        return false;
      }
      if (!field_constraint.entails(other.field_constraint))
      {
        if (failed != NULL)
          *failed = &other.field_constraint;
        return false;
      }
      if (!memory_constraint.entails(other.memory_constraint))
      {
        if (failed != NULL)
          *failed = &other.memory_constraint;
        return false;
      }
      if (!pointer_constraint.entails(other.pointer_constraint))
      {
        if (failed != NULL)
          *failed = &other.pointer_constraint;
        return false;
      }
      if (!ordering_constraint.entails(other.ordering_constraint, total_dims))
      {
        if (failed != NULL)
          *failed = &other.ordering_constraint;
        return false;
      }
      for (std::vector<SplittingConstraint>::const_iterator it = 
            other.splitting_constraints.begin(); it !=
            other.splitting_constraints.end(); it++)
      {
        bool entailed = false;
        for (unsigned idx = 0; idx < splitting_constraints.size(); idx++)
        {
          if (splitting_constraints[idx].entails(*it))
          {
            entailed = true;
            break;
          }
        }
        if (!entailed)
        {
          if (failed != NULL)
            *failed = &(*it);
          return false;
        }
      }
      for (std::vector<DimensionConstraint>::const_iterator it = 
            other.dimension_constraints.begin(); it != 
            other.dimension_constraints.end(); it++)
      {
        bool entailed = false;
        for (unsigned idx = 0; idx < dimension_constraints.size(); idx++)
        {
          if (dimension_constraints[idx].entails(*it))
          {
            entailed = true;
            break;
          }
        }
        if (!entailed)
        {
          if (failed != NULL)
            *failed = &(*it);
          return false;
        }
      }
      for (std::vector<AlignmentConstraint>::const_iterator it = 
            other.alignment_constraints.begin(); it != 
            other.alignment_constraints.end(); it++)
      {
        bool entailed = false;
        for (unsigned idx = 0; idx < alignment_constraints.size(); idx++)
        {
          if (alignment_constraints[idx].entails(*it))
          {
            entailed = true;
            break;
          }
        }
        if (!entailed)
        {
          if (failed != NULL)
            *failed = &(*it);
          return false;
        }
      }
      for (std::vector<OffsetConstraint>::const_iterator it = 
            other.offset_constraints.begin(); it != 
            other.offset_constraints.end(); it++)
      {
        bool entailed = false;
        for (unsigned idx = 0; idx < offset_constraints.size(); idx++)
        {
          if (offset_constraints[idx].entails(*it))
          {
            entailed = true;
            break;
          }
        }
        if (!entailed)
        {
          if (failed != NULL)
            *failed = &(*it);
          return false;
        }
      }
      return true;
    }

    //--------------------------------------------------------------------------
    bool LayoutConstraintSet::conflicts(const LayoutConstraintSet &other,
                                        unsigned total_dims,
                                        const LayoutConstraint **conflict) const
    //--------------------------------------------------------------------------
    {
      // Do these in order
      if (specialized_constraint.conflicts(other.specialized_constraint))
      {
        if (conflict != NULL)
          *conflict = &specialized_constraint;
        return true;
      }
      if (field_constraint.conflicts(other.field_constraint))
      {
        if (conflict != NULL)
          *conflict = &field_constraint;
        return true;
      }
      if (memory_constraint.conflicts(other.memory_constraint))
      {
        if (conflict != NULL)
          *conflict = &memory_constraint;
        return true;
      }
      if (pointer_constraint.conflicts(other.pointer_constraint))
      {
        if (conflict != NULL)
          *conflict = &pointer_constraint;
        return true;
      }
      if (ordering_constraint.conflicts(other.ordering_constraint, total_dims))
      {
        if (conflict != NULL)
          *conflict = &ordering_constraint;
        return true;
      }
      for (std::vector<SplittingConstraint>::const_iterator it = 
            splitting_constraints.begin(); it != 
            splitting_constraints.end(); it++)
      {
        for (unsigned idx = 0; idx < other.splitting_constraints.size(); idx++)
          if (it->conflicts(other.splitting_constraints[idx]))
          {
            if (conflict != NULL)
              *conflict = &(*it);
            return true;
          }
      }
      for (std::vector<DimensionConstraint>::const_iterator it = 
            dimension_constraints.begin(); it !=
            dimension_constraints.end(); it++)
      {
        for (unsigned idx = 0; idx < other.dimension_constraints.size(); idx++)
          if (it->conflicts(other.dimension_constraints[idx]))
          {
            if (conflict != NULL)
              *conflict = &(*it);
            return true;
          }
      }
      for (std::vector<AlignmentConstraint>::const_iterator it = 
            alignment_constraints.begin(); it !=
            alignment_constraints.end(); it++)
      {
        for (unsigned idx = 0; idx < other.alignment_constraints.size(); idx++)
          if (it->conflicts(other.alignment_constraints[idx]))
          {
            if (conflict != NULL)
              *conflict = &(*it);
            return true;
          }
      }
      for (std::vector<OffsetConstraint>::const_iterator it = 
            offset_constraints.begin(); it != 
            offset_constraints.end(); it++)
      {
        for (unsigned idx = 0; idx < other.offset_constraints.size(); idx++)
          if (it->conflicts(other.offset_constraints[idx]))
          {
            if (conflict != NULL)
              *conflict = &(*it);
            return true;
          }
      }
      return false;
    }

    //--------------------------------------------------------------------------
    void LayoutConstraintSet::swap(LayoutConstraintSet &rhs)
    //--------------------------------------------------------------------------
    {
      specialized_constraint.swap(rhs.specialized_constraint);
      field_constraint.swap(rhs.field_constraint);
      memory_constraint.swap(rhs.memory_constraint);
      pointer_constraint.swap(rhs.pointer_constraint);
      ordering_constraint.swap(rhs.ordering_constraint);
      splitting_constraints.swap(rhs.splitting_constraints);
      dimension_constraints.swap(rhs.dimension_constraints);
      alignment_constraints.swap(rhs.alignment_constraints);
      offset_constraints.swap(rhs.offset_constraints);
    }

    //--------------------------------------------------------------------------
    void LayoutConstraintSet::serialize(Serializer &rez) const
    //--------------------------------------------------------------------------
    {
      specialized_constraint.serialize(rez);
      field_constraint.serialize(rez);
      memory_constraint.serialize(rez);
      pointer_constraint.serialize(rez);
      ordering_constraint.serialize(rez);
#define PACK_CONSTRAINTS(Type, constraints)                             \
      rez.serialize<size_t>(constraints.size());                        \
      for (std::vector<Type>::const_iterator it = constraints.begin();  \
            it != constraints.end(); it++)                              \
      {                                                                 \
        it->serialize(rez);                                             \
      }
      PACK_CONSTRAINTS(SplittingConstraint, splitting_constraints)
      PACK_CONSTRAINTS(DimensionConstraint, dimension_constraints)
      PACK_CONSTRAINTS(AlignmentConstraint, alignment_constraints)
      PACK_CONSTRAINTS(OffsetConstraint, offset_constraints)
#undef PACK_CONSTRAINTS
    }

    //--------------------------------------------------------------------------
    void LayoutConstraintSet::deserialize(Deserializer &derez)
    //--------------------------------------------------------------------------
    {
      specialized_constraint.deserialize(derez);
      field_constraint.deserialize(derez);
      memory_constraint.deserialize(derez);
      pointer_constraint.deserialize(derez);
      ordering_constraint.deserialize(derez);
#define UNPACK_CONSTRAINTS(Type, constraints)                       \
      {                                                             \
        size_t constraint_size;                                     \
        derez.deserialize(constraint_size);                         \
        constraints.resize(constraint_size);                        \
        for (std::vector<Type>::iterator it = constraints.begin();  \
              it != constraints.end(); it++)                        \
        {                                                           \
          it->deserialize(derez);                                   \
        }                                                           \
      }
      UNPACK_CONSTRAINTS(SplittingConstraint, splitting_constraints)
      UNPACK_CONSTRAINTS(DimensionConstraint, dimension_constraints)
      UNPACK_CONSTRAINTS(AlignmentConstraint, alignment_constraints)
      UNPACK_CONSTRAINTS(OffsetConstraint, offset_constraints)
#undef UNPACK_CONSTRAINTS
    }

    /////////////////////////////////////////////////////////////
    // Task Layout Constraint Set 
    /////////////////////////////////////////////////////////////

    //--------------------------------------------------------------------------
    TaskLayoutConstraintSet& TaskLayoutConstraintSet::add_layout_constraint(
                                          unsigned idx, LayoutConstraintID desc)
    //--------------------------------------------------------------------------
    {
      layouts.insert(std::pair<unsigned,LayoutConstraintID>(idx, desc));
      return *this;
    }

    //--------------------------------------------------------------------------
    void TaskLayoutConstraintSet::swap(TaskLayoutConstraintSet &rhs)
    //--------------------------------------------------------------------------
    {
      layouts.swap(rhs.layouts);
    }

    //--------------------------------------------------------------------------
    void TaskLayoutConstraintSet::serialize(Serializer &rez) const
    //--------------------------------------------------------------------------
    {
      rez.serialize<size_t>(layouts.size());
      for (std::multimap<unsigned,LayoutConstraintID>::const_iterator it = 
            layouts.begin(); it != layouts.end(); it++)
      {
        rez.serialize(it->first);
        rez.serialize(it->second);
      }
    }

    //--------------------------------------------------------------------------
    void TaskLayoutConstraintSet::deserialize(Deserializer &derez)
    //--------------------------------------------------------------------------
    {
      size_t num_layouts;
      derez.deserialize(num_layouts);
      for (unsigned idx = 0; idx < num_layouts; idx++)
      {
        std::pair<unsigned,LayoutConstraintID> pair;
        derez.deserialize(pair.first);
        derez.deserialize(pair.second);
        layouts.insert(pair);
      }
    }

}; // namespace Legion

// EOF
<|MERGE_RESOLUTION|>--- conflicted
+++ resolved
@@ -728,13 +728,8 @@
     bool SpecializedConstraint::is_compact(void) const
     //--------------------------------------------------------------------------
     {
-<<<<<<< HEAD
-      return ((kind == COMPACT_SPECIALIZE) || 
-              (kind == COMPACT_REDUCTION_SPECIALIZE));
-=======
       return ((kind == LEGION_COMPACT_SPECIALIZE) || 
               (kind == LEGION_COMPACT_REDUCTION_SPECIALIZE));
->>>>>>> e947defb
     }
 
     //--------------------------------------------------------------------------
