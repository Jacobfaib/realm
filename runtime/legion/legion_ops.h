/* Copyright 2019 Stanford University, NVIDIA Corporation
 *
 * Licensed under the Apache License, Version 2.0 (the "License");
 * you may not use this file except in compliance with the License.
 * You may obtain a copy of the License at
 *
 *     http://www.apache.org/licenses/LICENSE-2.0
 *
 * Unless required by applicable law or agreed to in writing, software
 * distributed under the License is distributed on an "AS IS" BASIS,
 * WITHOUT WARRANTIES OR CONDITIONS OF ANY KIND, either express or implied.
 * See the License for the specific language governing permissions and
 * limitations under the License.
 */


#ifndef __LEGION_OPERATIONS_H__
#define __LEGION_OPERATIONS_H__

#include "legion.h"
#include "legion/runtime.h"
#include "legion/region_tree.h"
#include "legion/legion_mapping.h"
#include "legion/legion_utilities.h"
#include "legion/legion_allocation.h"
#include "legion/legion_analysis.h"
#include "legion/mapper_manager.h"

namespace Legion {
  namespace Internal {

    // Special typedef for predicates
    typedef PredicateImpl PredicateOp;  

    /**
     * \class Operation
     * The operation class serves as the root of the tree
     * of all operations that can be performed in a Legion
     * program.
     */
    class Operation : public ReferenceMutator, public ProfilingResponseHandler {
    public:
      enum OpKind {
        MAP_OP_KIND,
        COPY_OP_KIND,
        FENCE_OP_KIND,
        FRAME_OP_KIND,
        DELETION_OP_KIND,
        MERGE_CLOSE_OP_KIND,
        POST_CLOSE_OP_KIND,
        VIRTUAL_CLOSE_OP_KIND,
        RETURN_CLOSE_OP_KIND,
        ACQUIRE_OP_KIND,
        RELEASE_OP_KIND,
        DYNAMIC_COLLECTIVE_OP_KIND,
        FUTURE_PRED_OP_KIND,
        NOT_PRED_OP_KIND,
        AND_PRED_OP_KIND,
        OR_PRED_OP_KIND,
        MUST_EPOCH_OP_KIND,
        PENDING_PARTITION_OP_KIND,
        DEPENDENT_PARTITION_OP_KIND,
        FILL_OP_KIND,
        ATTACH_OP_KIND,
        DETACH_OP_KIND,
        TIMING_OP_KIND,
        TRACE_CAPTURE_OP_KIND,
        TRACE_COMPLETE_OP_KIND,
        TRACE_REPLAY_OP_KIND,
        TRACE_BEGIN_OP_KIND,
        TRACE_SUMMARY_OP_KIND,
        TASK_OP_KIND,
        LAST_OP_KIND,
      };
      static const char *const op_names[LAST_OP_KIND];
#define OPERATION_NAMES {           \
        "Mapping",                  \
        "Copy",                     \
        "Fence",                    \
        "Frame",                    \
        "Deletion",                 \
        "Merge Close",              \
        "Post Close",               \
        "Virtual Close",            \
        "Return Close",             \
        "Acquire",                  \
        "Release",                  \
        "Dynamic Collective",       \
        "Future Predicate",         \
        "Not Predicate",            \
        "And Predicate",            \
        "Or Predicate",             \
        "Must Epoch",               \
        "Pending Partition",        \
        "Dependent Partition",      \
        "Fill",                     \
        "Attach",                   \
        "Detach",                   \
        "Timing",                   \
        "Trace Capture",            \
        "Trace Complete",           \
        "Trace Replay",             \
        "Trace Begin",              \
        "Trace Summary",            \
        "Task",                     \
      } 
    public:
      struct TriggerOpArgs : public LgTaskArgs<TriggerOpArgs> {
      public:
        static const LgTaskID TASK_ID = LG_TRIGGER_OP_ID;
      public:
        TriggerOpArgs(Operation *o)
          : LgTaskArgs<TriggerOpArgs>(o->get_unique_op_id()), op(o) { }
      public:
        Operation *const op;
      };
      struct DeferredReadyArgs : public LgTaskArgs<DeferredReadyArgs> {
      public:
        static const LgTaskID TASK_ID = LG_DEFERRED_READY_TRIGGER_ID;
      public:
        DeferredReadyArgs(Operation *op)
          : LgTaskArgs<DeferredReadyArgs>(op->get_unique_op_id()),
            proxy_this(op) { }
      public:
        Operation *const proxy_this;
      };
      struct DeferredEnqueueArgs : public LgTaskArgs<DeferredEnqueueArgs> {
      public:
        static const LgTaskID TASK_ID = LG_DEFERRED_ENQUEUE_OP_ID;
      public:
        DeferredEnqueueArgs(Operation *op, LgPriority p)
          : LgTaskArgs<DeferredEnqueueArgs>(op->get_unique_op_id()),
            proxy_this(op), priority(p) { }
      public:
        Operation *const proxy_this;
        const LgPriority priority;
      };
      struct DeferredResolutionArgs :
        public LgTaskArgs<DeferredResolutionArgs> {
      public:
        static const LgTaskID TASK_ID = LG_DEFERRED_RESOLUTION_TRIGGER_ID;
      public:
        DeferredResolutionArgs(Operation *op)
          : LgTaskArgs<DeferredResolutionArgs>(op->get_unique_op_id()),
            proxy_this(op) { }
      public:
        Operation *const proxy_this;
      };
      struct DeferredExecuteArgs : public LgTaskArgs<DeferredExecuteArgs> {
      public:
        static const LgTaskID TASK_ID = LG_DEFERRED_EXECUTION_TRIGGER_ID;
      public:
        DeferredExecuteArgs(Operation *op)
          : LgTaskArgs<DeferredExecuteArgs>(op->get_unique_op_id()),
            proxy_this(op) { }
      public:
        Operation *const proxy_this;
      };
      struct DeferredExecArgs : public LgTaskArgs<DeferredExecArgs> {
      public:
        static const LgTaskID TASK_ID = LG_DEFERRED_EXECUTE_ID;
      public:
        DeferredExecArgs(Operation *op)
          : LgTaskArgs<DeferredExecArgs>(op->get_unique_op_id()),
            proxy_this(op) { }
      public:
        Operation *const proxy_this;
      };
      struct TriggerCompleteArgs : public LgTaskArgs<TriggerCompleteArgs> {
      public:
        static const LgTaskID TASK_ID = LG_TRIGGER_COMPLETE_ID;
      public:
        TriggerCompleteArgs(Operation *op)
          : LgTaskArgs<TriggerCompleteArgs>(op->get_unique_op_id()),
            proxy_this(op) { }
      public:
        Operation *const proxy_this;
      };
      struct DeferredCompleteArgs : public LgTaskArgs<DeferredCompleteArgs> {
      public:
        static const LgTaskID TASK_ID = LG_DEFERRED_COMPLETE_ID;
      public:
        DeferredCompleteArgs(Operation *op)
          : LgTaskArgs<DeferredCompleteArgs>(op->get_unique_op_id()),
            proxy_this(op) { }
      public:
        Operation *const proxy_this;
      };
      struct DeferredCommitTriggerArgs : 
        public LgTaskArgs<DeferredCommitTriggerArgs> {
      public:
        static const LgTaskID TASK_ID = LG_DEFERRED_COMMIT_TRIGGER_ID; 
      public:
        DeferredCommitTriggerArgs(Operation *op)
          : LgTaskArgs<DeferredCommitTriggerArgs>(op->get_unique_op_id()),
            proxy_this(op), gen(op->get_generation()) { }
      public:
        Operation *const proxy_this;
        const GenerationID gen;
      };
      struct DeferredCommitArgs : public LgTaskArgs<DeferredCommitArgs> {
      public:
        static const LgTaskID TASK_ID = LG_DEFERRED_COMMIT_ID;
      public:
        DeferredCommitArgs(Operation *op, bool d)
          : LgTaskArgs<DeferredCommitArgs>(op->get_unique_op_id()),
            proxy_this(op), deactivate(d) { }
      public:
        Operation *proxy_this;
        bool deactivate;
      };
    public:
      class MappingDependenceTracker {
      public:
        inline void add_mapping_dependence(RtEvent dependence)
          { mapping_dependences.insert(dependence); }
        inline void add_resolution_dependence(RtEvent dependence)
          { resolution_dependences.insert(dependence); }
        void issue_stage_triggers(Operation *op, Runtime *runtime, 
                                  MustEpochOp *must_epoch);
      private:
        std::set<RtEvent> mapping_dependences;
        std::set<RtEvent> resolution_dependences;
      };
      class CommitDependenceTracker {
      public:
        inline void add_commit_dependence(RtEvent dependence)
          { commit_dependences.insert(dependence); }
        bool issue_commit_trigger(Operation *op, Runtime *runtime);
      private:
        std::set<RtEvent> commit_dependences;
      };
    public:
      Operation(Runtime *rt);
      virtual ~Operation(void);
    public:
      static const char* get_string_rep(OpKind kind);
    public:
      virtual void activate(void) = 0;
      virtual void deactivate(void) = 0; 
      virtual const char* get_logging_name(void) const = 0;
      virtual OpKind get_operation_kind(void) const = 0;
      virtual size_t get_region_count(void) const;
      virtual Mappable* get_mappable(void);
      virtual Memoizable* get_memoizable(void) { return NULL; }
    protected:
      // Base call
      void activate_operation(void);
      void deactivate_operation(void);
    public:
      inline GenerationID get_generation(void) const { return gen; }
      inline RtEvent get_mapped_event(void) const { return mapped_event; }
      inline RtEvent get_resolved_event(void) const { return resolved_event; }
      inline ApEvent get_completion_event(void) const {return completion_event;}
      inline RtEvent get_commit_event(void) const { return commit_event; }
      inline ApEvent get_execution_fence_event(void) const 
        { return execution_fence_event; }
      inline bool has_execution_fence_event(void) const 
        { return execution_fence_event.exists(); }
      inline void set_execution_fence_event(ApEvent fence_event)
        { execution_fence_event = fence_event; }
      inline InnerContext* get_context(void) const { return parent_ctx; }
      inline UniqueID get_unique_op_id(void) const { return unique_op_id; } 
      virtual bool is_memoizing(void) const { return false; }
      inline bool is_tracing(void) const { return tracing; }
      inline bool is_tracking_parent(void) const { return track_parent; } 
      inline bool already_traced(void) const 
        { return ((trace != NULL) && !tracing); }
      inline LegionTrace* get_trace(void) const { return trace; }
      inline size_t get_ctx_index(void) const { return context_index; }
    public:
      // Be careful using this call as it is only valid when the operation
      // actually has a parent task.  Right now the only place it is used
      // is in putting the operation in the right dependence queue which
      // we know happens on the home node and therefore the operations is
      // guaranteed to have a parent task.
      unsigned get_operation_depth(void) const; 
    public:
      void initialize_privilege_path(RegionTreePath &path,
                                     const RegionRequirement &req);
      void initialize_mapping_path(RegionTreePath &path,
                                   const RegionRequirement &req,
                                   LogicalRegion start_node);
      void initialize_mapping_path(RegionTreePath &path,
                                   const RegionRequirement &req,
                                   LogicalPartition start_node);
      void set_trace(LegionTrace *trace, bool is_tracing,
                     const std::vector<StaticDependence> *dependences);
      void set_trace_local_id(unsigned id);
      void set_must_epoch(MustEpochOp *epoch, bool do_registration);
    public:
      // Localize a region requirement to its parent context
      // This means that region == parent and the
      // coherence mode is exclusive
      static void localize_region_requirement(RegionRequirement &req);
      void release_acquired_instances(std::map<PhysicalManager*,
                        std::pair<unsigned,bool> > &acquired_instances);
    public:
      // Initialize this operation in a new parent context
      // along with the number of regions this task has
      void initialize_operation(InnerContext *ctx, bool track,
                                unsigned num_regions = 0,
          const std::vector<StaticDependence> *dependences = NULL);
    public:
      // Inherited from ReferenceMutator
      virtual void record_reference_mutation_effect(RtEvent event);
    public:
      RtEvent execute_prepipeline_stage(GenerationID gen,
                                        bool from_logical_analysis);
      // This is a virtual method because SpeculativeOp overrides
      // it to check for handling speculation before proceeding
      // with the analysis
      virtual void execute_dependence_analysis(void);
    public:
      // The following calls may be implemented
      // differently depending on the operation, but we
      // provide base versions of them so that operations
      // only have to overload the stages that they care
      // about modifying.
      // See if we have a preprocessing stage
      virtual bool has_prepipeline_stage(void) const;
      // The function call for made for all operations 
      // prior to entering the pipeline 
      virtual void trigger_prepipeline_stage(void);
      // The function to call for depence analysis
      virtual void trigger_dependence_analysis(void);
      // The function to call when the operation has all its
      // mapping depenedences satisfied
      // In general put this on the ready queue so the runtime
      // can invoke the trigger mapping call.
      virtual void trigger_ready(void);
      // The function to call for executing an operation
      // Note that this one is not invoked by the Operation class
      // but by the runtime, therefore any operations must be
      // placed on the ready queue in order for the runtime to
      // perform this mapping
      virtual void trigger_mapping(void);
      // The function to trigger once speculation is
      // ready to be resolved
      virtual void trigger_resolution(void);
      // The function to call once the operation is ready to complete
      virtual void trigger_complete(void);
      // The function to call when commit the operation is
      // ready to commit
      virtual void trigger_commit(void);
      // Helper function for deferring complete operations
      // (only used in a limited set of operations and not
      // part of the default pipeline)
      virtual void deferred_execute(void);
      // Helper function for deferring commit operations
      virtual void deferred_commit_trigger(GenerationID commit_gen);
      // A helper method for deciding what to do when we have
      // aliased region requirements for an operation
      virtual void report_interfering_requirements(unsigned idx1,unsigned idx2);
      // A method for finding the parent index of a region
      // requirement for an operation which is necessary for
      // issuing close operation on behalf of the operation.
      virtual unsigned find_parent_index(unsigned idx);
      // Determine if this operation is an internal operation
      virtual bool is_internal_op(void) const { return false; }
      // Determine if this operation is a partition operation
      virtual bool is_partition_op(void) const { return false; }
      // Determine if this is a predicated operation
      virtual bool is_predicated_op(void) const { return false; }
    public: // virtual methods for mapping
      // Pick the sources for a copy operations
      virtual void select_sources(const InstanceRef &target,
                                  const InstanceSet &sources,
                                  std::vector<unsigned> &ranking);
      virtual void report_uninitialized_usage(const unsigned index,
                                              LogicalRegion handle,
                                              const RegionUsage usage,
                                              const char *field_string,
                                              RtUserEvent reported);
      // Get a reference to our data structure for tracking acquired instances
      virtual std::map<PhysicalManager*,std::pair<unsigned,bool> >*
                                       get_acquired_instances_ref(void);
      // Update the set of atomic locks for this operation
      virtual void update_atomic_locks(Reservation lock, bool exclusive);
      // Get the restrict precondition for this operation
      static ApEvent merge_sync_preconditions(const PhysicalTraceInfo &info,
                                const std::vector<Grant> &grants,
                                const std::vector<PhaseBarrier> &wait_barriers);
      virtual void add_copy_profiling_request(
                                        Realm::ProfilingRequestSet &reqeusts);
      // Report a profiling result for this operation
      virtual void handle_profiling_response(
                                  const Realm::ProfilingResponse &result);
      virtual void handle_profiling_update(int count);
      // Compute the initial precondition for this operation
      virtual ApEvent compute_init_precondition(const PhysicalTraceInfo &info);
    protected:
      void filter_copy_request_kinds(MapperManager *mapper,
          const std::set<ProfilingMeasurementID> &requests,
          std::vector<ProfilingMeasurementID> &results, bool warn_if_not_copy);
    public:
      // The following are sets of calls that we can use to 
      // indicate mapping, execution, resolution, completion, and commit
      //
      // Add this to the list of ready operations
      void enqueue_ready_operation(RtEvent wait_on = RtEvent::NO_RT_EVENT,
                            LgPriority priority = LG_THROUGHPUT_WORK_PRIORITY);
      // Indicate that we are done mapping this operation
      void complete_mapping(RtEvent wait_on = RtEvent::NO_RT_EVENT); 
      // Indicate when this operation has finished executing
      void complete_execution(RtEvent wait_on = RtEvent::NO_RT_EVENT);
      // Indicate when we have resolved the speculation for
      // this operation
      void resolve_speculation(RtEvent wait_on = RtEvent::NO_RT_EVENT);
      // Indicate that we are completing this operation
      // which will also verify any regions for our producers
      void complete_operation(RtEvent wait_on = RtEvent::NO_RT_EVENT);
      // Indicate that we are committing this operation
      void commit_operation(bool do_deactivate,
                            RtEvent wait_on = RtEvent::NO_RT_EVENT);
      // Indicate that this operation is hardened against failure
      void harden_operation(void);
      // Quash this task and do what is necessary to the
      // rest of the operations in the graph
      void quash_operation(GenerationID gen, bool restart);
    public:
      // For operations that wish to complete early they can do so
      // using this method which will allow them to immediately 
      // chain an event to directly trigger the completion event
      // Note that we don't support early completion if we're doing
      // inorder program execution
      inline bool request_early_complete(ApEvent chain_event) 
        {
          if (!runtime->program_order_execution)
          {
            need_completion_trigger = false;
            Runtime::trigger_event(completion_event, chain_event);
            return true;
          }
          else
            return false;
        }
      inline bool request_early_complete_no_trigger(ApUserEvent &to_trigger)
        {
          if (!runtime->program_order_execution)
          {
            need_completion_trigger = false;
            to_trigger = completion_event;
            return true;
          }
          else
            return false;
        }
      // For operations that need to trigger commit early,
      // then they should use this call to avoid races
      // which could result in trigger commit being
      // called twice.
      void request_early_commit(void);
    public:
      // Everything below here is implementation
      //
      // Call these two functions before and after
      // dependence analysis, they place a temporary
      // dependence on the operation so that it doesn't
      // prematurely trigger before the analysis is
      // complete.  The end call will trigger the
      // operation if it is complete.
      void begin_dependence_analysis(void);
      void end_dependence_analysis(void);
      // Operations for registering dependences and
      // then notifying them when being woken up
      // This call will attempt to register a dependence
      // from the operation on which it is called to the target
      // Return true if the operation has committed and can be 
      // pruned out of the list of mapping dependences.
      bool register_dependence(Operation *target, GenerationID target_gen);
      // This function call does everything that the previous one does, but
      // it also records information about the regions involved and how
      // whether or not they will be validated by the consuming operation.
      // Return true if the operation has committed and can be pruned
      // out of the list of dependences.
      bool register_region_dependence(unsigned idx, Operation *target,
                              GenerationID target_gen, unsigned target_idx,
                              DependenceType dtype, bool validates,
                              const FieldMask &dependent_mask);
      // This method is invoked by one of the two above to perform
      // the registration.  Returns true if we have not yet commited
      // and should therefore be notified once the dependent operation
      // has committed or verified its regions.
      bool perform_registration(GenerationID our_gen, 
                                Operation *op, GenerationID op_gen,
                                bool &registered_dependence,
                                MappingDependenceTracker *tracker,
                                RtEvent other_commit_event);
      // Check to see if the operation is still valid
      // for the given GenerationID.  This method is not precise
      // and may return false when the operation has committed.
      // However, the converse will never be occur.
      bool is_operation_committed(GenerationID gen);
      // Add and remove mapping references to tell an operation
      // how many places additional dependences can come from.
      // Once the mapping reference count goes to zero, no
      // additional dependences can be registered.
      bool add_mapping_reference(GenerationID gen);
      void remove_mapping_reference(GenerationID gen);
    public:
      // Some extra support for tracking dependences that we've 
      // registered as part of our logical traversal
      void record_logical_dependence(const LogicalUser &user);
      inline LegionList<LogicalUser,LOGICAL_REC_ALLOC>::track_aligned&
          get_logical_records(void) { return logical_records; }
      void clear_logical_records(void);
    public:
      // Notify when a region from a dependent task has 
      // been verified (flows up edges)
      void notify_regions_verified(const std::set<unsigned> &regions,
                                   GenerationID gen);
    public:
      // Help for finding the contexts for an operation
      InnerContext* find_logical_context(unsigned index);
      InnerContext* find_physical_context(unsigned index,
                                          const RegionRequirement &req);
    public: // Support for mapping operations
      static void prepare_for_mapping(const InstanceRef &ref,
                                      MappingInstance &instance);
      static void prepare_for_mapping(const InstanceSet &valid,
                           std::vector<MappingInstance> &input_valid);
      static void prepare_for_mapping(const InstanceSet &valid,
                           const std::set<Memory> &filter_memories,
                           std::vector<MappingInstance> &input_valid);
      void compute_ranking(MapperManager            *mapper,
          const std::deque<MappingInstance>         &output,
          const InstanceSet                         &sources,
          std::vector<unsigned>                     &ranking) const;
#ifdef DEBUG_LEGION
    protected:
      virtual void dump_physical_state(RegionRequirement *req, unsigned idx,
                                       bool before = false,
                                       bool closing = false);
#endif
    public:
      // Pack the needed parts of this operation for a remote operation
      virtual void pack_remote_operation(Serializer &rez,
                                         AddressSpaceID target) const;
      void pack_local_remote_operation(Serializer &rez) const;
    protected:
      static inline void add_launch_space_reference(IndexSpaceNode *node)
      {
        LocalReferenceMutator mutator;
        node->add_base_valid_ref(CONTEXT_REF, &mutator);
      }
      static inline bool remove_launch_space_reference(IndexSpaceNode *node)
      {
        if (node == NULL)
          return false;
        return node->remove_base_valid_ref(CONTEXT_REF);
      }
    public:
      Runtime *const runtime;
    protected:
      mutable LocalLock op_lock;
      GenerationID gen;
      UniqueID unique_op_id;
      // The issue index of this operation in the context
      size_t context_index;
      // Operations on which this operation depends
      std::map<Operation*,GenerationID> incoming;
      // Operations which depend on this operation
      std::map<Operation*,GenerationID> outgoing;
      // Number of outstanding mapping references, once this goes to 
      // zero then the set of outgoing edges is fixed
      unsigned outstanding_mapping_references;
      // The set of unverified regions
      std::set<unsigned> unverified_regions;
      // For each of our regions, a map of operations to the regions
      // which we can verify for each operation
      std::map<Operation*,std::set<unsigned> > verify_regions;
      // Whether this operation has executed its prepipeline stage yet
      bool prepipelined;
      // Whether this operation has mapped, once it has mapped then
      // the set of incoming dependences is fixed
      bool mapped;
      // Whether this task has executed or not
      bool executed;
      // Whether speculation for this operation has been resolved
      bool resolved;
      // Whether this operation has completed, cannot commit until
      // both completed is set, and outstanding mapping references
      // has been gone to zero.
      bool completed;
      // Some operations commit out of order and if they do then
      // commited is set to prevent any additional dependences from
      // begin registered.
      bool committed;
      // Whether the physical instances for this region have been
      // hardened by copying them into reslient memories
      bool hardened;
      // Track whether trigger_commit has already been invoked
      bool trigger_commit_invoked;
      // Keep track of whether an eary commit was requested
      bool early_commit_request;
      // Indicate whether we are responsible for
      // triggering the completion event for this operation
      bool need_completion_trigger;
      // Are we tracking this operation in the parent's context
      bool track_parent;
      // The enclosing context for this operation
      InnerContext *parent_ctx;
      // The prepipeline event for this operation
      RtUserEvent prepipelined_event;
      // The mapped event for this operation
      RtUserEvent mapped_event;
      // The resolved event for this operation
      RtUserEvent resolved_event;
      // The completion event for this operation
      ApUserEvent completion_event;
      // The commit event for this operation
      RtUserEvent commit_event;
      // Previous execution fence if there was one
      ApEvent execution_fence_event;
      // The trace for this operation if any
      LegionTrace *trace;
      // Track whether we are tracing this operation
      bool tracing;
      // The id local to a trace
      unsigned trace_local_id;
      // Our must epoch if we have one
      MustEpochOp *must_epoch;
      // A set list or recorded dependences during logical traversal
      LegionList<LogicalUser,LOGICAL_REC_ALLOC>::track_aligned logical_records;
      // Dependence trackers for detecting when it is safe to map and commit
      MappingDependenceTracker *mapping_tracker;
      CommitDependenceTracker  *commit_tracker;
    };

    /**
     * \class ExternalMappable
     * This is class that provides some basic functionality for
     * packing and unpacking the data structures used by 
     * external facing operations
     */
    class ExternalMappable {
    public:
      virtual void set_context_index(unsigned index) = 0;
    public:
      static void pack_mappable(const Mappable &mappable, Serializer &rez);
      static void pack_index_space_requirement(
          const IndexSpaceRequirement &req, Serializer &rez);
      static void pack_region_requirement(
          const RegionRequirement &req, Serializer &rez);
      static void pack_grant(
          const Grant &grant, Serializer &rez);
      static void pack_phase_barrier(
          const PhaseBarrier &barrier, Serializer &rez);
    public:
      static void unpack_mappable(Mappable &mappable, Deserializer &derez);
      static void unpack_index_space_requirement(
          IndexSpaceRequirement &req, Deserializer &derez);
      static void unpack_region_requirement(
          RegionRequirement &req, Deserializer &derez);
      static void unpack_grant(
          Grant &grant, Deserializer &derez);
      static void unpack_phase_barrier(
          PhaseBarrier &barrier, Deserializer &derez);
    };

    /**
     * \class PredicateWaiter
     * An interface class for speculative operations
     * and compound predicates that allows them to
     * be notified when their constituent predicates
     * have been resolved.
     */
    class PredicateWaiter {
    public:
      virtual void notify_predicate_value(GenerationID gen, bool value) = 0;
    };

    /**
     * \class Predicate 
     * A predicate operation is an abstract class that
     * contains a method that allows other operations to
     * sample their values and see if they are resolved
     * or whether they are speculated values.
     */
    class PredicateImpl : public Operation {
    public:
      PredicateImpl(Runtime *rt);
    public:
      void activate_predicate(void);
      void deactivate_predicate(void);
    public:
      void add_predicate_reference(void);
      void remove_predicate_reference(void);
      virtual void trigger_complete(void);
      virtual void trigger_commit(void);
    public:
      bool register_waiter(PredicateWaiter *waiter, 
                           GenerationID gen, bool &value);
      PredEvent get_true_guard(void);
      PredEvent get_false_guard(void);
      void get_predicate_guards(PredEvent &true_guard, PredEvent &false_guard);
      Future get_future_result(void);
    protected:
      void set_resolved_value(GenerationID pred_gen, bool value);
    protected:
      bool predicate_resolved;
      bool predicate_value;
      std::map<PredicateWaiter*,GenerationID> waiters;
    protected:
      RtUserEvent collect_predicate;
      unsigned predicate_references;
      PredEvent true_guard, false_guard;
    protected:
      Future result_future;
      bool can_result_future_complete;
    };

    /**
     * \class SpeculativeOp
     * A speculative operation is an abstract class
     * that serves as the basis for operation which
     * can be speculated on a predicate value.  They
     * will ask the predicate value for their value and
     * whether they have actually been resolved or not.
     * Based on that infomration the speculative operation
     * will decide how to manage the operation.
     */
    class SpeculativeOp : public Operation, PredicateWaiter {
    public:
      enum SpecState {
        PENDING_ANALYSIS_STATE,
        SPECULATE_TRUE_STATE,
        SPECULATE_FALSE_STATE,
        RESOLVE_TRUE_STATE,
        RESOLVE_FALSE_STATE,
      };
    public:
      SpeculativeOp(Runtime *rt);
    public:
      void activate_speculative(void);
      void deactivate_speculative(void);
    public:
      void initialize_speculation(InnerContext *ctx,bool track,unsigned regions,
          const std::vector<StaticDependence> *dependences, const Predicate &p);
      void register_predicate_dependence(void);
      virtual bool is_predicated_op(void) const;
      // Wait until the predicate is valid and then return
      // its value.  Give it the current processor in case it
      // needs to wait for the value
      bool get_predicate_value(Processor proc);
    public:
      // Override the execute dependence analysis call so 
      // we can decide whether to continue performing the 
      // dependence analysis here or not
      virtual void execute_dependence_analysis(void);
      virtual void trigger_resolution(void);
    public:
      // Call this method for inheriting classes 
      // to determine whether they should speculate 
      virtual bool query_speculate(bool &value, bool &mapping_only) = 0;
    public:
      // Every speculative operation will always get exactly one
      // call back to one of these methods after the predicate has
      // resolved. The 'speculated' parameter indicates whether the
      // operation was speculated by the mapper. The 'launch' parameter
      // indicates whether the operation has been issued into the 
      // pipeline for execution yet
      virtual void resolve_true(bool speculated, bool launched) = 0;
      virtual void resolve_false(bool speculated, bool launched) = 0;
    public:
      virtual void notify_predicate_value(GenerationID gen, bool value);
    protected:
      SpecState    speculation_state;
      PredicateOp *predicate;
      bool speculate_mapping_only;
      bool received_trigger_resolution;
    protected:
      RtUserEvent predicate_waiter; // used only when needed
    };

    /**
     * \class Memoizable
     * An abstract class for retrieving trace local ids in physical tracing.
     */
    class Memoizable
    {
    public:
      virtual bool is_memoizable_task(void) const = 0;
      virtual bool is_recording(void) const = 0;
      virtual PhysicalTemplate* get_template(void) const = 0;
      virtual ApEvent get_memo_completion(bool replay) = 0;
      virtual Operation* get_operation(void) = 0;
      virtual Operation::OpKind get_memoizable_kind(void) const = 0;
      // Return a trace local unique ID for this operation
      typedef std::pair<unsigned, DomainPoint> TraceLocalID;
      virtual TraceLocalID get_trace_local_id(void) const = 0;
      virtual ApEvent compute_sync_precondition(
                      const PhysicalTraceInfo *info) const = 0;
      virtual void complete_replay(ApEvent complete_event) = 0;
      virtual const VersionInfo& get_version_info(unsigned idx) const = 0;
      virtual const RegionRequirement& get_requirement(unsigned idx) const = 0;
    };

    /**
     * \class MemoizableOp
     * A memoizable operation is an abstract class
     * that serves as the basis for operation whose
     * physical analysis can be memoized.  Memoizable
     * operations go through an extra step in the mapper
     * to determine whether to memoize their physical analysis.
     */
    template<typename OP>
    class MemoizableOp : public OP, public Memoizable
    {
    public:
      enum MemoizableState {
        NO_MEMO,   // The operation is not subject to memoization
        MEMO_REQ,  // The mapper requested memoization on this operation
        RECORD,    // The runtime is recording analysis for this operation
        REPLAY,    // The runtime is replaying analysis for this opeartion
      };
    public:
      MemoizableOp(Runtime *rt);
      void initialize_memoizable(void);
      virtual Operation* get_operation(void) { return this; }
      virtual Memoizable* get_memoizable(void) { return this; }
    protected:
      void pack_memoizable(Serializer &rez);
      void unpack_memoizable(Deserializer &derez);
    protected:
      void activate_memoizable(void);
    public:
      virtual void execute_dependence_analysis(void);
      virtual void replay_analysis(void) = 0;
    public:
      // From Memoizable
      virtual TraceLocalID get_trace_local_id() const;
      virtual PhysicalTemplate* get_template(void) const;
      virtual ApEvent compute_sync_precondition(
                      const PhysicalTraceInfo *info) const
        { assert(false); return ApEvent::NO_AP_EVENT; }
      virtual void complete_replay(ApEvent complete_event)
        { assert(false); }
      virtual ApEvent get_memo_completion(bool replay)
        { return this->get_completion_event(); }
      virtual Operation::OpKind get_memoizable_kind(void) const
        { return this->get_operation_kind(); }
      virtual ApEvent compute_init_precondition(const PhysicalTraceInfo &info);
      virtual RtEvent complete_memoizable(
                                 RtEvent complete_event = RtEvent::NO_RT_EVENT);
    protected:
      void invoke_memoize_operation(MapperID mapper_id);
    public:
      virtual bool is_memoizing(void) const { return memo_state != NO_MEMO; }
      virtual bool is_recording(void) const { return memo_state == RECORD; }
      inline bool is_replaying(void) const { return memo_state == REPLAY; }
      virtual bool is_memoizable_task(void) const { return false; }
    protected:
      // The physical trace for this operation if any
      PhysicalTemplate *tpl;
      // Track whether we are memoizing physical analysis for this operation
      MemoizableState memo_state;
      bool need_prepipeline_stage;
    };

    /**
     * \class ExternalMapping
     * An extension of the external-facing InlineMapping to help 
     * with packing and unpacking them
     */
    class ExternalMapping : public InlineMapping, public ExternalMappable {
    public:
      ExternalMapping(void);
    public:
      virtual void set_context_index(unsigned index) = 0;
    public:
      void pack_external_mapping(Serializer &rez, AddressSpaceID target) const;
      void unpack_external_mapping(Deserializer &derez, Runtime *runtime);
    };

    /**
     * \class MapOp
     * Mapping operations are used for computing inline mapping
     * operations.  Mapping operations will always update a
     * physical region once they have finished mapping.  They
     * then complete and commit immediately, possibly even
     * before the physical region is ready to be used.  This
     * also reflects that mapping operations cannot be rolled
     * back because once they have mapped, then information
     * has the ability to escape back to the application's
     * domain and can no longer be tracked by Legion.  Any
     * attempt to roll back an inline mapping operation
     * will result in the entire enclosing task context
     * being restarted.
     */
    class MapOp : public ExternalMapping, public Operation,
                  public LegionHeapify<MapOp> {
    public:
      static const AllocationType alloc_type = MAP_OP_ALLOC;
    public:
      MapOp(Runtime *rt);
      MapOp(const MapOp &rhs);
      virtual ~MapOp(void);
    public:
      MapOp& operator=(const MapOp &rhs);
    public:
      PhysicalRegion initialize(InnerContext *ctx,
                                const InlineLauncher &launcher);
      void initialize(InnerContext *ctx, const PhysicalRegion &region);
      inline const RegionRequirement& get_requirement(void) const
        { return requirement; }
    public:
      virtual void activate(void);
      virtual void deactivate(void);
      virtual const char* get_logging_name(void) const;
      virtual OpKind get_operation_kind(void) const;
      virtual size_t get_region_count(void) const;
      virtual Mappable* get_mappable(void);
    public:
      virtual bool has_prepipeline_stage(void) const { return true; }
      virtual void trigger_prepipeline_stage(void);
      virtual void trigger_dependence_analysis(void);
      virtual void trigger_ready(void);
      virtual void trigger_mapping(void);
      virtual void deferred_execute(void);
      virtual void trigger_commit(void);
      virtual unsigned find_parent_index(unsigned idx);
      virtual void select_sources(const InstanceRef &target,
                                  const InstanceSet &sources,
                                  std::vector<unsigned> &ranking);
      virtual std::map<PhysicalManager*,std::pair<unsigned,bool> >*
                   get_acquired_instances_ref(void);
      virtual void update_atomic_locks(Reservation lock, bool exclusive);
      virtual void record_reference_mutation_effect(RtEvent event);
    public:
      virtual UniqueID get_unique_id(void) const;
<<<<<<< HEAD
      virtual unsigned get_context_index(void) const;
      virtual void set_context_index(unsigned index);
=======
      virtual size_t get_context_index(void) const;
>>>>>>> 07116d8b
      virtual int get_depth(void) const;
    protected:
      void check_privilege(void);
      void compute_parent_index(void);
      bool invoke_mapper(InstanceSet &mapped_instances);
      virtual void add_copy_profiling_request(
                            Realm::ProfilingRequestSet &reqeusts);
      virtual void handle_profiling_response(
                      const Realm::ProfilingResponse &response);
      virtual void handle_profiling_update(int count);
      virtual void pack_remote_operation(Serializer &rez,
                                         AddressSpaceID target) const;
    protected:
      bool remap_region;
      ApUserEvent termination_event;
      PhysicalRegion region;
      RegionTreePath privilege_path;
      unsigned parent_req_index;
      VersionInfo version_info;
      std::map<PhysicalManager*,std::pair<unsigned,bool> > acquired_instances;
      std::map<Reservation,bool> atomic_locks;
      std::set<RtEvent> map_applied_conditions;
    protected:
      MapperManager *mapper;
    protected:
      std::vector<ProfilingMeasurementID> profiling_requests;
      int                                 profiling_priority;
      mutable int             outstanding_profiling_requests;
      mutable RtUserEvent                 profiling_reported;
    };

    /**
     * \class ExternalCopy
     * An extension of the external-facing Copy to help 
     * with packing and unpacking them
     */
    class ExternalCopy : public Copy, public ExternalMappable {
    public:
      ExternalCopy(void);
    public:
      virtual void set_context_index(unsigned index) = 0;
    public:
      void pack_external_copy(Serializer &rez, AddressSpaceID target) const;
      void unpack_external_copy(Deserializer &derez, Runtime *runtime);
    };

    /**
     * \class CopyOp
     * The copy operation provides a mechanism for applications
     * to directly copy data between pairs of fields possibly
     * from different region trees in an efficient way by
     * using the low-level runtime copy facilities. 
     */
    class CopyOp : public ExternalCopy, public MemoizableOp<SpeculativeOp>,
                   public LegionHeapify<CopyOp> {
    public:
      static const AllocationType alloc_type = COPY_OP_ALLOC;
    public:
      enum ReqType {
        SRC_REQ = 0,
        DST_REQ = 1,
        GATHER_REQ = 2,
        SCATTER_REQ = 3,
      };
    public:
      struct DeferredCopyAcross : public LgTaskArgs<DeferredCopyAcross> {
      public:
        static const LgTaskID TASK_ID = LG_DEFERRED_COPY_ACROSS_TASK_ID;
      public:
        DeferredCopyAcross(CopyOp *op, unsigned idx, ApEvent pre, ApUserEvent d,
                           PredEvent g, RtUserEvent a, 
                           InstanceSet *src, InstanceSet *dst,
                           InstanceSet *gather, InstanceSet *scatter)
          : LgTaskArgs<DeferredCopyAcross>(op->get_unique_op_id()), copy(op),
            index(idx), precondition(pre), done(d), guard(g), applied(a),
            src_targets(src), dst_targets(dst), gather_targets(gather),
            scatter_targets(scatter) { }
      public:
        CopyOp *const copy;
        const unsigned index;
        const ApEvent precondition;
        const ApUserEvent done;
        const PredEvent guard;
        const RtUserEvent applied;
        InstanceSet *const src_targets;
        InstanceSet *const dst_targets;
        InstanceSet *const gather_targets;
        InstanceSet *const scatter_targets;
      };
    public:
      CopyOp(Runtime *rt);
      CopyOp(const CopyOp &rhs);
      virtual ~CopyOp(void);
    public:
      CopyOp& operator=(const CopyOp &rhs);
    public:
      void initialize(InnerContext *ctx,
                      const CopyLauncher &launcher);
      void activate_copy(void);
      void deactivate_copy(void);
      void log_copy_requirements(void) const;
    public:
      virtual void activate(void);
      virtual void deactivate(void);
      virtual const char* get_logging_name(void) const;
      virtual OpKind get_operation_kind(void) const;
      virtual size_t get_region_count(void) const;
      virtual Mappable* get_mappable(void);
    public:
      virtual bool has_prepipeline_stage(void) const
        { return need_prepipeline_stage; }
      virtual void trigger_prepipeline_stage(void);
      virtual void trigger_dependence_analysis(void);
      virtual void trigger_ready(void);
      virtual void trigger_mapping(void);
      virtual void trigger_commit(void);
      virtual void report_interfering_requirements(unsigned idx1,unsigned idx2);
      virtual ApEvent exchange_indirect_records(const unsigned index,
          const ApEvent local_done, const PhysicalTraceInfo &trace_info,
          const InstanceSet &instances, const IndexSpace space,
          LegionVector<IndirectRecord>::aligned &records, const bool sources);
    public:
      virtual bool query_speculate(bool &value, bool &mapping_only);
      virtual void resolve_true(bool speculated, bool launched);
      virtual void resolve_false(bool speculated, bool launched);
    public:
      virtual unsigned find_parent_index(unsigned idx);
      virtual void select_sources(const InstanceRef &target,
                                  const InstanceSet &sources,
                                  std::vector<unsigned> &ranking);
      virtual std::map<PhysicalManager*,std::pair<unsigned,bool> >*
                   get_acquired_instances_ref(void);
      virtual void update_atomic_locks(Reservation lock, bool exclusive);
      virtual void record_reference_mutation_effect(RtEvent event);
    public:
      virtual UniqueID get_unique_id(void) const;
<<<<<<< HEAD
      virtual unsigned get_context_index(void) const;
      virtual void set_context_index(unsigned index);
=======
      virtual size_t get_context_index(void) const;
>>>>>>> 07116d8b
      virtual int get_depth(void) const;
    protected:
      void check_copy_privileges(const bool permit_projection);
      void check_copy_privilege(const RegionRequirement &req, unsigned idx,
                                const bool permit_projection);
      void check_compatibility_properties(void) const;
      void compute_parent_indexes(void);
      void perform_copy_across(const unsigned index, 
                               const ApEvent local_init_precondition,
                               const ApUserEvent local_completion,
                               const PredEvent predication_guard,
                               const InstanceSet &src_targets,
                               const InstanceSet &dst_targets,
                               const InstanceSet *gather_targets,
                               const InstanceSet *scatter_targets,
                               const PhysicalTraceInfo &trace_info,
                               std::set<RtEvent> &applied_conditions);
    public:
      static void handle_deferred_across(const void *args);
    public:
      // From MemoizableOp
      virtual void replay_analysis(void);
    public:
      // From Memoizable
      virtual ApEvent compute_sync_precondition(
                      const PhysicalTraceInfo *info) const;
      virtual void complete_replay(ApEvent copy_complete_event);
      virtual const VersionInfo& get_version_info(unsigned idx) const;
      virtual const RegionRequirement& get_requirement(unsigned idx) const;
    protected:
      template<ReqType REQ_TYPE>
      static const char* get_req_type_name(void);
      template<ReqType REQ_TYPE>
      int perform_conversion(unsigned idx, const RegionRequirement &req,
                             std::vector<MappingInstance> &output,
                             InstanceSet &targets, bool is_reduce = false);
      inline void set_mapping_state(unsigned idx) 
        { current_index = idx; }
      virtual void add_copy_profiling_request(
                                      Realm::ProfilingRequestSet &reqeusts);
      virtual void handle_profiling_response(
                                const Realm::ProfilingResponse &response);
      virtual void handle_profiling_update(int count);
      virtual void pack_remote_operation(Serializer &rez,
                                         AddressSpaceID target) const;
    public:
      std::vector<RegionTreePath>           src_privilege_paths;
      std::vector<RegionTreePath>           dst_privilege_paths;
      std::vector<unsigned>                 src_parent_indexes;
      std::vector<unsigned>                 dst_parent_indexes;
      LegionVector<VersionInfo>::aligned    src_versions;
      LegionVector<VersionInfo>::aligned    dst_versions;
    public: // These are only used for indirect copies
      std::vector<RegionTreePath>           gather_privilege_paths;
      std::vector<RegionTreePath>           scatter_privilege_paths;
      std::vector<unsigned>                 gather_parent_indexes;
      std::vector<unsigned>                 scatter_parent_indexes;
      LegionVector<VersionInfo>::aligned    gather_versions;
      LegionVector<VersionInfo>::aligned    scatter_versions;
    protected: // for support with mapping
      MapperManager*              mapper;
      unsigned                    current_index;
    protected:
      std::map<PhysicalManager*,std::pair<unsigned,bool> > acquired_instances;
      std::vector<std::map<Reservation,bool> > atomic_locks;
      std::set<RtEvent> map_applied_conditions;
    public:
      PredEvent                   predication_guard;
    protected:
      std::vector<ProfilingMeasurementID> profiling_requests;
      int                                 profiling_priority;
      mutable int             outstanding_profiling_requests;
      mutable RtUserEvent                 profiling_reported;
    };

    /**
     * \class IndexCopyOp
     * An index copy operation is the same as a copy operation
     * except it is an index space operation for performing
     * multiple copies with projection functions
     */
    class IndexCopyOp : public CopyOp {
    public:
      IndexCopyOp(Runtime *rt);
      IndexCopyOp(const IndexCopyOp &rhs);
      virtual ~IndexCopyOp(void);
    public:
      IndexCopyOp& operator=(const IndexCopyOp &rhs);
    public:
      void initialize(InnerContext *ctx,
                      const IndexCopyLauncher &launcher,
                      IndexSpace launch_space);
    public:
      virtual void activate(void);
      virtual void deactivate(void);
    public:
      virtual void trigger_prepipeline_stage(void);
      virtual void trigger_dependence_analysis(void);
      virtual void trigger_ready(void);
      virtual void trigger_mapping(void);
      virtual void trigger_commit(void);
      virtual void report_interfering_requirements(unsigned idx1,unsigned idx2);
      virtual ApEvent exchange_indirect_records(const unsigned index,
          const ApEvent local_done, const PhysicalTraceInfo &trace_info,
          const InstanceSet &instances, const IndexSpace space,
          LegionVector<IndirectRecord>::aligned &records, const bool sources);
    public:
      void handle_point_commit(RtEvent point_committed);
      void check_point_requirements(void);
    public:
      IndexSpaceNode*                                    launch_space;
    protected:
      std::vector<PointCopyOp*>                          points;
      std::vector<LegionVector<IndirectRecord>::aligned> src_records;
      std::vector<LegionVector<IndirectRecord>::aligned> dst_records;
      std::vector<std::set<ApEvent> >                    src_exchange_events;
      std::vector<std::set<ApEvent> >                    dst_exchange_events;
      std::vector<ApEvent>                               src_merged;
      std::vector<ApEvent>                               dst_merged;
      std::vector<RtUserEvent>                           src_exchanged;
      std::vector<RtUserEvent>                           dst_exchanged;
      unsigned                                           points_committed;
      bool                                               commit_request;
      std::set<RtEvent>                                  commit_preconditions;
    protected:
      // For checking aliasing of points in debug mode only
      std::set<std::pair<unsigned,unsigned> > interfering_requirements;
    };

    /**
     * \class PointCopyOp
     * A point copy operation is used for executing the
     * physical part of the analysis for an index copy
     * operation.
     */
    class PointCopyOp : public CopyOp, public ProjectionPoint {
    public:
      friend class IndexCopyOp;
      PointCopyOp(Runtime *rt);
      PointCopyOp(const PointCopyOp &rhs);
      virtual ~PointCopyOp(void);
    public:
      PointCopyOp& operator=(const PointCopyOp &rhs);
    public:
      void initialize(IndexCopyOp *owner, const DomainPoint &point);
      void launch(void);
    public:
      virtual void activate(void);
      virtual void deactivate(void);
      virtual void trigger_prepipeline_stage(void);
      virtual void trigger_dependence_analysis(void);
      virtual void trigger_ready(void);
      // trigger_mapping same as base class
      virtual void trigger_commit(void);
      virtual ApEvent exchange_indirect_records(const unsigned index,
          const ApEvent local_done, const PhysicalTraceInfo &trace_info,
          const InstanceSet &instances, const IndexSpace space,
          LegionVector<IndirectRecord>::aligned &records, const bool sources);
    public:
      // From ProjectionPoint
      virtual const DomainPoint& get_domain_point(void) const;
      virtual void set_projection_result(unsigned idx,LogicalRegion result);
    protected:
      IndexCopyOp*              owner;
    };

    /**
     * \class FenceOp
     * Fence operations give the application the ability to
     * enforce ordering guarantees between different tasks
     * in the same context which may become important when
     * certain updates to the region tree are desired to be
     * observed before a later operation either maps or 
     * runs. All fences are mapping fences for correctness.
     * Fences all support the optional ability to be an 
     * execution fence.
     */
    class FenceOp : public Operation, public LegionHeapify<FenceOp> {
    public:
      enum FenceKind {
        MAPPING_FENCE,
        EXECUTION_FENCE,
      };
    public:
      static const AllocationType alloc_type = FENCE_OP_ALLOC;
    public:
      FenceOp(Runtime *rt);
      FenceOp(const FenceOp &rhs);
      virtual ~FenceOp(void);
    public:
      FenceOp& operator=(const FenceOp &rhs);
    public:
      void initialize(InnerContext *ctx, FenceKind kind);
    public:
      virtual void activate(void);
      virtual void deactivate(void);
      virtual const char* get_logging_name(void) const;
      virtual OpKind get_operation_kind(void) const;
    public:
      virtual void trigger_dependence_analysis(void);
      virtual void trigger_mapping(void);
#ifdef LEGION_SPY
      virtual void trigger_complete(void);
#endif
    protected:
      void perform_fence_analysis(bool update_fence = false);
      void update_current_fence(void);
    protected:
      FenceKind fence_kind;
      ApEvent execution_precondition;
    };

    /**
     * \class FrameOp
     * Frame operations provide a mechanism for grouping 
     * operations within the same context into frames. Frames
     * provide an application directed way of controlling the
     * number of outstanding operations in flight in a context
     * at any given time through the mapper interface.
     */
    class FrameOp : public FenceOp {
    public:
      static const AllocationType alloc_type = FRAME_OP_ALLOC;
    public:
      FrameOp(Runtime *rt);
      FrameOp(const FrameOp &rhs);
      virtual ~FrameOp(void);
    public:
      FrameOp& operator=(const FrameOp &rhs);
    public:
      void initialize(InnerContext *ctx);
      void set_previous(ApEvent previous);
    public:
      virtual void activate(void);
      virtual void deactivate(void);
      virtual const char* get_logging_name(void) const;
      virtual OpKind get_operation_kind(void) const;
    public:
      virtual void trigger_mapping(void);
      virtual void trigger_complete(void);
    protected:
      ApEvent previous_completion;
    };

    /**
     * \class DeletionOp
     * In keeping with the deferred execution model, deletions
     * must be deferred until all other operations that were
     * issued earlier are done using the regions that are
     * going to be deleted.  Deletion operations defer deletions
     * until they are safe to be committed.
     */
    class DeletionOp : public Operation, public LegionHeapify<DeletionOp> {
    public:
      static const AllocationType alloc_type = DELETION_OP_ALLOC;
    public:
      enum DeletionKind {
        INDEX_SPACE_DELETION,
        INDEX_PARTITION_DELETION,
        FIELD_SPACE_DELETION,
        FIELD_DELETION,
        LOGICAL_REGION_DELETION,
        LOGICAL_PARTITION_DELETION,
      };
    public:
      DeletionOp(Runtime *rt);
      DeletionOp(const DeletionOp &rhs);
      virtual ~DeletionOp(void);
    public:
      DeletionOp& operator=(const DeletionOp &rhs);
    public:
      void initialize_index_space_deletion(InnerContext *ctx, IndexSpace handle,
                                   std::vector<IndexPartition> &sub_partitions);
      void initialize_index_part_deletion(InnerContext *ctx,IndexPartition part,
                                   std::vector<IndexPartition> &sub_partitions);
      void initialize_field_space_deletion(InnerContext *ctx,
                                           FieldSpace handle);
      void initialize_field_deletion(InnerContext *ctx, FieldSpace handle,
                                     FieldID fid);
      void initialize_field_deletions(InnerContext *ctx, FieldSpace handle,
                                      const std::set<FieldID> &to_free);
      void initialize_logical_region_deletion(InnerContext *ctx, 
                                              LogicalRegion handle);
      void initialize_logical_partition_deletion(InnerContext *ctx, 
                                                 LogicalPartition handle);
    public:
      virtual void activate(void);
      virtual void deactivate(void);
      virtual const char* get_logging_name(void) const;
      virtual OpKind get_operation_kind(void) const;
    public:
      virtual void trigger_dependence_analysis(void);
      virtual void trigger_ready(void);
      virtual void trigger_mapping(void); 
      virtual void trigger_complete(void);
      virtual unsigned find_parent_index(unsigned idx);
      virtual void pack_remote_operation(Serializer &rez,
                                         AddressSpaceID target) const;
    protected:
      DeletionKind kind;
      IndexSpace index_space;
      IndexPartition index_part;
      std::vector<IndexPartition> sub_partitions;
      FieldSpace field_space;
      LogicalRegion logical_region;
      LogicalPartition logical_part;
      std::set<FieldID> free_fields;
      std::vector<FieldID> local_fields;
      std::vector<FieldID> global_fields;
      std::vector<unsigned> local_field_indexes;
      std::vector<unsigned> parent_req_indexes;
      std::vector<unsigned> deletion_req_indexes;
      std::vector<bool> returnable_privileges;
      std::vector<RegionRequirement> deletion_requirements;
      LegionVector<VersionInfo>::aligned version_infos;
    }; 

    /**
     * \class InternalOp
     * The InternalOp class is an abstract intermediate class
     * for detecting when an operation is generated by the 
     * runtime and not one created by the runtime. This
     * distinction is primarily emplyed by the tracing 
     * infrastructure which can memoize analysis overheads
     * for application operations, but must still handle
     * internal operations correctly.
     */
    class InternalOp : public Operation {
    public:
      InternalOp(Runtime *rt);
      virtual ~InternalOp(void);
    public:
      void initialize_internal(Operation *creator, int creator_req_idx,
                               const LogicalTraceInfo &trace_info);
      void activate_internal(void);
      void deactivate_internal(void);
    public:
      virtual bool is_internal_op(void) const { return true; }
      virtual const FieldMask& get_internal_mask(void) const = 0;
    public:
      inline int get_internal_index(void) const { return creator_req_idx; }
      void record_trace_dependence(Operation *target, GenerationID target_gen,
                                   int target_idx, int source_idx, 
                                   DependenceType dtype,
                                   const FieldMask &dependent_mask);
      virtual unsigned find_parent_index(unsigned idx);
    protected:
      // These things are really only needed for tracing
      // Information about the operation that generated
      // this close operation so we don't register dependences on it
      Operation *create_op;
      GenerationID create_gen;
      // The source index of the region requirement from the original 
      // operation that generated this internal operation
      int creator_req_idx;
    };

    /**
     * \class ExternalClose
     * An extension of the external-facing Close to help 
     * with packing and unpacking them
     */
    class ExternalClose : public Close, public ExternalMappable {
    public:
      ExternalClose(void);
    public:
      virtual void set_context_index(unsigned index) = 0;
    public:
      void pack_external_close(Serializer &rez, AddressSpaceID target) const;
      void unpack_external_close(Deserializer &derez, Runtime *runtime);
    };

    /**
     * \class CloseOp
     * Close operations are only visible internally inside
     * the runtime and are issued to help close up the 
     * physical region tree. There are two types of close
     * operations that both inherit from this class:
     * InterCloseOp and PostCloseOp.
     */
    class CloseOp : public ExternalClose, public InternalOp {
    public:
      static const AllocationType alloc_type = CLOSE_OP_ALLOC;
    public:
      CloseOp(Runtime *rt);
      CloseOp(const CloseOp &rhs);
      virtual ~CloseOp(void);
    public:
      CloseOp& operator=(const CloseOp &rhs);
    public:
      virtual UniqueID get_unique_id(void) const;
<<<<<<< HEAD
      virtual unsigned get_context_index(void) const;
      virtual void set_context_index(unsigned index);
=======
      virtual size_t get_context_index(void) const;
>>>>>>> 07116d8b
      virtual int get_depth(void) const;
      virtual Mappable* get_mappable(void);
    public:
      void activate_close(void);
      void deactivate_close(void);
      // This is for post and virtual close ops
      void initialize_close(InnerContext *ctx,
                            const RegionRequirement &req, bool track);
      // These is for internal close ops
      void initialize_close(Operation *creator, unsigned idx,
                            unsigned parent_req_index,
                            const RegionRequirement &req,
                            const LogicalTraceInfo &trace_info);
      void perform_logging(void);
    public:
      virtual void activate(void) = 0;
      virtual void deactivate(void) = 0;
      virtual const char* get_logging_name(void) const = 0;
      virtual OpKind get_operation_kind(void) const = 0;
      virtual size_t get_region_count(void) const;
      virtual const FieldMask& get_internal_mask(void) const;
    public:
      virtual void trigger_commit(void);
    protected:
      RegionTreePath privilege_path;
      VersionInfo    version_info;
    };

    /**
     * \class MergeCloseOp
     * merge close operations are issued by the runtime
     * for closing up region trees as part of the normal execution
     * of an application.
     */
    class MergeCloseOp : public CloseOp, public LegionHeapify<MergeCloseOp> {
    public:
      MergeCloseOp(Runtime *runtime);
      MergeCloseOp(const MergeCloseOp &rhs);
      virtual ~MergeCloseOp(void);
    public:
      MergeCloseOp& operator=(const MergeCloseOp &rhs);
    public:
      void initialize(InnerContext *ctx, const RegionRequirement &req,
                      const LogicalTraceInfo &trace_info, int close_idx,
                      const FieldMask &close_mask, Operation *create_op);
    public:
      virtual void activate(void);
      virtual void deactivate(void);
      virtual const char* get_logging_name(void) const;
      virtual OpKind get_operation_kind(void) const;
      virtual const FieldMask& get_internal_mask(void) const;
    public:
      virtual unsigned find_parent_index(unsigned idx);
#ifdef LEGION_SPY
      virtual void trigger_complete(void);
#endif
    protected:
      unsigned parent_req_index; 
    protected:
      FieldMask close_mask;
    };

    /**
     * \class PostCloseOp
     * Post close operations are issued by the runtime after a
     * task has finished executing and the region tree contexts
     * need to be closed up to the original physical instance
     * that was mapped by the parent task.
     */
    class PostCloseOp : public CloseOp, public LegionHeapify<PostCloseOp> {
    public:
      PostCloseOp(Runtime *runtime);
      PostCloseOp(const PostCloseOp &rhs);
      virtual ~PostCloseOp(void);
    public:
      PostCloseOp& operator=(const PostCloseOp &rhs);
    public:
      void initialize(InnerContext *ctx, unsigned index, 
                      const InstanceSet &target_instances); 
    public:
      virtual void activate(void);
      virtual void deactivate(void);
      virtual const char* get_logging_name(void) const;
      virtual OpKind get_operation_kind(void) const;
    public:
      virtual void trigger_dependence_analysis(void);
      virtual void trigger_ready(void);
      virtual void trigger_mapping(void);
      virtual void trigger_commit(void);
      virtual unsigned find_parent_index(unsigned idx);
      virtual void select_sources(const InstanceRef &target,
                                  const InstanceSet &sources,
                                  std::vector<unsigned> &ranking);
      virtual std::map<PhysicalManager*,std::pair<unsigned,bool> >*
                   get_acquired_instances_ref(void);
      virtual void record_reference_mutation_effect(RtEvent event);
    protected:
      virtual void add_copy_profiling_request(
                                          Realm::ProfilingRequestSet &reqeusts);
      virtual void handle_profiling_response(
                                    const Realm::ProfilingResponse &response);
      virtual void handle_profiling_update(int count);
      virtual void pack_remote_operation(Serializer &rez,
                                         AddressSpaceID target) const;
    protected:
      unsigned parent_idx;
      InstanceSet target_instances;
      std::map<PhysicalManager*,std::pair<unsigned,bool> > acquired_instances;
      std::set<RtEvent> map_applied_conditions;
    protected:
      MapperManager *mapper;
    protected:
      std::vector<ProfilingMeasurementID> profiling_requests;
      int                                 profiling_priority;
      mutable int             outstanding_profiling_requests;
      mutable RtUserEvent                 profiling_reported;
    };

    /**
     * \class VirtualCloseOp
     * Virtual close operations are issued by the runtime for
     * closing up virtual mappings to a composite instance
     * that can then be propagated back to the enclosing
     * parent task.
     */
    class VirtualCloseOp : public CloseOp, 
                           public LegionHeapify<VirtualCloseOp> {
    public:
      VirtualCloseOp(Runtime *runtime);
      VirtualCloseOp(const VirtualCloseOp &rhs);
      virtual ~VirtualCloseOp(void);
    public:
      VirtualCloseOp& operator=(const VirtualCloseOp &rhs);
    public:
      void initialize(InnerContext *ctx, unsigned index,
                      const RegionRequirement &req);
    public:
      virtual void activate(void);
      virtual void deactivate(void);
      virtual const char* get_logging_name(void) const;
      virtual OpKind get_operation_kind(void) const;
    public:
      virtual void trigger_dependence_analysis(void);
      virtual unsigned find_parent_index(unsigned idx);
#ifdef LEGION_SPY
      virtual void trigger_complete(void);
#endif
    protected:
      unsigned parent_idx;
    };

    /**
     * \class ExternalAcquire
     * An extension of the external-facing Acquire to help 
     * with packing and unpacking them
     */
    class ExternalAcquire : public Acquire, public ExternalMappable {
    public:
      ExternalAcquire(void);
    public:
      virtual void set_context_index(unsigned index) = 0;
    public:
      void pack_external_acquire(Serializer &rez, AddressSpaceID target) const;
      void unpack_external_acquire(Deserializer &derez, Runtime *runtime);
    };

    /**
     * \class AcquireOp
     * Acquire operations are used for performing
     * user-level software coherence when tasks own
     * regions with simultaneous coherence.
     */
    class AcquireOp : public ExternalAcquire,public MemoizableOp<SpeculativeOp>,
                      public LegionHeapify<AcquireOp> {
    public:
      static const AllocationType alloc_type = ACQUIRE_OP_ALLOC;
    public:
      AcquireOp(Runtime *rt);
      AcquireOp(const AcquireOp &rhs);
      virtual ~AcquireOp(void);
    public:
      AcquireOp& operator=(const AcquireOp &rhs);
    public:
      void initialize(InnerContext *ctx, const AcquireLauncher &launcher);
    public:
      virtual void activate(void);
      virtual void deactivate(void);
      virtual const char* get_logging_name(void) const; 
      virtual OpKind get_operation_kind(void) const;
      virtual size_t get_region_count(void) const;
      virtual Mappable* get_mappable(void);
    public:
      virtual bool has_prepipeline_stage(void) const { return true; }
      virtual void trigger_prepipeline_stage(void);
      virtual void trigger_dependence_analysis(void);
      virtual void trigger_ready(void);
      virtual void trigger_mapping(void);
    public:
      virtual bool query_speculate(bool &value, bool &mapping_only);
      virtual void resolve_true(bool speculated, bool launched);
      virtual void resolve_false(bool speculated, bool launched);
    public:
      virtual void trigger_commit(void);
      virtual unsigned find_parent_index(unsigned idx);
      virtual std::map<PhysicalManager*,std::pair<unsigned,bool> >*
                   get_acquired_instances_ref(void);
      virtual void record_reference_mutation_effect(RtEvent event);
    public: 
      virtual UniqueID get_unique_id(void) const;
<<<<<<< HEAD
      virtual unsigned get_context_index(void) const;
      virtual void set_context_index(unsigned index);
=======
      virtual size_t get_context_index(void) const;
>>>>>>> 07116d8b
      virtual int get_depth(void) const;
    public:
      const RegionRequirement& get_requirement(void) const;
    public:
      // From MemoizableOp
      virtual void replay_analysis(void);
    public:
      // From Memoizable
      virtual ApEvent compute_sync_precondition(
                      const PhysicalTraceInfo *info) const;
      virtual void complete_replay(ApEvent acquire_complete_event);
      virtual const VersionInfo& get_version_info(unsigned idx) const;
      virtual const RegionRequirement& get_requirement(unsigned idx) const;
    protected:
      void check_acquire_privilege(void);
      void compute_parent_index(void);
      void invoke_mapper(void);
      virtual void add_copy_profiling_request(
                                          Realm::ProfilingRequestSet &reqeusts);
      virtual void handle_profiling_response(
                                    const Realm::ProfilingResponse &response);
      virtual void handle_profiling_update(int count);
      virtual void pack_remote_operation(Serializer &rez,
                                         AddressSpaceID target) const;
    protected:
      RegionRequirement requirement;
      RegionTreePath    privilege_path;
      VersionInfo       version_info;
      unsigned          parent_req_index;
      std::map<PhysicalManager*,std::pair<unsigned,bool> > acquired_instances;
      std::set<RtEvent> map_applied_conditions;
    protected:
      MapperManager*    mapper;
    protected:
      std::vector<ProfilingMeasurementID> profiling_requests;
      int                                 profiling_priority;
      mutable int             outstanding_profiling_requests;
      mutable RtUserEvent                 profiling_reported;
    };

    /**
     * \class ExternalRelease
     * An extension of the external-facing Release to help 
     * with packing and unpacking them
     */
    class ExternalRelease: public Release, public ExternalMappable {
    public:
      ExternalRelease(void);
    public:
      virtual void set_context_index(unsigned index) = 0;
    public:
      void pack_external_release(Serializer &rez, AddressSpaceID target) const;
      void unpack_external_release(Deserializer &derez, Runtime *runtime);
    };

    /**
     * \class ReleaseOp
     * Release operations are used for performing
     * user-level software coherence when tasks own
     * regions with simultaneous coherence.
     */
    class ReleaseOp : public ExternalRelease,public MemoizableOp<SpeculativeOp>,
                      public LegionHeapify<ReleaseOp> {
    public:
      static const AllocationType alloc_type = RELEASE_OP_ALLOC;
    public:
      ReleaseOp(Runtime *rt);
      ReleaseOp(const ReleaseOp &rhs);
      virtual ~ReleaseOp(void);
    public:
      ReleaseOp& operator=(const ReleaseOp &rhs);
    public:
      void initialize(InnerContext *ctx, const ReleaseLauncher &launcher);
    public:
      virtual void activate(void);
      virtual void deactivate(void);
      virtual const char* get_logging_name(void) const;
      virtual OpKind get_operation_kind(void) const;
      virtual size_t get_region_count(void) const;
      virtual Mappable* get_mappable(void);
    public:
      virtual bool has_prepipeline_stage(void) const { return true; }
      virtual void trigger_prepipeline_stage(void);
      virtual void trigger_dependence_analysis(void);
      virtual void trigger_ready(void);
      virtual void trigger_mapping(void);
    public:
      virtual bool query_speculate(bool &value, bool &mapping_only);
      virtual void resolve_true(bool speculated, bool launched);
      virtual void resolve_false(bool speculated, bool launched);
    public:
      virtual void trigger_commit(void);
      virtual unsigned find_parent_index(unsigned idx);
      virtual void select_sources(const InstanceRef &target,
                                  const InstanceSet &sources,
                                  std::vector<unsigned> &ranking);
      virtual std::map<PhysicalManager*,std::pair<unsigned,bool> >*
                   get_acquired_instances_ref(void);
      virtual void record_reference_mutation_effect(RtEvent event);
    public:
      virtual UniqueID get_unique_id(void) const;
<<<<<<< HEAD
      virtual unsigned get_context_index(void) const;
      virtual void set_context_index(unsigned index);
=======
      virtual size_t get_context_index(void) const;
>>>>>>> 07116d8b
      virtual int get_depth(void) const;
    public:
      const RegionRequirement& get_requirement(void) const;
    public:
      // From MemoizableOp
      virtual void replay_analysis(void);
    public:
      // From Memoizable
      virtual ApEvent compute_sync_precondition(
                              const PhysicalTraceInfo *info) const;
      virtual void complete_replay(ApEvent release_complete_event);
      virtual const VersionInfo& get_version_info(unsigned idx) const;
      virtual const RegionRequirement& get_requirement(unsigned idx) const;
    protected:
      void check_release_privilege(void);
      void compute_parent_index(void);
      void invoke_mapper(void);
      virtual void add_copy_profiling_request(
                                          Realm::ProfilingRequestSet &reqeusts);
      virtual void handle_profiling_response(
                                    const Realm::ProfilingResponse &response);
      virtual void handle_profiling_update(int count);
      virtual void pack_remote_operation(Serializer &rez,
                                         AddressSpaceID target) const;
    protected:
      RegionRequirement requirement;
      RegionTreePath    privilege_path;
      VersionInfo       version_info;
      unsigned          parent_req_index;
      std::map<PhysicalManager*,std::pair<unsigned,bool> > acquired_instances;
      std::set<RtEvent> map_applied_conditions;
    protected:
      MapperManager*    mapper;
    protected:
      std::vector<ProfilingMeasurementID> profiling_requests;
      int                                 profiling_priority;
      mutable int             outstanding_profiling_requests;
      mutable RtUserEvent                 profiling_reported;
    };

    /**
     * \class DynamicCollectiveOp
     * A class for getting values from a collective operation
     * and writing them into a future. This will also give
     * us the framework necessary to handle roll backs on 
     * collectives so we can memoize their results.
     */
    class DynamicCollectiveOp : public Mappable,
                                public MemoizableOp<Operation>,
                                public LegionHeapify<DynamicCollectiveOp> {
    public:
      static const AllocationType alloc_type = DYNAMIC_COLLECTIVE_OP_ALLOC;
    public:
      DynamicCollectiveOp(Runtime *rt);
      DynamicCollectiveOp(const DynamicCollectiveOp &rhs);
      virtual ~DynamicCollectiveOp(void);
    public:
      DynamicCollectiveOp& operator=(const DynamicCollectiveOp &rhs);
    public:
      Future initialize(InnerContext *ctx, const DynamicCollective &dc);
    public:
      // From Mappable
      virtual UniqueID get_unique_id(void) const { return unique_op_id; }
      virtual size_t get_context_index(void) const;
      virtual int get_depth(void) const;
      virtual MappableType get_mappable_type(void) const
        { return DYNAMIC_COLLECTIVE_MAPPABLE; }
      virtual const Task* as_task(void) const { return NULL; }
      virtual const Copy* as_copy(void) const { return NULL; }
      virtual const InlineMapping* as_inline(void) const { return NULL; }
      virtual const Acquire* as_acquire(void) const { return NULL; }
      virtual const Release* as_release(void) const { return NULL; }
      virtual const Close* as_close(void) const { return NULL; }
      virtual const Fill* as_fill(void) const { return NULL; }
      virtual const Partition* as_partition(void) const { return NULL; }
      virtual const DynamicCollective* as_dynamic_collective(void) const
        { return &collective; }
      virtual const MustEpoch* as_must_epoch(void) const { return NULL; }
      virtual const VersionInfo& get_version_info(unsigned idx) const
        { assert(false); return *(new VersionInfo()); }
      virtual const RegionRequirement& get_requirement(unsigned idx) const
        { assert(false); return *(new RegionRequirement()); }
    public:
      // From MemoizableOp
      virtual void replay_analysis(void);
    public:
      virtual void activate(void);
      virtual void deactivate(void);
      virtual const char* get_logging_name(void) const;
      virtual OpKind get_operation_kind(void) const;
    public:
      virtual void trigger_dependence_analysis(void);
      virtual void trigger_mapping(void);
      virtual void deferred_execute(void);
      virtual void trigger_complete(void);
    protected:
      Future future;
      DynamicCollective collective;
    };

    /**
     * \class FuturePredOp
     * A class for making predicates out of futures.
     */
    class FuturePredOp : public PredicateOp, 
                         public LegionHeapify<FuturePredOp> {
    public:
      static const AllocationType alloc_type = FUTURE_PRED_OP_ALLOC;
    public:
      struct ResolveFuturePredArgs : public LgTaskArgs<ResolveFuturePredArgs> {
      public:
        static const LgTaskID TASK_ID = LG_RESOLVE_FUTURE_PRED_ID;
      public:
        ResolveFuturePredArgs(FuturePredOp *op)
          : LgTaskArgs<ResolveFuturePredArgs>(op->get_unique_op_id()),
            future_pred_op(op) { }
      public:
        FuturePredOp *const future_pred_op;
      };
    public:
      FuturePredOp(Runtime *rt);
      FuturePredOp(const FuturePredOp &rhs);
      virtual ~FuturePredOp(void);
    public:
      FuturePredOp& operator=(const FuturePredOp &rhs);
    public:
      void initialize(InnerContext *ctx, Future f);
      void resolve_future_predicate(void);
    public:
      virtual void activate(void);
      virtual void deactivate(void);
      const char* get_logging_name(void) const;
      OpKind get_operation_kind(void) const;
    public:
      virtual void trigger_dependence_analysis(void);
      virtual void trigger_ready(void);
    protected:
      Future future;
    };

    /**
     * \class NotPredOp
     * A class for negating other predicates
     */
    class NotPredOp : public PredicateOp, PredicateWaiter,
                      public LegionHeapify<NotPredOp> {
    public:
      static const AllocationType alloc_type = NOT_PRED_OP_ALLOC;
    public:
      NotPredOp(Runtime *rt);
      NotPredOp(const NotPredOp &rhs);
      virtual ~NotPredOp(void);
    public:
      NotPredOp& operator=(const NotPredOp &rhs);
    public:
      void initialize(InnerContext *task, const Predicate &p);
    public:
      virtual void activate(void);
      virtual void deactivate(void);
      virtual const char* get_logging_name(void) const;
      virtual OpKind get_operation_kind(void) const;
    public:
      virtual void trigger_dependence_analysis(void);
      virtual void trigger_ready(void);
      virtual void notify_predicate_value(GenerationID gen, bool value);
    protected:
      PredicateOp *pred_op;
    };

    /**
     * \class AndPredOp
     * A class for and-ing other predicates
     */
    class AndPredOp : public PredicateOp, PredicateWaiter,
                      public LegionHeapify<AndPredOp> {
    public:
      static const AllocationType alloc_type = AND_PRED_OP_ALLOC;
    public:
      AndPredOp(Runtime *rt);
      AndPredOp(const AndPredOp &rhs);
      virtual ~AndPredOp(void);
    public:
      AndPredOp& operator=(const AndPredOp &rhs);
    public:
      void initialize(InnerContext *task, 
                      const std::vector<Predicate> &predicates);
    public:
      virtual void activate(void);
      virtual void deactivate(void);
      virtual const char* get_logging_name(void) const;
      virtual OpKind get_operation_kind(void) const;
    public:
      virtual void trigger_dependence_analysis(void);
      virtual void trigger_ready(void);
      virtual void notify_predicate_value(GenerationID pred_gen, bool value);
    protected:
      std::vector<PredicateOp*> previous;
      unsigned                  true_count;
      bool                      false_short;
    };

    /**
     * \class OrPredOp
     * A class for or-ing other predicates
     */
    class OrPredOp : public PredicateOp, PredicateWaiter,
                     public LegionHeapify<OrPredOp> {
    public:
      static const AllocationType alloc_type = OR_PRED_OP_ALLOC;
    public:
      OrPredOp(Runtime *rt);
      OrPredOp(const OrPredOp &rhs);
      virtual ~OrPredOp(void);
    public:
      OrPredOp& operator=(const OrPredOp &rhs);
    public:
      void initialize(InnerContext *task, 
                      const std::vector<Predicate> &predicates);
    public:
      virtual void activate(void);
      virtual void deactivate(void);
      virtual const char* get_logging_name(void) const;
      virtual OpKind get_operation_kind(void) const;
    public:
      virtual void trigger_dependence_analysis(void);
      virtual void trigger_ready(void);
      virtual void notify_predicate_value(GenerationID pred_gen, bool value);
    protected:
      std::vector<PredicateOp*> previous;
      unsigned                  false_count;
      bool                      true_short;
    };

    /**
     * \class MustEpochOp
     * This operation is actually a meta-operation that
     * represents a collection of operations which all
     * must be guaranteed to be run in parallel.  It
     * mediates all the various stages of performing
     * these operations and ensures that they can all
     * be run in parallel or it reports an error.
     */
    class MustEpochOp : public Operation, public LegionHeapify<MustEpochOp> {
    public:
      static const AllocationType alloc_type = MUST_EPOCH_OP_ALLOC;
    public:
      struct DependenceRecord {
      public:
        inline void add_entry(unsigned op_idx, unsigned req_idx)
          { op_indexes.push_back(op_idx); req_indexes.push_back(req_idx); }
      public:
        std::vector<unsigned> op_indexes;
        std::vector<unsigned> req_indexes;
      };
    public:
      MustEpochOp(Runtime *rt);
      MustEpochOp(const MustEpochOp &rhs);
      virtual ~MustEpochOp(void);
    public:
      MustEpochOp& operator=(const MustEpochOp &rhs);
    public:
      FutureMap initialize(InnerContext *ctx,
                           const MustEpochLauncher &launcher);
      void find_conflicted_regions(
          std::vector<PhysicalRegion> &unmapped); 
    public:
      virtual void activate(void);
      virtual void deactivate(void);
      virtual const char* get_logging_name(void) const;
      virtual size_t get_region_count(void) const;
      virtual OpKind get_operation_kind(void) const;
    public:
      virtual void trigger_dependence_analysis(void);
      virtual void trigger_mapping(void);
      virtual void trigger_complete(void);
      virtual void trigger_commit(void);
    public:
      void verify_dependence(Operation *source_op, GenerationID source_gen,
                             Operation *target_op, GenerationID target_gen);
      bool record_dependence(Operation *source_op, GenerationID source_gen,
                             Operation *target_op, GenerationID target_gen,
                             unsigned source_idx, unsigned target_idx,
                             DependenceType dtype);
      void must_epoch_map_task_callback(SingleTask *task, 
                                        Mapper::MapTaskInput &input,
                                        Mapper::MapTaskOutput &output);
      // Get a reference to our data structure for tracking acquired instances
      virtual std::map<PhysicalManager*,std::pair<unsigned,bool> >*
                                       get_acquired_instances_ref(void);
    public:
      void add_mapping_dependence(RtEvent precondition);
      void register_single_task(SingleTask *single, unsigned index);
      void register_slice_task(SliceTask *slice);
      void set_future(const DomainPoint &point, 
                      const void *result, size_t result_size, bool owned);
      void unpack_future(const DomainPoint &point, Deserializer &derez);
    public:
      // Methods for keeping track of when we can complete and commit
      void register_subop(Operation *op);
      void notify_subop_complete(Operation *op);
      void notify_subop_commit(Operation *op);
    public:
      RtUserEvent find_slice_versioning_event(UniqueID slice_id, bool &first);
    protected:
      int find_operation_index(Operation *op, GenerationID generation);
      TaskOp* find_task_by_index(int index);
    protected:
      std::vector<IndividualTask*>        indiv_tasks;
      std::vector<bool>                   indiv_triggered;
      std::vector<IndexTask*>             index_tasks;
      std::vector<bool>                   index_triggered;
    protected:
      // The component slices for distribution
      std::set<SliceTask*>         slice_tasks;
      // The actual base operations
      // Use a deque to keep everything in order
      std::deque<SingleTask*>      single_tasks;
    protected:
      Mapper::MapMustEpochInput    input;
      Mapper::MapMustEpochOutput   output;
      MapperID                     mapper_id;
      MappingTagID                 mapper_tag;
    protected:
      FutureMap result_map;
      unsigned remaining_subop_completes;
      unsigned remaining_subop_commits;
    protected:
      // Used to know if we successfully triggered everything
      // and therefore have all of the single tasks and a
      // valid set of constraints.
      bool triggering_complete;
      // Used for computing the constraints
      std::vector<std::set<SingleTask*> > task_sets;
      // Track the physical instances that we've acquired
      std::map<PhysicalManager*,std::pair<unsigned,bool> > acquired_instances;
    protected:
      std::map<std::pair<unsigned/*task index*/,unsigned/*req index*/>,
               unsigned/*dependence index*/> dependence_map;
      std::vector<DependenceRecord*> dependences;
      std::map<SingleTask*,unsigned/*single task index*/> single_task_map;
      std::vector<std::set<unsigned/*single task index*/> > mapping_dependences;
    protected:
      std::map<UniqueID,RtUserEvent> slice_version_events;
    };

    /**
     * \class MustEpochTriggerer
     * A helper class for parallelizing must epoch triggering
     */
    class MustEpochTriggerer {
    public:
      struct MustEpochIndivArgs : public LgTaskArgs<MustEpochIndivArgs> {
      public:
        static const LgTaskID TASK_ID = LG_MUST_INDIV_ID;
      public:
        MustEpochIndivArgs(MustEpochTriggerer *trig, MustEpochOp *owner,
                           IndividualTask *t)
          : LgTaskArgs<MustEpochIndivArgs>(owner->get_unique_op_id()),
            triggerer(trig), task(t) { }
      public:
        MustEpochTriggerer *const triggerer;
        IndividualTask *const task;
      };
      struct MustEpochIndexArgs : public LgTaskArgs<MustEpochIndexArgs> {
      public:
        static const LgTaskID TASK_ID = LG_MUST_INDEX_ID;
      public:
        MustEpochIndexArgs(MustEpochTriggerer *trig, MustEpochOp *owner,
                           IndexTask *t)
          : LgTaskArgs<MustEpochIndexArgs>(owner->get_unique_op_id()),
            triggerer(trig), task(t) { }
      public:
        MustEpochTriggerer *const triggerer;
        IndexTask *const task;
      };
    public:
      MustEpochTriggerer(MustEpochOp *owner);
      MustEpochTriggerer(const MustEpochTriggerer &rhs);
      ~MustEpochTriggerer(void);
    public:
      MustEpochTriggerer& operator=(const MustEpochTriggerer &rhs);
    public:
      void trigger_tasks(const std::vector<IndividualTask*> &indiv_tasks,
                         std::vector<bool> &indiv_triggered,
                         const std::vector<IndexTask*> &index_tasks,
                         std::vector<bool> &index_triggered);
      void trigger_individual(IndividualTask *task);
      void trigger_index(IndexTask *task);
    public:
      static void handle_individual(const void *args);
      static void handle_index(const void *args);
    private:
      const Processor current_proc;
      MustEpochOp *const owner;
      Reservation trigger_lock;
    };

    /**
     * \class MustEpochMapper
     * A helper class for parallelizing mapping for must epochs
     */
    class MustEpochMapper {
    public:
      struct MustEpochMapArgs : public LgTaskArgs<MustEpochMapArgs> {
      public:
        static const LgTaskID TASK_ID = LG_MUST_MAP_ID;
      public:
        MustEpochMapArgs(MustEpochMapper *map, MustEpochOp *owner)
          : LgTaskArgs<MustEpochMapArgs>(owner->get_unique_op_id()),
            mapper(map) { }
      public:
        MustEpochMapper *const mapper;
        SingleTask *task;
      };
    public:
      MustEpochMapper(MustEpochOp *owner);
      MustEpochMapper(const MustEpochMapper &rhs);
      ~MustEpochMapper(void);
    public:
      MustEpochMapper& operator=(const MustEpochMapper &rhs);
    public:
      void map_tasks(const std::deque<SingleTask*> &single_tasks,
            const std::vector<std::set<unsigned> > &dependences);
      void map_task(SingleTask *task);
    public:
      static void handle_map_task(const void *args);
    private:
      MustEpochOp *const owner;
    };

    class MustEpochDistributor {
    public:
      struct MustEpochDistributorArgs : 
        public LgTaskArgs<MustEpochDistributorArgs> {
      public:
        static const LgTaskID TASK_ID = LG_MUST_DIST_ID;
      public:
        MustEpochDistributorArgs(MustEpochOp *owner)
          : LgTaskArgs<MustEpochDistributorArgs>(owner->get_unique_op_id()) { }
      public:
        TaskOp *task;
      };
      struct MustEpochLauncherArgs : 
        public LgTaskArgs<MustEpochLauncherArgs> {
      public:
        static const LgTaskID TASK_ID = LG_MUST_LAUNCH_ID;
      public:
        MustEpochLauncherArgs(MustEpochOp *owner)
          : LgTaskArgs<MustEpochLauncherArgs>(owner->get_unique_op_id()) { }
      public:
        TaskOp *task;
      };
    public:
      MustEpochDistributor(MustEpochOp *owner);
      MustEpochDistributor(const MustEpochDistributor &rhs);
      ~MustEpochDistributor(void);
    public:
      MustEpochDistributor& operator=(const MustEpochDistributor &rhs);
    public:
      void distribute_tasks(Runtime *runtime,
                            const std::vector<IndividualTask*> &indiv_tasks,
                            const std::set<SliceTask*> &slice_tasks);
    public:
      static void handle_distribute_task(const void *args);
      static void handle_launch_task(const void *args);
    private:
      MustEpochOp *const owner;
    };

    /**
     * \class PendingPartitionOp
     * Pending partition operations are ones that must be deferred
     * in order to move the overhead of computing them off the 
     * application cores. In many cases deferring them is also
     * necessary to avoid possible application deadlock with
     * other pending partitions.
     */
    class PendingPartitionOp : public Operation,
                               public LegionHeapify<PendingPartitionOp> {
    public:
      static const AllocationType alloc_type = PENDING_PARTITION_OP_ALLOC;
    protected:
      enum PendingPartitionKind
      {
        EQUAL_PARTITION = 0,
        UNION_PARTITION,
        INTERSECTION_PARTITION,
        INTERSECTION_WITH_REGION,
        DIFFERENCE_PARTITION,
        RESTRICTED_PARTITION,
      };
      // Track pending partition operations as thunks
      class PendingPartitionThunk {
      public:
        virtual ~PendingPartitionThunk(void) { }
      public:
        virtual ApEvent perform(PendingPartitionOp *op,
                                RegionTreeForest *forest) = 0;
        virtual void perform_logging(PendingPartitionOp* op) = 0;
      };
      class EqualPartitionThunk : public PendingPartitionThunk {
      public:
        EqualPartitionThunk(IndexPartition id, size_t g)
          : pid(id), granularity(g) { }
        virtual ~EqualPartitionThunk(void) { }
      public:
        virtual ApEvent perform(PendingPartitionOp *op,
                                RegionTreeForest *forest)
        { return forest->create_equal_partition(op, pid, granularity); }
        virtual void perform_logging(PendingPartitionOp* op);
      protected:
        IndexPartition pid;
        size_t granularity;
      };
      class UnionPartitionThunk : public PendingPartitionThunk {
      public:
        UnionPartitionThunk(IndexPartition id, 
                            IndexPartition h1, IndexPartition h2)
          : pid(id), handle1(h1), handle2(h2) { }
        virtual ~UnionPartitionThunk(void) { }
      public:
        virtual ApEvent perform(PendingPartitionOp *op,
                                RegionTreeForest *forest)
        { return forest->create_partition_by_union(op, pid, handle1, handle2); }
        virtual void perform_logging(PendingPartitionOp* op);
      protected:
        IndexPartition pid;
        IndexPartition handle1;
        IndexPartition handle2;
      };
      class IntersectionPartitionThunk : public PendingPartitionThunk {
      public:
        IntersectionPartitionThunk(IndexPartition id, 
                            IndexPartition h1, IndexPartition h2)
          : pid(id), handle1(h1), handle2(h2) { }
        virtual ~IntersectionPartitionThunk(void) { }
      public:
        virtual ApEvent perform(PendingPartitionOp *op,
                                RegionTreeForest *forest)
        { return forest->create_partition_by_intersection(op, pid, handle1,
                                                          handle2); }
        virtual void perform_logging(PendingPartitionOp* op);
      protected:
        IndexPartition pid;
        IndexPartition handle1;
        IndexPartition handle2;
      };
      class IntersectionWithRegionThunk: public PendingPartitionThunk {
      public:
        IntersectionWithRegionThunk(IndexPartition id, IndexPartition p, bool d)
          : pid(id), part(p), dominates(d) { }
        virtual ~IntersectionWithRegionThunk(void) { }
      public:
        virtual ApEvent perform(PendingPartitionOp *op,
                                RegionTreeForest *forest)
        { return forest->create_partition_by_intersection(op, pid, 
                                                          part, dominates); }
        virtual void perform_logging(PendingPartitionOp* op);
      protected:
        IndexPartition pid;
        IndexPartition part;
        const bool dominates;
      };
      class DifferencePartitionThunk : public PendingPartitionThunk {
      public:
        DifferencePartitionThunk(IndexPartition id, 
                            IndexPartition h1, IndexPartition h2)
          : pid(id), handle1(h1), handle2(h2) { }
        virtual ~DifferencePartitionThunk(void) { }
      public:
        virtual ApEvent perform(PendingPartitionOp *op,
                                RegionTreeForest *forest)
        { return forest->create_partition_by_difference(op, pid, handle1,
                                                        handle2); }
        virtual void perform_logging(PendingPartitionOp* op);
      protected:
        IndexPartition pid;
        IndexPartition handle1;
        IndexPartition handle2;
      };
      class RestrictedPartitionThunk : public PendingPartitionThunk {
      public:
        RestrictedPartitionThunk(IndexPartition id, const void *tran,
                  size_t tran_size, const void *ext, size_t ext_size)
          : pid(id), transform(malloc(tran_size)), extent(malloc(ext_size))
        { memcpy(transform, tran, tran_size); memcpy(extent, ext, ext_size); }
        virtual ~RestrictedPartitionThunk(void)
          { free(transform); free(extent); }
      public:
        virtual ApEvent perform(PendingPartitionOp *op,
                                RegionTreeForest *forest)
        { return forest->create_partition_by_restriction(pid, 
                                              transform, extent); }
        virtual void perform_logging(PendingPartitionOp *op);
      protected:
        IndexPartition pid;
        void *const transform;
        void *const extent;
      };
      class CrossProductThunk : public PendingPartitionThunk {
      public:
        CrossProductThunk(IndexPartition b, IndexPartition s, LegionColor c)
          : base(b), source(s), part_color(c) { }
        virtual ~CrossProductThunk(void) { }
      public:
        virtual ApEvent perform(PendingPartitionOp *op,
                                RegionTreeForest *forest)
        { return forest->create_cross_product_partitions(op, base, source, 
                                                         part_color); }
        virtual void perform_logging(PendingPartitionOp* op);
      protected:
        IndexPartition base;
        IndexPartition source;
        LegionColor part_color;
      };
      class ComputePendingSpace : public PendingPartitionThunk {
      public:
        ComputePendingSpace(IndexSpace t, bool is,
                            const std::vector<IndexSpace> &h)
          : is_union(is), is_partition(false), target(t), handles(h) { }
        ComputePendingSpace(IndexSpace t, bool is, IndexPartition h)
          : is_union(is), is_partition(true), target(t), handle(h) { }
        virtual ~ComputePendingSpace(void) { }
      public:
        virtual ApEvent perform(PendingPartitionOp *op,
                                RegionTreeForest *forest)
        { if (is_partition)
            return forest->compute_pending_space(op, target, handle, is_union);
          else
            return forest->compute_pending_space(op, target, 
                                                 handles, is_union); }
        virtual void perform_logging(PendingPartitionOp* op);
      protected:
        bool is_union, is_partition;
        IndexSpace target;
        IndexPartition handle;
        std::vector<IndexSpace> handles;
      };
      class ComputePendingDifference : public PendingPartitionThunk {
      public:
        ComputePendingDifference(IndexSpace t, IndexSpace i,
                                 const std::vector<IndexSpace> &h)
          : target(t), initial(i), handles(h) { }
        virtual ~ComputePendingDifference(void) { }
      public:
        virtual ApEvent perform(PendingPartitionOp *op,
                                RegionTreeForest *forest)
        { return forest->compute_pending_space(op, target, initial, handles); }
        virtual void perform_logging(PendingPartitionOp* op);
      protected:
        IndexSpace target, initial;
        std::vector<IndexSpace> handles;
      };
    public:
      PendingPartitionOp(Runtime *rt);
      PendingPartitionOp(const PendingPartitionOp &rhs);
      virtual ~PendingPartitionOp(void);
    public:
      PendingPartitionOp& operator=(const PendingPartitionOp &rhs);
    public:
      void initialize_equal_partition(InnerContext *ctx,
                                      IndexPartition pid, size_t granularity);
      void initialize_union_partition(InnerContext *ctx,
                                      IndexPartition pid, 
                                      IndexPartition handle1,
                                      IndexPartition handle2);
      void initialize_intersection_partition(InnerContext *ctx,
                                             IndexPartition pid, 
                                             IndexPartition handle1,
                                             IndexPartition handle2);
      void initialize_intersection_partition(InnerContext *ctx,
                                             IndexPartition pid, 
                                             IndexPartition part,
                                             const bool dominates);
      void initialize_difference_partition(InnerContext *ctx,
                                           IndexPartition pid, 
                                           IndexPartition handle1,
                                           IndexPartition handle2);
      void initialize_restricted_partition(InnerContext *ctx,
                                           IndexPartition pid,
                                           const void *transform,
                                           size_t transform_size,
                                           const void *extent,
                                           size_t extent_size);
      void initialize_cross_product(InnerContext *ctx, IndexPartition base, 
                                    IndexPartition source, LegionColor color);
      void initialize_index_space_union(InnerContext *ctx, IndexSpace target, 
                                        const std::vector<IndexSpace> &handles);
      void initialize_index_space_union(InnerContext *ctx, IndexSpace target, 
                                        IndexPartition handle);
      void initialize_index_space_intersection(InnerContext *ctx, 
                                               IndexSpace target,
                                        const std::vector<IndexSpace> &handles);
      void initialize_index_space_intersection(InnerContext *ctx,
                                              IndexSpace target,
                                              IndexPartition handle);
      void initialize_index_space_difference(InnerContext *ctx, 
                                             IndexSpace target, 
                                             IndexSpace initial,
                                        const std::vector<IndexSpace> &handles);
      void perform_logging();
    public:
      virtual void trigger_ready(void);
      virtual void trigger_mapping(void);
      virtual bool is_partition_op(void) const { return true; } 
    public:
      virtual void activate(void);
      virtual void deactivate(void);
      virtual const char* get_logging_name(void) const;
      virtual OpKind get_operation_kind(void) const;
    protected:
      PendingPartitionThunk *thunk;
    };

    /**
     * \class ExternalPartition
     * An extension of the external-facing Partition to help 
     * with packing and unpacking them
     */
    class ExternalPartition: public Partition, public ExternalMappable {
    public:
      ExternalPartition(void);
    public:
      virtual void set_context_index(unsigned index) = 0;
    public:
      void pack_external_partition(Serializer &rez,AddressSpaceID target) const;
      void unpack_external_partition(Deserializer &derez, Runtime *runtime);
    };

    /**
     * \class DependentPartitionOp
     * An operation for creating different kinds of partitions
     * which are dependent on mapping a region in order to compute
     * the resulting partition.
     */
    class DependentPartitionOp : public ExternalPartition, public Operation,
                                 public LegionHeapify<DependentPartitionOp> {
    public:
      static const AllocationType alloc_type = DEPENDENT_PARTITION_OP_ALLOC;
    protected:
      // Track dependent partition operations as thunks
      class DepPartThunk {
      public:
        virtual ~DepPartThunk(void) { }
      public:
        virtual ApEvent perform(DependentPartitionOp *op,
            RegionTreeForest *forest, ApEvent instances_ready,
            const std::vector<FieldDataDescriptor> &instances) = 0;
        virtual PartitionKind get_kind(void) const = 0;
        virtual IndexPartition get_partition(void) const = 0;
      };
      class ByFieldThunk : public DepPartThunk {
      public:
        ByFieldThunk(IndexPartition p)
          : pid(p) { }
      public:
        virtual ApEvent perform(DependentPartitionOp *op,
            RegionTreeForest *forest, ApEvent instances_ready,
            const std::vector<FieldDataDescriptor> &instances);
        virtual PartitionKind get_kind(void) const { return BY_FIELD; }
        virtual IndexPartition get_partition(void) const { return pid; }
      protected:
        IndexPartition pid;
      };
      class ByImageThunk : public DepPartThunk {
      public:
        ByImageThunk(IndexPartition p, IndexPartition proj)
          : pid(p), projection(proj) { }
      public:
        virtual ApEvent perform(DependentPartitionOp *op,
            RegionTreeForest *forest, ApEvent instances_ready,
            const std::vector<FieldDataDescriptor> &instances);
        virtual PartitionKind get_kind(void) const { return BY_IMAGE; }
        virtual IndexPartition get_partition(void) const { return pid; }
      protected:
        IndexPartition pid;
        IndexPartition projection;
      };
      class ByImageRangeThunk : public DepPartThunk {
      public:
        ByImageRangeThunk(IndexPartition p, IndexPartition proj)
          : pid(p), projection(proj) { }
      public:
        virtual ApEvent perform(DependentPartitionOp *op,
            RegionTreeForest *forest, ApEvent instances_ready,
            const std::vector<FieldDataDescriptor> &instances);
        virtual PartitionKind get_kind(void) const { return BY_IMAGE_RANGE; }
        virtual IndexPartition get_partition(void) const { return pid; }
      protected:
        IndexPartition pid;
        IndexPartition projection;
      };
      class ByPreimageThunk : public DepPartThunk {
      public:
        ByPreimageThunk(IndexPartition p, IndexPartition proj)
          : pid(p), projection(proj) { }
      public:
        virtual ApEvent perform(DependentPartitionOp *op,
            RegionTreeForest *forest, ApEvent instances_ready,
            const std::vector<FieldDataDescriptor> &instances);
        virtual PartitionKind get_kind(void) const { return BY_PREIMAGE; }
        virtual IndexPartition get_partition(void) const { return pid; }
      protected:
        IndexPartition pid;
        IndexPartition projection;
      };
      class ByPreimageRangeThunk : public DepPartThunk {
      public:
        ByPreimageRangeThunk(IndexPartition p, IndexPartition proj)
          : pid(p), projection(proj) { }
      public:
        virtual ApEvent perform(DependentPartitionOp *op,
            RegionTreeForest *forest, ApEvent instances_ready,
            const std::vector<FieldDataDescriptor> &instances);
        virtual PartitionKind get_kind(void) const { return BY_PREIMAGE_RANGE; }
        virtual IndexPartition get_partition(void) const { return pid; }
      protected:
        IndexPartition pid;
        IndexPartition projection;
      };
      class AssociationThunk : public DepPartThunk {
      public:
        AssociationThunk(IndexSpace d, IndexSpace r)
          : domain(d), range(r) { }
      public:
        virtual ApEvent perform(DependentPartitionOp *op,
            RegionTreeForest *forest, ApEvent instances_ready,
            const std::vector<FieldDataDescriptor> &instances);
        virtual PartitionKind get_kind(void) const { return BY_ASSOCIATION; }
        virtual IndexPartition get_partition(void) const
          { return IndexPartition::NO_PART; }
      protected:
        IndexSpace domain;
        IndexSpace range;
      };
    public:
      DependentPartitionOp(Runtime *rt);
      DependentPartitionOp(const DependentPartitionOp &rhs);
      virtual ~DependentPartitionOp(void);
    public:
      DependentPartitionOp& operator=(const DependentPartitionOp &rhs);
    public:
      void initialize_by_field(InnerContext *ctx, IndexPartition pid,
                               LogicalRegion handle, LogicalRegion parent,
                               FieldID fid, MapperID id, MappingTagID tag); 
      void initialize_by_image(InnerContext *ctx, IndexPartition pid,
                               LogicalPartition projection,
                               LogicalRegion parent, FieldID fid,
                               MapperID id, MappingTagID tag);
      void initialize_by_image_range(InnerContext *ctx, IndexPartition pid,
                               LogicalPartition projection,
                               LogicalRegion parent, FieldID fid,
                               MapperID id, MappingTagID tag);
      void initialize_by_preimage(InnerContext *ctx, IndexPartition pid,
                               IndexPartition projection, LogicalRegion handle,
                               LogicalRegion parent, FieldID fid,
                               MapperID id, MappingTagID tag);
      void initialize_by_preimage_range(InnerContext *ctx, IndexPartition pid,
                               IndexPartition projection, LogicalRegion handle,
                               LogicalRegion parent, FieldID fid,
                               MapperID id, MappingTagID tag);
      void initialize_by_association(InnerContext *ctx, LogicalRegion domain,
                               LogicalRegion domain_parent, FieldID fid,
                               IndexSpace range, MapperID id, MappingTagID tag);
      void perform_logging(void) const;
      void log_requirement(void) const;
      const RegionRequirement& get_requirement(void) const;
    public:
      virtual bool has_prepipeline_stage(void) const { return true; }
      virtual void trigger_prepipeline_stage(void);
      virtual void trigger_dependence_analysis(void);
      virtual void trigger_ready(void);
      virtual void trigger_mapping(void);
      virtual ApEvent trigger_thunk(IndexSpace handle,
                                    const InstanceSet &mapped_instances,
                                    const PhysicalTraceInfo &info);
      virtual unsigned find_parent_index(unsigned idx);
      virtual bool is_partition_op(void) const { return true; }
    public:
      virtual PartitionKind get_partition_kind(void) const;
      virtual UniqueID get_unique_id(void) const;
<<<<<<< HEAD
      virtual unsigned get_context_index(void) const;
      virtual void set_context_index(unsigned index);
=======
      virtual size_t get_context_index(void) const;
>>>>>>> 07116d8b
      virtual int get_depth(void) const;
      virtual Mappable* get_mappable(void);
    public:
      virtual void activate(void);
      virtual void deactivate(void);
      virtual const char* get_logging_name(void) const;
      virtual OpKind get_operation_kind(void) const;
      virtual size_t get_region_count(void) const;
      virtual void trigger_commit(void);
    public:
      virtual void select_sources(const InstanceRef &target,
                                  const InstanceSet &sources,
                                  std::vector<unsigned> &ranking);
      virtual std::map<PhysicalManager*,std::pair<unsigned,bool> >*
                   get_acquired_instances_ref(void);
      virtual void record_reference_mutation_effect(RtEvent event);
      virtual void add_copy_profiling_request(
                                        Realm::ProfilingRequestSet &reqeusts);
      // Report a profiling result for this operation
      virtual void handle_profiling_response(
                                  const Realm::ProfilingResponse &result);
      virtual void handle_profiling_update(int count);
      virtual void pack_remote_operation(Serializer &rez,
                                         AddressSpaceID target) const;
    protected:
      void check_privilege(void);
      void compute_parent_index(void);
      void select_partition_projection(void);
      bool invoke_mapper(InstanceSet &mapped_instances);
      void activate_dependent_op(void);
      void deactivate_dependent_op(void);
    public:
      void handle_point_commit(RtEvent point_committed);
    public:
      VersionInfo version_info;
      RegionTreePath privilege_path;
      unsigned parent_req_index;
      std::map<PhysicalManager*,std::pair<unsigned,bool> > acquired_instances;
      std::set<RtEvent> map_applied_conditions;
      DepPartThunk *thunk;
    protected:
      MapperManager *mapper;
    protected:
      // For index versions of this operation
      IndexSpaceNode*                   launch_space;
      std::vector<FieldDataDescriptor>  instances;
      std::set<ApEvent>                 index_preconditions;
      std::vector<PointDepPartOp*>      points; 
      unsigned                          points_committed;
      bool                              commit_request;
      std::set<RtEvent>                 commit_preconditions;
#ifdef LEGION_SPY
      // Special helper event to make things look right for Legion Spy
      ApUserEvent                       intermediate_index_event;
#endif
    protected:
      std::vector<ProfilingMeasurementID> profiling_requests;
      int                                 profiling_priority;
      mutable int             outstanding_profiling_requests;
      mutable RtUserEvent                 profiling_reported;
    };

    /**
     * \class PointDepPartOp
     * This is a point class for mapping a particular 
     * subregion of a partition for a dependent partitioning
     * operation.
     */
    class PointDepPartOp : public DependentPartitionOp, public ProjectionPoint {
    public:
      PointDepPartOp(Runtime *rt);
      PointDepPartOp(const PointDepPartOp &rhs);
      virtual ~PointDepPartOp(void);
    public:
      PointDepPartOp& operator=(const PointDepPartOp &rhs);
    public:
      void initialize(DependentPartitionOp *owner, const DomainPoint &point);
      void launch(void);
    public:
      virtual void activate(void);
      virtual void deactivate(void);
      virtual void trigger_prepipeline_stage(void);
      virtual void trigger_dependence_analysis(void);
      virtual ApEvent trigger_thunk(IndexSpace handle,
                                    const InstanceSet &mapped_instances,
                                    const PhysicalTraceInfo &trace_info);
      virtual void trigger_commit(void);
      virtual PartitionKind get_partition_kind(void) const;
    public:
      // From ProjectionPoint
      virtual const DomainPoint& get_domain_point(void) const;
      virtual void set_projection_result(unsigned idx, LogicalRegion result);
    public:
      DependentPartitionOp *owner;
    };

    /**
     * \class ExternalFill
     * An extension of the external-facing Fill to help 
     * with packing and unpacking them
     */
    class ExternalFill : public Fill, public ExternalMappable {
    public:
      ExternalFill(void);
    public:
      virtual void set_context_index(unsigned index) = 0;
    public:
      void pack_external_fill(Serializer &rez, AddressSpaceID target) const;
      void unpack_external_fill(Deserializer &derez, Runtime *runtime);
    };

    /**
     * \class FillOp
     * Fill operations are used to initialize a field to a
     * specific value for a particular logical region.
     */
    class FillOp : public MemoizableOp<SpeculativeOp>, public ExternalFill,
                   public LegionHeapify<FillOp> {
    public:
      static const AllocationType alloc_type = FILL_OP_ALLOC;
    public:
      FillOp(Runtime *rt);
      FillOp(const FillOp &rhs);
      virtual ~FillOp(void);
    public:
      FillOp& operator=(const FillOp &rhs);
    public:
      void initialize(InnerContext *ctx, const FillLauncher &launcher);
      inline const RegionRequirement& get_requirement(void) const 
        { return requirement; }
      void activate_fill(void);
      void deactivate_fill(void);
    public:
      virtual void activate(void);
      virtual void deactivate(void);
      virtual const char* get_logging_name(void) const;
      virtual size_t get_region_count(void) const;
      virtual OpKind get_operation_kind(void) const;
      virtual Mappable* get_mappable(void);
      virtual UniqueID get_unique_id(void) const;
<<<<<<< HEAD
      virtual unsigned get_context_index(void) const;
      virtual void set_context_index(unsigned index);
=======
      virtual size_t get_context_index(void) const;
>>>>>>> 07116d8b
      virtual int get_depth(void) const;
      virtual std::map<PhysicalManager*,std::pair<unsigned,bool> >*
                                       get_acquired_instances_ref(void);
      virtual void add_copy_profiling_request(
                                        Realm::ProfilingRequestSet &reqeusts);
    public:
      virtual bool has_prepipeline_stage(void) const
        { return need_prepipeline_stage; }
      virtual void trigger_prepipeline_stage(void);
      virtual void trigger_dependence_analysis(void);
      virtual void trigger_ready(void);
      virtual void trigger_mapping(void);
      virtual void deferred_execute(void);
    public:
      virtual bool query_speculate(bool &value, bool &mapping_only);
      virtual void resolve_true(bool speculated, bool launched);
      virtual void resolve_false(bool speculated, bool launched);
    public:
      virtual unsigned find_parent_index(unsigned idx);
      virtual void trigger_complete(void);
      virtual void trigger_commit(void);
    public:
      void check_fill_privilege(void);
      void compute_parent_index(void);
      ApEvent compute_sync_precondition(const PhysicalTraceInfo *info) const;
      void log_fill_requirement(void) const;
    public:
      // From Memoizable
      virtual const VersionInfo& get_version_info(unsigned idx) const
        { return version_info; }
      virtual const RegionRequirement& get_requirement(unsigned idx) const
        { return get_requirement(); }
    public:
      // From MemoizableOp
      virtual void replay_analysis(void);
    public:
      virtual void pack_remote_operation(Serializer &rez,
                                         AddressSpaceID target) const;
    public:
      RegionTreePath privilege_path;
      VersionInfo version_info;
      unsigned parent_req_index;
      void *value;
      size_t value_size;
      Future future;
      FillView *fill_view;
      std::set<RtEvent> map_applied_conditions;
      PredEvent true_guard, false_guard;
    };
    
    /**
     * \class IndexFillOp
     * This is the same as a fill operation except for
     * applying a number of fill operations over an 
     * index space of points with projection functions.
     */
    class IndexFillOp : public FillOp {
    public:
      IndexFillOp(Runtime *rt);
      IndexFillOp(const IndexFillOp &rhs);
      virtual ~IndexFillOp(void);
    public:
      IndexFillOp& operator=(const IndexFillOp &rhs);
    public:
      void initialize(InnerContext *ctx,
                      const IndexFillLauncher &launcher,
                      IndexSpace launch_space);
    public:
      virtual void activate(void);
      virtual void deactivate(void);
    public:
      virtual void trigger_prepipeline_stage(void);
      virtual void trigger_dependence_analysis(void);
      virtual void trigger_ready(void);
      virtual void trigger_mapping(void);
      virtual void trigger_commit(void);
    public:
      void handle_point_commit(void);
      void check_point_requirements(void);
    public:
      IndexSpaceNode*               launch_space;
    protected:
      std::vector<PointFillOp*>     points;
      unsigned                      points_committed;
      bool                          commit_request;
    };

    /**
     * \class PointFillOp
     * A point fill op is used for executing the
     * physical part of the analysis for an index
     * fill operation.
     */
    class PointFillOp : public FillOp, public ProjectionPoint {
    public:
      PointFillOp(Runtime *rt);
      PointFillOp(const PointFillOp &rhs);
      virtual ~PointFillOp(void);
    public:
      PointFillOp& operator=(const PointFillOp &rhs);
    public:
      void initialize(IndexFillOp *owner, const DomainPoint &point);
      void launch(void);
    public:
      virtual void activate(void);
      virtual void deactivate(void);
      virtual void trigger_prepipeline_stage(void);
      virtual void trigger_dependence_analysis(void);
      virtual void trigger_ready(void);
      // trigger_mapping same as base class
      virtual void trigger_commit(void);
    public:
      // From ProjectionPoint
      virtual const DomainPoint& get_domain_point(void) const;
      virtual void set_projection_result(unsigned idx,LogicalRegion result);
    protected:
      IndexFillOp*              owner;
    };

    /**
     * \class AttachOp
     * Operation for attaching a file to a physical instance
     */
    class AttachOp : public Operation, public LegionHeapify<AttachOp> {
    public:
      static const AllocationType alloc_type = ATTACH_OP_ALLOC;
    public:
      AttachOp(Runtime *rt);
      AttachOp(const AttachOp &rhs);
      virtual ~AttachOp(void);
    public:
      AttachOp& operator=(const AttachOp &rhs);
    public:
      PhysicalRegion initialize(InnerContext *ctx,
                                const AttachLauncher &launcher);
      inline const RegionRequirement& get_requirement(void) const 
        { return requirement; }
    public:
      virtual void activate(void);
      virtual void deactivate(void);
      virtual const char* get_logging_name(void) const;
      virtual size_t get_region_count(void) const;
      virtual OpKind get_operation_kind(void) const;
    public:
      virtual bool has_prepipeline_stage(void) const { return true; }
      virtual void trigger_prepipeline_stage(void);
      virtual void trigger_dependence_analysis(void);
      virtual void trigger_ready(void);
      virtual void trigger_mapping(void);
      virtual unsigned find_parent_index(unsigned idx);
      virtual void trigger_commit(void);
      virtual void record_reference_mutation_effect(RtEvent event);
      virtual void pack_remote_operation(Serializer &rez,
                                         AddressSpaceID target) const;
    public:
      PhysicalInstance create_instance(IndexSpaceNode *node,
                                       const std::vector<FieldID> &field_set,
                                       const std::vector<size_t> &field_sizes,
                                             LayoutConstraintSet &cons,
                                             ApEvent &ready_event,
                                             size_t &instance_footprint);
    protected:
      void check_privilege(void);
      void compute_parent_index(void);
    public:
      ExternalResource resource;
      RegionRequirement requirement;
      RegionTreePath privilege_path;
      VersionInfo version_info;
      const char *file_name;
      std::map<FieldID,const char*> field_map;
      std::map<FieldID,void*> field_pointers_map;
      LegionFileMode file_mode;
      PhysicalRegion region;
      unsigned parent_req_index;
      std::set<RtEvent> map_applied_conditions;
      LayoutConstraintSet layout_constraint_set;
      size_t footprint;
      bool restricted;
      bool mapping;
    };

    /**
     * \class DetachOp
     * Operation for detaching a file from a physical instance
     */
    class DetachOp : public Operation, public LegionHeapify<DetachOp> {
    public:
      static const AllocationType alloc_type = DETACH_OP_ALLOC;
    public:
      DetachOp(Runtime *rt);
      DetachOp(const DetachOp &rhs);
      virtual ~DetachOp(void);
    public:
      DetachOp& operator=(const DetachOp &rhs);
    public:
      Future initialize_detach(InnerContext *ctx, 
                               PhysicalRegion region, const bool flush);
    public:
      virtual void activate(void);
      virtual void deactivate(void);
      virtual const char* get_logging_name(void) const;
      virtual size_t get_region_count(void) const;
      virtual OpKind get_operation_kind(void) const;
    public:
      virtual bool has_prepipeline_stage(void) const { return true; }
      virtual void trigger_prepipeline_stage(void);
      virtual void trigger_dependence_analysis(void);
      virtual void trigger_ready(void);
      virtual void trigger_mapping(void);
      virtual unsigned find_parent_index(unsigned idx);
      virtual void trigger_complete(void);
      virtual void trigger_commit(void);
      virtual void select_sources(const InstanceRef &target,
                                  const InstanceSet &sources,
                                  std::vector<unsigned> &ranking);
      virtual void add_copy_profiling_request(
                                        Realm::ProfilingRequestSet &reqeusts);
      virtual void pack_remote_operation(Serializer &rez,
                                         AddressSpaceID target) const;
    protected:
      void compute_parent_index(void);
    public:
      PhysicalRegion region;
      RegionRequirement requirement;
      RegionTreePath privilege_path;
      VersionInfo version_info;
      unsigned parent_req_index;
      std::set<RtEvent> map_applied_conditions;
      Future result;
      bool flush;
    };

    /**
     * \class TimingOp
     * Operation for performing timing measurements
     */
    class TimingOp : public Operation {
    public:
      TimingOp(Runtime *rt);
      TimingOp(const TimingOp &rhs);
      virtual ~TimingOp(void);
    public:
      TimingOp& operator=(const TimingOp &rhs);
    public:
      Future initialize(InnerContext *ctx, const TimingLauncher &launcher);
    public:
      virtual void activate(void);
      virtual void deactivate(void);
      virtual const char* get_logging_name(void) const;
      virtual OpKind get_operation_kind(void) const;
    public:
      virtual void trigger_dependence_analysis(void);
      virtual void trigger_mapping(void);
      virtual void deferred_execute(void);
      virtual void trigger_complete(void);
    protected:
      TimingMeasurement measurement;
      std::set<Future> preconditions;
      Future result;
    };

    /**
     * \class RemoteOp
     * This operation is a shim for operations on remote nodes
     * and is used by remote physical analysis traversals to handle
     * any requests they might have of the original operation.
     */
    class RemoteOp : public Operation {
    public:
      // If we have to create a remote operation for something that wants
      // profiling responses we use this as an upper bound on how many
      // profiling requests will be issued on the remote node to avoid
      // the count going back to zero too early
      static const int REMOTE_PROFILING_MAX_COUNT = 10000;
    public:
      struct DeferRemoteOpDeletionArgs : 
        public LgTaskArgs<DeferRemoteOpDeletionArgs> {
      public:
        static const LgTaskID TASK_ID = LG_DEFER_REMOTE_OP_DELETION_TASK_ID;
      public:
        DeferRemoteOpDeletionArgs(Operation *o)
          : LgTaskArgs<DeferRemoteOpDeletionArgs>(o->get_unique_op_id()), 
            op(o) { }
      public:
        Operation *const op;
      };
    public:
      RemoteOp(Runtime *rt, Operation *ptr, AddressSpaceID src);
      RemoteOp(const RemoteOp &rhs);
      virtual ~RemoteOp(void);
    public:
      RemoteOp& operator=(const RemoteOp &rhs);
    public:
      virtual void unpack(Deserializer &derez,
                          ReferenceMutator &mutator) = 0;
    public:
      virtual void activate(void);
      virtual void deactivate(void);
      virtual const char* get_logging_name(void) const = 0;
      virtual OpKind get_operation_kind(void) const = 0;
      virtual std::map<PhysicalManager*,std::pair<unsigned,bool> >*
                                       get_acquired_instances_ref(void);
      // This should be the only mapper call that we need to handle
      virtual void select_sources(const InstanceRef &target,
                                  const InstanceSet &sources,
                                  std::vector<unsigned> &ranking) = 0;

      virtual void add_copy_profiling_request(
                            Realm::ProfilingRequestSet &reqeusts);
      virtual void report_uninitialized_usage(const unsigned index,
                                              LogicalRegion handle,
                                              const RegionUsage usage,
                                              const char *field_string,
                                              RtUserEvent reported);
      virtual void pack_remote_operation(Serializer &rez,
                                         AddressSpaceID target) const = 0;
    public:
      void defer_deletion(RtEvent precondition);
      void pack_remote_base(Serializer &rez) const;
      void unpack_remote_base(Deserializer &derez, Runtime *runtime,
                              std::set<RtEvent> &ready_events);
      void pack_profiling_requests(Serializer &rez) const;
      void unpack_profiling_requests(Deserializer &derez);
      static void handle_deferred_deletion(const void *args);
      // Caller takes ownership of this object and must delete it when done
      static RemoteOp* unpack_remote_operation(Deserializer &derez,
                         Runtime *runtime, std::set<RtEvent> &ready_events);
      static void handle_report_uninitialized(Deserializer &derez);
      static void handle_report_profiling_count_update(Deserializer &derez);
    public:
      // This is a pointer to an operation on a remote node
      // it should never be dereferenced
      Operation *const remote_ptr;
      const AddressSpaceID source;
    protected:
      MapperManager *mapper;
    protected:
      std::vector<ProfilingMeasurementID> profiling_requests;
      int                                 profiling_priority;
      mutable int               available_profiling_requests;
      Processor                           profiling_target;
    };

    /**
     * \class RemoteMapOp
     * This is a remote copy of a MapOp to be used
     * for mapper calls and other operations
     */
    class RemoteMapOp : public ExternalMapping, public RemoteOp {
    public:
      RemoteMapOp(Runtime *rt, Operation *ptr, AddressSpaceID src);
      RemoteMapOp(const RemoteMapOp &rhs);
      virtual ~RemoteMapOp(void);
    public:
      RemoteMapOp& operator=(const RemoteMapOp &rhs); 
    public:
      virtual UniqueID get_unique_id(void) const;
      virtual unsigned get_context_index(void) const;
      virtual void set_context_index(unsigned index);
      virtual int get_depth(void) const;
    public:
      virtual const char* get_logging_name(void) const;
      virtual OpKind get_operation_kind(void) const;
      virtual void select_sources(const InstanceRef &target,
                                  const InstanceSet &sources,
                                  std::vector<unsigned> &ranking); 
      virtual void pack_remote_operation(Serializer &rez,
                                         AddressSpaceID target) const;
      virtual void unpack(Deserializer &derez, ReferenceMutator &mutator);
    };

    /**
     * \class RemoteCopyOp
     * This is a remote copy of a CopyOp to be used
     * for mapper calls and other operations
     */
    class RemoteCopyOp : public ExternalCopy, public RemoteOp {
    public:
      RemoteCopyOp(Runtime *rt, Operation *ptr, AddressSpaceID src);
      RemoteCopyOp(const RemoteCopyOp &rhs);
      virtual ~RemoteCopyOp(void);
    public:
      RemoteCopyOp& operator=(const RemoteCopyOp &rhs);
    public:
      virtual UniqueID get_unique_id(void) const;
      virtual unsigned get_context_index(void) const;
      virtual void set_context_index(unsigned index);
      virtual int get_depth(void) const;
    public:
      virtual const char* get_logging_name(void) const;
      virtual OpKind get_operation_kind(void) const;
      virtual void select_sources(const InstanceRef &target,
                                  const InstanceSet &sources,
                                  std::vector<unsigned> &ranking);
      virtual void pack_remote_operation(Serializer &rez,
                                         AddressSpaceID target) const;
      virtual void unpack(Deserializer &derez, ReferenceMutator &mutator);
    };

    /**
     * \class RemoteCloseOp
     * This is a remote copy of a CloseOp to be used
     * for mapper calls and other operations
     */
    class RemoteCloseOp : public ExternalClose, public RemoteOp {
    public:
      RemoteCloseOp(Runtime *rt, Operation *ptr, AddressSpaceID src);
      RemoteCloseOp(const RemoteCloseOp &rhs);
      virtual ~RemoteCloseOp(void);
    public:
      RemoteCloseOp& operator=(const RemoteCloseOp &rhs);
    public:
      virtual UniqueID get_unique_id(void) const;
      virtual unsigned get_context_index(void) const;
      virtual void set_context_index(unsigned index);
      virtual int get_depth(void) const;
    public:
      virtual const char* get_logging_name(void) const;
      virtual OpKind get_operation_kind(void) const;
      virtual void select_sources(const InstanceRef &target,
                                  const InstanceSet &sources,
                                  std::vector<unsigned> &ranking);
      virtual void pack_remote_operation(Serializer &rez,
                                         AddressSpaceID target) const;
      virtual void unpack(Deserializer &derez, ReferenceMutator &mutator);
    };

    /**
     * \class RemoteAcquireOp
     * This is a remote copy of a AcquireOp to be used
     * for mapper calls and other operations
     */
    class RemoteAcquireOp : public ExternalAcquire, public RemoteOp {
    public:
      RemoteAcquireOp(Runtime *rt, Operation *ptr, AddressSpaceID src);
      RemoteAcquireOp(const RemoteAcquireOp &rhs);
      virtual ~RemoteAcquireOp(void);
    public:
      RemoteAcquireOp& operator=(const RemoteAcquireOp &rhs);
    public:
      virtual UniqueID get_unique_id(void) const;
      virtual unsigned get_context_index(void) const;
      virtual void set_context_index(unsigned index);
      virtual int get_depth(void) const;
    public:
      virtual const char* get_logging_name(void) const;
      virtual OpKind get_operation_kind(void) const;
      virtual void select_sources(const InstanceRef &target,
                                  const InstanceSet &sources,
                                  std::vector<unsigned> &ranking);
      virtual void pack_remote_operation(Serializer &rez,
                                         AddressSpaceID target) const;
      virtual void unpack(Deserializer &derez, ReferenceMutator &mutator);
    };

    /**
     * \class RemoteReleaseOp
     * This is a remote copy of a ReleaseOp to be used
     * for mapper calls and other operations
     */
    class RemoteReleaseOp : public ExternalRelease, public RemoteOp {
    public:
      RemoteReleaseOp(Runtime *rt, Operation *ptr, AddressSpaceID src);
      RemoteReleaseOp(const RemoteReleaseOp &rhs);
      virtual ~RemoteReleaseOp(void);
    public:
      RemoteReleaseOp& operator=(const RemoteReleaseOp &rhs);
    public:
      virtual UniqueID get_unique_id(void) const;
      virtual unsigned get_context_index(void) const;
      virtual void set_context_index(unsigned index);
      virtual int get_depth(void) const;
    public:
      virtual const char* get_logging_name(void) const;
      virtual OpKind get_operation_kind(void) const;
      virtual void select_sources(const InstanceRef &target,
                                  const InstanceSet &sources,
                                  std::vector<unsigned> &ranking);
      virtual void pack_remote_operation(Serializer &rez,
                                         AddressSpaceID target) const;
      virtual void unpack(Deserializer &derez, ReferenceMutator &mutator);
    };

    /**
     * \class RemoteFillOp
     * This is a remote copy of a FillOp to be used
     * for mapper calls and other operations
     */
    class RemoteFillOp : public ExternalFill, public RemoteOp {
    public:
      RemoteFillOp(Runtime *rt, Operation *ptr, AddressSpaceID src);
      RemoteFillOp(const RemoteFillOp &rhs);
      virtual ~RemoteFillOp(void);
    public:
      RemoteFillOp& operator=(const RemoteFillOp &rhs);
    public:
      virtual UniqueID get_unique_id(void) const;
      virtual unsigned get_context_index(void) const;
      virtual void set_context_index(unsigned index);
      virtual int get_depth(void) const;
    public:
      virtual const char* get_logging_name(void) const;
      virtual OpKind get_operation_kind(void) const;
      virtual void select_sources(const InstanceRef &target,
                                  const InstanceSet &sources,
                                  std::vector<unsigned> &ranking);
      virtual void pack_remote_operation(Serializer &rez,
                                         AddressSpaceID target) const;
      virtual void unpack(Deserializer &derez, ReferenceMutator &mutator);
    };

    /**
     * \class RemotePartitionOp
     * This is a remote copy of a DependentPartitionOp to be
     * used for mapper calls and other operations
     */
    class RemotePartitionOp : public ExternalPartition, public RemoteOp {
    public:
      RemotePartitionOp(Runtime *rt, Operation *ptr, AddressSpaceID src);
      RemotePartitionOp(const RemotePartitionOp &rhs);
      virtual ~RemotePartitionOp(void);
    public:
      RemotePartitionOp& operator=(const RemotePartitionOp &rhs);
    public:
      virtual UniqueID get_unique_id(void) const;
      virtual unsigned get_context_index(void) const;
      virtual void set_context_index(unsigned index);
      virtual int get_depth(void) const;
      virtual PartitionKind get_partition_kind(void) const;
    public:
      virtual const char* get_logging_name(void) const;
      virtual OpKind get_operation_kind(void) const;
      virtual void select_sources(const InstanceRef &target,
                                  const InstanceSet &sources,
                                  std::vector<unsigned> &ranking);
      virtual void pack_remote_operation(Serializer &rez,
                                         AddressSpaceID target) const;
      virtual void unpack(Deserializer &derez, ReferenceMutator &mutator);
    protected:
      PartitionKind part_kind;
    };

    /**
     * \class RemoteAttachOp
     * This is a remote copy of a DetachOp to be used for 
     * mapper calls and other operations
     */
    class RemoteAttachOp : public RemoteOp {
    public:
      RemoteAttachOp(Runtime *rt, Operation *ptr, AddressSpaceID src);
      RemoteAttachOp(const RemoteAttachOp &rhs);
      virtual ~RemoteAttachOp(void);
    public:
      RemoteAttachOp& operator=(const RemoteAttachOp &rhs);
    public:
      virtual UniqueID get_unique_id(void) const;
      virtual unsigned get_context_index(void) const;
      virtual void set_context_index(unsigned index);
      virtual int get_depth(void) const;
    public:
      virtual const char* get_logging_name(void) const;
      virtual OpKind get_operation_kind(void) const;
      virtual void select_sources(const InstanceRef &target,
                                  const InstanceSet &sources,
                                  std::vector<unsigned> &ranking);
      virtual void pack_remote_operation(Serializer &rez,
                                         AddressSpaceID target) const;
      virtual void unpack(Deserializer &derez, ReferenceMutator &mutator);
    };

    /**
     * \class RemoteDetachOp
     * This is a remote copy of a DetachOp to be used for 
     * mapper calls and other operations
     */
    class RemoteDetachOp : public RemoteOp {
    public:
      RemoteDetachOp(Runtime *rt, Operation *ptr, AddressSpaceID src);
      RemoteDetachOp(const RemoteDetachOp &rhs);
      virtual ~RemoteDetachOp(void);
    public:
      RemoteDetachOp& operator=(const RemoteDetachOp &rhs);
    public:
      virtual UniqueID get_unique_id(void) const;
      virtual unsigned get_context_index(void) const;
      virtual void set_context_index(unsigned index);
      virtual int get_depth(void) const;
    public:
      virtual const char* get_logging_name(void) const;
      virtual OpKind get_operation_kind(void) const;
      virtual void select_sources(const InstanceRef &target,
                                  const InstanceSet &sources,
                                  std::vector<unsigned> &ranking);
      virtual void pack_remote_operation(Serializer &rez,
                                         AddressSpaceID target) const;
      virtual void unpack(Deserializer &derez, ReferenceMutator &mutator);
    };

    /**
     * \class RemoteDeletionOp
     * This is a remote copy of a DeletionOp to be used for 
     * mapper calls and other operations
     */
    class RemoteDeletionOp : public RemoteOp {
    public:
      RemoteDeletionOp(Runtime *rt, Operation *ptr, AddressSpaceID src);
      RemoteDeletionOp(const RemoteDeletionOp &rhs);
      virtual ~RemoteDeletionOp(void);
    public:
      RemoteDeletionOp& operator=(const RemoteDeletionOp &rhs);
    public:
      virtual UniqueID get_unique_id(void) const;
      virtual unsigned get_context_index(void) const;
      virtual void set_context_index(unsigned index);
      virtual int get_depth(void) const;
    public:
      virtual const char* get_logging_name(void) const;
      virtual OpKind get_operation_kind(void) const;
      virtual void select_sources(const InstanceRef &target,
                                  const InstanceSet &sources,
                                  std::vector<unsigned> &ranking);
      virtual void pack_remote_operation(Serializer &rez,
                                         AddressSpaceID target) const;
      virtual void unpack(Deserializer &derez, ReferenceMutator &mutator);
    };

  }; //namespace Internal 
}; // namespace Legion 

#include "legion_ops.inl"

#endif // __LEGION_OPERATIONS_H__<|MERGE_RESOLUTION|>--- conflicted
+++ resolved
@@ -636,7 +636,7 @@
      */
     class ExternalMappable {
     public:
-      virtual void set_context_index(unsigned index) = 0;
+      virtual void set_context_index(size_t index) = 0;
     public:
       static void pack_mappable(const Mappable &mappable, Serializer &rez);
       static void pack_index_space_requirement(
@@ -868,7 +868,7 @@
     public:
       ExternalMapping(void);
     public:
-      virtual void set_context_index(unsigned index) = 0;
+      virtual void set_context_index(size_t index) = 0;
     public:
       void pack_external_mapping(Serializer &rez, AddressSpaceID target) const;
       void unpack_external_mapping(Deserializer &derez, Runtime *runtime);
@@ -930,12 +930,8 @@
       virtual void record_reference_mutation_effect(RtEvent event);
     public:
       virtual UniqueID get_unique_id(void) const;
-<<<<<<< HEAD
-      virtual unsigned get_context_index(void) const;
-      virtual void set_context_index(unsigned index);
-=======
       virtual size_t get_context_index(void) const;
->>>>>>> 07116d8b
+      virtual void set_context_index(size_t index);
       virtual int get_depth(void) const;
     protected:
       void check_privilege(void);
@@ -976,7 +972,7 @@
     public:
       ExternalCopy(void);
     public:
-      virtual void set_context_index(unsigned index) = 0;
+      virtual void set_context_index(size_t index) = 0;
     public:
       void pack_external_copy(Serializer &rez, AddressSpaceID target) const;
       void unpack_external_copy(Deserializer &derez, Runtime *runtime);
@@ -1072,12 +1068,8 @@
       virtual void record_reference_mutation_effect(RtEvent event);
     public:
       virtual UniqueID get_unique_id(void) const;
-<<<<<<< HEAD
-      virtual unsigned get_context_index(void) const;
-      virtual void set_context_index(unsigned index);
-=======
       virtual size_t get_context_index(void) const;
->>>>>>> 07116d8b
+      virtual void set_context_index(size_t index);
       virtual int get_depth(void) const;
     protected:
       void check_copy_privileges(const bool permit_projection);
@@ -1444,7 +1436,7 @@
     public:
       ExternalClose(void);
     public:
-      virtual void set_context_index(unsigned index) = 0;
+      virtual void set_context_index(size_t index) = 0;
     public:
       void pack_external_close(Serializer &rez, AddressSpaceID target) const;
       void unpack_external_close(Deserializer &derez, Runtime *runtime);
@@ -1469,12 +1461,8 @@
       CloseOp& operator=(const CloseOp &rhs);
     public:
       virtual UniqueID get_unique_id(void) const;
-<<<<<<< HEAD
-      virtual unsigned get_context_index(void) const;
-      virtual void set_context_index(unsigned index);
-=======
       virtual size_t get_context_index(void) const;
->>>>>>> 07116d8b
+      virtual void set_context_index(size_t index);
       virtual int get_depth(void) const;
       virtual Mappable* get_mappable(void);
     public:
@@ -1635,7 +1623,7 @@
     public:
       ExternalAcquire(void);
     public:
-      virtual void set_context_index(unsigned index) = 0;
+      virtual void set_context_index(size_t index) = 0;
     public:
       void pack_external_acquire(Serializer &rez, AddressSpaceID target) const;
       void unpack_external_acquire(Deserializer &derez, Runtime *runtime);
@@ -1684,12 +1672,8 @@
       virtual void record_reference_mutation_effect(RtEvent event);
     public: 
       virtual UniqueID get_unique_id(void) const;
-<<<<<<< HEAD
-      virtual unsigned get_context_index(void) const;
-      virtual void set_context_index(unsigned index);
-=======
       virtual size_t get_context_index(void) const;
->>>>>>> 07116d8b
+      virtual void set_context_index(size_t index);
       virtual int get_depth(void) const;
     public:
       const RegionRequirement& get_requirement(void) const;
@@ -1739,7 +1723,7 @@
     public:
       ExternalRelease(void);
     public:
-      virtual void set_context_index(unsigned index) = 0;
+      virtual void set_context_index(size_t index) = 0;
     public:
       void pack_external_release(Serializer &rez, AddressSpaceID target) const;
       void unpack_external_release(Deserializer &derez, Runtime *runtime);
@@ -1791,12 +1775,8 @@
       virtual void record_reference_mutation_effect(RtEvent event);
     public:
       virtual UniqueID get_unique_id(void) const;
-<<<<<<< HEAD
-      virtual unsigned get_context_index(void) const;
-      virtual void set_context_index(unsigned index);
-=======
       virtual size_t get_context_index(void) const;
->>>>>>> 07116d8b
+      virtual void set_context_index(size_t index);
       virtual int get_depth(void) const;
     public:
       const RegionRequirement& get_requirement(void) const;
@@ -2520,7 +2500,7 @@
     public:
       ExternalPartition(void);
     public:
-      virtual void set_context_index(unsigned index) = 0;
+      virtual void set_context_index(size_t index) = 0;
     public:
       void pack_external_partition(Serializer &rez,AddressSpaceID target) const;
       void unpack_external_partition(Deserializer &derez, Runtime *runtime);
@@ -2678,12 +2658,8 @@
     public:
       virtual PartitionKind get_partition_kind(void) const;
       virtual UniqueID get_unique_id(void) const;
-<<<<<<< HEAD
-      virtual unsigned get_context_index(void) const;
-      virtual void set_context_index(unsigned index);
-=======
       virtual size_t get_context_index(void) const;
->>>>>>> 07116d8b
+      virtual void set_context_index(size_t index);
       virtual int get_depth(void) const;
       virtual Mappable* get_mappable(void);
     public:
@@ -2789,7 +2765,7 @@
     public:
       ExternalFill(void);
     public:
-      virtual void set_context_index(unsigned index) = 0;
+      virtual void set_context_index(size_t index) = 0;
     public:
       void pack_external_fill(Serializer &rez, AddressSpaceID target) const;
       void unpack_external_fill(Deserializer &derez, Runtime *runtime);
@@ -2824,12 +2800,8 @@
       virtual OpKind get_operation_kind(void) const;
       virtual Mappable* get_mappable(void);
       virtual UniqueID get_unique_id(void) const;
-<<<<<<< HEAD
-      virtual unsigned get_context_index(void) const;
-      virtual void set_context_index(unsigned index);
-=======
       virtual size_t get_context_index(void) const;
->>>>>>> 07116d8b
+      virtual void set_context_index(size_t index);
       virtual int get_depth(void) const;
       virtual std::map<PhysicalManager*,std::pair<unsigned,bool> >*
                                        get_acquired_instances_ref(void);
@@ -3188,8 +3160,8 @@
       RemoteMapOp& operator=(const RemoteMapOp &rhs); 
     public:
       virtual UniqueID get_unique_id(void) const;
-      virtual unsigned get_context_index(void) const;
-      virtual void set_context_index(unsigned index);
+      virtual size_t get_context_index(void) const;
+      virtual void set_context_index(size_t index);
       virtual int get_depth(void) const;
     public:
       virtual const char* get_logging_name(void) const;
@@ -3216,8 +3188,8 @@
       RemoteCopyOp& operator=(const RemoteCopyOp &rhs);
     public:
       virtual UniqueID get_unique_id(void) const;
-      virtual unsigned get_context_index(void) const;
-      virtual void set_context_index(unsigned index);
+      virtual size_t get_context_index(void) const;
+      virtual void set_context_index(size_t index);
       virtual int get_depth(void) const;
     public:
       virtual const char* get_logging_name(void) const;
@@ -3244,8 +3216,8 @@
       RemoteCloseOp& operator=(const RemoteCloseOp &rhs);
     public:
       virtual UniqueID get_unique_id(void) const;
-      virtual unsigned get_context_index(void) const;
-      virtual void set_context_index(unsigned index);
+      virtual size_t get_context_index(void) const;
+      virtual void set_context_index(size_t index);
       virtual int get_depth(void) const;
     public:
       virtual const char* get_logging_name(void) const;
@@ -3272,8 +3244,8 @@
       RemoteAcquireOp& operator=(const RemoteAcquireOp &rhs);
     public:
       virtual UniqueID get_unique_id(void) const;
-      virtual unsigned get_context_index(void) const;
-      virtual void set_context_index(unsigned index);
+      virtual size_t get_context_index(void) const;
+      virtual void set_context_index(size_t index);
       virtual int get_depth(void) const;
     public:
       virtual const char* get_logging_name(void) const;
@@ -3300,8 +3272,8 @@
       RemoteReleaseOp& operator=(const RemoteReleaseOp &rhs);
     public:
       virtual UniqueID get_unique_id(void) const;
-      virtual unsigned get_context_index(void) const;
-      virtual void set_context_index(unsigned index);
+      virtual size_t get_context_index(void) const;
+      virtual void set_context_index(size_t index);
       virtual int get_depth(void) const;
     public:
       virtual const char* get_logging_name(void) const;
@@ -3328,8 +3300,8 @@
       RemoteFillOp& operator=(const RemoteFillOp &rhs);
     public:
       virtual UniqueID get_unique_id(void) const;
-      virtual unsigned get_context_index(void) const;
-      virtual void set_context_index(unsigned index);
+      virtual size_t get_context_index(void) const;
+      virtual void set_context_index(size_t index);
       virtual int get_depth(void) const;
     public:
       virtual const char* get_logging_name(void) const;
@@ -3356,8 +3328,8 @@
       RemotePartitionOp& operator=(const RemotePartitionOp &rhs);
     public:
       virtual UniqueID get_unique_id(void) const;
-      virtual unsigned get_context_index(void) const;
-      virtual void set_context_index(unsigned index);
+      virtual size_t get_context_index(void) const;
+      virtual void set_context_index(size_t index);
       virtual int get_depth(void) const;
       virtual PartitionKind get_partition_kind(void) const;
     public:
@@ -3387,8 +3359,8 @@
       RemoteAttachOp& operator=(const RemoteAttachOp &rhs);
     public:
       virtual UniqueID get_unique_id(void) const;
-      virtual unsigned get_context_index(void) const;
-      virtual void set_context_index(unsigned index);
+      virtual size_t get_context_index(void) const;
+      virtual void set_context_index(size_t index);
       virtual int get_depth(void) const;
     public:
       virtual const char* get_logging_name(void) const;
@@ -3415,8 +3387,8 @@
       RemoteDetachOp& operator=(const RemoteDetachOp &rhs);
     public:
       virtual UniqueID get_unique_id(void) const;
-      virtual unsigned get_context_index(void) const;
-      virtual void set_context_index(unsigned index);
+      virtual size_t get_context_index(void) const;
+      virtual void set_context_index(size_t index);
       virtual int get_depth(void) const;
     public:
       virtual const char* get_logging_name(void) const;
@@ -3443,8 +3415,8 @@
       RemoteDeletionOp& operator=(const RemoteDeletionOp &rhs);
     public:
       virtual UniqueID get_unique_id(void) const;
-      virtual unsigned get_context_index(void) const;
-      virtual void set_context_index(unsigned index);
+      virtual size_t get_context_index(void) const;
+      virtual void set_context_index(size_t index);
       virtual int get_depth(void) const;
     public:
       virtual const char* get_logging_name(void) const;
