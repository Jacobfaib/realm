/* Copyright 2020 Stanford University, NVIDIA Corporation
 *
 * Licensed under the Apache License, Version 2.0 (the "License");
 * you may not use this file except in compliance with the License.
 * You may obtain a copy of the License at
 *
 *     http://www.apache.org/licenses/LICENSE-2.0
 *
 * Unless required by applicable law or agreed to in writing, software
 * distributed under the License is distributed on an "AS IS" BASIS,
 * WITHOUT WARRANTIES OR CONDITIONS OF ANY KIND, either express or implied.
 * See the License for the specific language governing permissions and
 * limitations under the License.
 */


#ifndef __LEGION_OPERATIONS_H__
#define __LEGION_OPERATIONS_H__

#include "legion.h"
#include "legion/runtime.h"
#include "legion/region_tree.h"
#include "legion/legion_mapping.h"
#include "legion/legion_utilities.h"
#include "legion/legion_allocation.h"
#include "legion/legion_analysis.h"
#include "legion/mapper_manager.h"

namespace Legion {
  namespace Internal {

    // Special typedef for predicates
    typedef PredicateImpl PredicateOp;  

    /**
     * \class Operation
     * The operation class serves as the root of the tree
     * of all operations that can be performed in a Legion
     * program.
     */
    class Operation : public ReferenceMutator, public ProfilingResponseHandler {
    public:
      enum OpKind {
        MAP_OP_KIND,
        COPY_OP_KIND,
        FENCE_OP_KIND,
        FRAME_OP_KIND,
        CREATION_OP_KIND,
        DELETION_OP_KIND,
        MERGE_CLOSE_OP_KIND,
        POST_CLOSE_OP_KIND,
        VIRTUAL_CLOSE_OP_KIND,
        RETURN_CLOSE_OP_KIND,
        ACQUIRE_OP_KIND,
        RELEASE_OP_KIND,
        DYNAMIC_COLLECTIVE_OP_KIND,
        FUTURE_PRED_OP_KIND,
        NOT_PRED_OP_KIND,
        AND_PRED_OP_KIND,
        OR_PRED_OP_KIND,
        MUST_EPOCH_OP_KIND,
        PENDING_PARTITION_OP_KIND,
        DEPENDENT_PARTITION_OP_KIND,
        FILL_OP_KIND,
        ATTACH_OP_KIND,
        DETACH_OP_KIND,
        TIMING_OP_KIND,
        ALL_REDUCE_OP_KIND,
        TRACE_CAPTURE_OP_KIND,
        TRACE_COMPLETE_OP_KIND,
        TRACE_REPLAY_OP_KIND,
        TRACE_BEGIN_OP_KIND,
        TRACE_SUMMARY_OP_KIND,
        TASK_OP_KIND,
        LAST_OP_KIND,
      };
      static const char *const op_names[LAST_OP_KIND];
#define OPERATION_NAMES {           \
        "Mapping",                  \
        "Copy",                     \
        "Fence",                    \
        "Frame",                    \
        "Creation",                 \
        "Deletion",                 \
        "Merge Close",              \
        "Post Close",               \
        "Virtual Close",            \
        "Return Close",             \
        "Acquire",                  \
        "Release",                  \
        "Dynamic Collective",       \
        "Future Predicate",         \
        "Not Predicate",            \
        "And Predicate",            \
        "Or Predicate",             \
        "Must Epoch",               \
        "Pending Partition",        \
        "Dependent Partition",      \
        "Fill",                     \
        "Attach",                   \
        "Detach",                   \
        "Timing",                   \
        "All Reduce Op",            \
        "Trace Capture",            \
        "Trace Complete",           \
        "Trace Replay",             \
        "Trace Begin",              \
        "Trace Summary",            \
        "Task",                     \
      } 
    public:
      struct TriggerOpArgs : public LgTaskArgs<TriggerOpArgs> {
      public:
        static const LgTaskID TASK_ID = LG_TRIGGER_OP_ID;
      public:
        TriggerOpArgs(Operation *o)
          : LgTaskArgs<TriggerOpArgs>(o->get_unique_op_id()), op(o) { }
      public:
        Operation *const op;
      };
      struct DeferredReadyArgs : public LgTaskArgs<DeferredReadyArgs> {
      public:
        static const LgTaskID TASK_ID = LG_DEFERRED_READY_TRIGGER_ID;
      public:
        DeferredReadyArgs(Operation *op)
          : LgTaskArgs<DeferredReadyArgs>(op->get_unique_op_id()),
            proxy_this(op) { }
      public:
        Operation *const proxy_this;
      };
      struct DeferredEnqueueArgs : public LgTaskArgs<DeferredEnqueueArgs> {
      public:
        static const LgTaskID TASK_ID = LG_DEFERRED_ENQUEUE_OP_ID;
      public:
        DeferredEnqueueArgs(Operation *op, LgPriority p)
          : LgTaskArgs<DeferredEnqueueArgs>(op->get_unique_op_id()),
            proxy_this(op), priority(p) { }
      public:
        Operation *const proxy_this;
        const LgPriority priority;
      };
      struct DeferredResolutionArgs :
        public LgTaskArgs<DeferredResolutionArgs> {
      public:
        static const LgTaskID TASK_ID = LG_DEFERRED_RESOLUTION_TRIGGER_ID;
      public:
        DeferredResolutionArgs(Operation *op)
          : LgTaskArgs<DeferredResolutionArgs>(op->get_unique_op_id()),
            proxy_this(op) { }
      public:
        Operation *const proxy_this;
      };
      struct DeferredExecuteArgs : public LgTaskArgs<DeferredExecuteArgs> {
      public:
        static const LgTaskID TASK_ID = LG_DEFERRED_EXECUTION_TRIGGER_ID;
      public:
        DeferredExecuteArgs(Operation *op)
          : LgTaskArgs<DeferredExecuteArgs>(op->get_unique_op_id()),
            proxy_this(op) { }
      public:
        Operation *const proxy_this;
      };
      struct DeferredExecArgs : public LgTaskArgs<DeferredExecArgs> {
      public:
        static const LgTaskID TASK_ID = LG_DEFERRED_EXECUTE_ID;
      public:
        DeferredExecArgs(Operation *op)
          : LgTaskArgs<DeferredExecArgs>(op->get_unique_op_id()),
            proxy_this(op) { }
      public:
        Operation *const proxy_this;
      };
      struct TriggerCompleteArgs : public LgTaskArgs<TriggerCompleteArgs> {
      public:
        static const LgTaskID TASK_ID = LG_TRIGGER_COMPLETE_ID;
      public:
        TriggerCompleteArgs(Operation *op)
          : LgTaskArgs<TriggerCompleteArgs>(op->get_unique_op_id()),
            proxy_this(op) { }
      public:
        Operation *const proxy_this;
      };
      struct DeferredCompleteArgs : public LgTaskArgs<DeferredCompleteArgs> {
      public:
        static const LgTaskID TASK_ID = LG_DEFERRED_COMPLETE_ID;
      public:
        DeferredCompleteArgs(Operation *op)
          : LgTaskArgs<DeferredCompleteArgs>(op->get_unique_op_id()),
            proxy_this(op) { }
      public:
        Operation *const proxy_this;
      };
      struct DeferredCommitTriggerArgs : 
        public LgTaskArgs<DeferredCommitTriggerArgs> {
      public:
        static const LgTaskID TASK_ID = LG_DEFERRED_COMMIT_TRIGGER_ID; 
      public:
        DeferredCommitTriggerArgs(Operation *op)
          : LgTaskArgs<DeferredCommitTriggerArgs>(op->get_unique_op_id()),
            proxy_this(op), gen(op->get_generation()) { }
      public:
        Operation *const proxy_this;
        const GenerationID gen;
      };
      struct DeferredCommitArgs : public LgTaskArgs<DeferredCommitArgs> {
      public:
        static const LgTaskID TASK_ID = LG_DEFERRED_COMMIT_ID;
      public:
        DeferredCommitArgs(Operation *op, bool d)
          : LgTaskArgs<DeferredCommitArgs>(op->get_unique_op_id()),
            proxy_this(op), deactivate(d) { }
      public:
        Operation *proxy_this;
        bool deactivate;
      };
    public:
      class MappingDependenceTracker {
      public:
        inline void add_mapping_dependence(RtEvent dependence)
          { mapping_dependences.insert(dependence); }
        inline void add_resolution_dependence(RtEvent dependence)
          { resolution_dependences.insert(dependence); }
        void issue_stage_triggers(Operation *op, Runtime *runtime, 
                                  MustEpochOp *must_epoch);
      private:
        std::set<RtEvent> mapping_dependences;
        std::set<RtEvent> resolution_dependences;
      };
      class CommitDependenceTracker {
      public:
        inline void add_commit_dependence(RtEvent dependence)
          { commit_dependences.insert(dependence); }
        bool issue_commit_trigger(Operation *op, Runtime *runtime);
      private:
        std::set<RtEvent> commit_dependences;
      };
      struct OpProfilingResponse : public ProfilingResponseBase {
      public:
        OpProfilingResponse(ProfilingResponseHandler *h, 
                            unsigned s, unsigned d, bool f, bool t = false)
          : ProfilingResponseBase(h), src(s), dst(d), fill(f), task(t) { }
      public:
        unsigned src, dst;
        bool fill;
        bool task;
      };
    public:
      Operation(Runtime *rt);
      virtual ~Operation(void);
    public:
      static const char* get_string_rep(OpKind kind);
    public:
      virtual void activate(void) = 0;
      virtual void deactivate(void) = 0; 
      virtual const char* get_logging_name(void) const = 0;
      virtual OpKind get_operation_kind(void) const = 0;
      virtual size_t get_region_count(void) const;
      virtual Mappable* get_mappable(void);
      virtual Memoizable* get_memoizable(void) { return NULL; }
    protected:
      // Base call
      void activate_operation(void);
      void deactivate_operation(void);
    public:
      inline GenerationID get_generation(void) const { return gen; }
      inline RtEvent get_mapped_event(void) const { return mapped_event; }
      inline RtEvent get_resolved_event(void) const { return resolved_event; }
      inline ApEvent get_completion_event(void) const {return completion_event;}
      inline RtEvent get_commit_event(void) const { return commit_event; }
      inline ApEvent get_execution_fence_event(void) const 
        { return execution_fence_event; }
      inline bool has_execution_fence_event(void) const 
        { return execution_fence_event.exists(); }
      inline void set_execution_fence_event(ApEvent fence_event)
        { execution_fence_event = fence_event; }
      inline InnerContext* get_context(void) const { return parent_ctx; }
      inline UniqueID get_unique_op_id(void) const { return unique_op_id; } 
      virtual bool is_memoizing(void) const { return false; }
      inline bool is_tracing(void) const { return tracing; }
      inline bool is_tracking_parent(void) const { return track_parent; } 
      inline bool already_traced(void) const 
        { return ((trace != NULL) && !tracing); }
      inline LegionTrace* get_trace(void) const { return trace; }
      inline size_t get_ctx_index(void) const { return context_index; }
    public:
      // Be careful using this call as it is only valid when the operation
      // actually has a parent task.  Right now the only place it is used
      // is in putting the operation in the right dependence queue which
      // we know happens on the home node and therefore the operations is
      // guaranteed to have a parent task.
      unsigned get_operation_depth(void) const; 
    public:
      void initialize_privilege_path(RegionTreePath &path,
                                     const RegionRequirement &req);
      void initialize_mapping_path(RegionTreePath &path,
                                   const RegionRequirement &req,
                                   LogicalRegion start_node);
      void initialize_mapping_path(RegionTreePath &path,
                                   const RegionRequirement &req,
                                   LogicalPartition start_node);
      void set_tracking_parent(size_t index);
      void set_trace(LegionTrace *trace, bool is_tracing,
                     const std::vector<StaticDependence> *dependences);
      void set_trace_local_id(unsigned id);
      void set_must_epoch(MustEpochOp *epoch, bool do_registration);
    public:
      // Localize a region requirement to its parent context
      // This means that region == parent and the
      // coherence mode is exclusive
      static void localize_region_requirement(RegionRequirement &req);
      void release_acquired_instances(std::map<InstanceManager*,
                        std::pair<unsigned,bool> > &acquired_instances);
    public:
      // Initialize this operation in a new parent context
      // along with the number of regions this task has
      void initialize_operation(InnerContext *ctx, bool track,
                                unsigned num_regions = 0,
          const std::vector<StaticDependence> *dependences = NULL);
    public:
      // Inherited from ReferenceMutator
      virtual void record_reference_mutation_effect(RtEvent event);
    public:
      RtEvent execute_prepipeline_stage(GenerationID gen,
                                        bool from_logical_analysis);
      // This is a virtual method because SpeculativeOp overrides
      // it to check for handling speculation before proceeding
      // with the analysis
      virtual void execute_dependence_analysis(void);
    public:
      // The following calls may be implemented
      // differently depending on the operation, but we
      // provide base versions of them so that operations
      // only have to overload the stages that they care
      // about modifying.
      // See if we have a preprocessing stage
      virtual bool has_prepipeline_stage(void) const;
      // The function call for made for all operations 
      // prior to entering the pipeline 
      virtual void trigger_prepipeline_stage(void);
      // The function to call for depence analysis
      virtual void trigger_dependence_analysis(void);
      // The function to call when the operation has all its
      // mapping depenedences satisfied
      // In general put this on the ready queue so the runtime
      // can invoke the trigger mapping call.
      virtual void trigger_ready(void);
      // The function to call for executing an operation
      // Note that this one is not invoked by the Operation class
      // but by the runtime, therefore any operations must be
      // placed on the ready queue in order for the runtime to
      // perform this mapping
      virtual void trigger_mapping(void);
      // The function to trigger once speculation is
      // ready to be resolved
      virtual void trigger_resolution(void);
      // The function to call once the operation is ready to complete
      virtual void trigger_complete(void);
      // The function to call when commit the operation is
      // ready to commit
      virtual void trigger_commit(void);
      // Helper function for deferring complete operations
      // (only used in a limited set of operations and not
      // part of the default pipeline)
      virtual void deferred_execute(void);
      // Helper function for deferring commit operations
      virtual void deferred_commit_trigger(GenerationID commit_gen);
      // A helper method for deciding what to do when we have
      // aliased region requirements for an operation
      virtual void report_interfering_requirements(unsigned idx1,unsigned idx2);
      // A method for finding the parent index of a region
      // requirement for an operation which is necessary for
      // issuing close operation on behalf of the operation.
      virtual unsigned find_parent_index(unsigned idx);
      // Determine if this operation is an internal operation
      virtual bool is_internal_op(void) const { return false; }
      // Determine if this operation is a partition operation
      virtual bool is_partition_op(void) const { return false; }
      // Determine if this is a predicated operation
      virtual bool is_predicated_op(void) const { return false; }
    public: // virtual methods for mapping
      // Pick the sources for a copy operations
      virtual void select_sources(const unsigned index,
                                  const InstanceRef &target,
                                  const InstanceSet &sources,
                                  std::vector<unsigned> &ranking);
      virtual void report_uninitialized_usage(const unsigned index,
                                              LogicalRegion handle,
                                              const RegionUsage usage,
                                              const char *field_string,
                                              RtUserEvent reported);
      // Get a reference to our data structure for tracking acquired instances
      virtual std::map<InstanceManager*,std::pair<unsigned,bool> >*
                                       get_acquired_instances_ref(void);
      // Update the set of atomic locks for this operation
      virtual void update_atomic_locks(const unsigned index, 
                                       Reservation lock, bool exclusive);
      // Get the restrict precondition for this operation
      static ApEvent merge_sync_preconditions(const TraceInfo &info,
                                const std::vector<Grant> &grants,
                                const std::vector<PhaseBarrier> &wait_barriers);
      virtual void add_copy_profiling_request(unsigned src_index, 
          unsigned dst_index, Realm::ProfilingRequestSet &reqeusts, bool fill);
      // Report a profiling result for this operation
      virtual void handle_profiling_response(const ProfilingResponseBase *base,
                                        const Realm::ProfilingResponse &result,
                                        const void *orig, size_t orig_length);
      virtual void handle_profiling_update(int count);
      // Compute the initial precondition for this operation
      virtual ApEvent compute_init_precondition(const TraceInfo &info);
    protected:
      void filter_copy_request_kinds(MapperManager *mapper,
          const std::set<ProfilingMeasurementID> &requests,
          std::vector<ProfilingMeasurementID> &results, bool warn_if_not_copy);
    public:
      // The following are sets of calls that we can use to 
      // indicate mapping, execution, resolution, completion, and commit
      //
      // Add this to the list of ready operations
      void enqueue_ready_operation(RtEvent wait_on = RtEvent::NO_RT_EVENT,
                            LgPriority priority = LG_THROUGHPUT_WORK_PRIORITY);
      // Indicate that we are done mapping this operation
      void complete_mapping(RtEvent wait_on = RtEvent::NO_RT_EVENT); 
      // Indicate when this operation has finished executing
      void complete_execution(RtEvent wait_on = RtEvent::NO_RT_EVENT);
      // Indicate when we have resolved the speculation for
      // this operation
      void resolve_speculation(RtEvent wait_on = RtEvent::NO_RT_EVENT);
      // Indicate that we are completing this operation
      // which will also verify any regions for our producers
      void complete_operation(RtEvent wait_on = RtEvent::NO_RT_EVENT);
      // Indicate that we are committing this operation
      void commit_operation(bool do_deactivate,
                            RtEvent wait_on = RtEvent::NO_RT_EVENT);
      // Indicate that this operation is hardened against failure
      void harden_operation(void);
      // Quash this task and do what is necessary to the
      // rest of the operations in the graph
      void quash_operation(GenerationID gen, bool restart);
    public:
      // For operations that wish to complete early they can do so
      // using this method which will allow them to immediately 
      // chain an event to directly trigger the completion event
      // Note that we don't support early completion if we're doing
      // inorder program execution
      inline bool request_early_complete(ApEvent chain_event) 
        {
          if (!runtime->program_order_execution)
          {
            need_completion_trigger = false;
            Runtime::trigger_event(completion_event, chain_event);
            return true;
          }
          else
            return false;
        }
      inline bool request_early_complete_no_trigger(ApUserEvent &to_trigger)
        {
          if (!runtime->program_order_execution)
          {
            need_completion_trigger = false;
            to_trigger = completion_event;
            return true;
          }
          else
            return false;
        }
      // For operations that need to trigger commit early,
      // then they should use this call to avoid races
      // which could result in trigger commit being
      // called twice.
      void request_early_commit(void);
    public:
      // Everything below here is implementation
      //
      // Call these two functions before and after
      // dependence analysis, they place a temporary
      // dependence on the operation so that it doesn't
      // prematurely trigger before the analysis is
      // complete.  The end call will trigger the
      // operation if it is complete.
      void begin_dependence_analysis(void);
      void end_dependence_analysis(void);
      // Operations for registering dependences and
      // then notifying them when being woken up
      // This call will attempt to register a dependence
      // from the operation on which it is called to the target
      // Return true if the operation has committed and can be 
      // pruned out of the list of mapping dependences.
      bool register_dependence(Operation *target, GenerationID target_gen);
      // This function call does everything that the previous one does, but
      // it also records information about the regions involved and how
      // whether or not they will be validated by the consuming operation.
      // Return true if the operation has committed and can be pruned
      // out of the list of dependences.
      bool register_region_dependence(unsigned idx, Operation *target,
                              GenerationID target_gen, unsigned target_idx,
                              DependenceType dtype, bool validates,
                              const FieldMask &dependent_mask);
      // This method is invoked by one of the two above to perform
      // the registration.  Returns true if we have not yet commited
      // and should therefore be notified once the dependent operation
      // has committed or verified its regions.
      bool perform_registration(GenerationID our_gen, 
                                Operation *op, GenerationID op_gen,
                                bool &registered_dependence,
                                MappingDependenceTracker *tracker,
                                RtEvent other_commit_event);
      // Check to see if the operation is still valid
      // for the given GenerationID.  This method is not precise
      // and may return false when the operation has committed.
      // However, the converse will never be occur.
      bool is_operation_committed(GenerationID gen);
      // Add and remove mapping references to tell an operation
      // how many places additional dependences can come from.
      // Once the mapping reference count goes to zero, no
      // additional dependences can be registered.
      bool add_mapping_reference(GenerationID gen);
      void remove_mapping_reference(GenerationID gen);
    public:
      // Some extra support for tracking dependences that we've 
      // registered as part of our logical traversal
      void record_logical_dependence(const LogicalUser &user);
      inline LegionList<LogicalUser,LOGICAL_REC_ALLOC>::track_aligned&
          get_logical_records(void) { return logical_records; }
      void clear_logical_records(void);
    public:
      // Notify when a region from a dependent task has 
      // been verified (flows up edges)
      void notify_regions_verified(const std::set<unsigned> &regions,
                                   GenerationID gen);
    public:
      // Help for finding the contexts for an operation
      InnerContext* find_logical_context(unsigned index);
      InnerContext* find_physical_context(unsigned index,
                                          const RegionRequirement &req);
    public: // Support for mapping operations
      static void prepare_for_mapping(const InstanceRef &ref,
                                      MappingInstance &instance);
      static void prepare_for_mapping(const InstanceSet &valid,
                           std::vector<MappingInstance> &input_valid);
      static void prepare_for_mapping(const InstanceSet &valid,
                           const std::set<Memory> &filter_memories,
                           std::vector<MappingInstance> &input_valid);
      void compute_ranking(MapperManager            *mapper,
          const std::deque<MappingInstance>         &output,
          const InstanceSet                         &sources,
          std::vector<unsigned>                     &ranking) const;
#ifdef DEBUG_LEGION
    protected:
      virtual void dump_physical_state(RegionRequirement *req, unsigned idx,
                                       bool before = false,
                                       bool closing = false);
#endif
    public:
      // Pack the needed parts of this operation for a remote operation
      virtual void pack_remote_operation(Serializer &rez, AddressSpaceID target,
                                         std::set<RtEvent> &applied) const;
      void pack_local_remote_operation(Serializer &rez) const;
    protected:
      static inline void add_launch_space_reference(IndexSpaceNode *node)
      {
        LocalReferenceMutator mutator;
        node->add_base_valid_ref(CONTEXT_REF, &mutator);
      }
      static inline bool remove_launch_space_reference(IndexSpaceNode *node)
      {
        if (node == NULL)
          return false;
        return node->remove_base_valid_ref(CONTEXT_REF);
      }
    public:
      Runtime *const runtime;
    protected:
      mutable LocalLock op_lock;
      GenerationID gen;
      UniqueID unique_op_id;
      // The issue index of this operation in the context
      size_t context_index;
      // Operations on which this operation depends
      std::map<Operation*,GenerationID> incoming;
      // Operations which depend on this operation
      std::map<Operation*,GenerationID> outgoing;
      // Number of outstanding mapping references, once this goes to 
      // zero then the set of outgoing edges is fixed
      unsigned outstanding_mapping_references;
      // The set of unverified regions
      std::set<unsigned> unverified_regions;
      // For each of our regions, a map of operations to the regions
      // which we can verify for each operation
      std::map<Operation*,std::set<unsigned> > verify_regions;
      // Whether this operation has executed its prepipeline stage yet
      bool prepipelined;
      // Whether this operation has mapped, once it has mapped then
      // the set of incoming dependences is fixed
      bool mapped;
      // Whether this task has executed or not
      bool executed;
      // Whether speculation for this operation has been resolved
      bool resolved;
      // Whether this operation has completed, cannot commit until
      // both completed is set, and outstanding mapping references
      // has been gone to zero.
      bool completed;
      // Some operations commit out of order and if they do then
      // commited is set to prevent any additional dependences from
      // begin registered.
      bool committed;
      // Whether the physical instances for this region have been
      // hardened by copying them into reslient memories
      bool hardened;
      // Track whether trigger_commit has already been invoked
      bool trigger_commit_invoked;
      // Keep track of whether an eary commit was requested
      bool early_commit_request;
      // Indicate whether we are responsible for
      // triggering the completion event for this operation
      bool need_completion_trigger;
      // Are we tracking this operation in the parent's context
      bool track_parent;
      // The enclosing context for this operation
      InnerContext *parent_ctx;
      // The prepipeline event for this operation
      RtUserEvent prepipelined_event;
      // The mapped event for this operation
      RtUserEvent mapped_event;
      // The resolved event for this operation
      RtUserEvent resolved_event;
      // The completion event for this operation
      ApUserEvent completion_event;
      // The commit event for this operation
      RtUserEvent commit_event;
      // Previous execution fence if there was one
      ApEvent execution_fence_event;
      // The trace for this operation if any
      LegionTrace *trace;
      // Track whether we are tracing this operation
      bool tracing;
      // The id local to a trace
      unsigned trace_local_id;
      // Our must epoch if we have one
      MustEpochOp *must_epoch;
      // A set list or recorded dependences during logical traversal
      LegionList<LogicalUser,LOGICAL_REC_ALLOC>::track_aligned logical_records;
      // Dependence trackers for detecting when it is safe to map and commit
      MappingDependenceTracker *mapping_tracker;
      CommitDependenceTracker  *commit_tracker;
    };

    /**
     * \class ExternalMappable
     * This is class that provides some basic functionality for
     * packing and unpacking the data structures used by 
     * external facing operations
     */
    class ExternalMappable {
    public:
      virtual void set_context_index(size_t index) = 0;
    public:
      static void pack_mappable(const Mappable &mappable, Serializer &rez);
      static void pack_index_space_requirement(
          const IndexSpaceRequirement &req, Serializer &rez);
      static void pack_region_requirement(
          const RegionRequirement &req, Serializer &rez);
      static void pack_grant(
          const Grant &grant, Serializer &rez);
      static void pack_phase_barrier(
          const PhaseBarrier &barrier, Serializer &rez);
    public:
      static void unpack_mappable(Mappable &mappable, Deserializer &derez);
      static void unpack_index_space_requirement(
          IndexSpaceRequirement &req, Deserializer &derez);
      static void unpack_region_requirement(
          RegionRequirement &req, Deserializer &derez);
      static void unpack_grant(
          Grant &grant, Deserializer &derez);
      static void unpack_phase_barrier(
          PhaseBarrier &barrier, Deserializer &derez);
    };

    /**
     * \class PredicateWaiter
     * An interface class for speculative operations
     * and compound predicates that allows them to
     * be notified when their constituent predicates
     * have been resolved.
     */
    class PredicateWaiter {
    public:
      virtual void notify_predicate_value(GenerationID gen, bool value) = 0;
    };

    /**
     * \class Predicate 
     * A predicate operation is an abstract class that
     * contains a method that allows other operations to
     * sample their values and see if they are resolved
     * or whether they are speculated values.
     */
    class PredicateImpl : public Operation {
    public:
      PredicateImpl(Runtime *rt);
    public:
      void activate_predicate(void);
      void deactivate_predicate(void);
    public:
      void add_predicate_reference(void);
      void remove_predicate_reference(void);
      virtual void trigger_complete(void);
      virtual void trigger_commit(void);
    public:
      bool register_waiter(PredicateWaiter *waiter, 
                           GenerationID gen, bool &value);
      PredEvent get_true_guard(void);
      PredEvent get_false_guard(void);
      void get_predicate_guards(PredEvent &true_guard, PredEvent &false_guard);
      Future get_future_result(void);
    protected:
      void set_resolved_value(GenerationID pred_gen, bool value);
    protected:
      bool predicate_resolved;
      bool predicate_value;
      std::map<PredicateWaiter*,GenerationID> waiters;
    protected:
      RtUserEvent collect_predicate;
      unsigned predicate_references;
      PredEvent true_guard, false_guard;
    protected:
      Future result_future;
      bool can_result_future_complete;
    };

    /**
     * \class SpeculativeOp
     * A speculative operation is an abstract class
     * that serves as the basis for operation which
     * can be speculated on a predicate value.  They
     * will ask the predicate value for their value and
     * whether they have actually been resolved or not.
     * Based on that infomration the speculative operation
     * will decide how to manage the operation.
     */
    class SpeculativeOp : public Operation, PredicateWaiter {
    public:
      enum SpecState {
        PENDING_ANALYSIS_STATE,
        SPECULATE_TRUE_STATE,
        SPECULATE_FALSE_STATE,
        RESOLVE_TRUE_STATE,
        RESOLVE_FALSE_STATE,
      };
    public:
      SpeculativeOp(Runtime *rt);
    public:
      void activate_speculative(void);
      void deactivate_speculative(void);
    public:
      void initialize_speculation(InnerContext *ctx,bool track,unsigned regions,
          const std::vector<StaticDependence> *dependences, const Predicate &p);
      void register_predicate_dependence(void);
      virtual bool is_predicated_op(void) const;
      // Wait until the predicate is valid and then return
      // its value.  Give it the current processor in case it
      // needs to wait for the value
      bool get_predicate_value(Processor proc);
    public:
      // Override the execute dependence analysis call so 
      // we can decide whether to continue performing the 
      // dependence analysis here or not
      virtual void execute_dependence_analysis(void);
      virtual void trigger_resolution(void);
    public:
      // Call this method for inheriting classes 
      // to determine whether they should speculate 
      virtual bool query_speculate(bool &value, bool &mapping_only) = 0;
    public:
      // Every speculative operation will always get exactly one
      // call back to one of these methods after the predicate has
      // resolved. The 'speculated' parameter indicates whether the
      // operation was speculated by the mapper. The 'launch' parameter
      // indicates whether the operation has been issued into the 
      // pipeline for execution yet
      virtual void resolve_true(bool speculated, bool launched) = 0;
      virtual void resolve_false(bool speculated, bool launched) = 0;
    public:
      virtual void notify_predicate_value(GenerationID gen, bool value);
    protected:
      SpecState    speculation_state;
      PredicateOp *predicate;
      bool speculate_mapping_only;
      bool received_trigger_resolution;
    protected:
      RtUserEvent predicate_waiter; // used only when needed
    };

    /**
     * \class Memoizable
     * An abstract class for retrieving trace local ids in physical tracing.
     */
    class Memoizable {
    public:
      virtual ~Memoizable(void) { }
      virtual bool is_memoizable_task(void) const = 0;
      virtual bool is_recording(void) const = 0;
      virtual bool is_memoizing(void) const = 0;
      virtual AddressSpaceID get_origin_space(void) const = 0;
      virtual PhysicalTemplate* get_template(void) const = 0;
      virtual ApEvent get_memo_completion(void) const = 0;
      virtual void replay_mapping_output(void) = 0;
      virtual Operation* get_operation(void) const = 0;
      virtual Operation::OpKind get_memoizable_kind(void) const = 0;
      // Return a trace local unique ID for this operation
      typedef std::pair<unsigned, DomainPoint> TraceLocalID;
      virtual TraceLocalID get_trace_local_id(void) const = 0;
      virtual ApEvent compute_sync_precondition(const TraceInfo *in) const = 0;
      virtual void set_effects_postcondition(ApEvent postcondition) = 0;
      virtual void complete_replay(ApEvent complete_event) = 0;
      virtual void find_equivalence_sets(Runtime *runtime, unsigned idx,
        const FieldMask &mask, FieldMaskSet<EquivalenceSet> &target) const = 0;
    protected:
      virtual const VersionInfo& get_version_info(unsigned idx) const = 0;
    public:
      virtual void pack_remote_memoizable(Serializer &rez, 
                                          AddressSpaceID target) const;
    };

    class RemoteMemoizable : public Memoizable {
    public:
      RemoteMemoizable(Operation *op, Memoizable *original, 
                       AddressSpaceID origin, Operation::OpKind kind,
                       TraceLocalID tid, ApEvent completion_event,
                       bool is_memoizable_task, bool is_memoizing);
      virtual ~RemoteMemoizable(void);
    public:
      virtual bool is_memoizable_task(void) const;
      virtual bool is_recording(void) const;
      virtual bool is_memoizing(void) const;
      virtual AddressSpaceID get_origin_space(void) const;
      virtual PhysicalTemplate* get_template(void) const;
      virtual ApEvent get_memo_completion(void) const;
      virtual void replay_mapping_output(void);
      virtual Operation* get_operation(void) const;
      virtual Operation::OpKind get_memoizable_kind(void) const;
      // Return a trace local unique ID for this operation
      typedef std::pair<unsigned, DomainPoint> TraceLocalID;
      virtual TraceLocalID get_trace_local_id(void) const;
      virtual ApEvent compute_sync_precondition(const TraceInfo *info) const;
      virtual void set_effects_postcondition(ApEvent postcondition);
      virtual void complete_replay(ApEvent complete_event);
      virtual void find_equivalence_sets(Runtime *runtime, unsigned idx,
          const FieldMask &mask, FieldMaskSet<EquivalenceSet> &target) const;
    protected:
      virtual const VersionInfo& get_version_info(unsigned idx) const;
    public:
      virtual void pack_remote_memoizable(Serializer &rez, 
                                          AddressSpaceID target) const;
      static Memoizable* unpack_remote_memoizable(Deserializer &derez,
                                      Operation *op, Runtime *runtime);
      static void handle_eq_request(Deserializer &derez, Runtime *runtime,
                                    AddressSpaceID source);
      static void handle_eq_response(Deserializer &derez, Runtime *runtime);
    public:
      Operation *const op;
      Memoizable *const original; // not a valid pointer on remote nodes
      const AddressSpaceID origin;
      const Operation::OpKind kind;
      const TraceLocalID trace_local_id;
      const ApEvent completion_event;
      const bool is_mem_task;
      const bool is_memo;
    };

    /**
     * \class MemoizableOp
     * A memoizable operation is an abstract class
     * that serves as the basis for operation whose
     * physical analysis can be memoized.  Memoizable
     * operations go through an extra step in the mapper
     * to determine whether to memoize their physical analysis.
     */
    template<typename OP>
    class MemoizableOp : public OP, public Memoizable {
    public:
      enum MemoizableState {
        NO_MEMO,   // The operation is not subject to memoization
        MEMO_REQ,  // The mapper requested memoization on this operation
        RECORD,    // The runtime is recording analysis for this operation
        REPLAY,    // The runtime is replaying analysis for this opeartion
      };
    public:
      MemoizableOp(Runtime *rt);
      void initialize_memoizable(void);
      virtual Operation* get_operation(void) const 
        { return const_cast<MemoizableOp<OP>*>(this); }
      virtual Memoizable* get_memoizable(void) { return this; }
    protected:
      void pack_memoizable(Serializer &rez);
      void unpack_memoizable(Deserializer &derez);
    protected:
      void activate_memoizable(void);
    public:
      virtual void execute_dependence_analysis(void);
      virtual void replay_analysis(void) = 0;
    public:
      // From Memoizable
      virtual TraceLocalID get_trace_local_id(void) const;
      virtual PhysicalTemplate* get_template(void) const;
      virtual ApEvent compute_sync_precondition(const TraceInfo *info) const
        { assert(false); return ApEvent::NO_AP_EVENT; }
      virtual void set_effects_postcondition(ApEvent postcondition)
        { assert(false); }
      virtual void complete_replay(ApEvent complete_event)
        { assert(false); }
      virtual ApEvent get_memo_completion(void) const
        { return this->get_completion_event(); }
      virtual void replay_mapping_output(void) { /*do nothing*/ }
      virtual Operation::OpKind get_memoizable_kind(void) const
        { return this->get_operation_kind(); }
      virtual ApEvent compute_init_precondition(const TraceInfo &info);
      virtual void find_equivalence_sets(Runtime *runtime, unsigned idx, 
          const FieldMask &mask, FieldMaskSet<EquivalenceSet> &eqs) const;
    protected:
      void invoke_memoize_operation(MapperID mapper_id);
    public:
      virtual bool is_memoizing(void) const { return memo_state != NO_MEMO; }
      virtual bool is_recording(void) const { return memo_state == RECORD; }
      inline bool is_replaying(void) const { return memo_state == REPLAY; }
      virtual bool is_memoizable_task(void) const { return false; }
      virtual AddressSpaceID get_origin_space(void) const 
        { return this->runtime->address_space; }
      inline MemoizableState get_memoizable_state(void) const 
        { return memo_state; }
    protected:
      // The physical trace for this operation if any
      PhysicalTemplate *tpl;
      // Track whether we are memoizing physical analysis for this operation
      MemoizableState memo_state;
      bool need_prepipeline_stage;
    };

    /**
     * \class ExternalMapping
     * An extension of the external-facing InlineMapping to help 
     * with packing and unpacking them
     */
    class ExternalMapping : public InlineMapping, public ExternalMappable {
    public:
      ExternalMapping(void);
    public:
      virtual void set_context_index(size_t index) = 0;
    public:
      void pack_external_mapping(Serializer &rez, AddressSpaceID target) const;
      void unpack_external_mapping(Deserializer &derez, Runtime *runtime);
    };

    /**
     * \class MapOp
     * Mapping operations are used for computing inline mapping
     * operations.  Mapping operations will always update a
     * physical region once they have finished mapping.  They
     * then complete and commit immediately, possibly even
     * before the physical region is ready to be used.  This
     * also reflects that mapping operations cannot be rolled
     * back because once they have mapped, then information
     * has the ability to escape back to the application's
     * domain and can no longer be tracked by Legion.  Any
     * attempt to roll back an inline mapping operation
     * will result in the entire enclosing task context
     * being restarted.
     */
    class MapOp : public ExternalMapping, public Operation,
                  public LegionHeapify<MapOp> {
    public:
      static const AllocationType alloc_type = MAP_OP_ALLOC;
    public:
      MapOp(Runtime *rt);
      MapOp(const MapOp &rhs);
      virtual ~MapOp(void);
    public:
      MapOp& operator=(const MapOp &rhs);
    public:
      PhysicalRegion initialize(InnerContext *ctx,
                                const InlineLauncher &launcher);
      void initialize(InnerContext *ctx, const PhysicalRegion &region);
      inline const RegionRequirement& get_requirement(void) const
        { return requirement; }
    public:
      virtual void activate(void);
      virtual void deactivate(void);
      virtual const char* get_logging_name(void) const;
      virtual OpKind get_operation_kind(void) const;
      virtual size_t get_region_count(void) const;
      virtual Mappable* get_mappable(void);
    public:
      virtual bool has_prepipeline_stage(void) const { return true; }
      virtual void trigger_prepipeline_stage(void);
      virtual void trigger_dependence_analysis(void);
      virtual void trigger_ready(void);
      virtual void trigger_mapping(void);
      virtual void deferred_execute(void);
      virtual void trigger_commit(void);
      virtual unsigned find_parent_index(unsigned idx);
      virtual void select_sources(const unsigned index,
                                  const InstanceRef &target,
                                  const InstanceSet &sources,
                                  std::vector<unsigned> &ranking);
      virtual std::map<InstanceManager*,std::pair<unsigned,bool> >*
                   get_acquired_instances_ref(void);
      virtual void update_atomic_locks(const unsigned index,
                                       Reservation lock, bool exclusive);
      virtual void record_reference_mutation_effect(RtEvent event);
    public:
      virtual UniqueID get_unique_id(void) const;
      virtual size_t get_context_index(void) const;
      virtual void set_context_index(size_t index);
      virtual int get_depth(void) const;
    protected:
      void check_privilege(void);
      void compute_parent_index(void);
      bool invoke_mapper(InstanceSet &mapped_instances);
      virtual void add_copy_profiling_request(unsigned src_index, 
          unsigned dst_index, Realm::ProfilingRequestSet &reqeusts, bool fill);
      virtual void handle_profiling_response(const ProfilingResponseBase *base,
                                      const Realm::ProfilingResponse &response,
                                      const void *orig, size_t orig_length);
      virtual void handle_profiling_update(int count);
<<<<<<< HEAD
      virtual void pack_remote_operation(Serializer &rez,
                                         AddressSpaceID target) const;
      virtual DomainPoint get_shard_point(void) const;
=======
      virtual void pack_remote_operation(Serializer &rez, AddressSpaceID target,
                                         std::set<RtEvent> &applied) const;
>>>>>>> 0e30e2f7
    protected:
      bool remap_region;
      ApUserEvent termination_event;
      PhysicalRegion region;
      RegionTreePath privilege_path;
      unsigned parent_req_index;
      VersionInfo version_info;
      std::map<InstanceManager*,std::pair<unsigned,bool> > acquired_instances;
      std::map<Reservation,bool> atomic_locks;
      std::set<RtEvent> map_applied_conditions;
    protected:
      MapperManager *mapper;
    protected:
      struct MapProfilingInfo : public Mapping::Mapper::InlineProfilingInfo {
      public:
        void *buffer;
        size_t buffer_size;
      };
      std::vector<ProfilingMeasurementID>           profiling_requests;
      std::vector<MapProfilingInfo>                     profiling_info;
      RtUserEvent                                   profiling_reported;
      int                                           profiling_priority;
      int                               outstanding_profiling_requests;
      int                               outstanding_profiling_reported;
    };

    /**
     * \class ExternalCopy
     * An extension of the external-facing Copy to help 
     * with packing and unpacking them
     */
    class ExternalCopy : public Copy, public ExternalMappable {
    public:
      ExternalCopy(void);
    public:
      virtual void set_context_index(size_t index) = 0;
    public:
      void pack_external_copy(Serializer &rez, AddressSpaceID target) const;
      void unpack_external_copy(Deserializer &derez, Runtime *runtime);
    };

    /**
     * \class CopyOp
     * The copy operation provides a mechanism for applications
     * to directly copy data between pairs of fields possibly
     * from different region trees in an efficient way by
     * using the low-level runtime copy facilities. 
     */
    class CopyOp : public ExternalCopy, public MemoizableOp<SpeculativeOp>,
                   public LegionHeapify<CopyOp> {
    public:
      static const AllocationType alloc_type = COPY_OP_ALLOC;
    public:
      enum ReqType {
        SRC_REQ = 0,
        DST_REQ = 1,
        GATHER_REQ = 2,
        SCATTER_REQ = 3,
      };
    public:
      struct DeferredCopyAcross : public LgTaskArgs<DeferredCopyAcross>,
                                  public PhysicalTraceInfo {
      public:
        static const LgTaskID TASK_ID = LG_DEFERRED_COPY_ACROSS_TASK_ID;
      public:
        DeferredCopyAcross(CopyOp *op, const PhysicalTraceInfo &info,
                           unsigned idx, ApEvent pre, ApUserEvent d,
                           PredEvent g, RtUserEvent a, 
                           InstanceSet *src, InstanceSet *dst,
                           InstanceSet *gather, InstanceSet *scatter)
          : LgTaskArgs<DeferredCopyAcross>(op->get_unique_op_id()), 
            PhysicalTraceInfo(info), copy(op),
            index(idx), precondition(pre), done(d), guard(g), applied(a),
            src_targets(src), dst_targets(dst), gather_targets(gather),
            scatter_targets(scatter) 
          // This is kind of scary, Realm is about to make a copy of this
          // without our knowledge, but we need to preserve the correctness
          // of reference counting on PhysicalTraceRecorders, so just add
          // an extra reference here that we will remove when we're handled.
          { if (rec != NULL) rec->add_recorder_reference(); }
      public:
        inline void remove_recorder_reference(void) const
          { if ((rec != NULL) && rec->remove_recorder_reference()) delete rec; }
      public:
        CopyOp *const copy;
        const unsigned index;
        const ApEvent precondition;
        const ApUserEvent done;
        const PredEvent guard;
        const RtUserEvent applied;
        InstanceSet *const src_targets;
        InstanceSet *const dst_targets;
        InstanceSet *const gather_targets;
        InstanceSet *const scatter_targets;
      };
    public:
      CopyOp(Runtime *rt);
      CopyOp(const CopyOp &rhs);
      virtual ~CopyOp(void);
    public:
      CopyOp& operator=(const CopyOp &rhs);
    public:
      void initialize(InnerContext *ctx,
                      const CopyLauncher &launcher);
      void activate_copy(void);
      void deactivate_copy(void);
      void log_copy_requirements(void) const;
    public:
      virtual void activate(void);
      virtual void deactivate(void);
      virtual const char* get_logging_name(void) const;
      virtual OpKind get_operation_kind(void) const;
      virtual size_t get_region_count(void) const;
      virtual Mappable* get_mappable(void);
    public:
      virtual bool has_prepipeline_stage(void) const
        { return need_prepipeline_stage; }
      virtual void trigger_prepipeline_stage(void);
      virtual void trigger_dependence_analysis(void);
      virtual void trigger_ready(void);
      virtual void trigger_mapping(void);
      virtual void trigger_commit(void);
      virtual void report_interfering_requirements(unsigned idx1,unsigned idx2);
      virtual ApEvent exchange_indirect_records(const unsigned index,
          const ApEvent local_done, const PhysicalTraceInfo &trace_info,
          const InstanceSet &instances, const IndexSpace space, 
          const DomainPoint &key,
          LegionVector<IndirectRecord>::aligned &records, const bool sources);
    public:
      virtual bool query_speculate(bool &value, bool &mapping_only);
      virtual void resolve_true(bool speculated, bool launched);
      virtual void resolve_false(bool speculated, bool launched);
    public:
      virtual unsigned find_parent_index(unsigned idx);
      virtual void select_sources(const unsigned index,
                                  const InstanceRef &target,
                                  const InstanceSet &sources,
                                  std::vector<unsigned> &ranking);
      virtual std::map<InstanceManager*,std::pair<unsigned,bool> >*
                   get_acquired_instances_ref(void);
      virtual void update_atomic_locks(const unsigned index,
                                       Reservation lock, bool exclusive);
      virtual void record_reference_mutation_effect(RtEvent event);
    public:
      virtual UniqueID get_unique_id(void) const;
      virtual size_t get_context_index(void) const;
      virtual void set_context_index(size_t index);
      virtual int get_depth(void) const;
    protected:
      void check_copy_privileges(const bool permit_projection);
      void check_copy_privilege(const RegionRequirement &req, unsigned idx,
                                const bool permit_projection);
      void check_compatibility_properties(void) const;
      void compute_parent_indexes(void);
      void perform_copy_across(const unsigned index, 
                               const ApEvent local_init_precondition,
                               const ApUserEvent local_completion,
                               const PredEvent predication_guard,
                               const InstanceSet &src_targets,
                               const InstanceSet &dst_targets,
                               const InstanceSet *gather_targets,
                               const InstanceSet *scatter_targets,
                               const PhysicalTraceInfo &trace_info,
                               std::set<RtEvent> &applied_conditions);
      void finalize_copy_profiling(void);
    public:
      static void handle_deferred_across(const void *args);
    public:
      // From MemoizableOp
      virtual void replay_analysis(void);
    public:
      // From Memoizable
      virtual ApEvent compute_sync_precondition(const TraceInfo *info) const;
      virtual void complete_replay(ApEvent copy_complete_event);
      virtual const VersionInfo& get_version_info(unsigned idx) const;
      virtual const RegionRequirement& get_requirement(unsigned idx) const;
    protected:
      template<ReqType REQ_TYPE>
      static const char* get_req_type_name(void);
      template<ReqType REQ_TYPE>
      int perform_conversion(unsigned idx, const RegionRequirement &req,
                             std::vector<MappingInstance> &output,
                             InstanceSet &targets, bool is_reduce = false);
      virtual void add_copy_profiling_request(unsigned src_index,
          unsigned dst_index, Realm::ProfilingRequestSet &reqeusts, bool fill);
      virtual void handle_profiling_response(const ProfilingResponseBase *base,
                                      const Realm::ProfilingResponse &response,
                                      const void *orig, size_t orig_length);
      virtual void handle_profiling_update(int count);
      virtual void pack_remote_operation(Serializer &rez, AddressSpaceID target,
                                         std::set<RtEvent> &applied) const;
    public:
      std::vector<RegionTreePath>           src_privilege_paths;
      std::vector<RegionTreePath>           dst_privilege_paths;
      std::vector<unsigned>                 src_parent_indexes;
      std::vector<unsigned>                 dst_parent_indexes;
      LegionVector<VersionInfo>::aligned    src_versions;
      LegionVector<VersionInfo>::aligned    dst_versions;
    public: // These are only used for indirect copies
      std::vector<RegionTreePath>           gather_privilege_paths;
      std::vector<RegionTreePath>           scatter_privilege_paths;
      std::vector<unsigned>                 gather_parent_indexes;
      std::vector<unsigned>                 scatter_parent_indexes;
      std::vector<bool>                     gather_is_range;
      std::vector<bool>                     scatter_is_range;
      LegionVector<VersionInfo>::aligned    gather_versions;
      LegionVector<VersionInfo>::aligned    scatter_versions;
    protected: // for support with mapping
      MapperManager*              mapper;
    protected:
      std::map<InstanceManager*,std::pair<unsigned,bool> > acquired_instances;
      std::vector<std::map<Reservation,bool> > atomic_locks;
      std::set<RtEvent> map_applied_conditions;
    public:
      PredEvent                   predication_guard;
    protected:
      struct CopyProfilingInfo : public Mapping::Mapper::CopyProfilingInfo {
      public:
        void *buffer;
        size_t buffer_size;
      };
      std::vector<ProfilingMeasurementID>         profiling_requests;
      std::vector<CopyProfilingInfo>                  profiling_info;
      RtUserEvent                                 profiling_reported;
      int                                         profiling_priority;
      int                             outstanding_profiling_requests;
      int                             outstanding_profiling_reported;
    public:
      bool                            possible_src_indirect_out_of_range;
      bool                            possible_dst_indirect_out_of_range;
      bool                            possible_dst_indirect_aliasing; 
    };

    /**
     * \class IndexCopyOp
     * An index copy operation is the same as a copy operation
     * except it is an index space operation for performing
     * multiple copies with projection functions
     */
    class IndexCopyOp : public CopyOp {
    public:
      IndexCopyOp(Runtime *rt);
      IndexCopyOp(const IndexCopyOp &rhs);
      virtual ~IndexCopyOp(void);
    public:
      IndexCopyOp& operator=(const IndexCopyOp &rhs);
    public:
      void initialize(InnerContext *ctx,
                      const IndexCopyLauncher &launcher,
                      IndexSpace launch_space);
    public:
      virtual void activate(void);
      virtual void deactivate(void);
    public:
      virtual void trigger_prepipeline_stage(void);
      virtual void trigger_dependence_analysis(void);
      virtual void trigger_ready(void);
      virtual void trigger_mapping(void);
      virtual void trigger_commit(void);
      virtual void report_interfering_requirements(unsigned idx1,unsigned idx2);
      virtual ApEvent exchange_indirect_records(const unsigned index,
          const ApEvent local_done, const PhysicalTraceInfo &trace_info,
          const InstanceSet &instances, const IndexSpace space,
          const DomainPoint &key,
          LegionVector<IndirectRecord>::aligned &records, const bool sources);
    public:
      // From MemoizableOp
      virtual void replay_analysis(void);
    public:
      void enumerate_points(void);
      void handle_point_commit(RtEvent point_committed);
      void check_point_requirements(void);
    public:
      IndexSpaceNode*                                    launch_space;
    protected:
      std::vector<PointCopyOp*>                          points;
      std::vector<LegionVector<IndirectRecord>::aligned> src_records;
      std::vector<LegionVector<IndirectRecord>::aligned> dst_records;
      std::vector<std::set<ApEvent> >                    src_exchange_events;
      std::vector<std::set<ApEvent> >                    dst_exchange_events;
      std::vector<ApEvent>                               src_merged;
      std::vector<ApEvent>                               dst_merged;
      std::vector<RtUserEvent>                           src_exchanged;
      std::vector<RtUserEvent>                           dst_exchanged;
      unsigned                                           points_committed;
      bool                                       collective_src_indirect_points;
      bool                                       collective_dst_indirect_points;
      bool                                               commit_request;
      std::set<RtEvent>                                  commit_preconditions;
    protected:
      // For checking aliasing of points in debug mode only
      std::set<std::pair<unsigned,unsigned> > interfering_requirements;
    };

    /**
     * \class PointCopyOp
     * A point copy operation is used for executing the
     * physical part of the analysis for an index copy
     * operation.
     */
    class PointCopyOp : public CopyOp, public ProjectionPoint {
    public:
      friend class IndexCopyOp;
      PointCopyOp(Runtime *rt);
      PointCopyOp(const PointCopyOp &rhs);
      virtual ~PointCopyOp(void);
    public:
      PointCopyOp& operator=(const PointCopyOp &rhs);
    public:
      void initialize(IndexCopyOp *owner, const DomainPoint &point);
      void launch(void);
    public:
      virtual void activate(void);
      virtual void deactivate(void);
      virtual void trigger_prepipeline_stage(void);
      virtual void trigger_dependence_analysis(void);
      virtual void trigger_ready(void);
      // trigger_mapping same as base class
      virtual void trigger_commit(void);
      virtual ApEvent exchange_indirect_records(const unsigned index,
          const ApEvent local_done, const PhysicalTraceInfo &trace_info,
          const InstanceSet &instances, const IndexSpace space,
          const DomainPoint &key,
          LegionVector<IndirectRecord>::aligned &records, const bool sources);
    public:
      // From ProjectionPoint
      virtual const DomainPoint& get_domain_point(void) const;
      virtual void set_projection_result(unsigned idx,LogicalRegion result);
    public:
      // From Memoizable
      virtual TraceLocalID get_trace_local_id(void) const;
    protected:
      IndexCopyOp*              owner;
    };

    /**
     * \class FenceOp
     * Fence operations give the application the ability to
     * enforce ordering guarantees between different tasks
     * in the same context which may become important when
     * certain updates to the region tree are desired to be
     * observed before a later operation either maps or 
     * runs. All fences are mapping fences for correctness.
     * Fences all support the optional ability to be an 
     * execution fence.
     */
    class FenceOp : public Operation, public LegionHeapify<FenceOp> {
    public:
      enum FenceKind {
        MAPPING_FENCE,
        EXECUTION_FENCE,
      };
    public:
      static const AllocationType alloc_type = FENCE_OP_ALLOC;
    public:
      FenceOp(Runtime *rt);
      FenceOp(const FenceOp &rhs);
      virtual ~FenceOp(void);
    public:
      FenceOp& operator=(const FenceOp &rhs);
    public:
      Future initialize(InnerContext *ctx, FenceKind kind, bool need_future);
    public:
      virtual void activate(void);
      virtual void deactivate(void);
      virtual const char* get_logging_name(void) const;
      virtual OpKind get_operation_kind(void) const;
    public:
      virtual void trigger_dependence_analysis(void);
      virtual void trigger_mapping(void);
#ifdef LEGION_SPY
      virtual void trigger_complete(void);
#endif
    protected:
      void perform_fence_analysis(bool update_fence = false);
      void update_current_fence(void);
    protected:
      FenceKind fence_kind;
      std::set<RtEvent> map_applied_conditions;
      ApEvent execution_precondition;
      Future result;
    };

    /**
     * \class FrameOp
     * Frame operations provide a mechanism for grouping 
     * operations within the same context into frames. Frames
     * provide an application directed way of controlling the
     * number of outstanding operations in flight in a context
     * at any given time through the mapper interface.
     */
    class FrameOp : public FenceOp {
    public:
      static const AllocationType alloc_type = FRAME_OP_ALLOC;
    public:
      FrameOp(Runtime *rt);
      FrameOp(const FrameOp &rhs);
      virtual ~FrameOp(void);
    public:
      FrameOp& operator=(const FrameOp &rhs);
    public:
      void initialize(InnerContext *ctx);
      void set_previous(ApEvent previous);
    public:
      virtual void activate(void);
      virtual void deactivate(void);
      virtual const char* get_logging_name(void) const;
      virtual OpKind get_operation_kind(void) const;
    public:
      virtual void trigger_mapping(void);
      virtual void trigger_complete(void);
    protected:
      ApEvent previous_completion;
    };

    /**
     * \class CreationOp
     * A creation operation is used for deferring the creation of
     * an particular resource until some event has transpired such
     * as the resolution of a future.
     */
    class CreationOp : public Operation, public LegionHeapify<CreationOp> {
    public:
      static const AllocationType alloc_type = CREATION_OP_ALLOC;
    public:
      enum CreationKind {
        INDEX_SPACE_CREATION,
        FIELD_ALLOCATION,
        FUTURE_MAP_CREATION,
      };
    public:
      CreationOp(Runtime *rt);
      CreationOp(const CreationOp &rhs);
      virtual ~CreationOp(void);
    public:
      CreationOp& operator=(const CreationOp &rhs);
    public:
      void initialize_index_space(
                 InnerContext *ctx, IndexSpaceNode *node, const Future &future);
      void initialize_map(InnerContext *ctx,
                          const std::map<DomainPoint,Future> &futures);
    public:
      virtual void activate(void);
      virtual void deactivate(void);
      virtual const char* get_logging_name(void) const;
      virtual OpKind get_operation_kind(void) const;
    public:
      virtual void trigger_dependence_analysis(void);
      virtual void trigger_mapping(void);
      virtual void trigger_complete(void);
    protected:
      CreationKind kind; 
      IndexSpaceNode *index_space_node;
      std::vector<Future> futures;
    };

    /**
     * \class DeletionOp
     * In keeping with the deferred execution model, deletions
     * must be deferred until all other operations that were
     * issued earlier are done using the regions that are
     * going to be deleted.  Deletion operations defer deletions
     * until they are safe to be committed.
     */
    class DeletionOp : public Operation, public LegionHeapify<DeletionOp> {
    public:
      static const AllocationType alloc_type = DELETION_OP_ALLOC;
    public:
      enum DeletionKind {
        INDEX_SPACE_DELETION,
        INDEX_PARTITION_DELETION,
        FIELD_SPACE_DELETION,
        FIELD_DELETION,
        LOGICAL_REGION_DELETION,
        LOGICAL_PARTITION_DELETION,
      };
    public:
      DeletionOp(Runtime *rt);
      DeletionOp(const DeletionOp &rhs);
      virtual ~DeletionOp(void);
    public:
      DeletionOp& operator=(const DeletionOp &rhs);
    public:
      void initialize_index_space_deletion(InnerContext *ctx, IndexSpace handle,
                                   std::vector<IndexPartition> &sub_partitions,
                                   const bool unordered);
      void initialize_index_part_deletion(InnerContext *ctx,IndexPartition part,
                                   std::vector<IndexPartition> &sub_partitions,
                                   const bool unordered);
      void initialize_field_space_deletion(InnerContext *ctx,
                                           FieldSpace handle,
                                           const bool unordered);
      void initialize_field_deletion(InnerContext *ctx, FieldSpace handle,
                                     FieldID fid, const bool unordered);
      void initialize_field_deletions(InnerContext *ctx, FieldSpace handle,
                                      const std::set<FieldID> &to_free,
                                      const bool unordered);
      void initialize_logical_region_deletion(InnerContext *ctx, 
                                              LogicalRegion handle,
                                              const bool unordered);
      void initialize_logical_partition_deletion(InnerContext *ctx, 
                                                 LogicalPartition handle,
                                                 const bool unordered);
    public:
      virtual void activate(void);
      virtual void deactivate(void);
      virtual const char* get_logging_name(void) const;
      virtual OpKind get_operation_kind(void) const;
    public:
      virtual void trigger_dependence_analysis(void);
      virtual void trigger_ready(void);
      virtual void trigger_mapping(void); 
      virtual void trigger_complete(void);
      virtual unsigned find_parent_index(unsigned idx);
      virtual void pack_remote_operation(Serializer &rez, AddressSpaceID target,
                                         std::set<RtEvent> &applied) const;
    protected:
      DeletionKind kind;
      IndexSpace index_space;
      IndexPartition index_part;
      std::vector<IndexPartition> sub_partitions;
      FieldSpace field_space;
      LogicalRegion logical_region;
      LogicalPartition logical_part;
      std::set<FieldID> free_fields;
      std::vector<FieldID> local_fields;
      std::vector<FieldID> global_fields;
      std::vector<unsigned> local_field_indexes;
      std::vector<unsigned> parent_req_indexes;
      std::vector<unsigned> deletion_req_indexes;
      std::vector<bool> returnable_privileges;
      std::vector<RegionRequirement> deletion_requirements;
      LegionVector<VersionInfo>::aligned version_infos;
    }; 

    /**
     * \class InternalOp
     * The InternalOp class is an abstract intermediate class
     * for detecting when an operation is generated by the 
     * runtime and not one created by the runtime. This
     * distinction is primarily emplyed by the tracing 
     * infrastructure which can memoize analysis overheads
     * for application operations, but must still handle
     * internal operations correctly.
     */
    class InternalOp : public Operation {
    public:
      InternalOp(Runtime *rt);
      virtual ~InternalOp(void);
    public:
      void initialize_internal(Operation *creator, int creator_req_idx,
                               const LogicalTraceInfo &trace_info);
      void activate_internal(void);
      void deactivate_internal(void);
    public:
      virtual bool is_internal_op(void) const { return true; }
      virtual const FieldMask& get_internal_mask(void) const = 0;
    public:
      inline int get_internal_index(void) const { return creator_req_idx; }
      void record_trace_dependence(Operation *target, GenerationID target_gen,
                                   int target_idx, int source_idx, 
                                   DependenceType dtype,
                                   const FieldMask &dependent_mask);
      virtual unsigned find_parent_index(unsigned idx);
    protected:
      // These things are really only needed for tracing
      // Information about the operation that generated
      // this close operation so we don't register dependences on it
      Operation *create_op;
      GenerationID create_gen;
      // The source index of the region requirement from the original 
      // operation that generated this internal operation
      int creator_req_idx;
    };

    /**
     * \class ExternalClose
     * An extension of the external-facing Close to help 
     * with packing and unpacking them
     */
    class ExternalClose : public Close, public ExternalMappable {
    public:
      ExternalClose(void);
    public:
      virtual void set_context_index(size_t index) = 0;
    public:
      void pack_external_close(Serializer &rez, AddressSpaceID target) const;
      void unpack_external_close(Deserializer &derez, Runtime *runtime);
    };

    /**
     * \class CloseOp
     * Close operations are only visible internally inside
     * the runtime and are issued to help close up the 
     * physical region tree. There are two types of close
     * operations that both inherit from this class:
     * InterCloseOp and PostCloseOp.
     */
    class CloseOp : public ExternalClose, public InternalOp {
    public:
      static const AllocationType alloc_type = CLOSE_OP_ALLOC;
    public:
      CloseOp(Runtime *rt);
      CloseOp(const CloseOp &rhs);
      virtual ~CloseOp(void);
    public:
      CloseOp& operator=(const CloseOp &rhs);
    public:
      virtual UniqueID get_unique_id(void) const;
      virtual size_t get_context_index(void) const;
      virtual void set_context_index(size_t index);
      virtual int get_depth(void) const;
      virtual Mappable* get_mappable(void);
    public:
      void activate_close(void);
      void deactivate_close(void);
      // This is for post and virtual close ops
      void initialize_close(InnerContext *ctx,
                            const RegionRequirement &req, bool track);
      // These is for internal close ops
      void initialize_close(Operation *creator, unsigned idx,
                            unsigned parent_req_index,
                            const RegionRequirement &req,
                            const LogicalTraceInfo &trace_info);
      void perform_logging(void);
    public:
      virtual void activate(void) = 0;
      virtual void deactivate(void) = 0;
      virtual const char* get_logging_name(void) const = 0;
      virtual OpKind get_operation_kind(void) const = 0;
      virtual size_t get_region_count(void) const;
      virtual const FieldMask& get_internal_mask(void) const;
    public:
      virtual void trigger_commit(void);
    protected:
      RegionTreePath privilege_path;
      VersionInfo    version_info;
    };

    /**
     * \class MergeCloseOp
     * merge close operations are issued by the runtime
     * for closing up region trees as part of the normal execution
     * of an application.
     */
    class MergeCloseOp : public CloseOp, public LegionHeapify<MergeCloseOp> {
    public:
      MergeCloseOp(Runtime *runtime);
      MergeCloseOp(const MergeCloseOp &rhs);
      virtual ~MergeCloseOp(void);
    public:
      MergeCloseOp& operator=(const MergeCloseOp &rhs);
    public:
      void initialize(InnerContext *ctx, const RegionRequirement &req,
                      const LogicalTraceInfo &trace_info, int close_idx,
                      const FieldMask &close_mask, Operation *create_op);
    public:
      virtual void activate(void);
      virtual void deactivate(void);
      virtual const char* get_logging_name(void) const;
      virtual OpKind get_operation_kind(void) const;
      virtual const FieldMask& get_internal_mask(void) const;
    public:
      virtual unsigned find_parent_index(unsigned idx);
#ifdef LEGION_SPY
      virtual void trigger_complete(void);
#endif
    protected:
      unsigned parent_req_index; 
    protected:
      FieldMask close_mask;
    };

    /**
     * \class PostCloseOp
     * Post close operations are issued by the runtime after a
     * task has finished executing and the region tree contexts
     * need to be closed up to the original physical instance
     * that was mapped by the parent task.
     */
    class PostCloseOp : public CloseOp, public LegionHeapify<PostCloseOp> {
    public:
      PostCloseOp(Runtime *runtime);
      PostCloseOp(const PostCloseOp &rhs);
      virtual ~PostCloseOp(void);
    public:
      PostCloseOp& operator=(const PostCloseOp &rhs);
    public:
      void initialize(InnerContext *ctx, unsigned index, 
                      const InstanceSet &target_instances); 
    public:
      virtual void activate(void);
      virtual void deactivate(void);
      virtual const char* get_logging_name(void) const;
      virtual OpKind get_operation_kind(void) const;
    public:
      virtual void trigger_dependence_analysis(void);
      virtual void trigger_ready(void);
      virtual void trigger_mapping(void);
      virtual void trigger_commit(void);
      virtual unsigned find_parent_index(unsigned idx);
      virtual void select_sources(const unsigned index,
                                  const InstanceRef &target,
                                  const InstanceSet &sources,
                                  std::vector<unsigned> &ranking);
      virtual std::map<InstanceManager*,std::pair<unsigned,bool> >*
                   get_acquired_instances_ref(void);
      virtual void record_reference_mutation_effect(RtEvent event);
    protected:
      virtual void add_copy_profiling_request(unsigned src_index,
          unsigned dst_index, Realm::ProfilingRequestSet &reqeusts, bool fill);
      virtual void handle_profiling_response(const ProfilingResponseBase *base,
                                      const Realm::ProfilingResponse &response,
                                      const void *orig, size_t orig_length);
      virtual void handle_profiling_update(int count);
      virtual void pack_remote_operation(Serializer &rez, AddressSpaceID target,
                                         std::set<RtEvent> &applied) const;
    protected:
      unsigned parent_idx;
      InstanceSet target_instances;
      std::map<InstanceManager*,std::pair<unsigned,bool> > acquired_instances;
      std::set<RtEvent> map_applied_conditions;
    protected:
      MapperManager *mapper;
    protected:
      struct CloseProfilingInfo : public Mapping::Mapper::CloseProfilingInfo {
      public:
        void *buffer;
        size_t buffer_size;
      };
      std::vector<ProfilingMeasurementID>          profiling_requests;
      std::vector<CloseProfilingInfo>                  profiling_info;
      RtUserEvent                                  profiling_reported;
      int                                          profiling_priority;
      int                              outstanding_profiling_requests;
      int                              outstanding_profiling_reported;
    };

    /**
     * \class VirtualCloseOp
     * Virtual close operations are issued by the runtime for
     * closing up virtual mappings to a composite instance
     * that can then be propagated back to the enclosing
     * parent task.
     */
    class VirtualCloseOp : public CloseOp, 
                           public LegionHeapify<VirtualCloseOp> {
    public:
      VirtualCloseOp(Runtime *runtime);
      VirtualCloseOp(const VirtualCloseOp &rhs);
      virtual ~VirtualCloseOp(void);
    public:
      VirtualCloseOp& operator=(const VirtualCloseOp &rhs);
    public:
      void initialize(InnerContext *ctx, unsigned index,
                      const RegionRequirement &req);
    public:
      virtual void activate(void);
      virtual void deactivate(void);
      virtual const char* get_logging_name(void) const;
      virtual OpKind get_operation_kind(void) const;
    public:
      virtual void trigger_dependence_analysis(void);
      virtual unsigned find_parent_index(unsigned idx);
#ifdef LEGION_SPY
      virtual void trigger_complete(void);
#endif
    protected:
      unsigned parent_idx;
    };

    /**
     * \class ExternalAcquire
     * An extension of the external-facing Acquire to help 
     * with packing and unpacking them
     */
    class ExternalAcquire : public Acquire, public ExternalMappable {
    public:
      ExternalAcquire(void);
    public:
      virtual void set_context_index(size_t index) = 0;
    public:
      void pack_external_acquire(Serializer &rez, AddressSpaceID target) const;
      void unpack_external_acquire(Deserializer &derez, Runtime *runtime);
    };

    /**
     * \class AcquireOp
     * Acquire operations are used for performing
     * user-level software coherence when tasks own
     * regions with simultaneous coherence.
     */
    class AcquireOp : public ExternalAcquire,public MemoizableOp<SpeculativeOp>,
                      public LegionHeapify<AcquireOp> {
    public:
      static const AllocationType alloc_type = ACQUIRE_OP_ALLOC;
    public:
      AcquireOp(Runtime *rt);
      AcquireOp(const AcquireOp &rhs);
      virtual ~AcquireOp(void);
    public:
      AcquireOp& operator=(const AcquireOp &rhs);
    public:
      void initialize(InnerContext *ctx, const AcquireLauncher &launcher);
    public:
      virtual void activate(void);
      virtual void deactivate(void);
      virtual const char* get_logging_name(void) const; 
      virtual OpKind get_operation_kind(void) const;
      virtual size_t get_region_count(void) const;
      virtual Mappable* get_mappable(void);
    public:
      virtual bool has_prepipeline_stage(void) const { return true; }
      virtual void trigger_prepipeline_stage(void);
      virtual void trigger_dependence_analysis(void);
      virtual void trigger_ready(void);
      virtual void trigger_mapping(void);
    public:
      virtual bool query_speculate(bool &value, bool &mapping_only);
      virtual void resolve_true(bool speculated, bool launched);
      virtual void resolve_false(bool speculated, bool launched);
    public:
      virtual void trigger_commit(void);
      virtual unsigned find_parent_index(unsigned idx);
      virtual std::map<InstanceManager*,std::pair<unsigned,bool> >*
                   get_acquired_instances_ref(void);
      virtual void record_reference_mutation_effect(RtEvent event);
    public: 
      virtual UniqueID get_unique_id(void) const;
      virtual size_t get_context_index(void) const;
      virtual void set_context_index(size_t index);
      virtual int get_depth(void) const;
    public:
      const RegionRequirement& get_requirement(void) const;
    public:
      // From MemoizableOp
      virtual void replay_analysis(void);
    public:
      // From Memoizable
      virtual ApEvent compute_sync_precondition(const TraceInfo *info) const;
      virtual void complete_replay(ApEvent acquire_complete_event);
      virtual const VersionInfo& get_version_info(unsigned idx) const;
      virtual const RegionRequirement& get_requirement(unsigned idx) const;
    protected:
      void check_acquire_privilege(void);
      void compute_parent_index(void);
      void invoke_mapper(void);
      virtual void add_copy_profiling_request(unsigned src_index,
          unsigned dst_index, Realm::ProfilingRequestSet &reqeusts, bool fill);
      virtual void handle_profiling_response(const ProfilingResponseBase *base,
                                      const Realm::ProfilingResponse &response,
                                      const void *orig, size_t orig_length);
      virtual void handle_profiling_update(int count);
      virtual void pack_remote_operation(Serializer &rez, AddressSpaceID target,
                                         std::set<RtEvent> &applied) const;
    protected:
      RegionRequirement requirement;
      RegionTreePath    privilege_path;
      VersionInfo       version_info;
      unsigned          parent_req_index;
      std::map<InstanceManager*,std::pair<unsigned,bool> > acquired_instances;
      std::set<RtEvent> map_applied_conditions;
    protected:
      MapperManager*    mapper;
    protected:
      struct AcquireProfilingInfo : 
        public Mapping::Mapper::AcquireProfilingInfo {
      public:
        void *buffer;
        size_t buffer_size;
      };
      std::vector<ProfilingMeasurementID>            profiling_requests;
      std::vector<AcquireProfilingInfo>                  profiling_info;
      RtUserEvent                                    profiling_reported;
      int                                            profiling_priority;
      int                                outstanding_profiling_requests;
      int                                outstanding_profiling_reported;
    };

    /**
     * \class ExternalRelease
     * An extension of the external-facing Release to help 
     * with packing and unpacking them
     */
    class ExternalRelease: public Release, public ExternalMappable {
    public:
      ExternalRelease(void);
    public:
      virtual void set_context_index(size_t index) = 0;
    public:
      void pack_external_release(Serializer &rez, AddressSpaceID target) const;
      void unpack_external_release(Deserializer &derez, Runtime *runtime);
    };

    /**
     * \class ReleaseOp
     * Release operations are used for performing
     * user-level software coherence when tasks own
     * regions with simultaneous coherence.
     */
    class ReleaseOp : public ExternalRelease,public MemoizableOp<SpeculativeOp>,
                      public LegionHeapify<ReleaseOp> {
    public:
      static const AllocationType alloc_type = RELEASE_OP_ALLOC;
    public:
      ReleaseOp(Runtime *rt);
      ReleaseOp(const ReleaseOp &rhs);
      virtual ~ReleaseOp(void);
    public:
      ReleaseOp& operator=(const ReleaseOp &rhs);
    public:
      void initialize(InnerContext *ctx, const ReleaseLauncher &launcher);
    public:
      virtual void activate(void);
      virtual void deactivate(void);
      virtual const char* get_logging_name(void) const;
      virtual OpKind get_operation_kind(void) const;
      virtual size_t get_region_count(void) const;
      virtual Mappable* get_mappable(void);
    public:
      virtual bool has_prepipeline_stage(void) const { return true; }
      virtual void trigger_prepipeline_stage(void);
      virtual void trigger_dependence_analysis(void);
      virtual void trigger_ready(void);
      virtual void trigger_mapping(void);
    public:
      virtual bool query_speculate(bool &value, bool &mapping_only);
      virtual void resolve_true(bool speculated, bool launched);
      virtual void resolve_false(bool speculated, bool launched);
    public:
      virtual void trigger_commit(void);
      virtual unsigned find_parent_index(unsigned idx);
      virtual void select_sources(const unsigned index,
                                  const InstanceRef &target,
                                  const InstanceSet &sources,
                                  std::vector<unsigned> &ranking);
      virtual std::map<InstanceManager*,std::pair<unsigned,bool> >*
                   get_acquired_instances_ref(void);
      virtual void record_reference_mutation_effect(RtEvent event);
    public:
      virtual UniqueID get_unique_id(void) const;
      virtual size_t get_context_index(void) const;
      virtual void set_context_index(size_t index);
      virtual int get_depth(void) const;
    public:
      const RegionRequirement& get_requirement(void) const;
    public:
      // From MemoizableOp
      virtual void replay_analysis(void);
    public:
      // From Memoizable
      virtual ApEvent compute_sync_precondition(const TraceInfo *info) const;
      virtual void complete_replay(ApEvent release_complete_event);
      virtual const VersionInfo& get_version_info(unsigned idx) const;
      virtual const RegionRequirement& get_requirement(unsigned idx) const;
    protected:
      void check_release_privilege(void);
      void compute_parent_index(void);
      void invoke_mapper(void);
      virtual void add_copy_profiling_request(unsigned src_index,
          unsigned dst_index, Realm::ProfilingRequestSet &reqeusts, bool fill);
      virtual void handle_profiling_response(const ProfilingResponseBase *base,
                                      const Realm::ProfilingResponse &response,
                                      const void *orig, size_t orig_length);
      virtual void handle_profiling_update(int count);
      virtual void pack_remote_operation(Serializer &rez, AddressSpaceID target,
                                         std::set<RtEvent> &applied) const;
    protected:
      RegionRequirement requirement;
      RegionTreePath    privilege_path;
      VersionInfo       version_info;
      unsigned          parent_req_index;
      std::map<InstanceManager*,std::pair<unsigned,bool> > acquired_instances;
      std::set<RtEvent> map_applied_conditions;
    protected:
      MapperManager*    mapper;
    protected:
      struct ReleaseProfilingInfo : 
        public Mapping::Mapper::ReleaseProfilingInfo {
      public:
        void *buffer;
        size_t buffer_size;
      };
      std::vector<ProfilingMeasurementID>            profiling_requests;
      std::vector<ReleaseProfilingInfo>                  profiling_info;
      RtUserEvent                                    profiling_reported;
      int                                            profiling_priority;
      int                                outstanding_profiling_requests;
      int                                outstanding_profiling_reported;
    };

    /**
     * \class DynamicCollectiveOp
     * A class for getting values from a collective operation
     * and writing them into a future. This will also give
     * us the framework necessary to handle roll backs on 
     * collectives so we can memoize their results.
     */
    class DynamicCollectiveOp : public Mappable,
                                public MemoizableOp<Operation>,
                                public LegionHeapify<DynamicCollectiveOp> {
    public:
      static const AllocationType alloc_type = DYNAMIC_COLLECTIVE_OP_ALLOC;
    public:
      DynamicCollectiveOp(Runtime *rt);
      DynamicCollectiveOp(const DynamicCollectiveOp &rhs);
      virtual ~DynamicCollectiveOp(void);
    public:
      DynamicCollectiveOp& operator=(const DynamicCollectiveOp &rhs);
    public:
      Future initialize(InnerContext *ctx, const DynamicCollective &dc);
    public:
      // From Mappable
      virtual UniqueID get_unique_id(void) const { return unique_op_id; }
      virtual size_t get_context_index(void) const;
      virtual int get_depth(void) const;
      virtual MappableType get_mappable_type(void) const
        { return DYNAMIC_COLLECTIVE_MAPPABLE; }
      virtual const Task* as_task(void) const { return NULL; }
      virtual const Copy* as_copy(void) const { return NULL; }
      virtual const InlineMapping* as_inline(void) const { return NULL; }
      virtual const Acquire* as_acquire(void) const { return NULL; }
      virtual const Release* as_release(void) const { return NULL; }
      virtual const Close* as_close(void) const { return NULL; }
      virtual const Fill* as_fill(void) const { return NULL; }
      virtual const Partition* as_partition(void) const { return NULL; }
      virtual const DynamicCollective* as_dynamic_collective(void) const
        { return &collective; }
      virtual const MustEpoch* as_must_epoch(void) const { return NULL; }
      virtual const VersionInfo& get_version_info(unsigned idx) const
        { assert(false); return *(new VersionInfo()); }
      virtual const RegionRequirement& get_requirement(unsigned idx) const
        { assert(false); return *(new RegionRequirement()); }
    public:
      // From MemoizableOp
      virtual void replay_analysis(void);
    public:
      virtual void activate(void);
      virtual void deactivate(void);
      virtual const char* get_logging_name(void) const;
      virtual OpKind get_operation_kind(void) const;
    public:
      virtual void trigger_dependence_analysis(void);
      virtual void trigger_mapping(void);
      virtual void deferred_execute(void);
      virtual void trigger_complete(void);
    protected:
      Future future;
      DynamicCollective collective;
    };

    /**
     * \class FuturePredOp
     * A class for making predicates out of futures.
     */
    class FuturePredOp : public PredicateOp, 
                         public LegionHeapify<FuturePredOp> {
    public:
      static const AllocationType alloc_type = FUTURE_PRED_OP_ALLOC;
    public:
      struct ResolveFuturePredArgs : public LgTaskArgs<ResolveFuturePredArgs> {
      public:
        static const LgTaskID TASK_ID = LG_RESOLVE_FUTURE_PRED_ID;
      public:
        ResolveFuturePredArgs(FuturePredOp *op)
          : LgTaskArgs<ResolveFuturePredArgs>(op->get_unique_op_id()),
            future_pred_op(op) { }
      public:
        FuturePredOp *const future_pred_op;
      };
    public:
      FuturePredOp(Runtime *rt);
      FuturePredOp(const FuturePredOp &rhs);
      virtual ~FuturePredOp(void);
    public:
      FuturePredOp& operator=(const FuturePredOp &rhs);
    public:
      void initialize(InnerContext *ctx, Future f);
      void resolve_future_predicate(void);
    public:
      virtual void activate(void);
      virtual void deactivate(void);
      const char* get_logging_name(void) const;
      OpKind get_operation_kind(void) const;
    public:
      virtual void trigger_dependence_analysis(void);
      virtual void trigger_ready(void);
    protected:
      Future future;
    };

    /**
     * \class NotPredOp
     * A class for negating other predicates
     */
    class NotPredOp : public PredicateOp, PredicateWaiter,
                      public LegionHeapify<NotPredOp> {
    public:
      static const AllocationType alloc_type = NOT_PRED_OP_ALLOC;
    public:
      NotPredOp(Runtime *rt);
      NotPredOp(const NotPredOp &rhs);
      virtual ~NotPredOp(void);
    public:
      NotPredOp& operator=(const NotPredOp &rhs);
    public:
      void initialize(InnerContext *task, const Predicate &p);
    public:
      virtual void activate(void);
      virtual void deactivate(void);
      virtual const char* get_logging_name(void) const;
      virtual OpKind get_operation_kind(void) const;
    public:
      virtual void trigger_dependence_analysis(void);
      virtual void trigger_ready(void);
      virtual void notify_predicate_value(GenerationID gen, bool value);
    protected:
      PredicateOp *pred_op;
    };

    /**
     * \class AndPredOp
     * A class for and-ing other predicates
     */
    class AndPredOp : public PredicateOp, PredicateWaiter,
                      public LegionHeapify<AndPredOp> {
    public:
      static const AllocationType alloc_type = AND_PRED_OP_ALLOC;
    public:
      AndPredOp(Runtime *rt);
      AndPredOp(const AndPredOp &rhs);
      virtual ~AndPredOp(void);
    public:
      AndPredOp& operator=(const AndPredOp &rhs);
    public:
      void initialize(InnerContext *task, 
                      const std::vector<Predicate> &predicates);
    public:
      virtual void activate(void);
      virtual void deactivate(void);
      virtual const char* get_logging_name(void) const;
      virtual OpKind get_operation_kind(void) const;
    public:
      virtual void trigger_dependence_analysis(void);
      virtual void trigger_ready(void);
      virtual void notify_predicate_value(GenerationID pred_gen, bool value);
    protected:
      std::vector<PredicateOp*> previous;
      unsigned                  true_count;
      bool                      false_short;
    };

    /**
     * \class OrPredOp
     * A class for or-ing other predicates
     */
    class OrPredOp : public PredicateOp, PredicateWaiter,
                     public LegionHeapify<OrPredOp> {
    public:
      static const AllocationType alloc_type = OR_PRED_OP_ALLOC;
    public:
      OrPredOp(Runtime *rt);
      OrPredOp(const OrPredOp &rhs);
      virtual ~OrPredOp(void);
    public:
      OrPredOp& operator=(const OrPredOp &rhs);
    public:
      void initialize(InnerContext *task, 
                      const std::vector<Predicate> &predicates);
    public:
      virtual void activate(void);
      virtual void deactivate(void);
      virtual const char* get_logging_name(void) const;
      virtual OpKind get_operation_kind(void) const;
    public:
      virtual void trigger_dependence_analysis(void);
      virtual void trigger_ready(void);
      virtual void notify_predicate_value(GenerationID pred_gen, bool value);
    protected:
      std::vector<PredicateOp*> previous;
      unsigned                  false_count;
      bool                      true_short;
    };

    /**
     * \class MustEpochOp
     * This operation is actually a meta-operation that
     * represents a collection of operations which all
     * must be guaranteed to be run in parallel.  It
     * mediates all the various stages of performing
     * these operations and ensures that they can all
     * be run in parallel or it reports an error.
     */
    class MustEpochOp : public Operation, public LegionHeapify<MustEpochOp> {
    public:
      static const AllocationType alloc_type = MUST_EPOCH_OP_ALLOC;
    public:
      struct DependenceRecord {
      public:
        inline void add_entry(unsigned op_idx, unsigned req_idx)
          { op_indexes.push_back(op_idx); req_indexes.push_back(req_idx); }
      public:
        std::vector<unsigned> op_indexes;
        std::vector<unsigned> req_indexes;
      };
    public:
      MustEpochOp(Runtime *rt);
      MustEpochOp(const MustEpochOp &rhs);
      virtual ~MustEpochOp(void);
    public:
      MustEpochOp& operator=(const MustEpochOp &rhs);
    public:
      inline FutureMap get_future_map(void) const { return result_map; }
    public:
      FutureMap initialize(InnerContext *ctx,
                           const MustEpochLauncher &launcher);
      void find_conflicted_regions(
          std::vector<PhysicalRegion> &unmapped); 
    public:
      virtual void activate(void);
      virtual void deactivate(void);
      virtual const char* get_logging_name(void) const;
      virtual size_t get_region_count(void) const;
      virtual OpKind get_operation_kind(void) const;
    public:
      virtual void trigger_dependence_analysis(void);
      virtual void trigger_mapping(void);
      virtual void trigger_complete(void);
      virtual void trigger_commit(void);
    public:
      void verify_dependence(Operation *source_op, GenerationID source_gen,
                             Operation *target_op, GenerationID target_gen);
      bool record_dependence(Operation *source_op, GenerationID source_gen,
                             Operation *target_op, GenerationID target_gen,
                             unsigned source_idx, unsigned target_idx,
                             DependenceType dtype);
      void must_epoch_map_task_callback(SingleTask *task, 
                                        Mapper::MapTaskInput &input,
                                        Mapper::MapTaskOutput &output);
      // Get a reference to our data structure for tracking acquired instances
      virtual std::map<InstanceManager*,std::pair<unsigned,bool> >*
                                       get_acquired_instances_ref(void);
    public:
      void add_mapping_dependence(RtEvent precondition);
      void register_single_task(SingleTask *single, unsigned index);
      void register_slice_task(SliceTask *slice);
    public:
      // Methods for keeping track of when we can complete and commit
      void register_subop(Operation *op);
      void notify_subop_complete(Operation *op);
      void notify_subop_commit(Operation *op);
    public:
      RtUserEvent find_slice_versioning_event(UniqueID slice_id, bool &first);
    protected:
      int find_operation_index(Operation *op, GenerationID generation);
      TaskOp* find_task_by_index(int index);
    protected:
      std::vector<IndividualTask*>        indiv_tasks;
      std::vector<bool>                   indiv_triggered;
      std::vector<IndexTask*>             index_tasks;
      std::vector<bool>                   index_triggered;
    protected:
      // The component slices for distribution
      std::set<SliceTask*>         slice_tasks;
      // The actual base operations
      // Use a deque to keep everything in order
      std::deque<SingleTask*>      single_tasks;
    protected:
      Mapper::MapMustEpochInput    input;
      Mapper::MapMustEpochOutput   output;
      MapperID                     mapper_id;
      MappingTagID                 mapper_tag;
    protected:
      FutureMap result_map;
      unsigned remaining_subop_completes;
      unsigned remaining_subop_commits;
    protected:
      // Used to know if we successfully triggered everything
      // and therefore have all of the single tasks and a
      // valid set of constraints.
      bool triggering_complete;
      // Used for computing the constraints
      std::vector<std::set<SingleTask*> > task_sets;
      // Track the physical instances that we've acquired
      std::map<InstanceManager*,std::pair<unsigned,bool> > acquired_instances;
    protected:
      std::map<std::pair<unsigned/*task index*/,unsigned/*req index*/>,
               unsigned/*dependence index*/> dependence_map;
      std::vector<DependenceRecord*> dependences;
      std::map<SingleTask*,unsigned/*single task index*/> single_task_map;
      std::vector<std::set<unsigned/*single task index*/> > mapping_dependences;
    protected:
      std::map<UniqueID,RtUserEvent> slice_version_events;
    };

    /**
     * \class MustEpochTriggerer
     * A helper class for parallelizing must epoch triggering
     */
    class MustEpochTriggerer {
    public:
      struct MustEpochIndivArgs : public LgTaskArgs<MustEpochIndivArgs> {
      public:
        static const LgTaskID TASK_ID = LG_MUST_INDIV_ID;
      public:
        MustEpochIndivArgs(MustEpochTriggerer *trig, MustEpochOp *owner,
                           IndividualTask *t)
          : LgTaskArgs<MustEpochIndivArgs>(owner->get_unique_op_id()),
            triggerer(trig), task(t) { }
      public:
        MustEpochTriggerer *const triggerer;
        IndividualTask *const task;
      };
      struct MustEpochIndexArgs : public LgTaskArgs<MustEpochIndexArgs> {
      public:
        static const LgTaskID TASK_ID = LG_MUST_INDEX_ID;
      public:
        MustEpochIndexArgs(MustEpochTriggerer *trig, MustEpochOp *owner,
                           IndexTask *t)
          : LgTaskArgs<MustEpochIndexArgs>(owner->get_unique_op_id()),
            triggerer(trig), task(t) { }
      public:
        MustEpochTriggerer *const triggerer;
        IndexTask *const task;
      };
    public:
      MustEpochTriggerer(MustEpochOp *owner);
      MustEpochTriggerer(const MustEpochTriggerer &rhs);
      ~MustEpochTriggerer(void);
    public:
      MustEpochTriggerer& operator=(const MustEpochTriggerer &rhs);
    public:
      void trigger_tasks(const std::vector<IndividualTask*> &indiv_tasks,
                         std::vector<bool> &indiv_triggered,
                         const std::vector<IndexTask*> &index_tasks,
                         std::vector<bool> &index_triggered);
      void trigger_individual(IndividualTask *task);
      void trigger_index(IndexTask *task);
    public:
      static void handle_individual(const void *args);
      static void handle_index(const void *args);
    private:
      const Processor current_proc;
      MustEpochOp *const owner;
      Reservation trigger_lock;
    };

    /**
     * \class MustEpochMapper
     * A helper class for parallelizing mapping for must epochs
     */
    class MustEpochMapper {
    public:
      struct MustEpochMapArgs : public LgTaskArgs<MustEpochMapArgs> {
      public:
        static const LgTaskID TASK_ID = LG_MUST_MAP_ID;
      public:
        MustEpochMapArgs(MustEpochMapper *map, MustEpochOp *owner)
          : LgTaskArgs<MustEpochMapArgs>(owner->get_unique_op_id()),
            mapper(map) { }
      public:
        MustEpochMapper *const mapper;
        SingleTask *task;
      };
    public:
      MustEpochMapper(MustEpochOp *owner);
      MustEpochMapper(const MustEpochMapper &rhs);
      ~MustEpochMapper(void);
    public:
      MustEpochMapper& operator=(const MustEpochMapper &rhs);
    public:
      void map_tasks(const std::deque<SingleTask*> &single_tasks,
            const std::vector<std::set<unsigned> > &dependences);
      void map_task(SingleTask *task);
    public:
      static void handle_map_task(const void *args);
    private:
      MustEpochOp *const owner;
    };

    class MustEpochDistributor {
    public:
      struct MustEpochDistributorArgs : 
        public LgTaskArgs<MustEpochDistributorArgs> {
      public:
        static const LgTaskID TASK_ID = LG_MUST_DIST_ID;
      public:
        MustEpochDistributorArgs(MustEpochOp *owner)
          : LgTaskArgs<MustEpochDistributorArgs>(owner->get_unique_op_id()) { }
      public:
        TaskOp *task;
      };
      struct MustEpochLauncherArgs : 
        public LgTaskArgs<MustEpochLauncherArgs> {
      public:
        static const LgTaskID TASK_ID = LG_MUST_LAUNCH_ID;
      public:
        MustEpochLauncherArgs(MustEpochOp *owner)
          : LgTaskArgs<MustEpochLauncherArgs>(owner->get_unique_op_id()) { }
      public:
        TaskOp *task;
      };
    public:
      MustEpochDistributor(MustEpochOp *owner);
      MustEpochDistributor(const MustEpochDistributor &rhs);
      ~MustEpochDistributor(void);
    public:
      MustEpochDistributor& operator=(const MustEpochDistributor &rhs);
    public:
      void distribute_tasks(Runtime *runtime,
                            const std::vector<IndividualTask*> &indiv_tasks,
                            const std::set<SliceTask*> &slice_tasks);
    public:
      static void handle_distribute_task(const void *args);
      static void handle_launch_task(const void *args);
    private:
      MustEpochOp *const owner;
    };

    /**
     * \class PendingPartitionOp
     * Pending partition operations are ones that must be deferred
     * in order to move the overhead of computing them off the 
     * application cores. In many cases deferring them is also
     * necessary to avoid possible application deadlock with
     * other pending partitions.
     */
    class PendingPartitionOp : public Operation,
                               public LegionHeapify<PendingPartitionOp> {
    public:
      static const AllocationType alloc_type = PENDING_PARTITION_OP_ALLOC;
    protected:
      enum PendingPartitionKind
      {
        EQUAL_PARTITION = 0,
        WEIGHT_PARTITION,
        UNION_PARTITION,
        INTERSECTION_PARTITION,
        INTERSECTION_WITH_REGION,
        DIFFERENCE_PARTITION,
        RESTRICTED_PARTITION,
        BY_DOMAIN_PARTITION,
      };
      // Track pending partition operations as thunks
      class PendingPartitionThunk {
      public:
        virtual ~PendingPartitionThunk(void) { }
      public:
        virtual ApEvent perform(PendingPartitionOp *op,
                                RegionTreeForest *forest) = 0;
        virtual void perform_logging(PendingPartitionOp* op) = 0;
      };
      class EqualPartitionThunk : public PendingPartitionThunk {
      public:
        EqualPartitionThunk(IndexPartition id, size_t g)
          : pid(id), granularity(g) { }
        virtual ~EqualPartitionThunk(void) { }
      public:
        virtual ApEvent perform(PendingPartitionOp *op,
                                RegionTreeForest *forest)
        { return forest->create_equal_partition(op, pid, granularity); }
        virtual void perform_logging(PendingPartitionOp* op);
      protected:
        IndexPartition pid;
        size_t granularity;
      };
      class WeightPartitionThunk : public PendingPartitionThunk {
      public:
        WeightPartitionThunk(IndexPartition id, const FutureMap &w, size_t g)
          : pid(id), weights(w), granularity(g) { }
        virtual ~WeightPartitionThunk(void) { }
      public:
        virtual ApEvent perform(PendingPartitionOp *op,
                                RegionTreeForest *forest)
        { return forest->create_partition_by_weights(op, pid, 
                                        weights, granularity); }
        virtual void perform_logging(PendingPartitionOp *op);
      protected:
        IndexPartition pid;
        FutureMap weights;
        size_t granularity;
      };
      class UnionPartitionThunk : public PendingPartitionThunk {
      public:
        UnionPartitionThunk(IndexPartition id, 
                            IndexPartition h1, IndexPartition h2)
          : pid(id), handle1(h1), handle2(h2) { }
        virtual ~UnionPartitionThunk(void) { }
      public:
        virtual ApEvent perform(PendingPartitionOp *op,
                                RegionTreeForest *forest)
        { return forest->create_partition_by_union(op, pid, handle1, handle2); }
        virtual void perform_logging(PendingPartitionOp* op);
      protected:
        IndexPartition pid;
        IndexPartition handle1;
        IndexPartition handle2;
      };
      class IntersectionPartitionThunk : public PendingPartitionThunk {
      public:
        IntersectionPartitionThunk(IndexPartition id, 
                            IndexPartition h1, IndexPartition h2)
          : pid(id), handle1(h1), handle2(h2) { }
        virtual ~IntersectionPartitionThunk(void) { }
      public:
        virtual ApEvent perform(PendingPartitionOp *op,
                                RegionTreeForest *forest)
        { return forest->create_partition_by_intersection(op, pid, handle1,
                                                          handle2); }
        virtual void perform_logging(PendingPartitionOp* op);
      protected:
        IndexPartition pid;
        IndexPartition handle1;
        IndexPartition handle2;
      };
      class IntersectionWithRegionThunk: public PendingPartitionThunk {
      public:
        IntersectionWithRegionThunk(IndexPartition id, IndexPartition p, bool d)
          : pid(id), part(p), dominates(d) { }
        virtual ~IntersectionWithRegionThunk(void) { }
      public:
        virtual ApEvent perform(PendingPartitionOp *op,
                                RegionTreeForest *forest)
        { return forest->create_partition_by_intersection(op, pid, 
                                                          part, dominates); }
        virtual void perform_logging(PendingPartitionOp* op);
      protected:
        IndexPartition pid;
        IndexPartition part;
        const bool dominates;
      };
      class DifferencePartitionThunk : public PendingPartitionThunk {
      public:
        DifferencePartitionThunk(IndexPartition id, 
                            IndexPartition h1, IndexPartition h2)
          : pid(id), handle1(h1), handle2(h2) { }
        virtual ~DifferencePartitionThunk(void) { }
      public:
        virtual ApEvent perform(PendingPartitionOp *op,
                                RegionTreeForest *forest)
        { return forest->create_partition_by_difference(op, pid, handle1,
                                                        handle2); }
        virtual void perform_logging(PendingPartitionOp* op);
      protected:
        IndexPartition pid;
        IndexPartition handle1;
        IndexPartition handle2;
      };
      class RestrictedPartitionThunk : public PendingPartitionThunk {
      public:
        RestrictedPartitionThunk(IndexPartition id, const void *tran,
                  size_t tran_size, const void *ext, size_t ext_size)
          : pid(id), transform(malloc(tran_size)), extent(malloc(ext_size))
        { memcpy(transform, tran, tran_size); memcpy(extent, ext, ext_size); }
        virtual ~RestrictedPartitionThunk(void)
          { free(transform); free(extent); }
      public:
        virtual ApEvent perform(PendingPartitionOp *op,
                                RegionTreeForest *forest)
        { return forest->create_partition_by_restriction(pid, 
                                              transform, extent); }
        virtual void perform_logging(PendingPartitionOp *op);
      protected:
        IndexPartition pid;
        void *const transform;
        void *const extent;
      };
      class FutureMapThunk : public PendingPartitionThunk {
      public:
        FutureMapThunk(IndexPartition id, const FutureMap &fm, bool inter)
          : pid(id), future_map(fm), perform_intersections(inter) { }
        virtual ~FutureMapThunk(void) { }
      public:
        virtual ApEvent perform(PendingPartitionOp *op,
                                RegionTreeForest *forest)
        { return forest->create_partition_by_domain(op, pid, future_map,
                                              perform_intersections); }
        virtual void perform_logging(PendingPartitionOp *op);
      protected:
        IndexPartition pid;
        FutureMap future_map;
        bool perform_intersections;
      };
      class CrossProductThunk : public PendingPartitionThunk {
      public:
        CrossProductThunk(IndexPartition b, IndexPartition s, LegionColor c)
          : base(b), source(s), part_color(c) { }
        virtual ~CrossProductThunk(void) { }
      public:
        virtual ApEvent perform(PendingPartitionOp *op,
                                RegionTreeForest *forest)
        { return forest->create_cross_product_partitions(op, base, source, 
                                                         part_color); }
        virtual void perform_logging(PendingPartitionOp* op);
      protected:
        IndexPartition base;
        IndexPartition source;
        LegionColor part_color;
      };
      class ComputePendingSpace : public PendingPartitionThunk {
      public:
        ComputePendingSpace(IndexSpace t, bool is,
                            const std::vector<IndexSpace> &h)
          : is_union(is), is_partition(false), target(t), handles(h) { }
        ComputePendingSpace(IndexSpace t, bool is, IndexPartition h)
          : is_union(is), is_partition(true), target(t), handle(h) { }
        virtual ~ComputePendingSpace(void) { }
      public:
        virtual ApEvent perform(PendingPartitionOp *op,
                                RegionTreeForest *forest)
        { if (is_partition)
            return forest->compute_pending_space(op, target, handle, is_union);
          else
            return forest->compute_pending_space(op, target, 
                                                 handles, is_union); }
        virtual void perform_logging(PendingPartitionOp* op);
      protected:
        bool is_union, is_partition;
        IndexSpace target;
        IndexPartition handle;
        std::vector<IndexSpace> handles;
      };
      class ComputePendingDifference : public PendingPartitionThunk {
      public:
        ComputePendingDifference(IndexSpace t, IndexSpace i,
                                 const std::vector<IndexSpace> &h)
          : target(t), initial(i), handles(h) { }
        virtual ~ComputePendingDifference(void) { }
      public:
        virtual ApEvent perform(PendingPartitionOp *op,
                                RegionTreeForest *forest)
        { return forest->compute_pending_space(op, target, initial, handles); }
        virtual void perform_logging(PendingPartitionOp* op);
      protected:
        IndexSpace target, initial;
        std::vector<IndexSpace> handles;
      };
    public:
      PendingPartitionOp(Runtime *rt);
      PendingPartitionOp(const PendingPartitionOp &rhs);
      virtual ~PendingPartitionOp(void);
    public:
      PendingPartitionOp& operator=(const PendingPartitionOp &rhs);
    public:
      void initialize_equal_partition(InnerContext *ctx,
                                      IndexPartition pid, size_t granularity);
      void initialize_weight_partition(InnerContext *ctx, IndexPartition pid,
                                const FutureMap &weights, size_t granularity);
      void initialize_union_partition(InnerContext *ctx,
                                      IndexPartition pid, 
                                      IndexPartition handle1,
                                      IndexPartition handle2);
      void initialize_intersection_partition(InnerContext *ctx,
                                             IndexPartition pid, 
                                             IndexPartition handle1,
                                             IndexPartition handle2);
      void initialize_intersection_partition(InnerContext *ctx,
                                             IndexPartition pid, 
                                             IndexPartition part,
                                             const bool dominates);
      void initialize_difference_partition(InnerContext *ctx,
                                           IndexPartition pid, 
                                           IndexPartition handle1,
                                           IndexPartition handle2);
      void initialize_restricted_partition(InnerContext *ctx,
                                           IndexPartition pid,
                                           const void *transform,
                                           size_t transform_size,
                                           const void *extent,
                                           size_t extent_size);
      void initialize_by_domain(InnerContext *ctx, IndexPartition pid,
                                const FutureMap &future_map,
                                bool perform_intersections);
      void initialize_cross_product(InnerContext *ctx, IndexPartition base, 
                                    IndexPartition source, LegionColor color);
      void initialize_index_space_union(InnerContext *ctx, IndexSpace target, 
                                        const std::vector<IndexSpace> &handles);
      void initialize_index_space_union(InnerContext *ctx, IndexSpace target, 
                                        IndexPartition handle);
      void initialize_index_space_intersection(InnerContext *ctx, 
                                               IndexSpace target,
                                        const std::vector<IndexSpace> &handles);
      void initialize_index_space_intersection(InnerContext *ctx,
                                              IndexSpace target,
                                              IndexPartition handle);
      void initialize_index_space_difference(InnerContext *ctx, 
                                             IndexSpace target, 
                                             IndexSpace initial,
                                        const std::vector<IndexSpace> &handles);
      void perform_logging();
    public:
      virtual void trigger_dependence_analysis(void);
      virtual void trigger_ready(void);
      virtual void trigger_mapping(void);
      virtual void trigger_complete(void);
      virtual bool is_partition_op(void) const { return true; } 
    public:
      virtual void activate(void);
      virtual void deactivate(void);
      virtual const char* get_logging_name(void) const;
      virtual OpKind get_operation_kind(void) const;
    protected:
      PendingPartitionThunk *thunk;
      FutureMap future_map;
    };

    /**
     * \class ExternalPartition
     * An extension of the external-facing Partition to help 
     * with packing and unpacking them
     */
    class ExternalPartition: public Partition, public ExternalMappable {
    public:
      ExternalPartition(void);
    public:
      virtual void set_context_index(size_t index) = 0;
    public:
      void pack_external_partition(Serializer &rez,AddressSpaceID target) const;
      void unpack_external_partition(Deserializer &derez, Runtime *runtime);
    };

    /**
     * \class DependentPartitionOp
     * An operation for creating different kinds of partitions
     * which are dependent on mapping a region in order to compute
     * the resulting partition.
     */
    class DependentPartitionOp : public ExternalPartition, public Operation,
                                 public LegionHeapify<DependentPartitionOp> {
    public:
      static const AllocationType alloc_type = DEPENDENT_PARTITION_OP_ALLOC;
    protected:
      // Track dependent partition operations as thunks
      class DepPartThunk {
      public:
        virtual ~DepPartThunk(void) { }
      public:
        virtual ApEvent perform(DependentPartitionOp *op,
            RegionTreeForest *forest, ApEvent instances_ready,
            const std::vector<FieldDataDescriptor> &instances) = 0;
        virtual PartitionKind get_kind(void) const = 0;
        virtual IndexPartition get_partition(void) const = 0;
      };
      class ByFieldThunk : public DepPartThunk {
      public:
        ByFieldThunk(IndexPartition p)
          : pid(p) { }
      public:
        virtual ApEvent perform(DependentPartitionOp *op,
            RegionTreeForest *forest, ApEvent instances_ready,
            const std::vector<FieldDataDescriptor> &instances);
        virtual PartitionKind get_kind(void) const { return BY_FIELD; }
        virtual IndexPartition get_partition(void) const { return pid; }
      protected:
        IndexPartition pid;
      };
      class ByImageThunk : public DepPartThunk {
      public:
        ByImageThunk(IndexPartition p, IndexPartition proj)
          : pid(p), projection(proj) { }
      public:
        virtual ApEvent perform(DependentPartitionOp *op,
            RegionTreeForest *forest, ApEvent instances_ready,
            const std::vector<FieldDataDescriptor> &instances);
        virtual PartitionKind get_kind(void) const { return BY_IMAGE; }
        virtual IndexPartition get_partition(void) const { return pid; }
      protected:
        IndexPartition pid;
        IndexPartition projection;
      };
      class ByImageRangeThunk : public DepPartThunk {
      public:
        ByImageRangeThunk(IndexPartition p, IndexPartition proj)
          : pid(p), projection(proj) { }
      public:
        virtual ApEvent perform(DependentPartitionOp *op,
            RegionTreeForest *forest, ApEvent instances_ready,
            const std::vector<FieldDataDescriptor> &instances);
        virtual PartitionKind get_kind(void) const { return BY_IMAGE_RANGE; }
        virtual IndexPartition get_partition(void) const { return pid; }
      protected:
        IndexPartition pid;
        IndexPartition projection;
      };
      class ByPreimageThunk : public DepPartThunk {
      public:
        ByPreimageThunk(IndexPartition p, IndexPartition proj)
          : pid(p), projection(proj) { }
      public:
        virtual ApEvent perform(DependentPartitionOp *op,
            RegionTreeForest *forest, ApEvent instances_ready,
            const std::vector<FieldDataDescriptor> &instances);
        virtual PartitionKind get_kind(void) const { return BY_PREIMAGE; }
        virtual IndexPartition get_partition(void) const { return pid; }
      protected:
        IndexPartition pid;
        IndexPartition projection;
      };
      class ByPreimageRangeThunk : public DepPartThunk {
      public:
        ByPreimageRangeThunk(IndexPartition p, IndexPartition proj)
          : pid(p), projection(proj) { }
      public:
        virtual ApEvent perform(DependentPartitionOp *op,
            RegionTreeForest *forest, ApEvent instances_ready,
            const std::vector<FieldDataDescriptor> &instances);
        virtual PartitionKind get_kind(void) const { return BY_PREIMAGE_RANGE; }
        virtual IndexPartition get_partition(void) const { return pid; }
      protected:
        IndexPartition pid;
        IndexPartition projection;
      };
      class AssociationThunk : public DepPartThunk {
      public:
        AssociationThunk(IndexSpace d, IndexSpace r)
          : domain(d), range(r) { }
      public:
        virtual ApEvent perform(DependentPartitionOp *op,
            RegionTreeForest *forest, ApEvent instances_ready,
            const std::vector<FieldDataDescriptor> &instances);
        virtual PartitionKind get_kind(void) const { return BY_ASSOCIATION; }
        virtual IndexPartition get_partition(void) const
          { return IndexPartition::NO_PART; }
      protected:
        IndexSpace domain;
        IndexSpace range;
      };
    public:
      DependentPartitionOp(Runtime *rt);
      DependentPartitionOp(const DependentPartitionOp &rhs);
      virtual ~DependentPartitionOp(void);
    public:
      DependentPartitionOp& operator=(const DependentPartitionOp &rhs);
    public:
      void initialize_by_field(InnerContext *ctx, IndexPartition pid,
                               LogicalRegion handle, LogicalRegion parent,
                               FieldID fid, MapperID id, MappingTagID tag); 
      void initialize_by_image(InnerContext *ctx, IndexPartition pid,
                               LogicalPartition projection,
                               LogicalRegion parent, FieldID fid,
                               MapperID id, MappingTagID tag);
      void initialize_by_image_range(InnerContext *ctx, IndexPartition pid,
                               LogicalPartition projection,
                               LogicalRegion parent, FieldID fid,
                               MapperID id, MappingTagID tag);
      void initialize_by_preimage(InnerContext *ctx, IndexPartition pid,
                               IndexPartition projection, LogicalRegion handle,
                               LogicalRegion parent, FieldID fid,
                               MapperID id, MappingTagID tag);
      void initialize_by_preimage_range(InnerContext *ctx, IndexPartition pid,
                               IndexPartition projection, LogicalRegion handle,
                               LogicalRegion parent, FieldID fid,
                               MapperID id, MappingTagID tag);
      void initialize_by_association(InnerContext *ctx, LogicalRegion domain,
                               LogicalRegion domain_parent, FieldID fid,
                               IndexSpace range, MapperID id, MappingTagID tag);
      void perform_logging(void) const;
      void log_requirement(void) const;
      const RegionRequirement& get_requirement(void) const;
    public:
      virtual bool has_prepipeline_stage(void) const { return true; }
      virtual void trigger_prepipeline_stage(void);
      virtual void trigger_dependence_analysis(void);
      virtual void trigger_ready(void);
      virtual void trigger_mapping(void);
      virtual ApEvent trigger_thunk(IndexSpace handle,
                                    const InstanceSet &mapped_instances,
                                    const PhysicalTraceInfo &info,
                                    const DomainPoint &key);
      virtual unsigned find_parent_index(unsigned idx);
      virtual bool is_partition_op(void) const { return true; }
    public:
      virtual PartitionKind get_partition_kind(void) const;
      virtual UniqueID get_unique_id(void) const;
      virtual size_t get_context_index(void) const;
      virtual void set_context_index(size_t index);
      virtual int get_depth(void) const;
      virtual Mappable* get_mappable(void);
    public:
      virtual void activate(void);
      virtual void deactivate(void);
      virtual const char* get_logging_name(void) const;
      virtual OpKind get_operation_kind(void) const;
      virtual size_t get_region_count(void) const;
      virtual void trigger_commit(void);
    public:
      virtual void select_sources(const unsigned index,
                                  const InstanceRef &target,
                                  const InstanceSet &sources,
                                  std::vector<unsigned> &ranking);
      virtual std::map<InstanceManager*,std::pair<unsigned,bool> >*
                   get_acquired_instances_ref(void);
      virtual void record_reference_mutation_effect(RtEvent event);
      virtual void add_copy_profiling_request(unsigned src_index,
          unsigned dst_index, Realm::ProfilingRequestSet &reqeusts, bool fill);
      // Report a profiling result for this operation
      virtual void handle_profiling_response(const ProfilingResponseBase *base,
                                        const Realm::ProfilingResponse &result,
                                        const void *orig, size_t orig_length);
      virtual void handle_profiling_update(int count);
      virtual void pack_remote_operation(Serializer &rez, AddressSpaceID target,
                                         std::set<RtEvent> &applied) const;
    protected:
      void check_privilege(void);
      void compute_parent_index(void);
      void select_partition_projection(void);
      bool invoke_mapper(InstanceSet &mapped_instances);
      void activate_dependent_op(void);
      void deactivate_dependent_op(void);
      void finalize_partition_profiling(void);
    public:
      void handle_point_commit(RtEvent point_committed);
    public:
      VersionInfo version_info;
      RegionTreePath privilege_path;
      unsigned parent_req_index;
      std::map<InstanceManager*,std::pair<unsigned,bool> > acquired_instances;
      std::set<RtEvent> map_applied_conditions;
      DepPartThunk *thunk;
    protected:
      MapperManager *mapper;
    protected:
      // For index versions of this operation
      IndexSpaceNode*                   launch_space;
      std::vector<FieldDataDescriptor>  instances;
      std::set<ApEvent>                 index_preconditions;
      std::vector<PointDepPartOp*>      points; 
      unsigned                          points_committed;
      bool                              commit_request;
      std::set<RtEvent>                 commit_preconditions;
#ifdef LEGION_SPY
      // Special helper event to make things look right for Legion Spy
      ApUserEvent                       intermediate_index_event;
#endif
    protected:
      struct PartitionProfilingInfo :
        public Mapping::Mapper::PartitionProfilingInfo {
      public:
        void *buffer;
        size_t buffer_size;
      };
      std::vector<ProfilingMeasurementID>              profiling_requests;
      std::vector<PartitionProfilingInfo>                  profiling_info;
      RtUserEvent                                      profiling_reported;
      int                                              profiling_priority;
      int                                  outstanding_profiling_requests;
      int                                  outstanding_profiling_reported;
    };

    /**
     * \class PointDepPartOp
     * This is a point class for mapping a particular 
     * subregion of a partition for a dependent partitioning
     * operation.
     */
    class PointDepPartOp : public DependentPartitionOp, public ProjectionPoint {
    public:
      PointDepPartOp(Runtime *rt);
      PointDepPartOp(const PointDepPartOp &rhs);
      virtual ~PointDepPartOp(void);
    public:
      PointDepPartOp& operator=(const PointDepPartOp &rhs);
    public:
      void initialize(DependentPartitionOp *owner, const DomainPoint &point);
      void launch(void);
    public:
      virtual void activate(void);
      virtual void deactivate(void);
      virtual void trigger_prepipeline_stage(void);
      virtual void trigger_dependence_analysis(void);
      virtual ApEvent trigger_thunk(IndexSpace handle,
                                    const InstanceSet &mapped_instances,
                                    const PhysicalTraceInfo &trace_info,
                                    const DomainPoint &key);
      virtual void trigger_commit(void);
      virtual PartitionKind get_partition_kind(void) const;
    public:
      // From ProjectionPoint
      virtual const DomainPoint& get_domain_point(void) const;
      virtual void set_projection_result(unsigned idx, LogicalRegion result);
    public:
      DependentPartitionOp *owner;
    };

    /**
     * \class ExternalFill
     * An extension of the external-facing Fill to help 
     * with packing and unpacking them
     */
    class ExternalFill : public Fill, public ExternalMappable {
    public:
      ExternalFill(void);
    public:
      virtual void set_context_index(size_t index) = 0;
    public:
      void pack_external_fill(Serializer &rez, AddressSpaceID target) const;
      void unpack_external_fill(Deserializer &derez, Runtime *runtime);
    };

    /**
     * \class FillOp
     * Fill operations are used to initialize a field to a
     * specific value for a particular logical region.
     */
    class FillOp : public MemoizableOp<SpeculativeOp>, public ExternalFill,
                   public LegionHeapify<FillOp> {
    public:
      static const AllocationType alloc_type = FILL_OP_ALLOC;
    public:
      FillOp(Runtime *rt);
      FillOp(const FillOp &rhs);
      virtual ~FillOp(void);
    public:
      FillOp& operator=(const FillOp &rhs);
    public:
      void initialize(InnerContext *ctx, const FillLauncher &launcher);
      inline const RegionRequirement& get_requirement(void) const 
        { return requirement; }
      void activate_fill(void);
      void deactivate_fill(void);
    public:
      virtual void activate(void);
      virtual void deactivate(void);
      virtual const char* get_logging_name(void) const;
      virtual size_t get_region_count(void) const;
      virtual OpKind get_operation_kind(void) const;
      virtual Mappable* get_mappable(void);
      virtual UniqueID get_unique_id(void) const;
      virtual size_t get_context_index(void) const;
      virtual void set_context_index(size_t index);
      virtual int get_depth(void) const;
      virtual std::map<InstanceManager*,std::pair<unsigned,bool> >*
                                       get_acquired_instances_ref(void);
      virtual void add_copy_profiling_request(unsigned src_index,
          unsigned dst_index, Realm::ProfilingRequestSet &reqeusts, bool fill);
    public:
      virtual bool has_prepipeline_stage(void) const
        { return need_prepipeline_stage; }
      virtual void trigger_prepipeline_stage(void);
      virtual void trigger_dependence_analysis(void);
      virtual void trigger_ready(void);
      virtual void trigger_mapping(void);
      virtual void deferred_execute(void);
    public:
      virtual bool query_speculate(bool &value, bool &mapping_only);
      virtual void resolve_true(bool speculated, bool launched);
      virtual void resolve_false(bool speculated, bool launched);
    public:
      virtual unsigned find_parent_index(unsigned idx);
      virtual void trigger_complete(void);
      virtual void trigger_commit(void);
    public:
      void check_fill_privilege(void);
      void compute_parent_index(void);
      ApEvent compute_sync_precondition(const TraceInfo *info) const;
      void log_fill_requirement(void) const;
    public:
      // From Memoizable
      virtual const VersionInfo& get_version_info(unsigned idx) const
        { return version_info; }
      virtual const RegionRequirement& get_requirement(unsigned idx) const
        { return get_requirement(); }
    public:
      // From MemoizableOp
      virtual void replay_analysis(void);
    public:
      virtual void pack_remote_operation(Serializer &rez, AddressSpaceID target,
                                         std::set<RtEvent> &applied) const;
    public:
      RegionTreePath privilege_path;
      VersionInfo version_info;
      unsigned parent_req_index;
      void *value;
      size_t value_size;
      Future future;
      FillView *fill_view;
      std::set<RtEvent> map_applied_conditions;
      PredEvent true_guard, false_guard;
    };
    
    /**
     * \class IndexFillOp
     * This is the same as a fill operation except for
     * applying a number of fill operations over an 
     * index space of points with projection functions.
     */
    class IndexFillOp : public FillOp {
    public:
      IndexFillOp(Runtime *rt);
      IndexFillOp(const IndexFillOp &rhs);
      virtual ~IndexFillOp(void);
    public:
      IndexFillOp& operator=(const IndexFillOp &rhs);
    public:
      void initialize(InnerContext *ctx,
                      const IndexFillLauncher &launcher,
                      IndexSpace launch_space);
    public:
      virtual void activate(void);
      virtual void deactivate(void);
    public:
      virtual void trigger_prepipeline_stage(void);
      virtual void trigger_dependence_analysis(void);
      virtual void trigger_ready(void);
      virtual void trigger_mapping(void);
      virtual void trigger_commit(void);
    public:
      // From MemoizableOp
      virtual void replay_analysis(void);
    public:
      void enumerate_points(void);
      void handle_point_commit(void);
      void check_point_requirements(void);
    public:
      IndexSpaceNode*               launch_space;
    protected:
      std::vector<PointFillOp*>     points;
      unsigned                      points_committed;
      bool                          commit_request;
    };

    /**
     * \class PointFillOp
     * A point fill op is used for executing the
     * physical part of the analysis for an index
     * fill operation.
     */
    class PointFillOp : public FillOp, public ProjectionPoint {
    public:
      PointFillOp(Runtime *rt);
      PointFillOp(const PointFillOp &rhs);
      virtual ~PointFillOp(void);
    public:
      PointFillOp& operator=(const PointFillOp &rhs);
    public:
      void initialize(IndexFillOp *owner, const DomainPoint &point);
      void launch(void);
    public:
      virtual void activate(void);
      virtual void deactivate(void);
      virtual void trigger_prepipeline_stage(void);
      virtual void trigger_dependence_analysis(void);
      virtual void trigger_ready(void);
      // trigger_mapping same as base class
      virtual void trigger_commit(void);
    public:
      // From ProjectionPoint
      virtual const DomainPoint& get_domain_point(void) const;
      virtual void set_projection_result(unsigned idx,LogicalRegion result);
    public:
      // From Memoizable
      virtual TraceLocalID get_trace_local_id(void) const;
    protected:
      IndexFillOp*              owner;
    };

    /**
     * \class AttachOp
     * Operation for attaching a file to a physical instance
     */
    class AttachOp : public Operation, public LegionHeapify<AttachOp> {
    public:
      static const AllocationType alloc_type = ATTACH_OP_ALLOC;
    public:
      AttachOp(Runtime *rt);
      AttachOp(const AttachOp &rhs);
      virtual ~AttachOp(void);
    public:
      AttachOp& operator=(const AttachOp &rhs);
    public:
      PhysicalRegion initialize(InnerContext *ctx,
                                const AttachLauncher &launcher);
      inline const RegionRequirement& get_requirement(void) const 
        { return requirement; }
    public:
      virtual void activate(void);
      virtual void deactivate(void);
      virtual const char* get_logging_name(void) const;
      virtual size_t get_region_count(void) const;
      virtual OpKind get_operation_kind(void) const;
    public:
      virtual bool has_prepipeline_stage(void) const { return true; }
      virtual void trigger_prepipeline_stage(void);
      virtual void trigger_dependence_analysis(void);
      virtual void trigger_ready(void);
      virtual void trigger_mapping(void);
      virtual unsigned find_parent_index(unsigned idx);
      virtual void trigger_commit(void);
      virtual void record_reference_mutation_effect(RtEvent event);
      virtual void pack_remote_operation(Serializer &rez, AddressSpaceID target,
                                         std::set<RtEvent> &applied) const;
    public:
      PhysicalInstance create_instance(IndexSpaceNode *node,
                                       const std::vector<FieldID> &field_set,
                                       const std::vector<size_t> &field_sizes,
                                             LayoutConstraintSet &cons,
                                             ApEvent &ready_event,
                                             size_t &instance_footprint);
    protected:
      void check_privilege(void);
      void compute_parent_index(void);
    public:
      ExternalResource resource;
      RegionRequirement requirement;
      RegionTreePath privilege_path;
      VersionInfo version_info;
      const char *file_name;
      std::map<FieldID,const char*> field_map;
      std::map<FieldID,void*> field_pointers_map;
      LegionFileMode file_mode;
      PhysicalRegion region;
      unsigned parent_req_index;
      std::set<RtEvent> map_applied_conditions;
      LayoutConstraintSet layout_constraint_set;
      size_t footprint;
      bool restricted;
      bool mapping;
    };

    /**
     * \class DetachOp
     * Operation for detaching a file from a physical instance
     */
    class DetachOp : public Operation, public LegionHeapify<DetachOp> {
    public:
      static const AllocationType alloc_type = DETACH_OP_ALLOC;
    public:
      DetachOp(Runtime *rt);
      DetachOp(const DetachOp &rhs);
      virtual ~DetachOp(void);
    public:
      DetachOp& operator=(const DetachOp &rhs);
    public:
      Future initialize_detach(InnerContext *ctx, PhysicalRegion region,
                               const bool flush, const bool unordered);
    public:
      virtual void activate(void);
      virtual void deactivate(void);
      virtual const char* get_logging_name(void) const;
      virtual size_t get_region_count(void) const;
      virtual OpKind get_operation_kind(void) const;
    public:
      virtual bool has_prepipeline_stage(void) const { return true; }
      virtual void trigger_prepipeline_stage(void);
      virtual void trigger_dependence_analysis(void);
      virtual void trigger_ready(void);
      virtual void trigger_mapping(void);
      virtual unsigned find_parent_index(unsigned idx);
      virtual void trigger_complete(void);
      virtual void trigger_commit(void);
      virtual void select_sources(const unsigned index,
                                  const InstanceRef &target,
                                  const InstanceSet &sources,
                                  std::vector<unsigned> &ranking);
      virtual void add_copy_profiling_request(unsigned src_index,
          unsigned dst_index, Realm::ProfilingRequestSet &reqeusts, bool fill);
      virtual void pack_remote_operation(Serializer &rez, AddressSpaceID target,
                                         std::set<RtEvent> &applied) const;
    protected:
      void compute_parent_index(void);
    public:
      PhysicalRegion region;
      RegionRequirement requirement;
      RegionTreePath privilege_path;
      VersionInfo version_info;
      unsigned parent_req_index;
      std::set<RtEvent> map_applied_conditions;
      Future result;
      bool flush;
    };

    /**
     * \class TimingOp
     * Operation for performing timing measurements
     */
    class TimingOp : public Operation {
    public:
      TimingOp(Runtime *rt);
      TimingOp(const TimingOp &rhs);
      virtual ~TimingOp(void);
    public:
      TimingOp& operator=(const TimingOp &rhs);
    public:
      Future initialize(InnerContext *ctx, const TimingLauncher &launcher);
    public:
      virtual void activate(void);
      virtual void deactivate(void);
      virtual const char* get_logging_name(void) const;
      virtual OpKind get_operation_kind(void) const;
    public:
      virtual void trigger_dependence_analysis(void);
      virtual void trigger_mapping(void);
      virtual void deferred_execute(void);
    protected:
      TimingMeasurement measurement;
      std::set<Future> preconditions;
      Future result;
    };

    /**
     * \class AllReduceOp 
     * Operation for reducing future maps down to futures
     */
    class AllReduceOp : public Operation {
    public:
      AllReduceOp(Runtime *rt);
      AllReduceOp(const AllReduceOp &rhs);
      virtual ~AllReduceOp(void);
    public:
      AllReduceOp& operator=(const AllReduceOp &rhs);
    public:
      Future initialize(InnerContext *ctx, const FutureMap &future_map,
                        ReductionOpID redop, bool deterministic);
    public:
      virtual void activate(void);
      virtual void deactivate(void);
      virtual const char* get_logging_name(void) const;
      virtual OpKind get_operation_kind(void) const;
    public:
      virtual void trigger_dependence_analysis(void);
      virtual void trigger_mapping(void);
      virtual void deferred_execute(void);
    protected:
      FutureMap future_map;
      const ReductionOp *redop; 
      Future result;
      bool deterministic;
    };

    /**
     * \class RemoteOp
     * This operation is a shim for operations on remote nodes
     * and is used by remote physical analysis traversals to handle
     * any requests they might have of the original operation.
     */
    class RemoteOp : public Operation {
    public:
      struct DeferRemoteOpDeletionArgs : 
        public LgTaskArgs<DeferRemoteOpDeletionArgs> {
      public:
        static const LgTaskID TASK_ID = LG_DEFER_REMOTE_OP_DELETION_TASK_ID;
      public:
        DeferRemoteOpDeletionArgs(Operation *o)
          : LgTaskArgs<DeferRemoteOpDeletionArgs>(o->get_unique_op_id()), 
            op(o) { }
      public:
        Operation *const op;
      };
    public:
      RemoteOp(Runtime *rt, Operation *ptr, AddressSpaceID src);
      RemoteOp(const RemoteOp &rhs);
      virtual ~RemoteOp(void);
    public:
      RemoteOp& operator=(const RemoteOp &rhs);
    public:
      virtual void unpack(Deserializer &derez,
                          ReferenceMutator &mutator) = 0;
    public:
      virtual void activate(void);
      virtual void deactivate(void);
      virtual const char* get_logging_name(void) const = 0;
      virtual OpKind get_operation_kind(void) const = 0;
      virtual std::map<InstanceManager*,std::pair<unsigned,bool> >*
                                       get_acquired_instances_ref(void);
      // This should be the only mapper call that we need to handle
      virtual void select_sources(const unsigned index,
                                  const InstanceRef &target,
                                  const InstanceSet &sources,
                                  std::vector<unsigned> &ranking) = 0;

      virtual void add_copy_profiling_request(unsigned src_index,
          unsigned dst_index, Realm::ProfilingRequestSet &reqeusts, bool fill);
      virtual void report_uninitialized_usage(const unsigned index,
                                              LogicalRegion handle,
                                              const RegionUsage usage,
                                              const char *field_string,
                                              RtUserEvent reported);
      virtual void pack_remote_operation(Serializer &rez, AddressSpaceID target,
                                         std::set<RtEvent> &applied) const = 0;
    public:
      void defer_deletion(RtEvent precondition);
      void pack_remote_base(Serializer &rez) const;
      void unpack_remote_base(Deserializer &derez, Runtime *runtime,
                              std::set<RtEvent> &ready_events);
      void pack_profiling_requests(Serializer &rez, 
                                   std::set<RtEvent> &applied) const;
      void unpack_profiling_requests(Deserializer &derez);
      static void handle_deferred_deletion(const void *args);
      // Caller takes ownership of this object and must delete it when done
      static RemoteOp* unpack_remote_operation(Deserializer &derez,
                         Runtime *runtime, std::set<RtEvent> &ready_events);
      static void handle_report_uninitialized(Deserializer &derez);
      static void handle_report_profiling_count_update(Deserializer &derez);
    public:
      // This is a pointer to an operation on a remote node
      // it should never be dereferenced
      Operation *const remote_ptr;
      const AddressSpaceID source;
    protected:
      MapperManager *mapper;
    protected:
      std::vector<ProfilingMeasurementID> profiling_requests;
      int                                 profiling_priority;
      Processor                           profiling_target;
      RtUserEvent                         profiling_response;
      int                                 profiling_reports;
    };

    /**
     * \class RemoteMapOp
     * This is a remote copy of a MapOp to be used
     * for mapper calls and other operations
     */
    class RemoteMapOp : public ExternalMapping, public RemoteOp {
    public:
      RemoteMapOp(Runtime *rt, Operation *ptr, AddressSpaceID src);
      RemoteMapOp(const RemoteMapOp &rhs);
      virtual ~RemoteMapOp(void);
    public:
      RemoteMapOp& operator=(const RemoteMapOp &rhs); 
    public:
      virtual UniqueID get_unique_id(void) const;
      virtual size_t get_context_index(void) const;
      virtual void set_context_index(size_t index);
      virtual int get_depth(void) const;
    public:
      virtual const char* get_logging_name(void) const;
      virtual OpKind get_operation_kind(void) const;
      virtual void select_sources(const unsigned index,
                                  const InstanceRef &target,
                                  const InstanceSet &sources,
                                  std::vector<unsigned> &ranking); 
      virtual void pack_remote_operation(Serializer &rez, AddressSpaceID target,
                                         std::set<RtEvent> &applied) const;
      virtual void unpack(Deserializer &derez, ReferenceMutator &mutator);
    };

    /**
     * \class RemoteCopyOp
     * This is a remote copy of a CopyOp to be used
     * for mapper calls and other operations
     */
    class RemoteCopyOp : public ExternalCopy, public RemoteOp {
    public:
      RemoteCopyOp(Runtime *rt, Operation *ptr, AddressSpaceID src);
      RemoteCopyOp(const RemoteCopyOp &rhs);
      virtual ~RemoteCopyOp(void);
    public:
      RemoteCopyOp& operator=(const RemoteCopyOp &rhs);
    public:
      virtual UniqueID get_unique_id(void) const;
      virtual size_t get_context_index(void) const;
      virtual void set_context_index(size_t index);
      virtual int get_depth(void) const;
    public:
      virtual const char* get_logging_name(void) const;
      virtual OpKind get_operation_kind(void) const;
      virtual void select_sources(const unsigned index,
                                  const InstanceRef &target,
                                  const InstanceSet &sources,
                                  std::vector<unsigned> &ranking);
      virtual void pack_remote_operation(Serializer &rez, AddressSpaceID target,
                                         std::set<RtEvent> &applied) const;
      virtual void unpack(Deserializer &derez, ReferenceMutator &mutator);
    };

    /**
     * \class RemoteCloseOp
     * This is a remote copy of a CloseOp to be used
     * for mapper calls and other operations
     */
    class RemoteCloseOp : public ExternalClose, public RemoteOp {
    public:
      RemoteCloseOp(Runtime *rt, Operation *ptr, AddressSpaceID src);
      RemoteCloseOp(const RemoteCloseOp &rhs);
      virtual ~RemoteCloseOp(void);
    public:
      RemoteCloseOp& operator=(const RemoteCloseOp &rhs);
    public:
      virtual UniqueID get_unique_id(void) const;
      virtual size_t get_context_index(void) const;
      virtual void set_context_index(size_t index);
      virtual int get_depth(void) const;
    public:
      virtual const char* get_logging_name(void) const;
      virtual OpKind get_operation_kind(void) const;
      virtual void select_sources(const unsigned index,
                                  const InstanceRef &target,
                                  const InstanceSet &sources,
                                  std::vector<unsigned> &ranking);
      virtual void pack_remote_operation(Serializer &rez, AddressSpaceID target,
                                         std::set<RtEvent> &applied) const;
      virtual void unpack(Deserializer &derez, ReferenceMutator &mutator);
    };

    /**
     * \class RemoteAcquireOp
     * This is a remote copy of a AcquireOp to be used
     * for mapper calls and other operations
     */
    class RemoteAcquireOp : public ExternalAcquire, public RemoteOp {
    public:
      RemoteAcquireOp(Runtime *rt, Operation *ptr, AddressSpaceID src);
      RemoteAcquireOp(const RemoteAcquireOp &rhs);
      virtual ~RemoteAcquireOp(void);
    public:
      RemoteAcquireOp& operator=(const RemoteAcquireOp &rhs);
    public:
      virtual UniqueID get_unique_id(void) const;
      virtual size_t get_context_index(void) const;
      virtual void set_context_index(size_t index);
      virtual int get_depth(void) const;
    public:
      virtual const char* get_logging_name(void) const;
      virtual OpKind get_operation_kind(void) const;
      virtual void select_sources(const unsigned index,
                                  const InstanceRef &target,
                                  const InstanceSet &sources,
                                  std::vector<unsigned> &ranking);
      virtual void pack_remote_operation(Serializer &rez, AddressSpaceID target,
                                         std::set<RtEvent> &applied) const;
      virtual void unpack(Deserializer &derez, ReferenceMutator &mutator);
    };

    /**
     * \class RemoteReleaseOp
     * This is a remote copy of a ReleaseOp to be used
     * for mapper calls and other operations
     */
    class RemoteReleaseOp : public ExternalRelease, public RemoteOp {
    public:
      RemoteReleaseOp(Runtime *rt, Operation *ptr, AddressSpaceID src);
      RemoteReleaseOp(const RemoteReleaseOp &rhs);
      virtual ~RemoteReleaseOp(void);
    public:
      RemoteReleaseOp& operator=(const RemoteReleaseOp &rhs);
    public:
      virtual UniqueID get_unique_id(void) const;
      virtual size_t get_context_index(void) const;
      virtual void set_context_index(size_t index);
      virtual int get_depth(void) const;
    public:
      virtual const char* get_logging_name(void) const;
      virtual OpKind get_operation_kind(void) const;
      virtual void select_sources(const unsigned index,
                                  const InstanceRef &target,
                                  const InstanceSet &sources,
                                  std::vector<unsigned> &ranking);
      virtual void pack_remote_operation(Serializer &rez, AddressSpaceID target,
                                         std::set<RtEvent> &applied) const;
      virtual void unpack(Deserializer &derez, ReferenceMutator &mutator);
    };

    /**
     * \class RemoteFillOp
     * This is a remote copy of a FillOp to be used
     * for mapper calls and other operations
     */
    class RemoteFillOp : public ExternalFill, public RemoteOp {
    public:
      RemoteFillOp(Runtime *rt, Operation *ptr, AddressSpaceID src);
      RemoteFillOp(const RemoteFillOp &rhs);
      virtual ~RemoteFillOp(void);
    public:
      RemoteFillOp& operator=(const RemoteFillOp &rhs);
    public:
      virtual UniqueID get_unique_id(void) const;
      virtual size_t get_context_index(void) const;
      virtual void set_context_index(size_t index);
      virtual int get_depth(void) const;
    public:
      virtual const char* get_logging_name(void) const;
      virtual OpKind get_operation_kind(void) const;
      virtual void select_sources(const unsigned index,
                                  const InstanceRef &target,
                                  const InstanceSet &sources,
                                  std::vector<unsigned> &ranking);
      virtual void pack_remote_operation(Serializer &rez, AddressSpaceID target,
                                         std::set<RtEvent> &applied) const;
      virtual void unpack(Deserializer &derez, ReferenceMutator &mutator);
    };

    /**
     * \class RemotePartitionOp
     * This is a remote copy of a DependentPartitionOp to be
     * used for mapper calls and other operations
     */
    class RemotePartitionOp : public ExternalPartition, public RemoteOp {
    public:
      RemotePartitionOp(Runtime *rt, Operation *ptr, AddressSpaceID src);
      RemotePartitionOp(const RemotePartitionOp &rhs);
      virtual ~RemotePartitionOp(void);
    public:
      RemotePartitionOp& operator=(const RemotePartitionOp &rhs);
    public:
      virtual UniqueID get_unique_id(void) const;
      virtual size_t get_context_index(void) const;
      virtual void set_context_index(size_t index);
      virtual int get_depth(void) const;
      virtual PartitionKind get_partition_kind(void) const;
    public:
      virtual const char* get_logging_name(void) const;
      virtual OpKind get_operation_kind(void) const;
      virtual void select_sources(const unsigned index,
                                  const InstanceRef &target,
                                  const InstanceSet &sources,
                                  std::vector<unsigned> &ranking);
      virtual void pack_remote_operation(Serializer &rez, AddressSpaceID target,
                                         std::set<RtEvent> &applied) const;
      virtual void unpack(Deserializer &derez, ReferenceMutator &mutator);
    protected:
      PartitionKind part_kind;
    };

    /**
     * \class RemoteAttachOp
     * This is a remote copy of a DetachOp to be used for 
     * mapper calls and other operations
     */
    class RemoteAttachOp : public RemoteOp {
    public:
      RemoteAttachOp(Runtime *rt, Operation *ptr, AddressSpaceID src);
      RemoteAttachOp(const RemoteAttachOp &rhs);
      virtual ~RemoteAttachOp(void);
    public:
      RemoteAttachOp& operator=(const RemoteAttachOp &rhs);
    public:
      virtual UniqueID get_unique_id(void) const;
      virtual size_t get_context_index(void) const;
      virtual void set_context_index(size_t index);
      virtual int get_depth(void) const;
    public:
      virtual const char* get_logging_name(void) const;
      virtual OpKind get_operation_kind(void) const;
      virtual void select_sources(const unsigned index,
                                  const InstanceRef &target,
                                  const InstanceSet &sources,
                                  std::vector<unsigned> &ranking);
      virtual void pack_remote_operation(Serializer &rez, AddressSpaceID target,
                                         std::set<RtEvent> &applied) const;
      virtual void unpack(Deserializer &derez, ReferenceMutator &mutator);
    };

    /**
     * \class RemoteDetachOp
     * This is a remote copy of a DetachOp to be used for 
     * mapper calls and other operations
     */
    class RemoteDetachOp : public RemoteOp {
    public:
      RemoteDetachOp(Runtime *rt, Operation *ptr, AddressSpaceID src);
      RemoteDetachOp(const RemoteDetachOp &rhs);
      virtual ~RemoteDetachOp(void);
    public:
      RemoteDetachOp& operator=(const RemoteDetachOp &rhs);
    public:
      virtual UniqueID get_unique_id(void) const;
      virtual size_t get_context_index(void) const;
      virtual void set_context_index(size_t index);
      virtual int get_depth(void) const;
    public:
      virtual const char* get_logging_name(void) const;
      virtual OpKind get_operation_kind(void) const;
      virtual void select_sources(const unsigned index,
                                  const InstanceRef &target,
                                  const InstanceSet &sources,
                                  std::vector<unsigned> &ranking);
      virtual void pack_remote_operation(Serializer &rez, AddressSpaceID target,
                                         std::set<RtEvent> &applied) const;
      virtual void unpack(Deserializer &derez, ReferenceMutator &mutator);
    };

    /**
     * \class RemoteDeletionOp
     * This is a remote copy of a DeletionOp to be used for 
     * mapper calls and other operations
     */
    class RemoteDeletionOp : public RemoteOp {
    public:
      RemoteDeletionOp(Runtime *rt, Operation *ptr, AddressSpaceID src);
      RemoteDeletionOp(const RemoteDeletionOp &rhs);
      virtual ~RemoteDeletionOp(void);
    public:
      RemoteDeletionOp& operator=(const RemoteDeletionOp &rhs);
    public:
      virtual UniqueID get_unique_id(void) const;
      virtual size_t get_context_index(void) const;
      virtual void set_context_index(size_t index);
      virtual int get_depth(void) const;
    public:
      virtual const char* get_logging_name(void) const;
      virtual OpKind get_operation_kind(void) const;
      virtual void select_sources(const unsigned index,
                                  const InstanceRef &target,
                                  const InstanceSet &sources,
                                  std::vector<unsigned> &ranking);
      virtual void pack_remote_operation(Serializer &rez, AddressSpaceID target,
                                         std::set<RtEvent> &applied) const;
      virtual void unpack(Deserializer &derez, ReferenceMutator &mutator);
    };

    /**
     * \class RemoteReplayOp
     * This is a remote copy of a trace replay op, it really doesn't
     * have to do very much at all other than implement the interface
     * for remote ops as it will only be used for checking equivalence
     * sets for valid physical template replay conditions
     */
    class RemoteReplayOp : public RemoteOp {
    public:
      RemoteReplayOp(Runtime *rt, Operation *ptr, AddressSpaceID src);
      RemoteReplayOp(const RemoteReplayOp &rhs);
      virtual ~RemoteReplayOp(void);
    public:
      RemoteReplayOp& operator=(const RemoteReplayOp &rhs);
    public:
      virtual UniqueID get_unique_id(void) const;
      virtual size_t get_context_index(void) const;
      virtual void set_context_index(size_t index);
      virtual int get_depth(void) const;
    public:
      virtual const char* get_logging_name(void) const;
      virtual OpKind get_operation_kind(void) const;
      virtual void select_sources(const unsigned index,
                                  const InstanceRef &target,
                                  const InstanceSet &sources,
                                  std::vector<unsigned> &ranking);
      virtual void pack_remote_operation(Serializer &rez, AddressSpaceID target,
                                         std::set<RtEvent> &applied) const;
      virtual void unpack(Deserializer &derez, ReferenceMutator &mutator);
    };

    /**
     * \class RemoteSummaryOp
     * This is a remote copy of a trace summary op, it really doesn't
     * have to do very much at all other than implement the interface
     * for remote ops as it will only be used for updating state for
     * physical template replays
     */
    class RemoteSummaryOp : public RemoteOp {
    public:
      RemoteSummaryOp(Runtime *rt, Operation *ptr, AddressSpaceID src);
      RemoteSummaryOp(const RemoteSummaryOp &rhs);
      virtual ~RemoteSummaryOp(void);
    public:
      RemoteSummaryOp& operator=(const RemoteSummaryOp &rhs);
    public:
      virtual UniqueID get_unique_id(void) const;
      virtual size_t get_context_index(void) const;
      virtual void set_context_index(size_t index);
      virtual int get_depth(void) const;
    public:
      virtual const char* get_logging_name(void) const;
      virtual OpKind get_operation_kind(void) const;
      virtual void select_sources(const unsigned index,
                                  const InstanceRef &target,
                                  const InstanceSet &sources,
                                  std::vector<unsigned> &ranking);
      virtual void pack_remote_operation(Serializer &rez, AddressSpaceID target,
                                         std::set<RtEvent> &applied) const;
      virtual void unpack(Deserializer &derez, ReferenceMutator &mutator);
    };

  }; //namespace Internal 
}; // namespace Legion 

#include "legion_ops.inl"

#endif // __LEGION_OPERATIONS_H__<|MERGE_RESOLUTION|>--- conflicted
+++ resolved
@@ -1023,14 +1023,9 @@
                                       const Realm::ProfilingResponse &response,
                                       const void *orig, size_t orig_length);
       virtual void handle_profiling_update(int count);
-<<<<<<< HEAD
-      virtual void pack_remote_operation(Serializer &rez,
-                                         AddressSpaceID target) const;
-      virtual DomainPoint get_shard_point(void) const;
-=======
       virtual void pack_remote_operation(Serializer &rez, AddressSpaceID target,
                                          std::set<RtEvent> &applied) const;
->>>>>>> 0e30e2f7
+      virtual DomainPoint get_shard_point(void) const;
     protected:
       bool remap_region;
       ApUserEvent termination_event;
