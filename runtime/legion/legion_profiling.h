--- conflicted
+++ resolved
@@ -411,9 +411,6 @@
       void record_runtime_call(RuntimeCallKind kind, timestamp_t start,
                                timestamp_t stop);
     public:
-<<<<<<< HEAD
-      const Processor target_proc;
-    public:
 #ifdef DEBUG_LEGION
       void increment_total_outstanding_requests(ProfilingKind kind,
                                                 unsigned cnt = 1);
@@ -423,14 +420,10 @@
       void increment_total_outstanding_requests(unsigned cnt = 1);
       void decrement_total_outstanding_requests(unsigned cnt = 1);
 #endif
-=======
-      void increment_total_outstanding_requests(unsigned cnt = 1);
-      void decrement_total_outstanding_requests(unsigned cnt = 1);
     public:
       void increase_footprint(size_t diff);
       bool decrease_footprint(size_t diff);
       void perform_intermediate_output(void);
->>>>>>> 3ab3c1b2
     private:
       void create_thread_local_profiling_instance(void);
     public:
@@ -447,22 +440,16 @@
       LegionProfSerializer* serializer;
       Reservation profiler_lock;
       std::vector<LegionProfInstance*> instances;
-<<<<<<< HEAD
 #ifdef DEBUG_LEGION
       unsigned total_outstanding_requests[LEGION_PROF_LAST];
 #else
       unsigned total_outstanding_requests;
 #endif
-      const RtUserEvent done_event;
-=======
-      // For knowing when it is safe to shutdown
-      unsigned total_outstanding_requests;
     private:
       // For knowing when we need to start dumping early
       size_t total_memory_footprint;
       bool output_pending; // not monotonic
       bool finalizing; // monotonic
->>>>>>> 3ab3c1b2
     };
 
     class DetailedProfiler {
