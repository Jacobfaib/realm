/* Copyright 2016 Stanford University, NVIDIA Corporation
 *
 * Licensed under the Apache License, Version 2.0 (the "License");
 * you may not use this file except in compliance with the License.
 * You may obtain a copy of the License at
 *
 *     http://www.apache.org/licenses/LICENSE-2.0
 *
 * Unless required by applicable law or agreed to in writing, software
 * distributed under the License is distributed on an "AS IS" BASIS,
 * WITHOUT WARRANTIES OR CONDITIONS OF ANY KIND, either express or implied.
 * See the License for the specific language governing permissions and
 * limitations under the License.
 */

#include "runtime.h"
#include "legion_ops.h"
#include "legion_tasks.h"
#include "region_tree.h"
#include "legion_spy.h"
#include "legion_trace.h"
#include "legion_profiling.h"
#include "legion_instances.h"
#include "legion_views.h"

namespace Legion {
  namespace Internal {

    LEGION_EXTERN_LOGGER_DECLARATIONS

    /////////////////////////////////////////////////////////////
    // Operation 
    /////////////////////////////////////////////////////////////

    const char *const 
      Operation::op_names[Operation::LAST_OP_KIND] = OPERATION_NAMES;

    //--------------------------------------------------------------------------
    Operation::Operation(Runtime *rt)
      : runtime(rt), op_lock(Reservation::create_reservation()), 
        gen(0), unique_op_id(0), context_index(0), 
        outstanding_mapping_references(0),
        hardened(false), parent_ctx(NULL)
    //--------------------------------------------------------------------------
    {
      dependence_tracker.mapping = NULL;
      if (!Runtime::resilient_mode)
        commit_event = RtUserEvent::NO_RT_USER_EVENT;
    }

    //--------------------------------------------------------------------------
    Operation::~Operation(void)
    //--------------------------------------------------------------------------
    {
      op_lock.destroy_reservation();
      op_lock = Reservation::NO_RESERVATION;
    }

    //--------------------------------------------------------------------------
    /*static*/ const char* Operation::get_string_rep(OpKind kind)
    //--------------------------------------------------------------------------
    {
      return op_names[kind];
    }

    //--------------------------------------------------------------------------
    void Operation::activate_operation(void)
    //--------------------------------------------------------------------------
    {
      // Get a new unique ID for this operation
      unique_op_id = runtime->get_unique_operation_id();
      context_index = 0;
      outstanding_mapping_references = 0;
#ifdef DEBUG_LEGION
      mapped = false;
      executed = false;
      resolved = false;
#endif
      completed = false;
      committed = false;
      hardened = false;
      trigger_commit_invoked = true;
      early_commit_request = false;
      track_parent = false;
      parent_ctx = NULL;
      need_completion_trigger = true;
      mapped_event = Runtime::create_rt_user_event();
      resolved_event = Runtime::create_rt_user_event();
      completion_event = Runtime::create_ap_user_event();
      if (Runtime::resilient_mode)
        commit_event = Runtime::create_rt_user_event();
      trace = NULL;
      tracing = false;
      must_epoch = NULL;
#ifdef DEBUG_LEGION
      assert(mapped_event.exists());
      assert(resolved_event.exists());
      assert(completion_event.exists());
      if (Runtime::resilient_mode)
        assert(commit_event.exists());
#endif
      if (runtime->profiler != NULL)
        runtime->profiler->register_operation(this);
    }
    
    //--------------------------------------------------------------------------
    void Operation::deactivate_operation(void)
    //--------------------------------------------------------------------------
    {
      {
        AutoLock o_lock(op_lock);
        gen++;
      }
      incoming.clear();
      outgoing.clear();
      unverified_regions.clear();
      verify_regions.clear();
      logical_records.clear();
      if (dependence_tracker.commit != NULL)
      {
        delete dependence_tracker.commit;
        dependence_tracker.commit = NULL;
      }
      if (!mapped_event.has_triggered())
        Runtime::trigger_event(mapped_event);
      if (!resolved_event.has_triggered())
        Runtime::trigger_event(resolved_event);
      if (need_completion_trigger && !completion_event.has_triggered())
        Runtime::trigger_event(completion_event);
      if (!commit_event.has_triggered())
        Runtime::trigger_event(commit_event);
    }

    //--------------------------------------------------------------------------
    size_t Operation::get_region_count(void) const
    //--------------------------------------------------------------------------
    {
      return 0;
    }

    //--------------------------------------------------------------------------
    Mappable* Operation::get_mappable(void)
    //--------------------------------------------------------------------------
    {
      return parent_ctx;
    }

    //--------------------------------------------------------------------------
    unsigned Operation::get_operation_depth(void) const
    //--------------------------------------------------------------------------
    {
#ifdef DEBUG_LEGION
      assert(parent_ctx != NULL);
#endif
      return (parent_ctx->get_depth()+1);
    }

    //--------------------------------------------------------------------------
    void Operation::initialize_privilege_path(RegionTreePath &path,
                                              const RegionRequirement &req)
    //--------------------------------------------------------------------------
    {
      if ((req.handle_type == SINGULAR) || (req.handle_type == REG_PROJECTION))
      {
        runtime->forest->initialize_path(req.region.get_index_space(),
                                         req.parent.get_index_space(), path);
      }
      else
      {
#ifdef DEBUG_LEGION
        assert(req.handle_type == PART_PROJECTION);
#endif
        runtime->forest->initialize_path(req.partition.get_index_partition(),
                                         req.parent.get_index_space(), path);
      }
    }

    //--------------------------------------------------------------------------
    void Operation::initialize_mapping_path(RegionTreePath &path,
                                            const RegionRequirement &req,
                                            LogicalRegion start_node)
    //--------------------------------------------------------------------------
    {
#ifdef DEBUG_LEGION
      assert(req.handle_type == SINGULAR);
#endif
      runtime->forest->initialize_path(req.region.get_index_space(),
                                       start_node.get_index_space(), path);
    }

    //--------------------------------------------------------------------------
    void Operation::initialize_mapping_path(RegionTreePath &path,
                                            const RegionRequirement &req,
                                            LogicalPartition start_node)
    //--------------------------------------------------------------------------
    {
#ifdef DEBUG_LEGION
      assert(req.handle_type == SINGULAR);
#endif
      runtime->forest->initialize_path(req.region.get_index_space(),
                                       start_node.get_index_partition(), path);
    }

    //--------------------------------------------------------------------------
    void Operation::set_trace(LegionTrace *t, bool is_tracing)
    //--------------------------------------------------------------------------
    {
#ifdef DEBUG_LEGION
      assert(trace == NULL);
      assert(t != NULL);
#endif
      trace = t; 
      tracing = is_tracing;
    }

    //--------------------------------------------------------------------------
    void Operation::set_must_epoch(MustEpochOp *epoch, bool do_registration)
    //--------------------------------------------------------------------------
    {
#ifdef DEBUG_LEGION
      assert(must_epoch == NULL);
      assert(epoch != NULL);
#endif
      must_epoch = epoch;
      if (do_registration)
        must_epoch->register_subop(this);
    }

    //--------------------------------------------------------------------------
    /*static*/ void Operation::localize_region_requirement(RegionRequirement &r)
    //--------------------------------------------------------------------------
    {
#ifdef DEBUG_LEGION
      assert(r.handle_type == SINGULAR);
#endif
      r.parent = r.region;
      r.prop = EXCLUSIVE;
    }

    //--------------------------------------------------------------------------
    void Operation::release_acquired_instances(
       std::map<PhysicalManager*,std::pair<unsigned,bool> > &acquired_instances)
    //--------------------------------------------------------------------------
    {
      for (std::map<PhysicalManager*,std::pair<unsigned,bool> >::iterator it = 
            acquired_instances.begin(); it != acquired_instances.end(); it++)
      {
        if (it->first->remove_base_valid_ref(MAPPING_ACQUIRE_REF, this, 
                                             it->second.first))
          PhysicalManager::delete_physical_manager(it->first);
      }
      acquired_instances.clear();
    }

    //--------------------------------------------------------------------------
    void Operation::initialize_operation(SingleTask *ctx, bool track, 
                                         unsigned regs/*= 0*/)
    //--------------------------------------------------------------------------
    {
#ifdef DEBUG_LEGION
      assert(ctx != NULL);
      assert(completion_event.exists());
#endif
      parent_ctx = ctx;
      track_parent = track;
      if (track_parent)
        context_index = parent_ctx->register_new_child_operation(this);
      for (unsigned idx = 0; idx < regs; idx++)
        unverified_regions.insert(idx);
    }

    //--------------------------------------------------------------------------
    void Operation::record_reference_mutation_effect(RtEvent event)
    //--------------------------------------------------------------------------
    {
      // should be overwridden by inheriting classes
      assert(false);
    }

    //--------------------------------------------------------------------------
    void Operation::execute_dependence_analysis(void)
    //--------------------------------------------------------------------------
    {
      // Always wrap this call with calls to begin/end dependence analysis
      begin_dependence_analysis();
      trigger_dependence_analysis();
      end_dependence_analysis();
    }

    //--------------------------------------------------------------------------
    RtEvent Operation::issue_prepipeline_stage(void)
    //--------------------------------------------------------------------------
    {
      if (has_prepipeline_stage())
      {
        PrepipelineArgs args;
        args.proxy_this = this;
        // Give this deferred throughput priority so that it is always
        // ahead of the logical analysis
        return runtime->issue_runtime_meta_task(args, 
              LG_DEFERRED_THROUGHPUT_PRIORITY, this);
      }
      else
        return RtEvent::NO_RT_EVENT;
    }

    //--------------------------------------------------------------------------
    bool Operation::has_prepipeline_stage(void) const
    //--------------------------------------------------------------------------
    {
      return false;
    }

    //--------------------------------------------------------------------------
    void Operation::trigger_prepipeline_stage(void)
    //--------------------------------------------------------------------------
    {
      // Should only be called by inherited types
      assert(false); 
    }

    //--------------------------------------------------------------------------
    void Operation::trigger_dependence_analysis(void)
    //--------------------------------------------------------------------------
    {
      // Nothing to do in the base case
    }

    //--------------------------------------------------------------------------
    void Operation::trigger_ready(void)
    //--------------------------------------------------------------------------
    {
      // Put this thing on the ready queue
      enqueue_ready_operation();
    }

    //--------------------------------------------------------------------------
    void Operation::trigger_mapping(void)
    //--------------------------------------------------------------------------
    {
      // Mark that we finished mapping
      complete_mapping();
      // If we have nothing to do also mark that we have completed execution
      complete_execution();
    }
    
    //--------------------------------------------------------------------------
    void Operation::trigger_resolution(void)
    //--------------------------------------------------------------------------
    {
      resolve_speculation();
    } 

    //--------------------------------------------------------------------------
    void Operation::trigger_complete(void)
    //--------------------------------------------------------------------------
    {
      complete_operation();
    }

    //--------------------------------------------------------------------------
    void Operation::trigger_commit(void)
    //--------------------------------------------------------------------------
    {
      commit_operation(true/*deactivate*/);
    }

    //--------------------------------------------------------------------------
    void Operation::deferred_execute(void)
    //--------------------------------------------------------------------------
    {
      // should only be called if overridden
      assert(false);
    }

    //--------------------------------------------------------------------------
    void Operation::deferred_commit_trigger(GenerationID our_gen)
    //--------------------------------------------------------------------------
    {
      bool need_trigger = false;
      {
        AutoLock o_lock(op_lock);
#ifdef DEBUG_LEGION
        assert(our_gen <= gen); // better not be ahead of where we are now
#endif
        if ((our_gen == gen) && !trigger_commit_invoked)
        {
          trigger_commit_invoked = true;
          need_trigger = true;
        }
      }
      if (need_trigger)
        trigger_commit();
    }

    //--------------------------------------------------------------------------
    void Operation::report_interfering_requirements(unsigned idx1,unsigned idx2)
    //--------------------------------------------------------------------------
    {
      // should only be called if overridden
      assert(false);
    }

    //--------------------------------------------------------------------------
    unsigned Operation::find_parent_index(unsigned idx)
    //--------------------------------------------------------------------------
    {
      assert(false);
      return 0;
    }

    //--------------------------------------------------------------------------
    void Operation::select_sources(const InstanceRef &target,
                                   const InstanceSet &sources,
                                   std::vector<unsigned> &ranking)
    //--------------------------------------------------------------------------
    {
      // Should only be called for inherited types
      assert(false);
    }

    //--------------------------------------------------------------------------
    std::map<PhysicalManager*,std::pair<unsigned,bool> >* 
                                     Operation::get_acquired_instances_ref(void)
    //--------------------------------------------------------------------------
    {
      // should only be called for inherited types
      assert(false);
      return NULL;
    }

    //--------------------------------------------------------------------------
    void Operation::update_atomic_locks(Reservation lock, bool exclusive)
    //--------------------------------------------------------------------------
    {
      // Should only be called for inherited types
      assert(false);
    }

    //--------------------------------------------------------------------------
    ApEvent Operation::get_restrict_precondition(void) const
    //--------------------------------------------------------------------------
    {
      return ApEvent::NO_AP_EVENT;
    }

    //--------------------------------------------------------------------------
    ApEvent Operation::merge_restrict_preconditions(
                                const std::vector<Grant> &grants, 
                                const std::vector<PhaseBarrier> &wait_barriers)
    //--------------------------------------------------------------------------
    {
      if (!grants.empty())
        assert(false); // Figure out how to deduplicate grant acquires
      if (wait_barriers.empty())
        return ApEvent::NO_AP_EVENT;
      if (wait_barriers.size() == 1)
        return Runtime::get_previous_phase(wait_barriers[0].phase_barrier);
      std::set<ApEvent> wait_events;
      for (unsigned idx = 0; idx < wait_barriers.size(); idx++)
        wait_events.insert(
            Runtime::get_previous_phase(wait_barriers[idx].phase_barrier));
      return Runtime::merge_events(wait_events);
    }

    //--------------------------------------------------------------------------
    void Operation::record_restrict_postcondition(ApEvent postcondition)
    //--------------------------------------------------------------------------
    {
      // Should only be called for inherited types
      assert(false);
    }

    //--------------------------------------------------------------------------
    MaterializedView* Operation::create_temporary_instance(PhysicalManager *dst,
                                 unsigned index, const FieldMask &needed_fields)
    //--------------------------------------------------------------------------
    {
      PhysicalManager *result= 
        select_temporary_instance(dst, index, needed_fields);
#ifdef DEBUG_LEGION
      assert(result->is_instance_manager());
#endif
      InstanceView *view = parent_ctx->create_instance_top_view(result, 
                                                runtime->address_space);
      return view->as_materialized_view();
    }

    //--------------------------------------------------------------------------
    PhysicalManager* Operation::select_temporary_instance(PhysicalManager *dst,
                                 unsigned index, const FieldMask &needed_fields)
    //--------------------------------------------------------------------------
    {
      // Should only be called for interhited types
      assert(false);
      return NULL;
    }

    //--------------------------------------------------------------------------
    void Operation::validate_temporary_instance(PhysicalManager *result,
                                  std::set<PhysicalManager*> &previous_managers,
           const std::map<PhysicalManager*,std::pair<unsigned,bool> > &acquired,
                                  const FieldMask &needed_fields,
                                  LogicalRegion needed_region,
                                  MapperManager *mapper,
                                  const char *mapper_call_name) const 
    //--------------------------------------------------------------------------
    {
      if (!!(needed_fields - result->layout->allocated_fields))
      {
        // Doesn't have all the fields
        log_run.error("Invalid mapper output from invocation of '%s' on "
                      "mapper %s. The temporary instance selected for %s "
                      "(UID %lld) did not have space for all the necessary "
                      "fields.", mapper_call_name, mapper->get_mapper_name(),
                      get_logging_name(), unique_op_id);
#ifdef DEBUG_LEGION
        assert(false);
#endif
        exit(ERROR_INVALID_MAPPER_OUTPUT);
      }
      std::vector<LogicalRegion> needed_regions(1, needed_region);
      if (!result->meets_regions(needed_regions))
      {
        // Doesn't meet the needed region
        log_run.error("Invalid mapper output from invocation of '%s' on "
                      "mapper %s. The temporary instance selected for %s "
                      "(UID %lld) is not large enough for the necessary "
                      "logical region.", mapper_call_name, 
                      mapper->get_mapper_name(), get_logging_name(),
                      unique_op_id);
#ifdef DEBUG_LEGION
        assert(false);
#endif
        exit(ERROR_INVALID_MAPPER_OUTPUT);
      }
      std::map<PhysicalManager*,std::pair<unsigned,bool> >::const_iterator
        finder = acquired.find(result);
      if (finder == acquired.end())
      {
        // Not acquired, these must be acquired so we can properly
        // check that it is a fresh instance 
        log_run.error("Invalid mapper output from invocation of '%s' on "
                      "mapper %s. The temporary instance selected for %s "
                      "(UID %lld) was not properly acquired.",
                      mapper_call_name, mapper->get_mapper_name(),
                      get_logging_name(), unique_op_id);
#ifdef DEBUG_LEGION
        assert(false);
#endif
        exit(ERROR_INVALID_MAPPER_OUTPUT);
      }
      if (!finder->second.second || 
          (previous_managers.find(result) != previous_managers.end()))
      {
        // Not a fresh instance 
        log_run.error("Invalid mapper output from invocation of '%s' on "
                      "mapper %s. The temporary instance selected for %s "
                      "(UID %lld) is not a freshly created instance.",
                      mapper_call_name, mapper->get_mapper_name(),
                      get_logging_name(), unique_op_id);
#ifdef DEBUG_LEGION
        assert(false);
#endif
        exit(ERROR_INVALID_MAPPER_OUTPUT);
      }
    }

    //--------------------------------------------------------------------------
    void Operation::log_temporary_instance(PhysicalManager *result, 
                           unsigned index, const FieldMask &needed_fields) const 
    //--------------------------------------------------------------------------
    {
      std::vector<FieldID> fields;
      result->region_node->column_source->get_field_set(needed_fields, fields); 
      for (std::vector<FieldID>::const_iterator it = fields.begin();
            it != fields.end(); it++)
      {
        LegionSpy::log_temporary_instance(unique_op_id, index, 
                                          *it, result->instance.id);
      }
    }

    //--------------------------------------------------------------------------
    void Operation::enqueue_ready_operation(RtEvent wait_on/*=Event::NO_EVENT*/)
    //--------------------------------------------------------------------------
    {
      if (wait_on.exists() && !wait_on.has_triggered())
      {
        DeferredEnqueueArgs args;
        args.proxy_this = this;
        runtime->issue_runtime_meta_task(args, LG_LATENCY_PRIORITY, 
                                         this, wait_on);
      }
      else
      {
        Processor p = parent_ctx->get_executing_processor();
        runtime->add_to_local_queue(p, this);
      }
    }

    //--------------------------------------------------------------------------
    void Operation::complete_mapping(RtEvent wait_on /*= Event::NO_EVENT*/)
    //--------------------------------------------------------------------------
    {
#ifdef DEBUG_LEGION
      {
        AutoLock o_lock(op_lock);
        assert(!mapped);
        mapped = true;
      }
#endif
      Runtime::trigger_event(mapped_event, wait_on);
    }

    //--------------------------------------------------------------------------
    void Operation::complete_execution(RtEvent wait_on /*= Event::NO_EVENT*/)
    //--------------------------------------------------------------------------
    {
      if (wait_on.exists() && !wait_on.has_triggered())
      {
        // We have to defer the execution of this operation
        DeferredExecArgs args;
        args.proxy_this = this;
        runtime->issue_runtime_meta_task(args, LG_LATENCY_PRIORITY,
                                         this, wait_on);
        return;
      }
      // Tell our parent context that we are done mapping
      // It's important that this is done before we mark that we
      // are executed to avoid race conditions
      if (track_parent)
        parent_ctx->register_child_executed(this);
#ifdef DEBUG_LEGION
      {
        AutoLock o_lock(op_lock);
        assert(!executed);
        executed = true;
      }
#endif
      // Now see if we are ready to complete this operation
      if (!mapped_event.has_triggered() || !resolved_event.has_triggered())
      {
        RtEvent trigger_pre = 
          Runtime::merge_events(mapped_event, resolved_event);
        TriggerCompleteArgs args;
        args.proxy_this = this;
        runtime->issue_runtime_meta_task(args, LG_LATENCY_PRIORITY,
                                         this, trigger_pre);
      }
      else // Do the trigger now
        trigger_complete();
    }

    //--------------------------------------------------------------------------
    void Operation::resolve_speculation(RtEvent wait_on /*= Event::NO_EVENT*/)
    //--------------------------------------------------------------------------
    {
#ifdef DEBUG_LEGION
      {
        AutoLock o_lock(op_lock);
        assert(!resolved);
        resolved = true;
      }
#endif
      Runtime::trigger_event(resolved_event, wait_on);
    }

    //--------------------------------------------------------------------------
    void Operation::complete_operation(RtEvent wait_on /*= Event::NO_EVENT*/)
    //--------------------------------------------------------------------------
    {
      if (wait_on.exists() && !wait_on.has_triggered())
      {
        DeferredCompleteArgs args;
        args.proxy_this = this;
        runtime->issue_runtime_meta_task(args, LG_LATENCY_PRIORITY,
                                         this, wait_on);
        return;
      }
      bool need_trigger = false;
      // Tell our parent that we are complete
      // It's important that we do this before we mark ourselves
      // completed in order to avoid race conditions
      if (track_parent)
        parent_ctx->register_child_complete(this);
      {
        AutoLock o_lock(op_lock);
#ifdef DEBUG_LEGION
        assert(mapped);
        assert(executed);
        assert(resolved);
        assert(!completed);
#endif
        completed = true;
        // Now that we have done the completion stage, we can 
        // mark trigger commit to false which will open all the
        // different path ways for doing commit, this also
        // means we need to check all the ways here because they
        // have been disable previously
        trigger_commit_invoked = false;
        // Check to see if we need to trigger commit
        if ((!Runtime::resilient_mode) || early_commit_request ||
            ((hardened && unverified_regions.empty())))
        {
          trigger_commit_invoked = true;
          need_trigger = true;
        }
        else if (outstanding_mapping_references == 0)
        {
#ifdef DEBUG_LEGION
          assert(dependence_tracker.commit != NULL);
#endif
          CommitDependenceTracker *tracker = dependence_tracker.commit;
          need_trigger = tracker->issue_commit_trigger(this, runtime);
          if (need_trigger)
            trigger_commit_invoked = true;
        }
      }
      if (need_completion_trigger)
        Runtime::trigger_event(completion_event);
      // finally notify all the operations we dependended on
      // that we validated their regions note we don't need
      // the lock since this was all set when we did our mapping analysis
      for (std::map<Operation*,std::set<unsigned> >::const_iterator it =
            verify_regions.begin(); it != verify_regions.end(); it++)
      {
#ifdef DEBUG_LEGION
        assert(incoming.find(it->first) != incoming.end());
#endif
        GenerationID ver_gen = incoming[it->first];
        it->first->notify_regions_verified(it->second, ver_gen);
      } 
      // If we're not in resilient mode, then we can now
      // commit this operation
      if (need_trigger)
        trigger_commit();
    }

    //--------------------------------------------------------------------------
    void Operation::commit_operation(bool do_deactivate,
                                     RtEvent wait_on /*= Event::NO_EVENT*/)
    //--------------------------------------------------------------------------
    {
      if (wait_on.exists() && !wait_on.has_triggered())
      {
        DeferredCommitArgs args;
        args.proxy_this = this;
        args.deactivate = do_deactivate;
        runtime->issue_runtime_meta_task(args, LG_LATENCY_PRIORITY,
                                         this, wait_on);
        return;
      }
      // Tell our parent context that we are committed
      // Do this before actually committing to avoid race conditions
      if (track_parent)
        parent_ctx->register_child_commit(this);
      // Mark that we are committed 
      {
        AutoLock o_lock(op_lock);
#ifdef DEBUG_LEGION
        assert(mapped);
        assert(executed);
        assert(resolved);
        assert(completed);
        assert(!committed);
#endif
        committed = true;
      } 
      // Trigger the commit event
      if (Runtime::resilient_mode)
        Runtime::trigger_event(commit_event);
      if (do_deactivate)
        deactivate();
    }

    //--------------------------------------------------------------------------
    void Operation::harden_operation(void)
    //--------------------------------------------------------------------------
    {
      // Mark that this operation is now hardened against failures
      bool need_trigger = false;
      {
        AutoLock o_lock(op_lock);
#ifdef DEBUG_LEGION
        assert(!hardened);
#endif
        hardened = true;
        if (unverified_regions.empty() && !trigger_commit_invoked)
        {
          trigger_commit_invoked = true;
          need_trigger = true;
        }
      }
      if (need_trigger)
        trigger_commit();
    }

    //--------------------------------------------------------------------------
    void Operation::quash_operation(GenerationID gen, bool restart)
    //--------------------------------------------------------------------------
    {
      // TODO: actually handle quashing of operations
      assert(false);
    }

    //--------------------------------------------------------------------------
    void Operation::request_early_commit(void)
    //--------------------------------------------------------------------------
    {
      AutoLock o_lock(op_lock);
      early_commit_request = true;
    }

    //--------------------------------------------------------------------------
    void Operation::begin_dependence_analysis(void)
    //--------------------------------------------------------------------------
    {
#ifdef DEBUG_LEGION
      assert(dependence_tracker.mapping == NULL);
#endif
      // Make a dependence tracker
      dependence_tracker.mapping = new MappingDependenceTracker();
      // Register ourselves with our trace if there is one
      // This will also add any necessary dependences
      if (trace != NULL)
        trace->register_operation(this, gen);
      // See if we have any fence dependences
      parent_ctx->register_fence_dependence(this);
    }

    //--------------------------------------------------------------------------
    void Operation::end_dependence_analysis(void)
    //--------------------------------------------------------------------------
    {
#ifdef DEBUG_LEGION
      assert(dependence_tracker.mapping != NULL);
#endif
      MappingDependenceTracker *tracker = dependence_tracker.mapping;
      // Now make a commit tracker
      dependence_tracker.commit = new CommitDependenceTracker();
#ifdef LEGION_SPY
      // Enforce serial mapping dependences for validating runtime analysis
      // Don't record it though to avoid confusing legion spy
      // Do this after all the rest of the dependence analysis to catch
      // dependences on any close operations that were generated
      RtEvent previous_mapped = 
        parent_ctx->update_previous_mapped_event(mapped_event);
      if (previous_mapped.exists())
        dependence_tracker.mapping->add_mapping_dependence(previous_mapped);
#endif
      // Cannot touch anything not on our stack after this call
      tracker->issue_stage_triggers(this, runtime, must_epoch);
      delete tracker;
    }

    //--------------------------------------------------------------------------
    bool Operation::register_dependence(Operation *target, 
                                        GenerationID target_gen)
    //--------------------------------------------------------------------------
    {
      if (must_epoch != NULL)
        must_epoch->verify_dependence(this, gen, target, target_gen);
      // The rest of this method is the same as the one below
      if (target == this)
      {
        // Can't remove this if we are tracing
        if (tracing)
        {
          // Don't forget to record the dependence
#ifdef DEBUG_LEGION
          assert(trace != NULL);
#endif
          if (target_gen < gen)
            trace->record_dependence(this, target_gen, this, gen);
          return false;
        }
        else
          return (target_gen < gen);
      }
      bool registered_dependence = false;
      AutoLock o_lock(op_lock);
#ifdef DEBUG_LEGION
      assert(dependence_tracker.mapping != NULL);
#endif
      bool prune = target->perform_registration(target_gen, this, gen,
                                                registered_dependence,
                                                dependence_tracker.mapping,
                                                commit_event);
      if (registered_dependence)
        incoming[target] = target_gen;
      if (tracing)
      {
#ifdef DEBUG_LEGION
        assert(trace != NULL);
#endif
        trace->record_dependence(target, target_gen, this, gen);
        // Unsound to prune when tracing
        prune = false;
      }
      return prune;
    }

    //--------------------------------------------------------------------------
    bool Operation::register_region_dependence(unsigned idx, Operation *target,
                                          GenerationID target_gen, 
                                          unsigned target_idx,
                                          DependenceType dtype, bool validates,
                                          const FieldMask &dependent_mask)
    //--------------------------------------------------------------------------
    {
      bool do_registration = true;
      if (must_epoch != NULL)
      {
        do_registration = 
          must_epoch->record_dependence(this, gen, target, target_gen, 
                                        idx, target_idx, dtype);
      }
      // Can never register a dependence on ourself since it means
      // that the target was recycled and will never register. Return
      // true if the generation is older than our current generation.
      if (target == this)
      {
        if (target_gen == gen)
          report_interfering_requirements(target_idx, idx);
        // Can't remove this if we are tracing
        if (tracing)
        {
          // Don't forget to record the dependence
#ifdef DEBUG_LEGION
          assert(trace != NULL);
#endif
          if (target_gen < gen)
            trace->record_region_dependence(this, target_gen, 
                                            this, gen, target_idx, 
                                            idx, dtype, validates,
                                            dependent_mask);
          return false;
        }
        else
          return (target_gen < gen);
      }
      bool registered_dependence = false;
      AutoLock o_lock(op_lock);
      bool prune = false;
      if (do_registration)
      {
#ifdef DEBUG_LEGION
        assert(dependence_tracker.mapping != NULL);
#endif
        prune = target->perform_registration(target_gen, this, gen,
                                                registered_dependence,
                                                dependence_tracker.mapping,
                                                commit_event);
      }
      if (registered_dependence)
      {
        incoming[target] = target_gen;
        // If we registered a mapping dependence then we can verify
        if (validates)
          verify_regions[target].insert(idx);
      }
      if (tracing)
      {
#ifdef DEBUG_LEGION
        assert(trace != NULL);
#endif
        trace->record_region_dependence(target, target_gen, 
                                        this, gen, target_idx, 
                                        idx, dtype, validates,
                                        dependent_mask);
        // Unsound to prune when tracing
        prune = false;
      }
      return prune;
    }

    //--------------------------------------------------------------------------
    bool Operation::perform_registration(GenerationID our_gen, 
                                         Operation *op, GenerationID op_gen,
                                         bool &registered_dependence,
                                         MappingDependenceTracker *tracker,
                                         RtEvent other_commit_event)
    //--------------------------------------------------------------------------
    {
      AutoLock o_lock(op_lock);
#ifdef DEBUG_LEGION
      assert(our_gen <= gen); // better not be ahead of where we are now
#endif
      // If the generations match and we haven't committed yet, 
      // register an outgoing dependence
      if ((our_gen == gen) && !committed)
      {
#ifdef DEBUG_LEGION
        // should still have some mapping references
        // if other operations are trying to register dependences
        assert(outstanding_mapping_references > 0);
#endif
        // Check to see if we've already recorded this dependence
        std::map<Operation*,GenerationID>::const_iterator finder = 
          outgoing.find(op);
        if (finder == outgoing.end())
        {
          outgoing[op] = op_gen;
          // Record that the operation has a mapping dependence
          // on us as long as we haven't mapped
          tracker->add_mapping_dependence(mapped_event);
          tracker->add_resolution_dependence(resolved_event);
          // Record that we have a commit dependence on the
          // registering operation
#ifdef DEBUG_LEGION
          assert(dependence_tracker.commit != NULL);
#endif
          dependence_tracker.commit->add_commit_dependence(other_commit_event);
          registered_dependence = true;
        }
        else
        {
          // We already registered it
          registered_dependence = false;
        }
        // Cannot prune this operation from the list since it
        // is still not committed
        return false;
      }
      // We already committed so we're done and this
      // operation can be pruned from the list of users
      registered_dependence = false;
      return true;
    }

    //--------------------------------------------------------------------------
    bool Operation::is_operation_committed(GenerationID our_gen)
    //--------------------------------------------------------------------------
    {
      // If we're on an old generation then it's definitely committed
      return (our_gen < gen);
    }

    //--------------------------------------------------------------------------
    void Operation::add_mapping_reference(GenerationID our_gen)
    //--------------------------------------------------------------------------
    {
      AutoLock o_lock(op_lock);
#ifdef DEBUG_LEGION
      assert(our_gen <= gen); // better not be ahead of where we are now
#endif
      if (our_gen == gen)
        outstanding_mapping_references++;
    }

    //--------------------------------------------------------------------------
    void Operation::remove_mapping_reference(GenerationID our_gen)
    //--------------------------------------------------------------------------
    {
      bool need_trigger = false;
      {
        AutoLock o_lock(op_lock);
#ifdef DEBUG_LEGION
        assert(our_gen <= gen); // better not be ahead of where we are now
#endif
        if ((our_gen == gen) && !committed)
        {
#ifdef DEBUG_LEGION
          assert(outstanding_mapping_references > 0);
#endif
          outstanding_mapping_references--;
          // If we've completed and we have no mapping references
          // and we have no outstanding commit dependences then 
          // we can commit this operation
          if ((outstanding_mapping_references == 0) && !trigger_commit_invoked)
          {
#ifdef DEBUG_LEGION
            assert(dependence_tracker.commit != NULL);
#endif
            CommitDependenceTracker *tracker = dependence_tracker.commit;
            need_trigger = tracker->issue_commit_trigger(this, runtime);
            if (need_trigger)
              trigger_commit_invoked = true;
          }
        }
        // otherwise we were already recycled and are no longer valid
      }
      if (need_trigger)
        trigger_commit();
    }

    //--------------------------------------------------------------------------
    void Operation::record_logical_dependence(const LogicalUser &user)
    //--------------------------------------------------------------------------
    {
      // Record the advance operations separately, in many cases we don't
      // need to include them in our analysis of above users, but in the case
      // of creating new advance operations below in the tree we do
      if (user.op->get_operation_kind() == ADVANCE_OP_KIND)
        logical_advances.push_back(user);
      else
        logical_records.push_back(user);
    }

    //--------------------------------------------------------------------------
    void Operation::clear_logical_records(void)
    //--------------------------------------------------------------------------
    {
      logical_records.clear();
      logical_advances.clear();
    }

    //--------------------------------------------------------------------------
    void Operation::notify_regions_verified(const std::set<unsigned> &regions,
                                            GenerationID our_gen)
    //--------------------------------------------------------------------------
    {
      bool need_trigger = false;
      {
        AutoLock o_lock(op_lock);
#ifdef DEBUG_LEGION
        assert(our_gen <= gen); // better not be ahead of where we are now
#endif
        if ((our_gen == gen) && !trigger_commit_invoked)
        {
          for (std::set<unsigned>::const_iterator it = regions.begin();
                it != regions.end(); it++)
          {
            unverified_regions.erase(*it);
          }
          if (hardened && unverified_regions.empty()
              && !trigger_commit_invoked)
          {
            need_trigger = true;
            trigger_commit_invoked = true;
          }
        }
      }
      if (need_trigger)
        trigger_commit();
    }

    //--------------------------------------------------------------------------
    SingleTask* Operation::find_logical_context(unsigned index)
    //--------------------------------------------------------------------------
    {
      return parent_ctx->find_parent_logical_context(find_parent_index(index));
    }

    //--------------------------------------------------------------------------
    SingleTask* Operation::find_physical_context(unsigned index)
    //--------------------------------------------------------------------------
    {
      return parent_ctx->find_parent_physical_context(find_parent_index(index));
    }

    //--------------------------------------------------------------------------
    /*static*/ void Operation::prepare_for_mapping(const InstanceRef &ref,
                                                   MappingInstance &instance) 
    //--------------------------------------------------------------------------
    {
#ifdef DEBUG_LEGION
      assert(!ref.is_composite_ref());
#endif
      instance = ref.get_mapping_instance();
    }

    //--------------------------------------------------------------------------
    /*static*/ void Operation::prepare_for_mapping(const InstanceSet &valid,
                                      std::vector<MappingInstance> &input_valid)
    //--------------------------------------------------------------------------
    {
      unsigned offset = input_valid.size();
      input_valid.resize(offset + valid.size());
      for (unsigned idx = 0; idx < valid.size(); idx++)
      {
        const InstanceRef &ref = valid[idx];
#ifdef DEBUG_LEGION
        assert(!ref.is_composite_ref());
#endif
        MappingInstance &inst = input_valid[offset+idx];
        inst = ref.get_mapping_instance();
      }
    }

    //--------------------------------------------------------------------------
    /*static*/ void Operation::prepare_for_mapping(const InstanceSet &valid,
                                      const std::set<Memory> &visible_filter,
                                      std::vector<MappingInstance> &input_valid)
    //--------------------------------------------------------------------------
    {
      unsigned offset = input_valid.size();
      input_valid.reserve(offset+valid.size());
      unsigned next_index = offset;
      for (unsigned idx = 0; idx < valid.size(); idx++)
      {
        const InstanceRef &ref = valid[idx];
#ifdef DEBUG_LEGION
        assert(!ref.is_composite_ref());
#endif
        if (visible_filter.find(ref.get_manager()->get_memory()) == 
            visible_filter.end())
          continue;
        input_valid.resize(next_index+1);
        MappingInstance &inst = input_valid[next_index++];
        inst = ref.get_mapping_instance();
      }
    }

    //--------------------------------------------------------------------------
    /*static*/ void Operation::compute_ranking(
                              const std::deque<MappingInstance> &output,
                              const InstanceSet &sources,
                              std::vector<unsigned> &ranking)
    //--------------------------------------------------------------------------
    {
      ranking.reserve(output.size());
      for (std::deque<MappingInstance>::const_iterator it = 
            output.begin(); it != output.end(); it++)
      {
        const PhysicalManager *manager = it->impl;
        for (unsigned idx = 0; idx < sources.size(); idx++)
        {
          if (manager == sources[idx].get_manager())
          {
            ranking.push_back(idx);
            break;
          }
        }
        // Ignore any instances which are not in the original set of sources
      }
    }

    //--------------------------------------------------------------------------
    void Operation::MappingDependenceTracker::issue_stage_triggers(
                      Operation *op, Runtime *runtime, MustEpochOp *must_epoch)
    //--------------------------------------------------------------------------
    {
      bool resolve_now = true;
      RtEvent map_precondition;
      if (!mapping_dependences.empty())
        map_precondition = Runtime::merge_events(mapping_dependences);
      if (must_epoch == NULL)
      {
        // We always launch the task to avoid expensive recursive calls
        DeferredReadyArgs args;
        args.proxy_this = op;
        runtime->issue_runtime_meta_task(args, LG_LATENCY_PRIORITY,
                                         op, map_precondition);
      }
      else if (!map_precondition.has_triggered())
        must_epoch->add_mapping_dependence(map_precondition);

      if (!resolution_dependences.empty())
      {
        RtEvent resolve_precondition = 
          Runtime::merge_events(resolution_dependences);
        if (!resolve_precondition.has_triggered())
        {
          DeferredResolutionArgs args;
          args.proxy_this = op;
          runtime->issue_runtime_meta_task(args, LG_LATENCY_PRIORITY,
                                           op, resolve_precondition);
          resolve_now = false;
        }
      }
      if (resolve_now)
        op->trigger_resolution();
    }
    
    //--------------------------------------------------------------------------
    bool Operation::CommitDependenceTracker::issue_commit_trigger(Operation *op,
                                                               Runtime *runtime)
    //--------------------------------------------------------------------------
    {
      if (!commit_dependences.empty())
      {
        RtEvent commit_precondition = Runtime::merge_events(commit_dependences);
        if (!commit_precondition.has_triggered())
        {
          DeferredCommitTriggerArgs args;
          args.proxy_this = op;
          args.gen = op->get_generation();
          runtime->issue_runtime_meta_task(args, LG_LATENCY_PRIORITY,
                                           op, commit_precondition);
          return false;
        }
      }
      return true;
    }

    /////////////////////////////////////////////////////////////
    // Predicate Operation 
    /////////////////////////////////////////////////////////////

    //--------------------------------------------------------------------------
    PredicateImpl::PredicateImpl(Runtime *rt)
      : Operation(rt)
    //--------------------------------------------------------------------------
    {
    }

    //--------------------------------------------------------------------------
    void PredicateImpl::activate_predicate(void)
    //--------------------------------------------------------------------------
    {
      activate_operation();
      predicate_resolved = false;
      collect_predicate = RtUserEvent::NO_RT_USER_EVENT;
      predicate_references = 0;
    }

    //--------------------------------------------------------------------------
    void PredicateImpl::deactivate_predicate(void)
    //--------------------------------------------------------------------------
    {
      deactivate_operation();
#ifdef DEBUG_LEGION
      assert(predicate_references == 0);
#endif
      waiters.clear();
    }

    //--------------------------------------------------------------------------
    void PredicateImpl::add_predicate_reference(void)
    //--------------------------------------------------------------------------
    {
      bool add_map_reference;
      {
        AutoLock o_lock(op_lock);
        add_map_reference = (predicate_references == 0);
        predicate_references++;
      }
      if (add_map_reference)
        add_mapping_reference(get_generation());
    }

    //--------------------------------------------------------------------------
    void PredicateImpl::remove_predicate_reference(void)
    //--------------------------------------------------------------------------
    {
      bool remove_reference;
      GenerationID task_gen = 0;  // initialization to make gcc happy
      RtUserEvent to_trigger;
      {
        AutoLock o_lock(op_lock);
#ifdef DEBUG_LEGION
        assert(predicate_references > 0);
#endif
        predicate_references--;
        remove_reference = (predicate_references == 0);
        if (remove_reference)
        {
          // Get the task generation before things can be cleaned up
          task_gen = get_generation();
          to_trigger = collect_predicate;
        }
      }
      if (remove_reference)
        remove_mapping_reference(task_gen);
      if (to_trigger.exists())
        Runtime::trigger_event(to_trigger);
    }

    //--------------------------------------------------------------------------
    void PredicateImpl::trigger_commit(void)
    //--------------------------------------------------------------------------
    {
      RtEvent precondition;
      {
        AutoLock o_lock(op_lock);
        // See if we have any outstanding references, if so make a precondition
        if (predicate_references > 0)
        {
          collect_predicate = Runtime::create_rt_user_event();
          precondition = collect_predicate;
        }
      }
      commit_operation(true/*deactivate*/, precondition);
    }

    //--------------------------------------------------------------------------
    bool PredicateImpl::register_waiter(PredicateWaiter *waiter,
                                          GenerationID waiter_gen, bool &value)
    //--------------------------------------------------------------------------
    {
      bool valid;
      AutoLock o_lock(op_lock);
      if (predicate_resolved)
      {
        value = predicate_value;
        valid = true;
      }
      else
      {
#ifdef DEBUG_LEGION
        assert(waiters.find(waiter) == waiters.end());
#endif
        waiters[waiter] = waiter_gen;
        valid = false;
      }
      return valid;
    }

    //--------------------------------------------------------------------------
    void PredicateImpl::set_resolved_value(GenerationID pred_gen, bool value)
    //--------------------------------------------------------------------------
    {
      bool need_trigger = true;
      // Make a copy of the waiters since we could get cleaned up in parallel
      std::map<PredicateWaiter*,GenerationID> copy_waiters;
      {
        AutoLock o_lock(op_lock);
        if ((pred_gen == get_generation()) && !predicate_resolved)
        {
          predicate_resolved = true;
          predicate_value = value;
          copy_waiters = waiters;
        }
        else
          need_trigger= false;
      }
      // Notify any waiters, no need to hold the lock since waiters can't
      // be added after we set the state to resolved
      for (std::map<PredicateWaiter*,GenerationID>::const_iterator it = 
            copy_waiters.begin(); it != copy_waiters.end(); it++)
      {
        it->first->notify_predicate_value(it->second, value);
      }
      // Now see if we need to indicate we are done executing
      if (need_trigger)
        complete_execution();
    }

    /////////////////////////////////////////////////////////////
    // Speculative Operation 
    /////////////////////////////////////////////////////////////

    //--------------------------------------------------------------------------
    SpeculativeOp::SpeculativeOp(Runtime *rt)
      : Operation(rt)
    //--------------------------------------------------------------------------
    {
    }

    //--------------------------------------------------------------------------
    void SpeculativeOp::activate_speculative(void)
    //--------------------------------------------------------------------------
    {
      activate_operation();
      speculation_state = RESOLVE_TRUE_STATE;
      predicate = NULL;
      received_trigger_resolution = false;
      predicate_waiter = RtUserEvent::NO_RT_USER_EVENT;
    }

    //--------------------------------------------------------------------------
    void SpeculativeOp::deactivate_speculative(void)
    //--------------------------------------------------------------------------
    {
      deactivate_operation();
    }

    //--------------------------------------------------------------------------
    void SpeculativeOp::initialize_speculation(SingleTask *ctx, bool track,
                                               unsigned regions,
                                               const Predicate &p)
    //--------------------------------------------------------------------------
    {
      initialize_operation(ctx, track, regions);
      if (p == Predicate::TRUE_PRED)
      {
        speculation_state = RESOLVE_TRUE_STATE;
        predicate = NULL;
      }
      else if (p == Predicate::FALSE_PRED)
      {
        speculation_state = RESOLVE_FALSE_STATE;
        predicate = NULL;
      }
      else
      {
        speculation_state = PENDING_MAP_STATE;
        predicate = p.impl;
        predicate->add_predicate_reference();
      }
    }

    //--------------------------------------------------------------------------
    void SpeculativeOp::register_predicate_dependence(void)
    //--------------------------------------------------------------------------
    {
      if (predicate != NULL)
        register_dependence(predicate, predicate->get_generation());
    }

    //--------------------------------------------------------------------------
    bool SpeculativeOp::is_predicated(void) const
    //--------------------------------------------------------------------------
    {
      return (predicate != NULL);
    }

    //--------------------------------------------------------------------------
    bool SpeculativeOp::get_predicate_value(Processor proc)
    //--------------------------------------------------------------------------
    {
      RtEvent wait_event = RtEvent::NO_RT_EVENT;
      // this is actually set on all paths, but the compiler can't see it
      bool result = false; 
      {
        AutoLock o_lock(op_lock);
        if (speculation_state == RESOLVE_TRUE_STATE)
          result = true;
        else if (speculation_state == RESOLVE_FALSE_STATE)
          result = false;
        else
        {
#ifdef DEBUG_LEGION
          assert(predicate != NULL);
#endif
          predicate_waiter = Runtime::create_rt_user_event();
          wait_event = predicate_waiter;
        }
      }
      if (wait_event.exists())
      {
        if (!wait_event.has_triggered())
          wait_event.wait();
        // Might be a little bit of a race here with cleanup
#ifdef DEBUG_LEGION
        assert((speculation_state == RESOLVE_TRUE_STATE) ||
               (speculation_state == RESOLVE_FALSE_STATE));
#endif
        if (speculation_state == RESOLVE_TRUE_STATE)
          result = true;
        else
          result = false;
      }
      return result;
    }

    //--------------------------------------------------------------------------
    void SpeculativeOp::trigger_ready(void)
    //--------------------------------------------------------------------------
    {
      // Quick out
      if (predicate == NULL)
      {
#ifdef DEBUG_LEGION
        assert((speculation_state == RESOLVE_TRUE_STATE) ||
               (speculation_state == RESOLVE_FALSE_STATE));
#endif
        if (speculation_state == RESOLVE_TRUE_STATE)
          resolve_true();
        else
          resolve_false();
        return;
      }
#ifdef DEBUG_LEGION
      assert(predicate != NULL);
#endif
      // Register ourselves as a waiter on the predicate value
      // If the predicate hasn't resolved yet, then we can ask the
      // mapper if it would like us to speculate on the value.
      // Then take the lock and set up our state.
      bool value, speculated = false;
      bool valid = predicate->register_waiter(this, get_generation(), value);
      // Now that we've attempted to register ourselves with the
      // predicate we can remove the predicate reference
      predicate->remove_predicate_reference();
      if (!valid)
        speculated = speculate(value);
      // Now hold the lock and figure out what we should do
      bool continue_true = false;
      bool continue_false = false;
      bool need_resolution = false;
      bool need_trigger = false;
      {
        AutoLock o_lock(op_lock);
        switch (speculation_state)
        {
          case PENDING_MAP_STATE:
            {
              if (valid)
              {
                if (value)
                {
                  speculation_state = RESOLVE_TRUE_STATE;
                  continue_true = true;
                }
                else
                {
                  speculation_state = RESOLVE_FALSE_STATE;
                  continue_false = true;
                }
                need_resolution = received_trigger_resolution;
                need_trigger = predicate_waiter.exists();
              }
              else if (speculated)
              {
                if (value)
                {
                  speculation_state = SPECULATE_TRUE_STATE;
                  continue_true = true;
                }
                else
                {
                  speculation_state = SPECULATE_FALSE_STATE;
                  continue_false = true;
                }
              }
              // Otherwise just stay in pending map state
              break;
            }
          case RESOLVE_TRUE_STATE:
            {
              // Someone else has already resolved us to true and
              // triggered the appropriate method
              break;
            }
          case RESOLVE_FALSE_STATE:
            {
              // Someone else has already resolved us to false and
              // triggered the appropriate method
              break;
            }
          default:
            assert(false); // shouldn't be in the other states
        }
      }
      // Now do what we need to do
      if (need_trigger)
        Runtime::trigger_event(predicate_waiter);
      if (continue_true)
        resolve_true();
      if (continue_false)
        resolve_false();
      if (need_resolution)
        resolve_speculation(); 
    }

    //--------------------------------------------------------------------------
    void SpeculativeOp::trigger_resolution(void)
    //--------------------------------------------------------------------------
    {
      // Quick out
      if (predicate == NULL)
      {
        resolve_speculation();
        return;
      }
      bool need_trigger;
      {
        AutoLock o_lock(op_lock);
#ifdef DEBUG_LEGION
        assert(!received_trigger_resolution);
#endif
        received_trigger_resolution = true;
        need_trigger = (speculation_state == RESOLVE_TRUE_STATE) ||
                        (speculation_state == RESOLVE_FALSE_STATE);
      }
      if (need_trigger)
        resolve_speculation();
    }

    //--------------------------------------------------------------------------
    void SpeculativeOp::notify_predicate_value(GenerationID pred_gen,bool value)
    //--------------------------------------------------------------------------
    {
      bool continue_true = false;
      bool continue_false = false;
      bool need_mispredict = false;
      bool restart = false;
      bool need_resolve = false;
      bool need_trigger = false;
      {
        AutoLock o_lock(op_lock);
#ifdef DEBUG_LEGION
        assert(pred_gen == get_generation());
#endif
        switch (speculation_state)
        {
          case PENDING_MAP_STATE:
            {
              if (value)
              {
                speculation_state = RESOLVE_TRUE_STATE;
                continue_true = true;
              }
              else
              {
                speculation_state = RESOLVE_FALSE_STATE;
                continue_false = true;
              }
              need_resolve = received_trigger_resolution;
              need_trigger = predicate_waiter.exists();
              break;
            }
          case SPECULATE_TRUE_STATE:
            {
              if (value) // We guessed right
              {
                speculation_state = RESOLVE_TRUE_STATE;
                need_resolve = received_trigger_resolution;
              }
              else
              {
                // We guessed wrong
                speculation_state = RESOLVE_FALSE_STATE;
                need_mispredict = true;
                restart = false;
              }
              break;
            }
          case SPECULATE_FALSE_STATE:
            {
              if (value)
              {
                speculation_state = RESOLVE_TRUE_STATE;
                need_mispredict = true;
                restart = true;
              }
              else
              {
                speculation_state = RESOLVE_FALSE_STATE;
                need_resolve = received_trigger_resolution;  
              }
              break;
            }
          default:
            assert(false); // shouldn't be in any of the other states
        }
      }
      if (need_trigger)
        Runtime::trigger_event(predicate_waiter);
      if (continue_true)
        resolve_true();
      if (continue_false)
        resolve_false();
      if (need_mispredict)
        quash_operation(get_generation(), restart);
      if (need_resolve)
        resolve_speculation();
    }

    //--------------------------------------------------------------------------
    void SpeculativeOp::deferred_execute(void)
    //--------------------------------------------------------------------------
    {
      assert(false);
    }

    /////////////////////////////////////////////////////////////
    // Map Operation 
    /////////////////////////////////////////////////////////////

    //--------------------------------------------------------------------------
    MapOp::MapOp(Runtime *rt)
      : InlineMapping(), Operation(rt)
    //--------------------------------------------------------------------------
    {
    }

    //--------------------------------------------------------------------------
    MapOp::MapOp(const MapOp &rhs)
      : InlineMapping(), Operation(NULL)
    //--------------------------------------------------------------------------
    {
      // should never be called
      assert(false);
    }

    //--------------------------------------------------------------------------
    MapOp::~MapOp(void)
    //--------------------------------------------------------------------------
    {
    }

    //--------------------------------------------------------------------------
    MapOp& MapOp::operator=(const MapOp &rhs)
    //--------------------------------------------------------------------------
    {
      // should never be called
      assert(false);
      return *this;
    }

    //--------------------------------------------------------------------------
    PhysicalRegion MapOp::initialize(SingleTask *ctx, 
                                     const InlineLauncher &launcher,
                                     bool check_privileges)
    //--------------------------------------------------------------------------
    {
      parent_task = ctx;
      initialize_operation(ctx, true/*track*/);
      if (launcher.requirement.privilege_fields.empty())
      {
        log_task.warning("WARNING: REGION REQUIREMENT OF INLINE MAPPING "
                               "IN TASK %s (ID %lld) HAS NO PRIVILEGE "
                               "FIELDS! DID YOU FORGET THEM?!?",
                               parent_ctx->get_task_name(), 
                               parent_ctx->get_unique_id());
      }
      requirement = launcher.requirement;
      map_id = launcher.map_id;
      tag = launcher.tag;
      layout_constraint_id = launcher.layout_constraint_id;
      termination_event = Runtime::create_ap_user_event();
      region = PhysicalRegion(legion_new<PhysicalRegionImpl>(requirement,
                              completion_event, true/*mapped*/, ctx, 
                              map_id, tag, false/*leaf*/, runtime));
      if (check_privileges)
        check_privilege();
      if (Runtime::legion_spy_enabled)
        LegionSpy::log_mapping_operation(parent_ctx->get_unique_id(),
                                         unique_op_id);
      return region;
    }

    //--------------------------------------------------------------------------
    PhysicalRegion MapOp::initialize(SingleTask *ctx,
                                     const RegionRequirement &req,
                                     MapperID id, MappingTagID t,
                                     bool check_privileges)
    //--------------------------------------------------------------------------
    {
      initialize_operation(ctx, true/*track*/);
      parent_task = ctx;
      requirement = req;
      if (requirement.privilege_fields.empty())
      {
        log_task.warning("WARNING: REGION REQUIREMENT OF INLINE MAPPING "
                               "IN TASK %s (ID %lld) HAS NO PRIVILEGE "
                               "FIELDS! DID YOU FORGET THEM?!?",
                               parent_ctx->get_task_name(), 
                               parent_ctx->get_unique_id());
      }
      requirement = req;
      map_id = id;
      tag = t;
      parent_task = ctx;
      termination_event = Runtime::create_ap_user_event();
      region = PhysicalRegion(legion_new<PhysicalRegionImpl>(requirement,
                              completion_event, true/*mapped*/, ctx, 
                              map_id, tag, false/*leaf*/, runtime));
      if (check_privileges)
        check_privilege();
      if (Runtime::legion_spy_enabled)
        LegionSpy::log_mapping_operation(parent_ctx->get_unique_id(),
                                         unique_op_id);
      return region;
    }

    //--------------------------------------------------------------------------
    void MapOp::initialize(SingleTask *ctx, const PhysicalRegion &reg)
    //--------------------------------------------------------------------------
    {
      initialize_operation(ctx, true/*track*/);
      parent_task = ctx;
      requirement = reg.impl->get_requirement();
      map_id = reg.impl->map_id;
      tag = reg.impl->tag;
      parent_task = ctx;
      termination_event = Runtime::create_ap_user_event();
      region = reg;
      region.impl->remap_region(completion_event);
      // We're only really remapping it if it already had a physical
      // instance that we can use to make a valid value
      remap_region = region.impl->has_references();
      // No need to check the privileges here since we know that we have
      // them from the first time that we made this physical region
      if (Runtime::legion_spy_enabled)
        LegionSpy::log_mapping_operation(parent_ctx->get_unique_id(),
                                         unique_op_id);
    }

    //--------------------------------------------------------------------------
    void MapOp::activate(void)
    //--------------------------------------------------------------------------
    {
      activate_operation();
      parent_ctx = NULL;
      remap_region = false;
      mapper = NULL;
      layout_constraint_id = 0;
      profiling_reported = RtUserEvent::NO_RT_USER_EVENT;
    }

    //--------------------------------------------------------------------------
    void MapOp::deactivate(void)
    //--------------------------------------------------------------------------
    {
      deactivate_operation();
      // Remove our reference to the region
      region = PhysicalRegion();
      privilege_path.clear();
      version_info.clear();
      restrict_info.clear();
#ifdef DEBUG_LEGION
      assert(acquired_instances.empty());
#endif
      acquired_instances.clear();
      atomic_locks.clear();
      map_applied_conditions.clear();
      restrict_postconditions.clear();
      profiling_results = Mapper::InlineProfilingInfo();
      // Now return this operation to the queue
      runtime->free_map_op(this);
    } 

    //--------------------------------------------------------------------------
    const char* MapOp::get_logging_name(void) const
    //--------------------------------------------------------------------------
    {
      return op_names[MAP_OP_KIND];
    }

    //--------------------------------------------------------------------------
    Operation::OpKind MapOp::get_operation_kind(void) const
    //--------------------------------------------------------------------------
    {
      return MAP_OP_KIND;
    }

    //--------------------------------------------------------------------------
    size_t MapOp::get_region_count(void) const
    //--------------------------------------------------------------------------
    {
      return 1;
    }

    //--------------------------------------------------------------------------
    Mappable* MapOp::get_mappable(void)
    //--------------------------------------------------------------------------
    {
      return this;
    }

    //--------------------------------------------------------------------------
    void MapOp::trigger_prepipeline_stage(void)
    //--------------------------------------------------------------------------
    {
      // First compute our parent region requirement
      compute_parent_index();
      initialize_privilege_path(privilege_path, requirement);
      if (Runtime::legion_spy_enabled)
      { 
        LegionSpy::log_logical_requirement(unique_op_id,0/*index*/,
                                           true/*region*/,
                                           requirement.region.index_space.id,
                                           requirement.region.field_space.id,
                                           requirement.region.tree_id,
                                           requirement.privilege,
                                           requirement.prop,
                                           requirement.redop,
                                           requirement.parent.index_space.id);
        LegionSpy::log_requirement_fields(unique_op_id, 0/*index*/,
                                          requirement.privilege_fields);
      }
    }

    //--------------------------------------------------------------------------
    void MapOp::trigger_dependence_analysis(void)
    //--------------------------------------------------------------------------
    {
      ProjectionInfo projection_info;
      runtime->forest->perform_dependence_analysis(this, 0/*idx*/, 
                                                   requirement,
                                                   restrict_info,
                                                   version_info,
                                                   projection_info,
                                                   privilege_path);
    }

    //--------------------------------------------------------------------------
    void MapOp::trigger_ready(void)
    //--------------------------------------------------------------------------
    {
      // Compute the version numbers for this mapping operation
      std::set<RtEvent> preconditions;
      runtime->forest->perform_versioning_analysis(this, 0/*idx*/,
                                                   requirement, 
                                                   privilege_path,
                                                   version_info,
                                                   preconditions);
      if (!preconditions.empty())
        enqueue_ready_operation(Runtime::merge_events(preconditions));
      else
        enqueue_ready_operation();
    }

    //--------------------------------------------------------------------------
    void MapOp::trigger_mapping(void)
    //--------------------------------------------------------------------------
    {
      InstanceSet mapped_instances;
      // If we are remapping then we know the answer
      // so we don't need to do any premapping
      if (remap_region)
      {
        region.impl->get_references(mapped_instances);
        runtime->forest->physical_register_only(requirement,
                                                version_info, restrict_info,
                                                this, 0/*idx*/, 
                                                termination_event,
                                                false/*defer add users*/,
                                                true/*read only locks*/,
                                                map_applied_conditions,
                                                mapped_instances
#ifdef DEBUG_LEGION
                                               , get_logging_name()
                                               , unique_op_id
#endif
                                               );
      }
      else
      {
        // We're going to need to invoke the mapper, find the set of valid
        // instances as part of our traversal
        InstanceSet valid_instances;
        runtime->forest->physical_premap_only(this, 0/*idx*/, requirement,
                                              version_info, valid_instances);
        // Now we've got the valid instances so invoke the mapper
        invoke_mapper(valid_instances, mapped_instances);
        // Then we can register our mapped instances
        runtime->forest->physical_register_only(requirement,
                                                version_info, restrict_info,
                                                this, 0/*idx*/,
                                                termination_event, 
                                                false/*defer add users*/,
                                                true/*read only locks*/,
                                                map_applied_conditions,
                                                mapped_instances
#ifdef DEBUG_LEGION
                                                , get_logging_name()
                                                , unique_op_id
#endif
                                                );
      }
#ifdef DEBUG_LEGION
      assert(!mapped_instances.empty());
#endif 
      // We're done so apply our mapping changes
      version_info.apply_mapping(map_applied_conditions);
      // Update our physical instance with the newly mapped instances
      // Have to do this before triggering the mapped event
      if (!restrict_postconditions.empty())
      {
        // If we have restricted postconditions, tell the physical instance
        // that it has an event to wait for before it is unmapped
        ApEvent wait_for = Runtime::merge_events(restrict_postconditions);
        region.impl->reset_references(mapped_instances, 
                                      termination_event, wait_for);
      }
      else // The normal path here
        region.impl->reset_references(mapped_instances, termination_event);
      ApEvent map_complete_event = ApEvent::NO_AP_EVENT;
      if (mapped_instances.size() > 1)
      {
        std::set<ApEvent> mapped_events;
        for (unsigned idx = 0; idx < mapped_instances.size(); idx++)
          mapped_events.insert(mapped_instances[idx].get_ready_event());
        map_complete_event = Runtime::merge_events(mapped_events);
      }
      else
        map_complete_event = mapped_instances[0].get_ready_event();
      if (Runtime::legion_spy_enabled)
      {
        runtime->forest->log_mapping_decision(unique_op_id, 0/*idx*/,
                                              requirement,
                                              mapped_instances);
#ifdef LEGION_SPY
        LegionSpy::log_operation_events(unique_op_id, map_complete_event,
                                        termination_event);
#endif
      }
      // See if we have any reservations to take as part of this map
      if (!atomic_locks.empty())
      {
        // They've already been sorted in order 
        for (std::map<Reservation,bool>::const_iterator it = 
              atomic_locks.begin(); it != atomic_locks.end(); it++)
        {
          map_complete_event = 
                Runtime::acquire_ap_reservation(it->first, it->second,
                                                map_complete_event);
          // We can also issue the release condition on our termination
          Runtime::release_reservation(it->first, termination_event);
        }
      }
      // Now we can trigger the mapping event and indicate
      // to all our mapping dependences that we are mapped.
      if (!map_applied_conditions.empty())
        complete_mapping(Runtime::merge_events(map_applied_conditions));
      else
        complete_mapping();
      if (!acquired_instances.empty())
        release_acquired_instances(acquired_instances);
      
      if (!map_complete_event.has_triggered())
      {
        // Issue a deferred trigger on our completion event
        // and mark that we are no longer responsible for 
        // triggering our completion event
        Runtime::trigger_event(completion_event, map_complete_event);
        need_completion_trigger = false;
        DeferredExecuteArgs deferred_execute_args;
        deferred_execute_args.proxy_this = this;
        runtime->issue_runtime_meta_task(deferred_execute_args,
                                         LG_LATENCY_PRIORITY, this, 
                               Runtime::protect_event(map_complete_event));
      }
      else
        deferred_execute();
    }

    //--------------------------------------------------------------------------
    void MapOp::deferred_execute(void)
    //--------------------------------------------------------------------------
    { 
      // Note that completing mapping and execution should
      // be enough to trigger the completion operation call
      // Trigger an early commit of this operation
      // Note that a mapping operation terminates as soon as it
      // is done mapping reflecting that after this happens, information
      // has flowed back out into the application task's execution.
      // Therefore mapping operations cannot be restarted because we
      // cannot track how the application task uses their data.
      // This means that any attempts to restart an inline mapping
      // will result in the entire task needing to be restarted.
      request_early_commit();
      // Mark that we are done executing
      complete_execution();
    }

    //--------------------------------------------------------------------------
    void MapOp::trigger_commit(void)
    //--------------------------------------------------------------------------
    {
      version_info.clear();
      // Don't commit this operation until we've reported our profiling
      commit_operation(true/*deactivate*/, profiling_reported); 
    }

    //--------------------------------------------------------------------------
    unsigned MapOp::find_parent_index(unsigned idx)
    //--------------------------------------------------------------------------
    {
#ifdef DEBUG_LEGION
      assert(idx == 0);
#endif
      return parent_req_index;
    }

    //--------------------------------------------------------------------------
    void MapOp::select_sources(const InstanceRef &target,
                               const InstanceSet &sources,
                               std::vector<unsigned> &ranking)
    //--------------------------------------------------------------------------
    {
      Mapper::SelectInlineSrcInput input;
      Mapper::SelectInlineSrcOutput output;
      prepare_for_mapping(sources, input.source_instances); 
      prepare_for_mapping(target, input.target);
      if (mapper == NULL)
      {
        Processor exec_proc = parent_ctx->get_executing_processor();
        mapper = runtime->find_mapper(exec_proc, map_id);
      }
      mapper->invoke_select_inline_sources(this, &input, &output);
      compute_ranking(output.chosen_ranking, sources, ranking);
    } 

    //--------------------------------------------------------------------------
    std::map<PhysicalManager*,std::pair<unsigned,bool> >* 
                                         MapOp::get_acquired_instances_ref(void)
    //--------------------------------------------------------------------------
    {
      return &acquired_instances;
    }

    //--------------------------------------------------------------------------
    void MapOp::update_atomic_locks(Reservation lock, bool exclusive)
    //--------------------------------------------------------------------------
    {
      std::map<Reservation,bool>::iterator finder = atomic_locks.find(lock);
      if (finder != atomic_locks.end())
      {
        if (!finder->second && exclusive)
          finder->second = true;
      }
      else
        atomic_locks[lock] = exclusive;
    }

    //--------------------------------------------------------------------------
    void MapOp::record_reference_mutation_effect(RtEvent event)
    //--------------------------------------------------------------------------
    {
      map_applied_conditions.insert(event);
    }

    //--------------------------------------------------------------------------
    PhysicalManager* MapOp::select_temporary_instance(PhysicalManager *dst,
                                 unsigned index, const FieldMask &needed_fields)
    //--------------------------------------------------------------------------
    {
      if (mapper == NULL)
      {
        Processor exec_proc = parent_ctx->get_executing_processor();
        mapper = runtime->find_mapper(exec_proc, map_id);
      }
      Mapper::CreateInlineTemporaryInput input;
      Mapper::CreateInlineTemporaryOutput output;
      input.destination_instance = MappingInstance(dst);
      if (!Runtime::unsafe_mapper)
      {
        // Fields and regions must both be met
        // The instance must be freshly created
        // Instance must be acquired
        std::set<PhysicalManager*> previous_managers;
        // Get the set of previous managers we've made
        for (std::map<PhysicalManager*,std::pair<unsigned,bool> >::
              const_iterator it = acquired_instances.begin(); it !=
              acquired_instances.end(); it++)
          previous_managers.insert(it->first);
        // Do the mapper call now
        mapper->invoke_inline_create_temporary(this, &input, &output);
        validate_temporary_instance(output.temporary_instance.impl,
            previous_managers, acquired_instances, needed_fields,
            requirement.region, mapper, "create_inline_temporary_instance");
      }
      else
        mapper->invoke_inline_create_temporary(this, &input, &output);
      if (Runtime::legion_spy_enabled)
        log_temporary_instance(output.temporary_instance.impl, 
                               index, needed_fields);
      return output.temporary_instance.impl;
    }

    //--------------------------------------------------------------------------
    void MapOp::record_restrict_postcondition(ApEvent postcondition)
    //--------------------------------------------------------------------------
    {
      restrict_postconditions.insert(postcondition);
    }

    //--------------------------------------------------------------------------
    UniqueID MapOp::get_unique_id(void) const
    //--------------------------------------------------------------------------
    {
      return unique_op_id;
    } 

    //--------------------------------------------------------------------------
    unsigned MapOp::get_context_index(void) const
    //--------------------------------------------------------------------------
    {
      return context_index;
    }

    //--------------------------------------------------------------------------
    int MapOp::get_depth(void) const
    //--------------------------------------------------------------------------
    {
      return (parent_ctx->get_depth() + 1);
    }

    //--------------------------------------------------------------------------
    void MapOp::check_privilege(void)
    //--------------------------------------------------------------------------
    { 
      if ((requirement.handle_type == PART_PROJECTION) || 
          (requirement.handle_type == REG_PROJECTION))
      {
        log_region.error("Projection region requirements are not "
                               "permitted for inline mappings (in task %s)",
                               parent_ctx->get_task_name());
#ifdef DEBUG_LEGION
        assert(false);
#endif
        exit(ERROR_BAD_PROJECTION_USE);
      }
      FieldID bad_field;
      LegionErrorType et = runtime->verify_requirement(requirement, bad_field);
      // If that worked, then check the privileges with the parent context
      if (et == NO_ERROR)
        et = parent_ctx->check_privilege(requirement, bad_field);
      switch (et)
      {
        case NO_ERROR:
          break;
        case ERROR_INVALID_REGION_HANDLE:
          {
            log_region.error("Requirest for invalid region handle "
                                   "(%x,%d,%d) for inline mapping "
                                   "(ID %lld)",
                                   requirement.region.index_space.id, 
                                   requirement.region.field_space.id, 
                                   requirement.region.tree_id, 
                                   unique_op_id);
#ifdef DEBUG_LEGION
            assert(false);
#endif
            exit(ERROR_INVALID_REGION_HANDLE);
          }
        case ERROR_FIELD_SPACE_FIELD_MISMATCH:
          {
            FieldSpace sp = (requirement.handle_type == SINGULAR) || 
                            (requirement.handle_type == REG_PROJECTION)
                             ? requirement.region.field_space : 
                               requirement.partition.field_space;
            log_region.error("Field %d is not a valid field of field "
                                   "space %d for inline mapping (ID %lld)",
                                   bad_field, sp.id, unique_op_id);
#ifdef DEBUG_LEGION
            assert(false);
#endif
            exit(ERROR_FIELD_SPACE_FIELD_MISMATCH);
          }
        case ERROR_INVALID_INSTANCE_FIELD:
          {
            log_region.error("Instance field %d is not one of the "
                                   "privilege fields for inline mapping "
                                   "(ID %lld)",
                                    bad_field, unique_op_id);
#ifdef DEBUG_LEGION
            assert(false);
#endif
            exit(ERROR_INVALID_INSTANCE_FIELD);
          }
        case ERROR_DUPLICATE_INSTANCE_FIELD:
          {
            log_region.error("Instance field %d is a duplicate for "
                                    "inline mapping (ID %lld)",
                                    bad_field, unique_op_id);
#ifdef DEBUG_LEGION
            assert(false);
#endif
            exit(ERROR_DUPLICATE_INSTANCE_FIELD);
          }
        case ERROR_BAD_PARENT_REGION:
          {
            log_region.error("Parent task %s (ID %lld) of inline mapping "
                                   "(ID %lld) does not have a region "
                                   "requirement for region (%x,%x,%x) "
                                   "as a parent of region requirement",
                                   parent_ctx->get_task_name(), 
                                   parent_ctx->get_unique_id(),
                                   unique_op_id, 
                                   requirement.region.index_space.id,
                                   requirement.region.field_space.id, 
                                   requirement.region.tree_id);
#ifdef DEBUG_LEGION
            assert(false);
#endif
            exit(ERROR_BAD_PARENT_REGION);
          }
        case ERROR_BAD_REGION_PATH:
          {
            log_region.error("Region (%x,%x,%x) is not a "
                             "sub-region of parent region "
   		             "(%x,%x,%x) for region requirement of inline "
                             "mapping (ID %lld)",
                             requirement.region.index_space.id,
                             requirement.region.field_space.id, 
                             requirement.region.tree_id,
                             requirement.parent.index_space.id,
                             requirement.parent.field_space.id,
                             requirement.parent.tree_id,
                             unique_op_id);
#ifdef DEBUG_LEGION
            assert(false);
#endif
            exit(ERROR_BAD_REGION_PATH);
          }
        case ERROR_BAD_REGION_TYPE:
          {
            log_region.error("Region requirement of inline mapping "
                                   "(ID %lld) cannot find privileges for field "
                                   "%d in parent task",
                                   unique_op_id, bad_field);
#ifdef DEBUG_LEGION
            assert(false);
#endif
            exit(ERROR_BAD_REGION_TYPE);
          }
        case ERROR_BAD_REGION_PRIVILEGES:
          {
            log_region.error("Privileges %x for region " 
                                   "(%x,%x,%x) are not a subset of privileges "
                                   "of parent task's privileges for region "
                                   "requirement of inline mapping (ID %lld)",
                                   requirement.privilege, 
                                   requirement.region.index_space.id,
                                   requirement.region.field_space.id, 
                                   requirement.region.tree_id, 
                                   unique_op_id);
#ifdef DEBUG_LEGION
            assert(false);
#endif
            exit(ERROR_BAD_REGION_PRIVILEGES);
          }
        // this should never happen with an inline mapping
        case ERROR_NON_DISJOINT_PARTITION: 
        default:
          assert(false); // Should never happen
      }
    }

    //--------------------------------------------------------------------------
    void MapOp::compute_parent_index(void)
    //--------------------------------------------------------------------------
    {
      int parent_index = parent_ctx->find_parent_region_req(requirement);
      if (parent_index < 0)
      {
        log_region.error("Parent task %s (ID %lld) of inline mapping "
                                   "(ID %lld) does not have a region "
                                   "requirement for region (%x,%x,%x) "
                                   "as a parent of region requirement.",
                                   parent_ctx->get_task_name(), 
                                   parent_ctx->get_unique_id(),
                                   unique_op_id, 
                                   requirement.region.index_space.id,
                                   requirement.region.field_space.id, 
                                   requirement.region.tree_id);
#ifdef DEBUG_LEGION
        assert(false);
#endif
        exit(ERROR_BAD_PARENT_REGION);
      }
      else
        parent_req_index = unsigned(parent_index);
    }

    //--------------------------------------------------------------------------
    void MapOp::invoke_mapper(const InstanceSet &valid_instances,
                                    InstanceSet &chosen_instances)
    //--------------------------------------------------------------------------
    {
      Mapper::MapInlineInput input;
      Mapper::MapInlineOutput output;
      if (restrict_info.has_restrictions())
      {
        prepare_for_mapping(restrict_info.get_instances(), 
                            input.valid_instances);
      }
      else if (!requirement.is_no_access())
      {
        std::set<Memory> visible_memories;
        runtime->find_visible_memories(parent_ctx->get_executing_processor(),
                                       visible_memories);
        prepare_for_mapping(valid_instances, visible_memories, 
                            input.valid_instances);
      }
      else
        prepare_for_mapping(valid_instances, input.valid_instances);
      // Invoke the mapper
      if (mapper == NULL)
      {
        Processor exec_proc = parent_ctx->get_executing_processor();
        mapper = runtime->find_mapper(exec_proc, map_id);
      }
      mapper->invoke_map_inline(this, &input, &output);
      // Now we have to validate the output
      // Go through the instances and make sure we got one for every field
      // Also check to make sure that none of them are composite instances
      RegionTreeID bad_tree = 0;
      std::vector<FieldID> missing_fields;
      std::vector<PhysicalManager*> unacquired;
      int composite_index = runtime->forest->physical_convert_mapping(this,
                                requirement, output.chosen_instances, 
                                chosen_instances, bad_tree, missing_fields,
                                &acquired_instances, unacquired, 
                                !Runtime::unsafe_mapper);
      if (bad_tree > 0)
      {
        log_run.error("Invalid mapper output from invocation of 'map_inline' "
                      "on mapper %s. Mapper selected instance from region "
                      "tree %d to satisfy a region requirement for an inline "
                      "mapping in task %s (ID %lld) whose logical region is "
                      "from region tree %d.", mapper->get_mapper_name(),
                      bad_tree, parent_ctx->get_task_name(), 
                      parent_ctx->get_unique_id(), 
                      requirement.region.get_tree_id());
#ifdef DEBUG_LEGION
        assert(false);
#endif
        exit(ERROR_INVALID_MAPPER_OUTPUT);
      }
      if (!missing_fields.empty())
      {
        log_run.error("Invalid mapper output from invocation of 'map_inline' "
                      "on mapper %s. Mapper failed to specify a physical "
                      "instance for %zd fields of the region requirement to "
                      "an inline mapping in task %s (ID %lld). The missing "
                      "fields are listed below.", mapper->get_mapper_name(),
                      missing_fields.size(), parent_ctx->get_task_name(),
                      parent_ctx->get_unique_id());
        for (std::vector<FieldID>::const_iterator it = missing_fields.begin();
              it != missing_fields.end(); it++)
        {
          const void *name; size_t name_size;
          if (!runtime->retrieve_semantic_information(
               requirement.region.get_field_space(), *it, NAME_SEMANTIC_TAG,
               name, name_size, true, false))
            name = "(no name)";
          log_run.error("Missing instance for field %s (FieldID: %d)",
                        static_cast<const char*>(name), *it);
        }
#ifdef DEBUG_LEGION
        assert(false);
#endif
        exit(ERROR_INVALID_MAPPER_OUTPUT);
      }
      if (!unacquired.empty())
      {
        for (std::vector<PhysicalManager*>::const_iterator it = 
              unacquired.begin(); it != unacquired.end(); it++)
        {
          if (acquired_instances.find(*it) == acquired_instances.end())
          {
            log_run.error("Invalid mapper output from 'map_inline' invocation "
                        "on mapper %s. Mapper selected physical instance for "
                        "inline mapping in task %s (ID %lld) which has already "
                        "been collected. If the mapper had properly acquired "
                        "this instance as part of the mapper call it would "
                        "have detected this. Please update the mapper to abide "
                        "by proper mapping conventions.", 
                        mapper->get_mapper_name(), parent_ctx->get_task_name(),
                        parent_ctx->get_unique_id());
#ifdef DEBUG_LEGION
            assert(false);
#endif
            exit(ERROR_INVALID_MAPPER_OUTPUT);
          }
        }
        // If we did successfully acquire them, still issue the warning
        log_run.warning("WARNING: mapper %s faield to acquire instance "
                        "for inline mapping operation in task %s (ID %lld) "
                        "in 'map_inline' call. You may experience undefined "
                        "behavior as a consequence.", mapper->get_mapper_name(),
                        parent_ctx->get_task_name(), 
                        parent_ctx->get_unique_id());
      }
      if (composite_index >= 0)
      {
        log_run.error("Invalid mapper output from invocation of 'map_inline' "
                      "on mapper %s. Mapper requested creation of a composite "
                      "instance for inline mapping in task %s (ID %lld).",
                      mapper->get_mapper_name(), parent_ctx->get_task_name(),
                      parent_ctx->get_unique_id());
#ifdef DEBUG_LEGION
        assert(false);
#endif
        exit(ERROR_INVALID_MAPPER_OUTPUT);
      } 
      // If we are doing unsafe mapping, then we can return
      if (Runtime::unsafe_mapper)
        return;
      // If this requirement doesn't have a no access flag then we
      // need to check to make sure that the instances are visible
      if (!requirement.is_no_access())
      {
        Processor exec_proc = parent_ctx->get_executing_processor();
        std::set<Memory> visible_memories;
        runtime->find_visible_memories(exec_proc, visible_memories);
        for (unsigned idx = 0; idx < chosen_instances.size(); idx++)
        {
          Memory mem = chosen_instances[idx].get_memory();   
          if (visible_memories.find(mem) == visible_memories.end())
          {
            log_run.error("Invalid mapper output from invocation of "
                          "'map_inline' on mapper %s. Mapper selected a "
                          "physical instance in memory " IDFMT " which is "
                          "not visible from processor " IDFMT ". The inline "
                          "mapping operation was issued in task %s (ID %lld).",
                          mapper->get_mapper_name(), mem.id, exec_proc.id,
                          parent_ctx->get_task_name(), 
                          parent_ctx->get_unique_id());
#ifdef DEBUG_LEGION
            assert(false);
#endif
            exit(ERROR_INVALID_MAPPER_OUTPUT);
          }
        }
      }
      // Iterate over the instances and make sure they are all valid
      // for the given logical region which we are mapping
      std::vector<LogicalRegion> regions_to_check(1, requirement.region);
      for (unsigned idx = 0; idx < chosen_instances.size(); idx++)
      {
        if (!chosen_instances[idx].get_manager()->meets_regions(
                                                        regions_to_check))
        {
          log_run.error("Invalid mapper output from invocation of 'map_inline' "
                        "on mapper %s. Mapper specified an instance that does "
                        "not meet the logical region requirement. The inline "
                        "mapping operation was issued in task %s (ID %lld).",
                        mapper->get_mapper_name(), parent_ctx->get_task_name(),
                        parent_ctx->get_unique_id());
#ifdef DEBUG_LEGION
          assert(false);
#endif
          exit(ERROR_INVALID_MAPPER_OUTPUT);
        }
      }
      // If this is a reduction region requirement, make sure all the
      // chosen instances are specialized reduction instances
      if (IS_REDUCE(requirement))
      {
        for (unsigned idx = 0; idx < chosen_instances.size(); idx++)
        {
          if (!chosen_instances[idx].get_manager()->is_reduction_manager())
          {
            log_run.error("Invalid mapper output from invocation of "
                          "'map_inline' on mapper %s. Mapper failed to select "
                          "specialized reduction instances for region "
                          "requirement with reduction-only privileges for "
                          "inline mapping operation in task %s (ID %lld).",
                          mapper->get_mapper_name(),parent_ctx->get_task_name(),
                          parent_ctx->get_unique_id());
#ifdef DEBUG_LEGION
            assert(false);
#endif
            exit(ERROR_INVALID_MAPPER_OUTPUT);
          }
          std::map<PhysicalManager*,std::pair<unsigned,bool> >::const_iterator 
            finder = acquired_instances.find(
                chosen_instances[idx].get_manager());
#ifdef DEBUG_LEGION
          assert(finder != acquired_instances.end());
#endif
          if (!finder->second.second)
          {
            log_run.error("Invalid mapper output from invocatino of "
                          "'map_inline' on mapper %s. Mapper made an illegal "
                          "decision to re-use a reduction instance for an "
                          "inline mapping in task %s (ID %lld). Reduction "
                          "instances are not currently permitted to be "
                          "recycled.", mapper->get_mapper_name(),
                          parent_ctx->get_task_name(), 
                          parent_ctx->get_unique_id());
#ifdef DEBUG_LEGION
            assert(false);
#endif
            exit(ERROR_INVALID_MAPPER_OUTPUT);
          }
        }
      }
      else
      {
        for (unsigned idx = 0; idx < chosen_instances.size(); idx++)
        {
          if (!chosen_instances[idx].get_manager()->is_instance_manager())
          {
            log_run.error("Invalid mapper output from invocation of "
                          "'map_inline' on mapper %s. Mapper selected an "
                          "illegal specialized reduction instance for region "
                          "requirement without reduction privileges for "
                          "inline mapping operation in task %s (ID %lld).",
                          mapper->get_mapper_name(),parent_ctx->get_task_name(),
                          parent_ctx->get_unique_id());
#ifdef DEBUG_LEGION
            assert(false);
#endif
            exit(ERROR_INVALID_MAPPER_OUTPUT);
          }
        }
      }
      if (layout_constraint_id > 0)
      {
        // Check the layout constraints are valid
        LayoutConstraints *constraints = 
          runtime->find_layout_constraints(layout_constraint_id);
        for (unsigned idx = 0; idx < chosen_instances.size(); idx++)
        {
          PhysicalManager *manager = chosen_instances[idx].get_manager();
          if (manager->conflicts(constraints))
          {
            log_run.error("Invalid mapper output. Mapper %s selected "
                          "instance for inline mapping (ID %lld) in task %s "
                          "(ID %lld) which failed to satisfy the corresponding "
                          "layout constraints.", 
                          mapper->get_mapper_name(), get_unique_op_id(),
                          parent_ctx->get_task_name(), 
                          parent_ctx->get_unique_id());
#ifdef DEBUG_LEGION
            assert(false);
#endif
            exit(ERROR_INVALID_MAPPER_OUTPUT);
          }
        }
      }
    }

    //--------------------------------------------------------------------------
    void MapOp::report_profiling_results(void)
    //--------------------------------------------------------------------------
    {
      if (mapper == NULL)
      {
        Processor exec_proc = parent_ctx->get_executing_processor();
        mapper = runtime->find_mapper(exec_proc, map_id);
      }
      mapper->invoke_inline_report_profiling(this, &profiling_results);
#ifdef DEBUG_LEGION
      assert(profiling_reported.exists());
#endif
      // Trigger the event indicating we are done reporting profiling
      Runtime::trigger_event(profiling_reported);
    }

    /////////////////////////////////////////////////////////////
    // Copy Operation 
    /////////////////////////////////////////////////////////////

    //--------------------------------------------------------------------------
    CopyOp::CopyOp(Runtime *rt)
      : Copy(), SpeculativeOp(rt)
    //--------------------------------------------------------------------------
    {
    }

    //--------------------------------------------------------------------------
    CopyOp::CopyOp(const CopyOp &rhs)
      : Copy(), SpeculativeOp(NULL)
    //--------------------------------------------------------------------------
    {
      // should never be called
      assert(false);
    }

    //--------------------------------------------------------------------------
    CopyOp::~CopyOp(void)
    //--------------------------------------------------------------------------
    {
    }

    //--------------------------------------------------------------------------
    CopyOp& CopyOp::operator=(const CopyOp &rhs)
    //--------------------------------------------------------------------------
    {
      // should never be called
      assert(false);
      return *this;
    }

    //--------------------------------------------------------------------------
    void CopyOp::initialize(SingleTask *ctx,
                            const CopyLauncher &launcher, bool check_privileges)
    //--------------------------------------------------------------------------
    {
      parent_task = ctx;
      initialize_speculation(ctx, true/*track*/, 
                             launcher.src_requirements.size() + 
                               launcher.dst_requirements.size(), 
                             launcher.predicate);
      src_requirements.resize(launcher.src_requirements.size());
      dst_requirements.resize(launcher.dst_requirements.size());
      src_versions.resize(launcher.src_requirements.size());
      dst_versions.resize(launcher.dst_requirements.size());
      src_restrict_infos.resize(launcher.src_requirements.size());
      dst_restrict_infos.resize(launcher.dst_requirements.size());
      for (unsigned idx = 0; idx < src_requirements.size(); idx++)
      {
        if (launcher.src_requirements[idx].privilege_fields.empty())
        {
          log_task.warning("WARNING: SOURCE REGION REQUIREMENT %d OF "
                           "COPY (ID %lld) IN TASK %s (ID %lld) HAS NO "
                           "PRIVILEGE FIELDS! DID YOU FORGET THEM?!?",
                           idx, get_unique_op_id(),
                           parent_ctx->get_task_name(), 
                           parent_ctx->get_unique_id());
        }
        src_requirements[idx] = launcher.src_requirements[idx];
        src_requirements[idx].flags |= NO_ACCESS_FLAG;
      }
      for (unsigned idx = 0; idx < dst_requirements.size(); idx++)
      {
        if (launcher.src_requirements[idx].privilege_fields.empty())
        {
          log_task.warning("WARNING: DESTINATION REGION REQUIREMENT %d OF"
                           " COPY (ID %lld) IN TASK %s (ID %lld) HAS NO "
                           "PRIVILEGE FIELDS! DID YOU FORGET THEM?!?",
                           idx, get_unique_op_id(),
                           parent_ctx->get_task_name(), 
                           parent_ctx->get_unique_id());
        }
        dst_requirements[idx] = launcher.dst_requirements[idx];
        dst_requirements[idx].flags |= NO_ACCESS_FLAG;
        // If our privilege is not reduce, then shift it to write discard
        // since we are going to write all over the region
        if (dst_requirements[idx].privilege != REDUCE)
          dst_requirements[idx].privilege = WRITE_DISCARD;
      }
      grants = launcher.grants;
      // Register ourselves with all the grants
      for (unsigned idx = 0; idx < grants.size(); idx++)
        grants[idx].impl->register_operation(completion_event);
      wait_barriers = launcher.wait_barriers;
#ifdef LEGION_SPY
      for (std::vector<PhaseBarrier>::const_iterator it = 
            launcher.arrive_barriers.begin(); it != 
            launcher.arrive_barriers.end(); it++)
      {
        arrive_barriers.push_back(*it);
        LegionSpy::log_event_dependence(it->phase_barrier,
            arrive_barriers.back().phase_barrier);
      }
#else
      arrive_barriers = launcher.arrive_barriers;
#endif
      map_id = launcher.map_id;
      tag = launcher.tag;
      if (check_privileges)
      {
        if (src_requirements.size() != dst_requirements.size())
        {
          log_run.error("Number of source requirements (%zd) does not "
                        "match number of destination requirements (%zd) "
                        "for copy operation (ID %lld) with parent "
                        "task %s (ID %lld)",
                        src_requirements.size(), dst_requirements.size(),
                        get_unique_id(), parent_ctx->get_task_name(),
                        parent_ctx->get_unique_id());
#ifdef DEBUG_LEGION
          assert(false);
#endif
          exit(ERROR_COPY_REQUIREMENTS_MISMATCH);
        }
        for (unsigned idx = 0; idx < src_requirements.size(); idx++)
        {
          if (src_requirements[idx].privilege_fields.size() != 
              src_requirements[idx].instance_fields.size())
          {
            log_run.error("Copy source requirement %d for copy operation "
                          "(ID %lld) in parent task %s (ID %lld) has %zd "
                          "privilege fields and %zd instance fields.  "
                          "Copy requirements must have exactly the same "
                          "number of privilege and instance fields.",
                          idx, get_unique_id(), 
                          parent_ctx->get_task_name(),
                          parent_ctx->get_unique_id(),
                          src_requirements[idx].privilege_fields.size(),
                          src_requirements[idx].instance_fields.size());
#ifdef DEBUG_LEGION
            assert(false);
#endif
            exit(ERROR_INVALID_COPY_FIELDS_SIZE);
          }
          if (!IS_READ_ONLY(src_requirements[idx]))
          {
            log_run.error("Copy source requirement %d for copy operation "
                          "(ID %lld) in parent task %s (ID %lld) must "
                          "be requested with a read-only privilege.",
                          idx, get_unique_id(),
                          parent_ctx->get_task_name(),
                          parent_ctx->get_unique_id());
#ifdef DEBUG_LEGION
            assert(false);
#endif
            exit(ERROR_INVALID_COPY_PRIVILEGE);
          }
          check_copy_privilege(src_requirements[idx], idx, true/*src*/);
        }
        for (unsigned idx = 0; idx < dst_requirements.size(); idx++)
        {
          if (dst_requirements[idx].privilege_fields.size() != 
              dst_requirements[idx].instance_fields.size())
          {
            log_run.error("Copy destination requirement %d for copy "
                          "operation (ID %lld) in parent task %s "
                          "(ID %lld) has %zd privilege fields and %zd "
                          "instance fields.  Copy requirements must "
                          "have exactly the same number of privilege "
                          "and instance fields.", idx, 
                          get_unique_id(), 
                          parent_ctx->get_task_name(),
                          parent_ctx->get_unique_id(),
                          dst_requirements[idx].privilege_fields.size(),
                          dst_requirements[idx].instance_fields.size());
#ifdef DEBUG_LEGION
            assert(false);
#endif
            exit(ERROR_INVALID_COPY_FIELDS_SIZE);
          }
          if (!HAS_WRITE(dst_requirements[idx]))
          {
            log_run.error("Copy destination requirement %d for copy "
                          "operation (ID %lld) in parent task %s "
                          "(ID %lld) must be requested with a "
                          "read-write or write-discard privilege.",
                          idx, get_unique_id(),
                          parent_ctx->get_task_name(),
                          parent_ctx->get_unique_id());
#ifdef DEBUG_LEGION
            assert(false);
#endif
            exit(ERROR_INVALID_COPY_PRIVILEGE);
          }
          check_copy_privilege(dst_requirements[idx], idx, false/*src*/);
        }
        for (unsigned idx = 0; idx < src_requirements.size(); idx++)
        {
          IndexSpace src_space = src_requirements[idx].region.get_index_space();
          IndexSpace dst_space = dst_requirements[idx].region.get_index_space();
          if (!runtime->forest->are_compatible(src_space, dst_space))
          {
            log_run.error("Copy launcher index space mismatch at index "
                          "%d of cross-region copy (ID %lld) in task %s "
                          "(ID %lld). Source requirement with index "
                          "space %x and destination requirement "
                          "with index space %x do not have the "
                          "same number of dimensions or the same number "
                          "of elements in their element masks.",
                          idx, get_unique_id(),
                          parent_ctx->get_task_name(), 
                          parent_ctx->get_unique_id(),
                          src_space.id, dst_space.id);
#ifdef DEBUG_LEGION
            assert(false);
#endif
            exit(ERROR_COPY_SPACE_MISMATCH);
          }
          else if (!runtime->forest->is_dominated(src_space, dst_space))
          {
            log_run.error("Destination index space %x for "
                          "requirement %d of cross-region copy "
                          "(ID %lld) in task %s (ID %lld) is not "
                          "a sub-region of the source index space %x.", 
                          dst_space.id, idx, get_unique_id(),
                          parent_ctx->get_task_name(),
                          parent_ctx->get_unique_id(),
                          src_space.id);
#ifdef DEBUG_LEGION
            assert(false);
#endif
            exit(ERROR_COPY_SPACE_MISMATCH);
          }
        }
      }
      if (Runtime::legion_spy_enabled)
        LegionSpy::log_copy_operation(parent_ctx->get_unique_id(),
                                      unique_op_id);
    }

    //--------------------------------------------------------------------------
    void CopyOp::activate(void)
    //--------------------------------------------------------------------------
    {
      activate_speculative();
      mapper = NULL;
      profiling_reported = RtUserEvent::NO_RT_USER_EVENT;
    }

    //--------------------------------------------------------------------------
    void CopyOp::deactivate(void)
    //--------------------------------------------------------------------------
    {
      deactivate_speculative();
      // Clear out our region tree state
      src_requirements.clear();
      dst_requirements.clear();
      grants.clear();
      wait_barriers.clear();
      arrive_barriers.clear();
      src_privilege_paths.clear();
      dst_privilege_paths.clear();
      src_parent_indexes.clear();
      dst_parent_indexes.clear();
      src_versions.clear();
      dst_versions.clear();
      src_restrict_infos.clear();
      dst_restrict_infos.clear();
#ifdef DEBUG_LEGION
      assert(acquired_instances.empty());
#endif
      acquired_instances.clear();
      atomic_locks.clear();
      map_applied_conditions.clear();
      restrict_postconditions.clear();
      profiling_results = Mapper::CopyProfilingInfo();
      // Return this operation to the runtime
      runtime->free_copy_op(this);
    }

    //--------------------------------------------------------------------------
    const char* CopyOp::get_logging_name(void) const
    //--------------------------------------------------------------------------
    {
      return op_names[COPY_OP_KIND];
    }

    //--------------------------------------------------------------------------
    Operation::OpKind CopyOp::get_operation_kind(void) const
    //--------------------------------------------------------------------------
    {
      return COPY_OP_KIND;
    }

    //--------------------------------------------------------------------------
    size_t CopyOp::get_region_count(void) const
    //--------------------------------------------------------------------------
    {
      return src_requirements.size() + dst_requirements.size();
    }

    //--------------------------------------------------------------------------
    Mappable* CopyOp::get_mappable(void)
    //--------------------------------------------------------------------------
    {
      return this;
    }

    //--------------------------------------------------------------------------
    void CopyOp::trigger_prepipeline_stage(void)
    //--------------------------------------------------------------------------
    {
      // First compute the parent indexes
      compute_parent_indexes();
      // Initialize the privilege and mapping paths for all of the
      // region requirements that we have
      src_privilege_paths.resize(src_requirements.size());
      for (unsigned idx = 0; idx < src_requirements.size(); idx++)
      {
        initialize_privilege_path(src_privilege_paths[idx],
                                  src_requirements[idx]);
      }
      dst_privilege_paths.resize(dst_requirements.size());
      for (unsigned idx = 0; idx < dst_requirements.size(); idx++)
      {
        initialize_privilege_path(dst_privilege_paths[idx],
                                  dst_requirements[idx]);
      }
      if (Runtime::legion_spy_enabled)
      { 
        for (unsigned idx = 0; idx < src_requirements.size(); idx++)
        {
          const RegionRequirement &req = src_requirements[idx];
          LegionSpy::log_logical_requirement(unique_op_id, idx, true/*region*/,
                                             req.region.index_space.id,
                                             req.region.field_space.id,
                                             req.region.tree_id,
                                             req.privilege,
                                             req.prop, req.redop,
                                             req.parent.index_space.id);
          LegionSpy::log_requirement_fields(unique_op_id, idx, 
                                            req.instance_fields);
        }
        for (unsigned idx = 0; idx < dst_requirements.size(); idx++)
        {
          const RegionRequirement &req = dst_requirements[idx];
          LegionSpy::log_logical_requirement(unique_op_id, 
                                             src_requirements.size()+idx, 
                                             true/*region*/,
                                             req.region.index_space.id,
                                             req.region.field_space.id,
                                             req.region.tree_id,
                                             req.privilege,
                                             req.prop, req.redop,
                                             req.parent.index_space.id);
          LegionSpy::log_requirement_fields(unique_op_id, 
                                            src_requirements.size()+idx, 
                                            req.instance_fields);
        }
      }
    }

    //--------------------------------------------------------------------------
    void CopyOp::trigger_dependence_analysis(void)
    //--------------------------------------------------------------------------
    {
      // Register a dependence on our predicate
      register_predicate_dependence();
      ProjectionInfo projection_info;
      src_versions.resize(src_requirements.size());
      for (unsigned idx = 0; idx < src_requirements.size(); idx++)
        runtime->forest->perform_dependence_analysis(this, idx, 
                                                     src_requirements[idx],
                                                     src_restrict_infos[idx],
                                                     src_versions[idx],
                                                     projection_info,
                                                     src_privilege_paths[idx]);
      dst_versions.resize(dst_requirements.size());
      for (unsigned idx = 0; idx < dst_requirements.size(); idx++)
      {
        unsigned index = src_requirements.size()+idx;
        // Perform this dependence analysis as if it was READ_WRITE
        // so that we can get the version numbers correct
        const bool is_reduce_req = IS_REDUCE(dst_requirements[idx]);
        if (is_reduce_req)
          dst_requirements[idx].privilege = READ_WRITE;
        runtime->forest->perform_dependence_analysis(this, index, 
                                                     dst_requirements[idx],
                                                     dst_restrict_infos[idx],
                                                     dst_versions[idx],
                                                     projection_info,
                                                     dst_privilege_paths[idx]);
        // Switch the privileges back when we are done
        if (is_reduce_req)
          dst_requirements[idx].privilege = REDUCE;
      }
    }

    //--------------------------------------------------------------------------
    void CopyOp::resolve_true(void)
    //--------------------------------------------------------------------------
    {
      // Do our versioning analysis and then add it to the ready queue
      std::set<RtEvent> preconditions;
      for (unsigned idx = 0; idx < src_requirements.size(); idx++)
        runtime->forest->perform_versioning_analysis(this, idx,
                                                     src_requirements[idx],
                                                     src_privilege_paths[idx],
                                                     src_versions[idx],
                                                     preconditions);
      for (unsigned idx = 0; idx < dst_requirements.size(); idx++)
      {
        const bool is_reduce_req = IS_REDUCE(dst_requirements[idx]);
        // Perform this dependence analysis as if it was READ_WRITE
        // so that we can get the version numbers correct
        if (is_reduce_req)
          dst_requirements[idx].privilege = READ_WRITE;
        runtime->forest->perform_versioning_analysis(this, idx,
                                                     dst_requirements[idx],
                                                     dst_privilege_paths[idx],
                                                     dst_versions[idx],
                                                     preconditions);
        // Switch the privileges back when we are done
        if (is_reduce_req)
          dst_requirements[idx].privilege = REDUCE;
      }
      if (!preconditions.empty())
        enqueue_ready_operation(Runtime::merge_events(preconditions));
      else
        enqueue_ready_operation();
    }

    //--------------------------------------------------------------------------
    void CopyOp::resolve_false(void)
    //--------------------------------------------------------------------------
    {
      // Mark that this operation has completed both
      // execution and mapping indicating that we are done
      // Do it in this order to avoid calling 'execute_trigger'
      complete_execution();
      for (unsigned idx = 0; idx < src_requirements.size(); idx++)
        src_versions[idx].apply_mapping(map_applied_conditions,
                                        true/*copy through*/);
      for (unsigned idx = 0; idx < src_requirements.size(); idx++)
        dst_versions[idx].apply_mapping(map_applied_conditions,
                                        true/*copy through*/);
      if (!map_applied_conditions.empty())
        complete_mapping(Runtime::merge_events(map_applied_conditions));
      else
        complete_mapping();
    }

    //--------------------------------------------------------------------------
    bool CopyOp::speculate(bool &value)
    //--------------------------------------------------------------------------
    {
      if (mapper == NULL)
      {
        Processor exec_proc = parent_ctx->get_executing_processor();
        mapper = runtime->find_mapper(exec_proc, map_id);
      }
      Mapper::SpeculativeOutput output;
      output.speculate = false;
      mapper->invoke_copy_speculate(this, &output);
      if (output.speculate)
      {
        value = output.speculative_value;
        return true;
      }
      return false;
    }

    //--------------------------------------------------------------------------
    void CopyOp::trigger_mapping(void)
    //--------------------------------------------------------------------------
    {
      std::vector<InstanceSet> valid_src_instances(src_requirements.size());
      std::vector<InstanceSet> valid_dst_instances(dst_requirements.size());
      Mapper::MapCopyInput input;
      Mapper::MapCopyOutput output;
      input.src_instances.resize(src_requirements.size());
      input.dst_instances.resize(dst_requirements.size());
      output.src_instances.resize(src_requirements.size());
      output.dst_instances.resize(dst_requirements.size());
      // First go through and do the traversals to find the valid instances
      for (unsigned idx = 0; idx < src_requirements.size(); idx++)
      {
        InstanceSet &valid_instances = valid_src_instances[idx];
        runtime->forest->physical_premap_only(this, idx, 
                                              src_requirements[idx],
                                              src_versions[idx],
                                              valid_instances);
        // Convert these to the valid set of mapping instances
        // No need to filter for copies
        if (src_restrict_infos[idx].has_restrictions())
          prepare_for_mapping(src_restrict_infos[idx].get_instances(), 
                              input.src_instances[idx]);
        else
          prepare_for_mapping(valid_instances, input.src_instances[idx]);
      }
      for (unsigned idx = 0; idx < dst_requirements.size(); idx++)
      {
        InstanceSet &valid_instances = valid_dst_instances[idx];
        runtime->forest->physical_premap_only(this, idx+src_requirements.size(),
                                              dst_requirements[idx],
                                              dst_versions[idx],
                                              valid_instances);
        // No need to filter for copies
        if (dst_restrict_infos[idx].has_restrictions())
        {
          prepare_for_mapping(dst_restrict_infos[idx].get_instances(), 
                              input.dst_instances[idx]);
          assert(!input.dst_instances[idx].empty());
        }
        else
          prepare_for_mapping(valid_instances, input.dst_instances[idx]);
      }
      // Now we can ask the mapper what to do
      if (mapper == NULL)
      {
        Processor exec_proc = parent_ctx->get_executing_processor();
        mapper = runtime->find_mapper(exec_proc, map_id);
      }
      mapper->invoke_map_copy(this, &input, &output);
      // Now we can carry out the mapping requested by the mapper
      // and issue the across copies, first set up the sync precondition
      ApEvent sync_precondition = ApEvent::NO_AP_EVENT;
      if (!wait_barriers.empty() || !grants.empty())
      {
        std::set<ApEvent> preconditions;
        for (std::vector<PhaseBarrier>::const_iterator it = 
              wait_barriers.begin(); it != wait_barriers.end(); it++)
        {
          ApEvent e = Runtime::get_previous_phase(*it); 
          preconditions.insert(e);
          if (Runtime::legion_spy_enabled)
            LegionSpy::log_phase_barrier_wait(unique_op_id, e);
        }
        for (std::vector<Grant>::const_iterator it = grants.begin();
              it != grants.end(); it++)
        {
          ApEvent e = it->impl->acquire_grant();
          preconditions.insert(e);
        }
        sync_precondition = Runtime::merge_events(preconditions);
      }
      // Register the source and destination regions
      std::set<ApEvent> copy_complete_events;
      for (unsigned idx = 0; idx < src_requirements.size(); idx++)
      {
        InstanceSet src_targets, dst_targets;
        // The common case 
        int src_composite = -1;
        // Make a user event for when this copy across is done
        // and add it to the set of copy complete events
        ApUserEvent local_completion = Runtime::create_ap_user_event();
        copy_complete_events.insert(local_completion);
        // Do the conversion and check for errors
        src_composite = 
          perform_conversion<true/*src*/>(idx, src_requirements[idx],
                                          output.src_instances[idx],
                                          src_targets,
                                          IS_REDUCE(dst_requirements[idx]));
        if (Runtime::legion_spy_enabled)
          runtime->forest->log_mapping_decision(unique_op_id, idx, 
                                                src_requirements[idx],
                                                src_targets);
        // If we have a compsite reference, we need to map it
        // as a virtual region
        if (src_composite >= 0)
        {
          // Clear out the target views, the copy_across call will
          // find the proper valid views
          src_targets.clear();
        }
        else
        {
          // Now do the registration
          set_mapping_state(idx, true/*src*/);
          runtime->forest->physical_register_only(src_requirements[idx],
                                                  src_versions[idx],
                                                  src_restrict_infos[idx],
                                                  this, idx, local_completion,
                                                  false/*defer add users*/,
                                                  true/*read only locks*/,
                                                  map_applied_conditions,
                                                  src_targets
#ifdef DEBUG_LEGION
                                                  , get_logging_name()
                                                  , unique_op_id
#endif
                                                  );
        }
        // Little bit of a hack here, if we are going to do a reduction
        // explicit copy, switch the privileges to read-write when doing
        // the registration since we know we are using normal instances
        const bool is_reduce_req = IS_REDUCE(dst_requirements[idx]);
        if (is_reduce_req)
          dst_requirements[idx].privilege = READ_WRITE;
        perform_conversion<false/*src*/>(idx, dst_requirements[idx],
                                         output.dst_instances[idx],
                                         dst_targets);
        // Now do the registration
        set_mapping_state(idx, false/*src*/);
        runtime->forest->physical_register_only(dst_requirements[idx],
                                                dst_versions[idx],
                                                dst_restrict_infos[idx],
                                                this, 
                                                idx + src_requirements.size(),
                                                local_completion,
                                                false/*defer add users*/,
                                                false/*not read only*/,
                                                map_applied_conditions,
                                                dst_targets
#ifdef DEBUG_LEGION
                                                , get_logging_name()
                                                , unique_op_id
#endif
                                                );
        if (Runtime::legion_spy_enabled)
          runtime->forest->log_mapping_decision(unique_op_id, 
             idx + src_requirements.size(), dst_requirements[idx], dst_targets);
        // Switch the privileges back when we are done
        if (is_reduce_req)
          dst_requirements[idx].privilege = REDUCE;
        ApEvent local_sync_precondition = sync_precondition;
        // See if we have any atomic locks we have to acquire
        if ((idx < atomic_locks.size()) && !atomic_locks[idx].empty())
        {
          // Issue the acquires and releases for the reservations
          // necessary for performing this across operation
          const std::map<Reservation,bool> &local_locks = atomic_locks[idx];
          for (std::map<Reservation,bool>::const_iterator it = 
                local_locks.begin(); it != local_locks.end(); it++)
          {
            local_sync_precondition = 
              Runtime::acquire_ap_reservation(it->first, it->second,
                                              local_sync_precondition);
            // We can also issue the release here too
            Runtime::release_reservation(it->first, local_completion);
          }
        }
        // If we made it here, we passed all our error-checking so
        // now we can issue the copy/reduce across operation
        // Trigger our local completion event contingent upon 
        // the copy/reduce across being done
        if (!IS_REDUCE(dst_requirements[idx]))
        {
          ApEvent across_done = 
            runtime->forest->copy_across( 
                                  src_requirements[idx], dst_requirements[idx],
                                  src_targets, dst_targets, 
                                  src_versions[idx], dst_versions[idx], 
                                  local_completion, this, idx,
                                  idx + src_requirements.size(),
                                  local_sync_precondition, 
                                  map_applied_conditions);
          Runtime::trigger_event(local_completion, across_done);
        }
        else
        {
          // Composite instances are not valid sources for reductions across
#ifdef DEBUG_LEGION
          assert(src_composite == -1);
#endif
          ApEvent across_done = 
            runtime->forest->reduce_across(
                                  src_requirements[idx], dst_requirements[idx],
                                  src_targets, dst_targets, this, 
                                  local_sync_precondition);
          Runtime::trigger_event(local_completion, across_done);
        }
        // Apply our changes to the version states
        // Don't apply changes to the source if we have a composite instance
        // because it is unsound to mutate the region tree that way
        if (src_composite == -1)
          src_versions[idx].apply_mapping(map_applied_conditions);
        dst_versions[idx].apply_mapping(map_applied_conditions); 
      }
      ApEvent copy_complete_event = Runtime::merge_events(copy_complete_events);
#ifdef LEGION_SPY
      if (Runtime::legion_spy_enabled)
        LegionSpy::log_operation_events(unique_op_id, copy_complete_event,
                                        completion_event);
#endif
      // Chain all the unlock and barrier arrivals off of the
      // copy complete event
      if (!arrive_barriers.empty())
      {
        ApEvent done_event = copy_complete_event;
        if (!restrict_postconditions.empty())
        {
          restrict_postconditions.insert(done_event);
          done_event = Runtime::merge_events(restrict_postconditions);
        }
        for (std::vector<PhaseBarrier>::iterator it = 
              arrive_barriers.begin(); it != arrive_barriers.end(); it++)
        {
          if (Runtime::legion_spy_enabled)
            LegionSpy::log_phase_barrier_arrival(unique_op_id, 
                                                 it->phase_barrier);
          Runtime::phase_barrier_arrive(it->phase_barrier, 1/*count*/,
                                        completion_event);    
        }
      }
      // Mark that we completed mapping
      if (!map_applied_conditions.empty())
        complete_mapping(Runtime::merge_events(map_applied_conditions));
      else
        complete_mapping();
      if (!acquired_instances.empty())
        release_acquired_instances(acquired_instances);
      // Handle the case for marking when the copy completes
      Runtime::trigger_event(completion_event, copy_complete_event);
      need_completion_trigger = false;
      complete_execution(Runtime::protect_event(copy_complete_event));
    }

    //--------------------------------------------------------------------------
    void CopyOp::trigger_commit(void)
    //--------------------------------------------------------------------------
    {
      for (std::vector<VersionInfo>::iterator it = src_versions.begin();
            it != src_versions.end(); it++)
      {
        it->clear();
      }
      for (std::vector<VersionInfo>::iterator it = dst_versions.begin();
            it != dst_versions.end(); it++)
      {
        it->clear();
      }
      // Don't commit this operation until we've reported our profiling
      commit_operation(true/*deactivate*/, profiling_reported);
    }

    //--------------------------------------------------------------------------
    void CopyOp::report_interfering_requirements(unsigned idx1, unsigned idx2)
    //--------------------------------------------------------------------------
    {
      bool is_src1 = idx1 < src_requirements.size();
      bool is_src2 = idx2 < src_requirements.size();
      unsigned actual_idx1 = is_src1 ? idx1 : (idx1 - src_requirements.size());
      unsigned actual_idx2 = is_src2 ? idx2 : (idx2 - src_requirements.size());
      log_run.error("Aliased region requirements for copy operations "
                    "are not permitted. Region requirement %d of %s "
                    "requirements and %d of %s requirements interfering for "
                    "copy operation (UID %lld) in task %s (UID %lld).",
                    actual_idx1, is_src1 ? "source" : "destination",
                    actual_idx2, is_src2 ? "source" : "destination",
                    unique_op_id, parent_ctx->get_task_name(),
                    parent_ctx->get_unique_id());
#ifdef DEBUG_LEGION
      assert(false);
#endif
      exit(ERROR_ALIASED_REGION_REQUIREMENTS);
    }

    //--------------------------------------------------------------------------
    unsigned CopyOp::find_parent_index(unsigned idx)
    //--------------------------------------------------------------------------
    {
      if (idx >= src_parent_indexes.size())
      {
        idx -= src_parent_indexes.size();
#ifdef DEBUG_LEGION
        assert(idx < dst_parent_indexes.size());
#endif
        return dst_parent_indexes[idx];
      }
      else
        return src_parent_indexes[idx];
    }

    //--------------------------------------------------------------------------
    void CopyOp::select_sources(const InstanceRef &target,
                                const InstanceSet &sources,
                                std::vector<unsigned> &ranking)
    //--------------------------------------------------------------------------
    {
      Mapper::SelectCopySrcInput input;
      Mapper::SelectCopySrcOutput output;
      prepare_for_mapping(sources, input.source_instances);
      prepare_for_mapping(target, input.target);
      input.is_src = current_src;
      input.region_req_index = current_index;
      if (mapper == NULL)
      {
        Processor exec_proc = parent_ctx->get_executing_processor();
        mapper = runtime->find_mapper(exec_proc, map_id);
      }
      mapper->invoke_select_copy_sources(this, &input, &output);
      // Fill in the ranking based on the output
      compute_ranking(output.chosen_ranking, sources, ranking);
    }

    //--------------------------------------------------------------------------
    std::map<PhysicalManager*,std::pair<unsigned,bool> >* 
                                        CopyOp::get_acquired_instances_ref(void)
    //--------------------------------------------------------------------------
    {
      return &acquired_instances;
    }

    //--------------------------------------------------------------------------
    void CopyOp::update_atomic_locks(Reservation lock, bool exclusive)
    //--------------------------------------------------------------------------
    {
      // We should only be doing analysis on one region requirement
      // at a time so we don't need to hold the operation lock when 
      // updating this data structure
      if (current_index >= atomic_locks.size())
        atomic_locks.resize(current_index+1);
      std::map<Reservation,bool> &local_locks = atomic_locks[current_index];
      std::map<Reservation,bool>::iterator finder = local_locks.find(lock);
      if (finder != local_locks.end())
      {
        if (!finder->second && exclusive)
          finder->second = true;
      }
      else
        local_locks[lock] = exclusive;
    }

    //--------------------------------------------------------------------------
    void CopyOp::record_reference_mutation_effect(RtEvent event)
    //--------------------------------------------------------------------------
    {
      map_applied_conditions.insert(event);
    }

    //--------------------------------------------------------------------------
    PhysicalManager* CopyOp::select_temporary_instance(PhysicalManager *dst,
                                 unsigned index, const FieldMask &needed_fields)
    //--------------------------------------------------------------------------
    {
      if (mapper == NULL)
      {
        Processor exec_proc = parent_ctx->get_executing_processor();
        mapper = runtime->find_mapper(exec_proc, map_id);
      }
      Mapper::CreateCopyTemporaryInput input;
      Mapper::CreateCopyTemporaryOutput output;
      input.region_requirement_index = index;
      input.src_requirement = current_src;
      input.destination_instance = MappingInstance(dst);
      if (!Runtime::unsafe_mapper)
      {
        // Fields and regions must both be met
        // The instance must be freshly created
        // Instance must be acquired
        std::set<PhysicalManager*> previous_managers;
        // Get the set of previous managers we've made
        for (std::map<PhysicalManager*,std::pair<unsigned,bool> >::
              const_iterator it = acquired_instances.begin(); it !=
              acquired_instances.end(); it++)
          previous_managers.insert(it->first);
        mapper->invoke_copy_create_temporary(this, &input, &output);
        validate_temporary_instance(output.temporary_instance.impl,
            previous_managers, acquired_instances, needed_fields,
            current_src ? src_requirements[index].region :
                          dst_requirements[index].region, mapper,
            "create_copy_temporary_instance");
      }
      else
        mapper->invoke_copy_create_temporary(this, &input, &output);
      if (Runtime::legion_spy_enabled)
        log_temporary_instance(output.temporary_instance.impl, 
                               index, needed_fields);
      return output.temporary_instance.impl;
    }

    //--------------------------------------------------------------------------
    ApEvent CopyOp::get_restrict_precondition(void) const
    //--------------------------------------------------------------------------
    {
      return merge_restrict_preconditions(grants, wait_barriers);
    }

    //--------------------------------------------------------------------------
    void CopyOp::record_restrict_postcondition(ApEvent postcondition)
    //--------------------------------------------------------------------------
    {
      restrict_postconditions.insert(postcondition);
    }

    //--------------------------------------------------------------------------
    UniqueID CopyOp::get_unique_id(void) const
    //--------------------------------------------------------------------------
    {
      return unique_op_id; 
    }

    //--------------------------------------------------------------------------
    unsigned CopyOp::get_context_index(void) const
    //--------------------------------------------------------------------------
    {
      return context_index;
    }

    //--------------------------------------------------------------------------
    int CopyOp::get_depth(void) const
    //--------------------------------------------------------------------------
    {
      return (parent_ctx->get_depth() + 1);
    }

    //--------------------------------------------------------------------------
    void CopyOp::check_copy_privilege(const RegionRequirement &requirement, 
                                      unsigned idx, bool src)
    //--------------------------------------------------------------------------
    {
      if ((requirement.handle_type == PART_PROJECTION) ||
          (requirement.handle_type == REG_PROJECTION))
      {
        log_region.error("Projection region requirements are not "
                               "permitted for copy operations (in task %s)",
                               parent_ctx->get_task_name());
#ifdef DEBUG_LEGION
        assert(false);
#endif
        exit(ERROR_BAD_PROJECTION_USE);
      }
      FieldID bad_field;
      LegionErrorType et = runtime->verify_requirement(requirement, bad_field);
      // If that worked, then check the privileges with the parent context
      if (et == NO_ERROR)
        et = parent_ctx->check_privilege(requirement, bad_field);
      switch (et)
      {
        case NO_ERROR:
          break;
        case ERROR_INVALID_REGION_HANDLE:
          {
            log_region.error("Requirest for invalid region handle "
                                   "(%x,%d,%d) for index %d of %s "
                                   "requirements of copy operation (ID %lld)",
                                   requirement.region.index_space.id, 
                                   requirement.region.field_space.id, 
                                   requirement.region.tree_id, 
                                   idx, (src ? "source" : "destination"),
                                   unique_op_id);
#ifdef DEBUG_LEGION
            assert(false);
#endif
            exit(ERROR_INVALID_REGION_HANDLE);
          }
        case ERROR_FIELD_SPACE_FIELD_MISMATCH:
          {
            FieldSpace sp = (requirement.handle_type == SINGULAR) || 
                            (requirement.handle_type == REG_PROJECTION)
                             ? requirement.region.field_space : 
                               requirement.partition.field_space;
            log_region.error("Field %d is not a valid field of field "
                                   "space %d for index %d of %s requirements "
                                   "of copy operation (ID %lld)",
                                   bad_field, sp.id, idx, 
                                   (src ? "source" : "destination"),
                                   unique_op_id);
#ifdef DEBUG_LEGION
            assert(false);
#endif
            exit(ERROR_FIELD_SPACE_FIELD_MISMATCH);
          }
        case ERROR_INVALID_INSTANCE_FIELD:
          {
            log_region.error("Instance field %d is not one of the "
                                   "privilege fields for index %d of %s "
                                   "requirements of copy operation (ID %lld)",
                                    bad_field, idx, 
                                    (src ? "source" : "destination"),
                                    unique_op_id);
#ifdef DEBUG_LEGION
            assert(false);
#endif
            exit(ERROR_INVALID_INSTANCE_FIELD);
          }
        case ERROR_DUPLICATE_INSTANCE_FIELD:
          {
            log_region.error("Instance field %d is a duplicate for "
                                    "index %d of %s requirements of copy "
                                    "operation (ID %lld)",
                                    bad_field, idx,
                                    (src ? "source" : "destination"),
                                    unique_op_id);
#ifdef DEBUG_LEGION
            assert(false);
#endif
            exit(ERROR_DUPLICATE_INSTANCE_FIELD);
          }
        case ERROR_BAD_PARENT_REGION:
          {
            log_region.error("Parent task %s (ID %lld) of copy operation "
                                   "(ID %lld) does not have a region "
                                   "requirement for region (%x,%x,%x) "
                                   "as a parent of index %d of %s region "
                                   "requirements",
                                   parent_ctx->get_task_name(), 
                                   parent_ctx->get_unique_id(),
                                   unique_op_id, 
                                   requirement.region.index_space.id,
                                   requirement.region.field_space.id, 
                                   requirement.region.tree_id,
                                   idx, (src ? "source" : "destination"));
#ifdef DEBUG_LEGION
            assert(false);
#endif
            exit(ERROR_BAD_PARENT_REGION);
          }
        case ERROR_BAD_REGION_PATH:
          {
            log_region.error("Region (%x,%x,%x) is not a "
                                   "sub-region of parent region "
                                   "(%x,%x,%x) for index %d of "
                                   "%s region requirements of copy "
                                   "operation (ID %lld)",
                                   requirement.region.index_space.id,
                                   requirement.region.field_space.id, 
                                   requirement.region.tree_id,
                                   requirement.parent.index_space.id,
                                   requirement.parent.field_space.id,
                                   requirement.parent.tree_id,
                                   idx, (src ? "source" : "destination"),
                                   unique_op_id);
#ifdef DEBUG_LEGION
            assert(false);
#endif
            exit(ERROR_BAD_REGION_PATH);
          }
        case ERROR_BAD_REGION_TYPE:
          {
            log_region.error("Region requirement of copy operation "
                                   "(ID %lld) cannot find privileges for field "
                                   "%d in parent task from index %d of %s "
                                   "region requirements",
                                   unique_op_id, bad_field, idx,
                                   (src ? "source" : "destination"));
#ifdef DEBUG_LEGION
            assert(false);
#endif
            exit(ERROR_BAD_REGION_TYPE);
          }
        case ERROR_BAD_REGION_PRIVILEGES:
          {
            log_region.error("Privileges %x for region (%x,%x,%x) are "
                                   "not a subset of privileges of parent "
                                   "task's privileges for index %d of %s "
                                   "region requirements for copy "
                                   "operation (ID %lld)",
                                   requirement.privilege, 
                                   requirement.region.index_space.id,
                                   requirement.region.field_space.id, 
                                   requirement.region.tree_id, 
                                   idx, (src ? "source" : "destination"),
                                   unique_op_id);
#ifdef DEBUG_LEGION
            assert(false);
#endif
            exit(ERROR_BAD_REGION_PRIVILEGES);
          }
        // this should never happen with an inline mapping
        case ERROR_NON_DISJOINT_PARTITION: 
        default:
          assert(false); // Should never happen
      }
    }

    //--------------------------------------------------------------------------
    void CopyOp::compute_parent_indexes(void)
    //--------------------------------------------------------------------------
    {
      src_parent_indexes.resize(src_requirements.size());
      dst_parent_indexes.resize(dst_requirements.size());
      for (unsigned idx = 0; idx < src_requirements.size(); idx++)
      {
        int parent_index = 
          parent_ctx->find_parent_region_req(src_requirements[idx]);
        if (parent_index < 0)
        {
          log_region.error("Parent task %s (ID %lld) of copy operation "
                                   "(ID %lld) does not have a region "
                                   "requirement for region (%x,%x,%x) "
                                   "as a parent of index %d of source region "
                                   "requirements",
                                   parent_ctx->get_task_name(), 
                                   parent_ctx->get_unique_id(),
                                   unique_op_id, 
                                   src_requirements[idx].region.index_space.id,
                                   src_requirements[idx].region.field_space.id, 
                                   src_requirements[idx].region.tree_id, idx);
#ifdef DEBUG_LEGION
          assert(false);
#endif
          exit(ERROR_BAD_PARENT_REGION);
        }
        else
          src_parent_indexes[idx] = unsigned(parent_index);
      }
      for (unsigned idx = 0; idx < dst_requirements.size(); idx++)
      {
        int parent_index = 
          parent_ctx->find_parent_region_req(dst_requirements[idx]);
        if (parent_index < 0)
        {
          log_region.error("Parent task %s (ID %lld) of copy operation "
                                   "(ID %lld) does not have a region "
                                   "requirement for region (%x,%x,%x) "
                                   "as a parent of index %d of destination "
                                   "region requirements",
                                   parent_ctx->get_task_name(), 
                                   parent_ctx->get_unique_id(),
                                   unique_op_id, 
                                   dst_requirements[idx].region.index_space.id,
                                   dst_requirements[idx].region.field_space.id, 
                                   dst_requirements[idx].region.tree_id, idx);
#ifdef DEBUG_LEGION
          assert(false);
#endif
          exit(ERROR_BAD_PARENT_REGION);
        }
        else
          dst_parent_indexes[idx] = unsigned(parent_index);
      }
    }

    //--------------------------------------------------------------------------
    template<bool IS_SRC>
    int CopyOp::perform_conversion(unsigned idx, const RegionRequirement &req,
                                   std::vector<MappingInstance> &output,
                                   InstanceSet &targets, bool is_reduce)
    //--------------------------------------------------------------------------
    {
      RegionTreeID bad_tree = 0;
      std::vector<FieldID> missing_fields;
      std::vector<PhysicalManager*> unacquired;
      int composite_idx = runtime->forest->physical_convert_mapping(this,
                              req, output, targets, bad_tree, missing_fields,
                              &acquired_instances, unacquired, 
                              !Runtime::unsafe_mapper);
      if (bad_tree > 0)
      {
        log_run.error("Invalid mapper output from invocation of 'map_copy' "
                      "on mapper %s. Mapper selected an instance from "
                      "region tree %d to satisfy %s region requirement %d "
                      "for explicit region-to_region copy in task %s (ID %lld) "
                      "but the logical region for this requirement is from "
                      "region tree %d.", mapper->get_mapper_name(), bad_tree,
                      IS_SRC ? "source" : "destination", idx, 
                      parent_ctx->get_task_name(), parent_ctx->get_unique_id(),
                      req.region.get_tree_id());
#ifdef DEBUG_LEGION
        assert(false);
#endif
        exit(ERROR_INVALID_MAPPER_OUTPUT);
      }
      if (!missing_fields.empty())
      {
        log_run.error("Invalid mapper output from invocation of 'map_copy' "
                      "on mapper %s. Mapper failed to specify a physical "
                      "instance for %zd fields of the region requirement %d "
                      "of explicit region-to-region copy in task %s (ID %lld). "
                      "Ths missing fields are listed below.",
                      mapper->get_mapper_name(), missing_fields.size(), idx,
                      parent_ctx->get_task_name(), parent_ctx->get_unique_id());

        for (std::vector<FieldID>::const_iterator it = missing_fields.begin();
              it != missing_fields.end(); it++)
        {
          const void *name; size_t name_size;
          if (!runtime->retrieve_semantic_information(
               req.region.get_field_space(), *it, NAME_SEMANTIC_TAG,
               name, name_size, true, false))
            name = "(no name)";
          log_run.error("Missing instance for field %s (FieldID: %d)",
                        static_cast<const char*>(name), *it);
        }
#ifdef DEBUG_LEGION
        assert(false);
#endif
        exit(ERROR_INVALID_MAPPER_OUTPUT);
      }
      if (!unacquired.empty())
      {
        for (std::vector<PhysicalManager*>::const_iterator it = 
              unacquired.begin(); it != unacquired.end(); it++)
        {
          if (acquired_instances.find(*it) == acquired_instances.end())
          {
            log_run.error("Invalid mapper output from 'map_copy' invocation "
                          "on mapper %s. Mapper selected physical instance "
                          "for %s region requirement %d of explicit region-to-"
                          "region copy in task %s (ID %lld) which has already "
                          "been collected. If the mapper had properly acquired "
                          "this instance as part of the mapper call it would "
                          "have detected this. Please update the mapper to "
                          "abide by proper mapping conventions.",
                          mapper->get_mapper_name(), 
                          IS_SRC ? "source" : "destination", idx,
                          parent_ctx->get_task_name(),
                          parent_ctx->get_unique_id());
#ifdef DEBUG_LEGION
            assert(false);
#endif
            exit(ERROR_INVALID_MAPPER_OUTPUT);
          }
        }
        // If we did successfully acquire them, still issue the warning
        log_run.warning("WARNING: mapper %s failed to acquire instances "
                        "for %s region requirement %d of explicit region-to-"
                        "region copy in task %s (ID %lld) in 'map_copy' call. "
                        "You may experience undefined behavior as a "
                        "consequence.", mapper->get_mapper_name(),
                        IS_SRC ? "source" : "destination", idx,
                        parent_ctx->get_task_name(),
                        parent_ctx->get_unique_id());
      }
      // Destination is not allowed to have composite instances
      if (!IS_SRC && (composite_idx >= 0))
      {
        log_run.error("Invalid mapper output from invocation of 'map_copy' "
                      "on mapper %s. Mapper requested the creation of a "
                      "composite instance for destination region requiremnt "
                      "%d. Only source region requirements are permitted to "
                      "be composite instances for explicit region-to-region "
                      "copy operations. Operation was issued in task %s "
                      "(ID %lld).", mapper->get_mapper_name(), idx,
                      parent_ctx->get_task_name(), parent_ctx->get_unique_id());
#ifdef DEBUG_LEGION
        assert(false);
#endif
        exit(ERROR_INVALID_MAPPER_OUTPUT); 
      } 
      if (IS_SRC && (composite_idx >= 0) && is_reduce)
      {
        log_run.error("Invalid mapper output from invocation of 'map_copy' "
                      "on mapper %s. Mapper requested the creation of a "
                      "composite instance for the source requirement %d of "
                      "an explicit region-to-region reduction. Only real "
                      "physical instances are permitted to be sources of "
                      "explicit region-to-region reductions. Operation was "
                      "issued in task %s (ID %lld).", mapper->get_mapper_name(),
                      idx, parent_ctx->get_task_name(), 
                      parent_ctx->get_unique_id());
#ifdef DEBUG_LEGION
        assert(false);
#endif
        exit(ERROR_INVALID_MAPPER_OUTPUT);
      }
      if (Runtime::unsafe_mapper)
        return composite_idx;
      std::vector<LogicalRegion> regions_to_check(1, req.region);
      for (unsigned idx = 0; idx < targets.size(); idx++)
      {
        const InstanceRef &ref = targets[idx];
        PhysicalManager *manager = ref.get_manager();
        if (manager->is_virtual_instance())
          continue;
        if (!manager->meets_regions(regions_to_check))
        {
          log_run.error("Invalid mapper output from invocation of 'map_copy' "
                        "on mapper %s. Mapper specified an instance for %s "
                        "region requirement at index %d that does not meet "
                        "the logical region requirement. The copy operation "
                        "was issued in task %s (ID %lld).",
                        mapper->get_mapper_name(), 
                        IS_SRC ? "source" : "destination", idx,
                        parent_ctx->get_task_name(),
                        parent_ctx->get_unique_id());
#ifdef DEBUG_LEGION
          assert(false);
#endif
          exit(ERROR_INVALID_MAPPER_OUTPUT);
        }
      }
      // Make sure all the destinations are real instances, this has
      // to be true for all kinds of explicit copies including reductions
      for (unsigned idx = 0; idx < targets.size(); idx++)
      {
        if (IS_SRC && (int(idx) == composite_idx))
          continue;
        if (!targets[idx].get_manager()->is_instance_manager())
        {
          log_run.error("Invalid mapper output from invocation of 'map_copy' "
                        "on mapper %s. Mapper specified an illegal "
                        "specialized instance as the target for %s "
                        "region requirement %d of an explicit copy operation "
                        "in task %s (ID %lld).", mapper->get_mapper_name(),
                        IS_SRC ? "source" : "destination", idx, 
                        parent_ctx->get_task_name(), 
                        parent_ctx->get_unique_id());
#ifdef DEBUG_LEGION
          assert(false);
#endif
          exit(ERROR_INVALID_MAPPER_OUTPUT);
        }
      }
      return composite_idx;
    }

    //--------------------------------------------------------------------------
    void CopyOp::report_profiling_results(void)
    //--------------------------------------------------------------------------
    {
      if (mapper == NULL)
      {
        Processor exec_proc = parent_ctx->get_executing_processor();
        mapper = runtime->find_mapper(exec_proc, map_id);
      }
      mapper->invoke_copy_report_profiling(this, &profiling_results);
#ifdef DEBUG_LEGION
      assert(profiling_reported.exists());
#endif
      Runtime::trigger_event(profiling_reported);
    }

    /////////////////////////////////////////////////////////////
    // Fence Operation 
    /////////////////////////////////////////////////////////////

    //--------------------------------------------------------------------------
    FenceOp::FenceOp(Runtime *rt)
      : Operation(rt)
    //--------------------------------------------------------------------------
    {
    }

    //--------------------------------------------------------------------------
    FenceOp::FenceOp(const FenceOp &rhs)
      : Operation(NULL)
    //--------------------------------------------------------------------------
    {
      // should never be called
      assert(false);
    }

    //--------------------------------------------------------------------------
    FenceOp::~FenceOp(void)
    //--------------------------------------------------------------------------
    {
    }

    //--------------------------------------------------------------------------
    FenceOp& FenceOp::operator=(const FenceOp &rhs)
    //--------------------------------------------------------------------------
    {
      // should never be called
      assert(false);
      return *this;
    }

    //--------------------------------------------------------------------------
    void FenceOp::initialize(SingleTask *ctx, FenceKind kind)
    //--------------------------------------------------------------------------
    {
      initialize_operation(ctx, true/*track*/);
      fence_kind = kind;
      if (Runtime::legion_spy_enabled)
        LegionSpy::log_fence_operation(parent_ctx->get_unique_id(),
                                       unique_op_id);
    }

    //--------------------------------------------------------------------------
    void FenceOp::activate(void)
    //--------------------------------------------------------------------------
    {
      activate_operation();
    }

    //--------------------------------------------------------------------------
    void FenceOp::deactivate(void)
    //--------------------------------------------------------------------------
    {
      deactivate_operation();
      runtime->free_fence_op(this);
    }

    //--------------------------------------------------------------------------
    const char* FenceOp::get_logging_name(void) const
    //--------------------------------------------------------------------------
    {
      return op_names[FENCE_OP_KIND];
    }

    //--------------------------------------------------------------------------
    Operation::OpKind FenceOp::get_operation_kind(void) const
    //--------------------------------------------------------------------------
    {
      return FENCE_OP_KIND;
    }

    //--------------------------------------------------------------------------
    void FenceOp::trigger_dependence_analysis(void)
    //--------------------------------------------------------------------------
    {
      // Register this fence with all previous users in the parent's context
      parent_ctx->perform_fence_analysis(this);
      // Now update the parent context with this fence
      // before we can complete the dependence analysis
      // and possibly be deactivated
      parent_ctx->update_current_fence(this);
    }

    //--------------------------------------------------------------------------
    void FenceOp::trigger_mapping(void)
    //--------------------------------------------------------------------------
    {
      switch (fence_kind)
      {
        case MAPPING_FENCE:
          {
            complete_mapping();
            complete_execution();
            break;
          }
        case MIXED_FENCE:
          {
            // Mark that we finished our mapping now
            complete_mapping();
            // Intentionally fall through
          }
        case EXECUTION_FENCE:
          {
            // Go through and launch a completion task dependent upon
            // all the completion events of our incoming dependences.
            // Make sure that the events that we pulled out our still valid.
            // Note since we are performing this operation, then we know
            // that we are mapped and therefore our set of input dependences
            // have been fixed so we can read them without holding the lock.
            std::set<ApEvent> trigger_events;
            for (std::map<Operation*,GenerationID>::const_iterator it = 
                  incoming.begin(); it != incoming.end(); it++)
            {
              ApEvent complete = it->first->get_completion_event();
              if (it->second == it->first->get_generation())
                trigger_events.insert(complete);
            }
            RtEvent wait_on = Runtime::protect_merge_events(trigger_events);
            if (!wait_on.has_triggered())
            {
              DeferredExecuteArgs deferred_execute_args;
              deferred_execute_args.proxy_this = this;
              runtime->issue_runtime_meta_task(deferred_execute_args,
                                               LG_LATENCY_PRIORITY,
                                               this, wait_on);
            }
            else
              deferred_execute();
            break;
          }
        default:
          assert(false); // should never get here
      }
    }

    //--------------------------------------------------------------------------
    void FenceOp::deferred_execute(void)
    //--------------------------------------------------------------------------
    {
      switch (fence_kind)
      {
        case EXECUTION_FENCE:
          {
            complete_mapping();
            // Intentionally fall through
          }
        case MIXED_FENCE:
          {
            complete_execution();
            break;
          }
        default:
          assert(false); // should never get here
      }
    } 

    /////////////////////////////////////////////////////////////
    // Frame Operation 
    /////////////////////////////////////////////////////////////

    //--------------------------------------------------------------------------
    FrameOp::FrameOp(Runtime *rt)
      : FenceOp(rt)
    //--------------------------------------------------------------------------
    {
    }

    //--------------------------------------------------------------------------
    FrameOp::FrameOp(const FrameOp &rhs)
      : FenceOp(NULL)
    //--------------------------------------------------------------------------
    {
      // should never be called
      assert(false);
    }

    //--------------------------------------------------------------------------
    FrameOp::~FrameOp(void)
    //--------------------------------------------------------------------------
    {
    }

    //--------------------------------------------------------------------------
    FrameOp& FrameOp::operator=(const FrameOp &rhs)
    //--------------------------------------------------------------------------
    {
      // should never be called
      assert(false);
      return *this;
    }

    //--------------------------------------------------------------------------
    void FrameOp::initialize(SingleTask *ctx)
    //--------------------------------------------------------------------------
    {
      FenceOp::initialize(ctx, MIXED_FENCE);
      parent_ctx->issue_frame(this, completion_event); 
    }

    //--------------------------------------------------------------------------
    void FrameOp::set_previous(ApEvent previous)
    //--------------------------------------------------------------------------
    {
      previous_completion = previous;
    }

    //--------------------------------------------------------------------------
    void FrameOp::activate(void)
    //--------------------------------------------------------------------------
    {
      activate_operation();
      previous_completion = ApEvent::NO_AP_EVENT;
    }

    //--------------------------------------------------------------------------
    void FrameOp::deactivate(void)
    //--------------------------------------------------------------------------
    {
      deactivate_operation();
      runtime->free_frame_op(this);
    }

    //--------------------------------------------------------------------------
    const char* FrameOp::get_logging_name(void) const
    //--------------------------------------------------------------------------
    {
      return op_names[FRAME_OP_KIND];
    }

    //--------------------------------------------------------------------------
    Operation::OpKind FrameOp::get_operation_kind(void) const
    //--------------------------------------------------------------------------
    {
      return FRAME_OP_KIND;
    }

    //--------------------------------------------------------------------------
    void FrameOp::trigger_mapping(void)
    //--------------------------------------------------------------------------
    {
      // Increment the number of mapped frames
      parent_ctx->increment_frame();
      // Mark that we finished our mapping now
      complete_mapping();
      // Go through and launch a completion task dependent upon
      // all the completion events of our incoming dependences.
      // Make sure that the events that we pulled out our still valid.
      // Note since we are performing this operation, then we know
      // that we are mapped and therefore our set of input dependences
      // have been fixed so we can read them without holding the lock.
      std::set<ApEvent> trigger_events;
      // Include our previous completion event if necessary
      if (previous_completion.exists())
        trigger_events.insert(previous_completion);
      for (std::map<Operation*,GenerationID>::const_iterator it = 
            incoming.begin(); it != incoming.end(); it++)
      {
        ApEvent complete = it->first->get_completion_event();
        if (it->second == it->first->get_generation())
          trigger_events.insert(complete);
      }
      RtEvent wait_on = Runtime::protect_merge_events(trigger_events);
      if (!wait_on.has_triggered())
      {
        DeferredExecuteArgs deferred_execute_args;
        deferred_execute_args.proxy_this = this;
        runtime->issue_runtime_meta_task(deferred_execute_args,
                                         LG_LATENCY_PRIORITY,
                                         this, wait_on);
      }
      else
        deferred_execute();
    }

    //--------------------------------------------------------------------------
    void FrameOp::deferred_execute(void)
    //--------------------------------------------------------------------------
    {
      // This frame has finished executing so it is no longer mapped
      parent_ctx->decrement_frame();
      // This frame is also finished so we can tell the context
      parent_ctx->finish_frame(completion_event);
      complete_execution();
    }

    /////////////////////////////////////////////////////////////
    // Deletion Operation 
    /////////////////////////////////////////////////////////////

    //--------------------------------------------------------------------------
    DeletionOp::DeletionOp(Runtime *rt)
      : Operation(rt)
    //--------------------------------------------------------------------------
    {
    }

    //--------------------------------------------------------------------------
    DeletionOp::DeletionOp(const DeletionOp &rhs)
      : Operation(NULL)
    //--------------------------------------------------------------------------
    {
      // should never be called
      assert(false);
    }

    //--------------------------------------------------------------------------
    DeletionOp::~DeletionOp(void)
    //--------------------------------------------------------------------------
    {
    }

    //--------------------------------------------------------------------------
    DeletionOp& DeletionOp::operator=(const DeletionOp &rhs)
    //--------------------------------------------------------------------------
    {
      // should never be called
      assert(false);
      return *this;
    }

    //--------------------------------------------------------------------------
    void DeletionOp::initialize_index_space_deletion(SingleTask *ctx,
                                                     IndexSpace handle)
    //--------------------------------------------------------------------------
    {
      initialize_operation(ctx, true/*track*/);
      kind = INDEX_SPACE_DELETION;
      index_space = handle;
      if (Runtime::legion_spy_enabled)
        LegionSpy::log_deletion_operation(parent_ctx->get_unique_id(),
                                          unique_op_id);
    }

    //--------------------------------------------------------------------------
    void DeletionOp::initialize_index_part_deletion(SingleTask *ctx,
                                                    IndexPartition handle)
    //--------------------------------------------------------------------------
    {
      initialize_operation(ctx, true/*track*/);
      kind = INDEX_PARTITION_DELETION;
      index_part = handle;
      if (Runtime::legion_spy_enabled)
        LegionSpy::log_deletion_operation(parent_ctx->get_unique_id(),
                                          unique_op_id);
    }

    //--------------------------------------------------------------------------
    void DeletionOp::initialize_field_space_deletion(SingleTask *ctx,
                                                     FieldSpace handle)
    //--------------------------------------------------------------------------
    {
      initialize_operation(ctx, true/*track*/);
      kind = FIELD_SPACE_DELETION;
      field_space = handle;
      if (Runtime::legion_spy_enabled)
        LegionSpy::log_deletion_operation(parent_ctx->get_unique_id(),
                                          unique_op_id);
    }

    //--------------------------------------------------------------------------
    void DeletionOp::initialize_field_deletion(SingleTask *ctx, 
                                                FieldSpace handle, FieldID fid)
    //--------------------------------------------------------------------------
    {
      initialize_operation(ctx, true/*track*/);
      kind = FIELD_DELETION;
      field_space = handle;
      free_fields.insert(fid);
      if (Runtime::legion_spy_enabled)
        LegionSpy::log_deletion_operation(parent_ctx->get_unique_id(),
                                          unique_op_id);
    }

    //--------------------------------------------------------------------------
    void DeletionOp::initialize_field_deletions(SingleTask *ctx,
                            FieldSpace handle, const std::set<FieldID> &to_free)
    //--------------------------------------------------------------------------
    {
      initialize_operation(ctx, true/*track*/);
      kind = FIELD_DELETION;
      field_space = handle;
      free_fields = to_free;
      if (Runtime::legion_spy_enabled)
        LegionSpy::log_deletion_operation(parent_ctx->get_unique_id(),
                                          unique_op_id);
    }

    //--------------------------------------------------------------------------
    void DeletionOp::initialize_logical_region_deletion(SingleTask *ctx,
                                                        LogicalRegion handle)
    //--------------------------------------------------------------------------
    {
      initialize_operation(ctx, true/*track*/);
      kind = LOGICAL_REGION_DELETION;
      logical_region = handle;
      if (Runtime::legion_spy_enabled)
        LegionSpy::log_deletion_operation(parent_ctx->get_unique_id(),
                                          unique_op_id);
    }

    //--------------------------------------------------------------------------
    void DeletionOp::initialize_logical_partition_deletion(SingleTask *ctx,
                                                       LogicalPartition handle)
    //--------------------------------------------------------------------------
    {
      initialize_operation(ctx, true/*track*/);
      kind = LOGICAL_PARTITION_DELETION;
      logical_part = handle;
      if (Runtime::legion_spy_enabled)
        LegionSpy::log_deletion_operation(parent_ctx->get_unique_id(),
                                          unique_op_id);
    }

    //--------------------------------------------------------------------------
    void DeletionOp::activate(void)
    //--------------------------------------------------------------------------
    {
      activate_operation();
    }

    //--------------------------------------------------------------------------
    void DeletionOp::deactivate(void)
    //--------------------------------------------------------------------------
    {
      deactivate_operation();
      free_fields.clear();
      parent_req_indexes.clear();
      // Return this to the available deletion ops on the queue
      runtime->free_deletion_op(this);
    }

    //--------------------------------------------------------------------------
    const char* DeletionOp::get_logging_name(void) const
    //--------------------------------------------------------------------------
    {
      return op_names[DELETION_OP_KIND];
    }

    //--------------------------------------------------------------------------
    Operation::OpKind DeletionOp::get_operation_kind(void) const
    //--------------------------------------------------------------------------
    {
      return DELETION_OP_KIND;
    }

    //--------------------------------------------------------------------------
    void DeletionOp::trigger_dependence_analysis(void)
    //--------------------------------------------------------------------------
    {
      std::vector<RegionRequirement> deletion_requirements;
      switch (kind)
      {
        case INDEX_SPACE_DELETION:
          {
            parent_ctx->analyze_destroy_index_space(index_space, 
                                                    deletion_requirements,
                                                    parent_req_indexes);
            break;
          }
        case INDEX_PARTITION_DELETION:
          {
            parent_ctx->analyze_destroy_index_partition(index_part, 
                                                        deletion_requirements,
                                                        parent_req_indexes);
            break;
          }
        case FIELD_SPACE_DELETION:
          {
            parent_ctx->analyze_destroy_field_space(field_space, 
                                                    deletion_requirements,
                                                    parent_req_indexes);
            break;
          }
        case FIELD_DELETION:
          {
            parent_ctx->analyze_destroy_fields(field_space, free_fields, 
                                               deletion_requirements,
                                               parent_req_indexes);
            break;
          }
        case LOGICAL_REGION_DELETION:
          {
            parent_ctx->analyze_destroy_logical_region(logical_region,
                                                       deletion_requirements,
                                                       parent_req_indexes);
            break;
          }
        case LOGICAL_PARTITION_DELETION:
          {
            parent_ctx->analyze_destroy_logical_partition(logical_part, 
                                                         deletion_requirements,
                                                         parent_req_indexes);
            break;
          }
        default:
          // should never get here
          assert(false);
      }
#ifdef DEBUG_LEGION
      assert(deletion_requirements.size() == parent_req_indexes.size());
#endif
      if (Runtime::legion_spy_enabled)
      {
        for (unsigned idx = 0; idx < deletion_requirements.size(); idx++)
        {
          const RegionRequirement &req = deletion_requirements[idx];
          if (req.handle_type != PART_PROJECTION)
            LegionSpy::log_logical_requirement(unique_op_id, idx,true/*region*/,
                                               req.region.index_space.id,
                                               req.region.field_space.id,
                                               req.region.tree_id,
                                               req.privilege,
                                               req.prop, req.redop,
                                               req.parent.index_space.id);
          else
            LegionSpy::log_logical_requirement(unique_op_id,idx,false/*region*/,
                                               req.partition.index_partition.id,
                                               req.partition.field_space.id,
                                               req.partition.tree_id,
                                               req.privilege,
                                               req.prop, req.redop,
                                               req.parent.index_space.id);
          LegionSpy::log_requirement_fields(unique_op_id, idx, 
                                            req.privilege_fields);
        }
      }
      for (unsigned idx = 0; idx < deletion_requirements.size(); idx++)
      {
        RegionRequirement &req = deletion_requirements[idx];
        // Perform the normal region requirement analysis
        VersionInfo version_info;
        RestrictInfo restrict_info;
        RegionTreePath privilege_path;
        initialize_privilege_path(privilege_path, req);
        runtime->forest->perform_deletion_analysis(this, idx, req, 
                                                   restrict_info,
                                                   privilege_path);
        version_info.clear();
      }
    }

    //--------------------------------------------------------------------------
    void DeletionOp::trigger_mapping(void)
    //--------------------------------------------------------------------------
    {
      switch (kind)
      {
        case INDEX_SPACE_DELETION:
          {
            // Only need to tell our parent if it is a top-level index space
            if (runtime->forest->is_top_level_index_space(index_space))
              parent_ctx->register_index_space_deletion(index_space);
            break;
          }
        case INDEX_PARTITION_DELETION:
          {
            parent_ctx->register_index_partition_deletion(index_part);
            break;
          }
        case FIELD_SPACE_DELETION:
          {
            parent_ctx->register_field_space_deletion(field_space);
            break;
          }
        case FIELD_DELETION:
          {
            parent_ctx->register_field_deletions(field_space, free_fields);
            break;
          }
        case LOGICAL_REGION_DELETION:
          {
            // Only need to tell our parent if it is a top-level region
            if (runtime->forest->is_top_level_region(logical_region))
              parent_ctx->register_region_deletion(logical_region);
            break;
          }
        case LOGICAL_PARTITION_DELETION:
          {
            // We don't need to register partition deletions explicitly
            break;
          }
        default:
          assert(false); // should never get here
      }
      complete_mapping();
      complete_execution();
    }

    //--------------------------------------------------------------------------
    unsigned DeletionOp::find_parent_index(unsigned idx)
    //--------------------------------------------------------------------------
    {
#ifdef DEBUG_LEGION
      assert(idx < parent_req_indexes.size());
#endif
      return parent_req_indexes[idx];
    }

    /////////////////////////////////////////////////////////////
    // Internal Operation 
    /////////////////////////////////////////////////////////////

    //--------------------------------------------------------------------------
    InternalOp::InternalOp(Runtime *rt)
      : Operation(rt)
    //--------------------------------------------------------------------------
    {
    }

    //--------------------------------------------------------------------------
    InternalOp::~InternalOp(void)
    //--------------------------------------------------------------------------
    {
    }

    //--------------------------------------------------------------------------
    void InternalOp::initialize_internal(Operation *creator, int intern_idx,
                                         const TraceInfo &trace_info)
    //--------------------------------------------------------------------------
    {
#ifdef DEBUG_LEGION
      assert(creator != NULL);
#endif
      // We never track internal operations
      initialize_operation(creator->get_parent(), false/*track*/);
#ifdef DEBUG_LEGION
      assert(creator_req_idx == -1);
      assert(create_op == NULL);
#endif
      create_op = creator;
      create_gen = creator->get_generation();
      creator_req_idx = intern_idx;
      if (trace_info.trace != NULL)
        set_trace(trace_info.trace, !trace_info.already_traced);
      if (Runtime::legion_spy_enabled)
        LegionSpy::log_internal_op_creator(unique_op_id, 
                                           creator->get_unique_op_id(), 
                                           intern_idx);
    }

    //--------------------------------------------------------------------------
    void InternalOp::activate_internal(void)
    //--------------------------------------------------------------------------
    {
      activate_operation();
      creator_req_idx = -1;
      create_op = NULL;
      create_gen = 0;
    }

    //--------------------------------------------------------------------------
    void InternalOp::deactivate_internal(void)
    //--------------------------------------------------------------------------
    {
      deactivate_operation();
    }

    //--------------------------------------------------------------------------
    void InternalOp::record_trace_dependence(Operation *target, 
                                             GenerationID target_gen,
                                             int target_idx,
                                             int source_idx, 
                                             DependenceType dtype,
                                             const FieldMask &dependent_mask)
    //--------------------------------------------------------------------------
    {
#ifdef DEBUG_LEGION
      assert(creator_req_idx >= 0);
#endif
      // Check to see if the target is also our creator
      // in which case we can skip it
      if ((target == create_op) && (target_gen == create_gen))
        return;
      // Check to see if the source is our source
      if (source_idx != creator_req_idx)
        return;
      FieldMask overlap = get_internal_mask() & dependent_mask;
      // If the fields also don't overlap then we are done
      if (!overlap)
        return;
      // Otherwise do the registration
      register_region_dependence(0/*idx*/, target, target_gen,
                               target_idx, dtype, false/*validates*/, overlap);
    }

    //--------------------------------------------------------------------------
    unsigned InternalOp::find_parent_index(unsigned idx)
    //--------------------------------------------------------------------------
    {
#ifdef DEBUG_LEGION
      assert(idx == 0);
#endif
      return create_op->find_parent_index(creator_req_idx);
    }

    /////////////////////////////////////////////////////////////
    // Open Operation 
    /////////////////////////////////////////////////////////////

    //--------------------------------------------------------------------------
    OpenOp::OpenOp(Runtime *rt)
      : InternalOp(rt)
    //--------------------------------------------------------------------------
    {
    }

    //--------------------------------------------------------------------------
    OpenOp::OpenOp(const OpenOp &rhs)
      : InternalOp(NULL)
    //--------------------------------------------------------------------------
    {
      // should never be called
      assert(false);
    }

    //--------------------------------------------------------------------------
    OpenOp::~OpenOp(void)
    //--------------------------------------------------------------------------
    {
    }

    //--------------------------------------------------------------------------
    OpenOp& OpenOp::operator=(const OpenOp &rhs)
    //--------------------------------------------------------------------------
    {
      // should never be called
      assert(false);
      return *this;
    }

    //--------------------------------------------------------------------------
    void OpenOp::initialize(const FieldMask &mask, RegionTreeNode *start, 
                        const RegionTreePath &path, const TraceInfo &trace_info,
                        Operation *creator, int req_idx)
    //--------------------------------------------------------------------------
    {
      if (Runtime::legion_spy_enabled)
        LegionSpy::log_open_operation(creator->get_parent()->get_unique_id(),
                                      unique_op_id);
      initialize_internal(creator, req_idx, trace_info);
#ifdef DEBUG_LEGION
      assert(start_node == NULL);
#endif
      start_node = start;
      open_path = path;
      open_mask = mask;
      if (Runtime::legion_spy_enabled)
      {
        unsigned parent_index = find_parent_index(0);
        IndexSpace parent_space = 
          parent_ctx->find_logical_region(parent_index).get_index_space();
        if (start_node->is_region())
        {
          const LogicalRegion &handle = start_node->as_region_node()->handle;
          LegionSpy::log_logical_requirement(unique_op_id, 0/*idx*/,
                                    true/*region*/, handle.index_space.id,
                                    handle.field_space.id, handle.tree_id,
                                    READ_WRITE, EXCLUSIVE, 0/*redop*/,
                                    parent_space.id);
        }
        else
        {
          const LogicalPartition &handle = 
            start_node->as_partition_node()->handle;
          LegionSpy::log_logical_requirement(unique_op_id, 0/*idx*/,
                                    false/*region*/, handle.index_partition.id,
                                    handle.field_space.id, handle.tree_id,
                                    READ_WRITE, EXCLUSIVE, 0/*redop*/,
                                    parent_space.id);
        }
        std::set<FieldID> fields;
        start_node->column_source->get_field_set(open_mask, fields);
        LegionSpy::log_requirement_fields(unique_op_id, 0/*idx*/, fields);
      }
    }

    //--------------------------------------------------------------------------
    void OpenOp::activate(void)
    //--------------------------------------------------------------------------
    {
      activate_internal();
      start_node = NULL;
    }

    //--------------------------------------------------------------------------
    void OpenOp::deactivate(void)
    //--------------------------------------------------------------------------
    {
      deactivate_internal();
      open_path.clear();
      open_mask.clear();
      runtime->free_open_op(this);
    }

    //--------------------------------------------------------------------------
    const char* OpenOp::get_logging_name(void) const
    //--------------------------------------------------------------------------
    {
      return op_names[OPEN_OP_KIND];
    }

    //--------------------------------------------------------------------------
    Operation::OpKind OpenOp::get_operation_kind(void) const
    //--------------------------------------------------------------------------
    {
      return OPEN_OP_KIND;
    }

    //--------------------------------------------------------------------------
    const FieldMask& OpenOp::get_internal_mask(void) const
    //--------------------------------------------------------------------------
    {
      return open_mask;
    }

    //--------------------------------------------------------------------------
    void OpenOp::trigger_ready(void)
    //--------------------------------------------------------------------------
    {
      std::set<RtEvent> open_events;
      const LegionMap<unsigned,FieldMask>::aligned empty_dirty_previous;
      runtime->forest->advance_version_numbers(this, 0/*idx*/,
                                               false/*update parent state*/,
                                               false/*doesn't matter*/,
                                               false/*dedup opens*/,
                                               false/*dedup advances*/, 
                                               0/*open id*/, 0/*advance id*/,
                                               start_node, open_path, 
                                               open_mask, empty_dirty_previous,
                                               open_events);
      // Deviate from the normal pipeline and don't even put this on the
      // ready queue, we are done executing and can be considered mapped
      // once all the open events have triggered
      if (!open_events.empty())
        complete_mapping(Runtime::merge_events(open_events));
      else
        complete_mapping();
      complete_execution();
    } 

    /////////////////////////////////////////////////////////////
    // Advance Operation 
    /////////////////////////////////////////////////////////////

    //--------------------------------------------------------------------------
    AdvanceOp::AdvanceOp(Runtime *rt)
      : InternalOp(rt)
    //--------------------------------------------------------------------------
    {
    }

    //--------------------------------------------------------------------------
    AdvanceOp::AdvanceOp(const AdvanceOp &rhs)
      : InternalOp(NULL)
    //--------------------------------------------------------------------------
    {
      // should never be called
      assert(false);
    }

    //--------------------------------------------------------------------------
    AdvanceOp::~AdvanceOp(void)
    //--------------------------------------------------------------------------
    {
    }
    
    //--------------------------------------------------------------------------
    AdvanceOp& AdvanceOp::operator=(const AdvanceOp &rhs)
    //--------------------------------------------------------------------------
    {
      // should never be called
      assert(false);
      return *this;
    }

    //--------------------------------------------------------------------------
    void AdvanceOp::initialize(RegionTreeNode *parent, const FieldMask &advance,
                               const TraceInfo &trace_info, Operation *creator, 
                               int req_idx, bool is_upper)
    //--------------------------------------------------------------------------
    {
      if (Runtime::legion_spy_enabled)
        LegionSpy::log_advance_operation(creator->get_parent()->get_unique_id(),
                                         unique_op_id);
      initialize_internal(creator, req_idx, trace_info);
#ifdef DEBUG_LEGION
      assert(parent_node == NULL);
#endif
      parent_node = parent;
      advance_mask = advance;
      parent_is_upper_bound = is_upper;
      if (Runtime::legion_spy_enabled)
      {
        unsigned parent_index = find_parent_index(0);
        IndexSpace parent_space = 
          parent_ctx->find_logical_region(parent_index).get_index_space();
        if (parent_node->is_region())
        {
          const LogicalRegion &handle = parent_node->as_region_node()->handle;
          LegionSpy::log_logical_requirement(unique_op_id, 0/*idx*/,
                                    true/*region*/, handle.index_space.id,
                                    handle.field_space.id, handle.tree_id,
                                    READ_WRITE, EXCLUSIVE, 0/*redop*/,
                                    parent_space.id);
        }
        else
        {
          const LogicalPartition &handle = 
            parent_node->as_partition_node()->handle;
          LegionSpy::log_logical_requirement(unique_op_id, 0/*idx*/,
                                    false/*region*/, handle.index_partition.id,
                                    handle.field_space.id, handle.tree_id,
                                    READ_WRITE, EXCLUSIVE, 0/*redop*/,
                                    parent_space.id);
        }
        std::set<FieldID> fields;
        parent_node->column_source->get_field_set(advance_mask, fields);
        LegionSpy::log_requirement_fields(unique_op_id, 0/*idx*/, fields);
      }
    }

    //--------------------------------------------------------------------------
    void AdvanceOp::set_child_node(RegionTreeNode *child)
    //--------------------------------------------------------------------------
    {
#ifdef DEBUG_LEGION
      assert(child_node == NULL);
      assert(parent_node->get_depth() <= child->get_depth());
#endif
      child_node = child;
    }

    //--------------------------------------------------------------------------
    void AdvanceOp::set_split_child_mask(const FieldMask &split_mask)
    //--------------------------------------------------------------------------
    {
#ifdef DEBUG_LEGION
      assert(!(split_mask - advance_mask)); // should be dominated
      assert(split_mask != advance_mask); // should not be the same
#endif
      split_child_mask = split_mask;
    }

    //--------------------------------------------------------------------------
    void AdvanceOp::record_dirty_previous(unsigned depth, 
                                          const FieldMask &dirty_mask)
    //--------------------------------------------------------------------------
    {
      LegionMap<unsigned,FieldMask>::aligned::iterator finder = 
        dirty_previous.find(depth);
      if (finder == dirty_previous.end())
        dirty_previous[depth] = dirty_mask;
      else
        finder->second |= dirty_mask;
    }

    //--------------------------------------------------------------------------
    void AdvanceOp::activate(void)
    //--------------------------------------------------------------------------
    {
      activate_internal();
      parent_node = NULL;
      child_node = NULL;
      parent_is_upper_bound = false;
    }

    //--------------------------------------------------------------------------
    void AdvanceOp::deactivate(void)
    //--------------------------------------------------------------------------
    {
      deactivate_internal();
      advance_mask.clear();
      split_child_mask.clear();
      dirty_previous.clear();
      runtime->free_advance_op(this);
    }

    //--------------------------------------------------------------------------
    const char* AdvanceOp::get_logging_name(void) const
    //--------------------------------------------------------------------------
    {
      return op_names[ADVANCE_OP_KIND];
    }

    //--------------------------------------------------------------------------
    Operation::OpKind AdvanceOp::get_operation_kind(void) const
    //--------------------------------------------------------------------------
    {
      return ADVANCE_OP_KIND;
    }

    //--------------------------------------------------------------------------
    const FieldMask& AdvanceOp::get_internal_mask(void) const
    //--------------------------------------------------------------------------
    {
      return advance_mask;
    }

    //--------------------------------------------------------------------------
    void AdvanceOp::trigger_ready(void)
    //--------------------------------------------------------------------------
    {
      // Compute the path to use
      RegionTreePath path; 
      runtime->forest->initialize_path(child_node->get_row_source(),
                                       parent_node->get_row_source(), path);
      // Do the advance
      std::set<RtEvent> advance_events;
      if (!split_child_mask)
      {
        // Common case
        runtime->forest->advance_version_numbers(this, 0/*idx*/, 
                                                 true/*update parent state*/,
                                                 parent_is_upper_bound,
                                                 false/*dedup opens*/,
                                                 false/*dedup advance*/,
                                                 0/*open id*/, 0/*advance id*/,
                                                 parent_node, path,
                                                 advance_mask, dirty_previous,
                                                 advance_events);
      }
      else
      {
        // This only happens with reductions of multiple fields
        runtime->forest->advance_version_numbers(this, 0/*idx*/,
                                                 true/*update parent state*/,
                                                 parent_is_upper_bound,
                                                 false/*dedup opens*/,
                                                 false/*dedup advance*/,
                                                 0/*open id*/, 0/*advance id*/,
                                                 parent_node, path,
                                                 split_child_mask, 
                                                 dirty_previous,
                                                 advance_events);
        RegionTreePath one_up_path;
        runtime->forest->initialize_path(
                                 child_node->get_parent()->get_row_source(),
                                 parent_node->get_row_source(), path);
        runtime->forest->advance_version_numbers(this, 0/*idx*/,
                                                 true/*update parent state*/,
                                                 parent_is_upper_bound,
                                                 false/*dedup opens*/,
                                                 false/*dedup advance*/,
                                                 0/*open id*/, 0/*advance id*/,
                                                 parent_node, one_up_path,
                                                 advance_mask-split_child_mask,
                                                 dirty_previous,
                                                 advance_events);
      }
      // Deviate from the normal pipeline and don't even put this
      // on the ready queue, we are done executing and can be considered
      // mapped once all the advance events have triggered
      if (!advance_events.empty())
        complete_mapping(Runtime::merge_events(advance_events));
      else
        complete_mapping();
      complete_execution();
    }

    /////////////////////////////////////////////////////////////
    // Close Operation 
    /////////////////////////////////////////////////////////////

    //--------------------------------------------------------------------------
    CloseOp::CloseOp(Runtime *rt)
      : InternalOp(rt)
    //--------------------------------------------------------------------------
    {
    }

    //--------------------------------------------------------------------------
    CloseOp::CloseOp(const CloseOp &rhs)
      : InternalOp(NULL)
    //--------------------------------------------------------------------------
    {
      // should never be called
      assert(false);
    }

    //--------------------------------------------------------------------------
    CloseOp::~CloseOp(void)
    //--------------------------------------------------------------------------
    {
    }

    //--------------------------------------------------------------------------
    CloseOp& CloseOp::operator=(const CloseOp &rhs)
    //--------------------------------------------------------------------------
    {
      // should never be called
      assert(false);
      return *this;
    } 

    //--------------------------------------------------------------------------
    UniqueID CloseOp::get_unique_id(void) const
    //--------------------------------------------------------------------------
    {
      return unique_op_id;
    }

    //--------------------------------------------------------------------------
    unsigned CloseOp::get_context_index(void) const
    //--------------------------------------------------------------------------
    {
      return context_index;
    }

    //--------------------------------------------------------------------------
    int CloseOp::get_depth(void) const
    //--------------------------------------------------------------------------
    {
      return (parent_ctx->get_depth() + 1);
    }

    //--------------------------------------------------------------------------
    size_t CloseOp::get_region_count(void) const
    //--------------------------------------------------------------------------
    {
      return 1;
    }

    //--------------------------------------------------------------------------
    const FieldMask& CloseOp::get_internal_mask(void) const
    //--------------------------------------------------------------------------
    {
      // should only be called by inherited classes
      assert(false);
      return *(new FieldMask());
    }

    //--------------------------------------------------------------------------
    void CloseOp::initialize_close(SingleTask *ctx,
                                   const RegionRequirement &req, bool track)
    //--------------------------------------------------------------------------
    {
#ifdef DEBUG_LEGION
      assert(completion_event.exists());
#endif
      // Only initialize the operation here, this is not a trace-able op
      initialize_operation(ctx, track);
      // Never track this so don't get the close index
      parent_task = ctx;
      requirement = req;
      initialize_privilege_path(privilege_path, requirement);
    } 

    //--------------------------------------------------------------------------
    void CloseOp::initialize_close(Operation *creator, unsigned idx,
                                   unsigned parent_req_index,
                                   const RegionRequirement &req,
                                   const TraceInfo &trace_info)
    //--------------------------------------------------------------------------
    {
#ifdef DEBUG_LEGION
      assert(completion_event.exists());
#endif
      initialize_internal(creator, idx, trace_info);
      // We always track this so get the close index
      context_index = parent_ctx->register_new_close_operation(this);
      parent_task = parent_ctx;
      requirement = req;
      initialize_privilege_path(privilege_path, requirement);
    }

    //--------------------------------------------------------------------------
    void CloseOp::perform_logging(void)
    //--------------------------------------------------------------------------
    {
      if (!Runtime::legion_spy_enabled)
        return; 
      if (requirement.handle_type == PART_PROJECTION)
        LegionSpy::log_logical_requirement(unique_op_id, 0/*idx*/,
                                  false/*region*/,
                                  requirement.partition.index_partition.id,
                                  requirement.partition.field_space.id,
                                  requirement.partition.tree_id,
                                  requirement.privilege,
                                  requirement.prop,
                                  requirement.redop,
                                  requirement.parent.index_space.id);
      else
        LegionSpy::log_logical_requirement(unique_op_id, 0/*idx*/,
                                  true/*region*/,
                                  requirement.region.index_space.id,
                                  requirement.region.field_space.id,
                                  requirement.region.tree_id,
                                  requirement.privilege,
                                  requirement.prop,
                                  requirement.redop,
                                  requirement.parent.index_space.id);
      LegionSpy::log_requirement_fields(unique_op_id, 0/*idx*/,
                                requirement.privilege_fields);
    } 

    //--------------------------------------------------------------------------
    void CloseOp::activate_close(void)
    //--------------------------------------------------------------------------
    {
      activate_internal();
#ifdef DEBUG_LEGION
      assert(completion_event.exists());
#endif
    }

    //--------------------------------------------------------------------------
    void CloseOp::deactivate_close(void)
    //--------------------------------------------------------------------------
    {
      deactivate_internal();
      privilege_path.clear();
      version_info.clear();
      restrict_info.clear();
    } 

    //--------------------------------------------------------------------------
    void CloseOp::trigger_commit(void)
    //--------------------------------------------------------------------------
    {
      version_info.clear();
      commit_operation(true/*deactivate*/);
    }

    /////////////////////////////////////////////////////////////
    // Inter Close Operation 
    /////////////////////////////////////////////////////////////

    //--------------------------------------------------------------------------
    InterCloseOp::InterCloseOp(Runtime *runtime)
      : CloseOp(runtime)
    //--------------------------------------------------------------------------
    {
    }

    //--------------------------------------------------------------------------
    InterCloseOp::InterCloseOp(const InterCloseOp &rhs)
      : CloseOp(NULL)
    //--------------------------------------------------------------------------
    {
      // should never be called
      assert(false);
    }

    //--------------------------------------------------------------------------
    InterCloseOp::~InterCloseOp(void)
    //--------------------------------------------------------------------------
    {
    }

    //--------------------------------------------------------------------------
    InterCloseOp& InterCloseOp::operator=(const InterCloseOp &rhs)
    //--------------------------------------------------------------------------
    {
      // should never be called
      assert(false);
      return *this;
    }

    //--------------------------------------------------------------------------
    void* InterCloseOp::operator new(size_t count)
    //--------------------------------------------------------------------------
    {
      return legion_alloc_aligned<InterCloseOp,true/*bytes*/>(count);
    }

    //--------------------------------------------------------------------------
    void InterCloseOp::operator delete(void *ptr)
    //--------------------------------------------------------------------------
    {
      free(ptr);
    }

    //--------------------------------------------------------------------------
    void InterCloseOp::initialize(SingleTask *ctx, const RegionRequirement &req,
                              ClosedNode *closed_t, const TraceInfo &trace_info,
                              int close_idx, const VersionInfo &clone_info,
                              const FieldMask &close_m, Operation *creator)
    //--------------------------------------------------------------------------
    {
      if (Runtime::legion_spy_enabled)
        LegionSpy::log_close_operation(ctx->get_unique_id(), unique_op_id,
                                       true/*inter close*/, false/*read only*/);
      parent_req_index = creator->find_parent_index(close_idx);
      initialize_close(creator, close_idx, parent_req_index, req, trace_info);
      close_mask = close_m;
      closed_tree = closed_t;
      version_info.clone_logical(clone_info, close_m, closed_t->node);
      if (parent_ctx->has_restrictions())
        parent_ctx->perform_restricted_analysis(requirement, restrict_info);
      if (Runtime::legion_spy_enabled)
        perform_logging();
    } 

    //--------------------------------------------------------------------------
    ProjectionInfo& InterCloseOp::initialize_disjoint_close(
                    const FieldMask &disjoint_mask, const Domain &launch_domain)
    //--------------------------------------------------------------------------
    {
#ifdef DEBUG_LEGION
      assert(requirement.handle_type == PART_PROJECTION);
      assert(!(disjoint_mask - close_mask)); // better dominate
#endif
      // Always the default projection function
      requirement.projection = 0;
      projection_info = ProjectionInfo(runtime, requirement, launch_domain);
      disjoint_close_mask = disjoint_mask;
#ifdef LEGION_SPY
      if (Runtime::legion_spy_enabled)
      {
        std::set<FieldID> disjoint_close_fields;
#ifdef DEBUG_LEGION
        assert(closed_tree != NULL);
#endif
        closed_tree->node->column_source->get_field_set(disjoint_close_mask,
            requirement.privilege_fields, disjoint_close_fields);
        for (std::set<FieldID>::const_iterator it = 
              disjoint_close_fields.begin(); it != 
              disjoint_close_fields.end(); it++)
          LegionSpy::log_disjoint_close_field(unique_op_id, *it);
      }
#endif
      return projection_info;
    }

    //--------------------------------------------------------------------------
    InterCloseOp::DisjointCloseInfo* InterCloseOp::find_disjoint_close_child(
                                          unsigned index, RegionTreeNode *child)
    //--------------------------------------------------------------------------
    {
#ifdef DEBUG_LEGION
      assert(index == 0); // should always be zero for now
#endif
      // See if it exists already, if not we need to clone the version info
      LegionMap<RegionTreeNode*,DisjointCloseInfo>::aligned::iterator finder = 
        children_to_close.find(child);
      if (finder == children_to_close.end())
      {
        DisjointCloseInfo &info = children_to_close[child];
        // Set the depth for the version info now for when we record info
        const unsigned child_depth = child->get_depth();
        info.version_info.resize(child_depth);
        return &info;
      }
      else
        return &(finder->second);
    }

    //--------------------------------------------------------------------------
    void InterCloseOp::perform_disjoint_close(RegionTreeNode *child_to_close,
                                              DisjointCloseInfo &close_info,
                                              std::set<RtEvent> &ready_events)
    //--------------------------------------------------------------------------
    {
      // Clone any version info that we need from the original version info
      const unsigned child_depth = child_to_close->get_depth();
#ifdef DEBUG_LEGION
      assert(child_depth > 0);
#endif
      version_info.clone_to_depth(child_depth-1, close_info.close_mask,
                                  close_info.version_info);
      const LegionMap<ProjectionEpochID,FieldMask>::aligned *projection_epochs =
        &(projection_info.get_projection_epochs());
      runtime->forest->physical_perform_close(requirement,
                                              close_info.version_info,
                                              this, 0/*idx*/, 
                                              close_info.close_node,
                                              child_to_close, 
                                              close_info.close_mask,
                                              ready_events,
                                              chosen_instances, 
                                              projection_epochs
#ifdef DEBUG_LEGION
                                              , get_logging_name()
                                              , unique_op_id
#endif
                                              );
      // It is important that we apply our version info when we are done
      close_info.version_info.apply_mapping(ready_events); 
    }

    //--------------------------------------------------------------------------
    void InterCloseOp::activate(void)
    //--------------------------------------------------------------------------
    {
      activate_close();  
      closed_tree = NULL;
      mapper = NULL;
      profiling_reported = RtUserEvent::NO_RT_USER_EVENT;
    }

    //--------------------------------------------------------------------------
    void InterCloseOp::deactivate(void)
    //--------------------------------------------------------------------------
    {
      deactivate_close();
#ifdef DEBUG_LEGION
      assert(acquired_instances.empty());
#endif
      acquired_instances.clear();
      map_applied_conditions.clear();
      close_mask.clear();
      if (closed_tree != NULL)
      {
        delete closed_tree;
        closed_tree = NULL;
      }
      chosen_instances.clear();
      disjoint_close_mask.clear();
      projection_info.clear();
      children_to_close.clear();
      profiling_results = Mapper::CloseProfilingInfo();
      runtime->free_inter_close_op(this);
    }

    //--------------------------------------------------------------------------
    const char* InterCloseOp::get_logging_name(void) const
    //--------------------------------------------------------------------------
    {
      return op_names[INTER_CLOSE_OP_KIND];
    }

    //--------------------------------------------------------------------------
    Operation::OpKind InterCloseOp::get_operation_kind(void) const
    //--------------------------------------------------------------------------
    {
      return INTER_CLOSE_OP_KIND;
    }

    //--------------------------------------------------------------------------
    const FieldMask& InterCloseOp::get_internal_mask(void) const
    //--------------------------------------------------------------------------
    {
      return close_mask;
    }

    //--------------------------------------------------------------------------
    void InterCloseOp::trigger_ready(void)
    //--------------------------------------------------------------------------
    {
      std::set<RtEvent> preconditions;
      if (!!disjoint_close_mask)
      {
        runtime->forest->perform_versioning_analysis(this, 0/*idx*/,
                                                     requirement,
                                                     privilege_path,
                                                     version_info,
                                                     preconditions,
                                                     false/*partial*/,
                                                     true/*disjoint close*/);
        FieldMask non_disjoint = close_mask - disjoint_close_mask;
        if (!!non_disjoint) // handle any remaining fields
          runtime->forest->perform_versioning_analysis(this, 0/*idx*/,
                                                       requirement,
                                                       privilege_path,
                                                       version_info,
                                                       preconditions);
      }
      else // the normal path
        runtime->forest->perform_versioning_analysis(this, 0/*idx*/,
                                                     requirement,
                                                     privilege_path,
                                                     version_info,
                                                     preconditions);
      if (!preconditions.empty())
        enqueue_ready_operation(Runtime::merge_events(preconditions));
      else
        enqueue_ready_operation();
    }

    //--------------------------------------------------------------------------
    void InterCloseOp::trigger_mapping(void)
    //--------------------------------------------------------------------------
    {
#ifdef DEBUG_LEGION
      assert(completion_event.exists());
      assert(chosen_instances.empty());
#endif
      // See if we are restricted or not and if not find our valid instances 
      if (!restrict_info.has_restrictions())
      {
        InstanceSet valid_instances;
        runtime->forest->physical_premap_only(this, 0/*idx*/, requirement,
                                              version_info, valid_instances);
        // now invoke the mapper to find the instances to use
        invoke_mapper(valid_instances);
      }
      else
        chosen_instances = restrict_info.get_instances();
#ifdef DEBUG_LEGION
      assert(closed_tree != NULL);
#endif
      RegionTreeNode *close_node = (
          requirement.handle_type == PART_PROJECTION) ?
              static_cast<RegionTreeNode*>(
                  runtime->forest->get_node(requirement.partition)) :
              static_cast<RegionTreeNode*>(
                  runtime->forest->get_node(requirement.region));
      // First see if we have any disjoint close fields
      if (!!disjoint_close_mask)
      {
        // Perform the disjoint close, any disjoint children that come
        // back to us will be recorded
        runtime->forest->physical_disjoint_close(this, 0/*idx*/, close_node,
                                         disjoint_close_mask, version_info);
        // These fields have been closed by a disjoint close
        close_mask -= disjoint_close_mask;
        // See if we have any chlidren to close, either handle them now
        // or issue tasks to perform the close operations
        if (!children_to_close.empty())
        {
          for (LegionMap<RegionTreeNode*,DisjointCloseInfo>::aligned::iterator 
                it = children_to_close.begin(); it != 
                children_to_close.end(); it++)
          {
            // Make our copies of the closed tree now
            it->second.close_node = closed_tree->clone_disjoint_projection(
                                          it->first, it->second.close_mask);
            // See if we need to defer it
            if (!it->second.ready_events.empty())
            {
              RtEvent ready_event = 
                Runtime::merge_events(it->second.ready_events);
              if (ready_event.exists() && !ready_event.has_triggered())
              {
                // Now we have to defer it
                DisjointCloseArgs args;
                args.proxy_this = this;
                args.child_node = it->first;
                RtEvent done_event = runtime->issue_runtime_meta_task(args,
                    LG_LATENCY_PRIORITY, this, ready_event);
                // Add the done event to the map applied events
                map_applied_conditions.insert(done_event);
                continue;
              }
            }
            // If we make it here, we can do the close of the child immediately
            perform_disjoint_close(it->first,it->second,map_applied_conditions);
          }
        }
      }
      // See if we have any remaining fields for which to do a normal close
      if (!!close_mask)
      {
        // Now we can perform our close operation
        runtime->forest->physical_perform_close(requirement,
                                                version_info, this, 0/*idx*/,
                                                closed_tree, 
                                                close_node, close_mask,
                                                map_applied_conditions,
<<<<<<< HEAD
                                                chosen_instances, NULL
=======
                                                restrict_info, chosen_instances
>>>>>>> f8cc96ef
#ifdef DEBUG_LEGION
                                                , get_logging_name()
                                                , unique_op_id
#endif
                                                );
        // The physical perform close call took ownership
        closed_tree = NULL;
      }
      if (Runtime::legion_spy_enabled)
      {
        runtime->forest->log_mapping_decision(unique_op_id, 0/*idx*/,
                                              requirement,
                                              chosen_instances);
      }
      version_info.apply_mapping(map_applied_conditions);
      if (!map_applied_conditions.empty())
        complete_mapping(Runtime::merge_events(map_applied_conditions));
      else
        complete_mapping();
      if (!acquired_instances.empty())
        release_acquired_instances(acquired_instances);
      complete_execution();
    }

    //--------------------------------------------------------------------------
    void InterCloseOp::trigger_commit(void)
    //--------------------------------------------------------------------------
    {
      version_info.clear();
      // Don't commit this operation until the profiling information is reported
      commit_operation(true/*deactivate*/, profiling_reported);
    }

    //--------------------------------------------------------------------------
    unsigned InterCloseOp::find_parent_index(unsigned idx)
    //--------------------------------------------------------------------------
    {
#ifdef DEBUG_LEGION
      assert(idx == 0);
      assert(create_op != NULL);
#endif
      return create_op->find_parent_index(creator_req_idx);
    }

    //--------------------------------------------------------------------------
    void InterCloseOp::select_sources(const InstanceRef &target,
                                      const InstanceSet &sources,
                                      std::vector<unsigned> &ranking)
    //--------------------------------------------------------------------------
    {
      Mapper::SelectCloseSrcInput input;
      Mapper::SelectCloseSrcOutput output;
      prepare_for_mapping(target, input.target);
      prepare_for_mapping(sources, input.source_instances);
      if (mapper == NULL)
      {
        Processor exec_proc = parent_ctx->get_executing_processor();
        mapper = runtime->find_mapper(exec_proc, map_id);
      }
      mapper->invoke_select_close_sources(this, &input, &output);
      compute_ranking(output.chosen_ranking, sources, ranking);
    }

    //--------------------------------------------------------------------------
    std::map<PhysicalManager*,std::pair<unsigned,bool> >* 
                                  InterCloseOp::get_acquired_instances_ref(void)
    //--------------------------------------------------------------------------
    {
      return &acquired_instances;
    }

    //--------------------------------------------------------------------------
    void InterCloseOp::record_reference_mutation_effect(RtEvent event)
    //--------------------------------------------------------------------------
    {
      map_applied_conditions.insert(event);
    }

    //--------------------------------------------------------------------------
    PhysicalManager* InterCloseOp::select_temporary_instance(
           PhysicalManager *dst, unsigned index, const FieldMask &needed_fields)
    //--------------------------------------------------------------------------
    {
      if (mapper == NULL)
      {
        Processor exec_proc = parent_ctx->get_executing_processor();
        mapper = runtime->find_mapper(exec_proc, map_id);
      }
      Mapper::CreateCloseTemporaryInput input;
      Mapper::CreateCloseTemporaryOutput output;
      input.destination_instance = MappingInstance(dst);
      if (!Runtime::unsafe_mapper)
      {
        // Fields and regions must both be met
        // The instance must be freshly created
        // Instance must be acquired
        std::set<PhysicalManager*> previous_managers;
        // Get the set of previous managers we've made
        for (std::map<PhysicalManager*,std::pair<unsigned,bool> >::
              const_iterator it = acquired_instances.begin(); it !=
              acquired_instances.end(); it++)
          previous_managers.insert(it->first);
        mapper->invoke_close_create_temporary(this, &input, &output);
        validate_temporary_instance(output.temporary_instance.impl,
            previous_managers, acquired_instances, needed_fields,
            requirement.region, mapper, "create_close_temporary_instance");
      }
      else
        mapper->invoke_close_create_temporary(this, &input, &output);
      if (Runtime::legion_spy_enabled)
        log_temporary_instance(output.temporary_instance.impl, 
                               index, needed_fields);
      return output.temporary_instance.impl;
    }

    //--------------------------------------------------------------------------
    void InterCloseOp::invoke_mapper(const InstanceSet &valid_instances)
    //--------------------------------------------------------------------------
    {
      Mapper::MapCloseInput input;
      Mapper::MapCloseOutput output;
      // No need to filter for close operations
      if (restrict_info.has_restrictions())
        prepare_for_mapping(restrict_info.get_instances(), 
                            input.valid_instances);
      else
        prepare_for_mapping(valid_instances, input.valid_instances);
      if (mapper == NULL)
      {
        Processor exec_proc = parent_ctx->get_executing_processor();
        mapper = runtime->find_mapper(exec_proc, map_id);
      }
      if (requirement.handle_type == PART_PROJECTION)
      {
        // Always tell the mapper that we are closing to the parent region
        // if we are actually closing to a partition
        LogicalPartition partition = requirement.partition;
        requirement.handle_type = SINGULAR;
        requirement.region = 
          runtime->forest->get_parent_logical_region(partition); 
        mapper->invoke_map_close(this, &input, &output);
        requirement.handle_type = PART_PROJECTION;
        requirement.partition = partition;
      }
      else // This is the common case
        mapper->invoke_map_close(this, &input, &output);
      // Now we have to validate the output
      // Make sure we have at least one instance for every field
      RegionTreeID bad_tree = 0;
      std::vector<FieldID> missing_fields;
      std::vector<PhysicalManager*> unacquired;
      runtime->forest->physical_convert_mapping(this,
                                  requirement, output.chosen_instances, 
                                  chosen_instances, bad_tree, missing_fields,
                                  &acquired_instances, unacquired, 
                                  !Runtime::unsafe_mapper);
      if (bad_tree > 0)
      {
        log_run.error("Invalid mapper output from invocation of 'map_close' "
                      "on mapper %s. Mapper selected a physical instance from "
                      "region tree %d to satisfy region requirement from "
                      "close operation in task %s (ID %lld) whose logical "
                      "region is from region tree %d",mapper->get_mapper_name(),
                      bad_tree, parent_ctx->get_task_name(),
                      parent_ctx->get_unique_id(), 
                      requirement.region.get_tree_id());
#ifdef DEBUG_LEGION
        assert(false);
#endif
        exit (ERROR_INVALID_MAPPER_OUTPUT);
      }
      if (!missing_fields.empty())
      {
        log_run.error("Invalid mapper output from invocation of 'map_close' "
                      "on mapper %s. Mapper failed to specify a physical "
                      "instance for %zd fields for the region requirement to "
                      "a close operation in task %s (ID %lld). The missing "
                      "fields are listed below.", mapper->get_mapper_name(),
                      missing_fields.size(), parent_ctx->get_task_name(),
                      parent_ctx->get_unique_id());
        for (std::vector<FieldID>::const_iterator it = missing_fields.begin();
              it != missing_fields.end(); it++)
        {
          const void *name; size_t name_size;
          if (!runtime->retrieve_semantic_information(
               requirement.region.get_field_space(), *it, NAME_SEMANTIC_TAG,
               name, name_size, true, false))
            name = "(no name)";
          log_run.error("Missing instance for field %s (FieldID: %d)",
                        static_cast<const char*>(name), *it);
        }
#ifdef DEBUG_LEGION
        assert(false);
#endif
        exit(ERROR_INVALID_MAPPER_OUTPUT);
      }
      if (!unacquired.empty())
      {
        for (std::vector<PhysicalManager*>::const_iterator it = 
              unacquired.begin(); it != unacquired.end(); it++)
        {
          if (acquired_instances.find(*it) == acquired_instances.end())
          { 
            log_run.error("Invalid mapper output from 'map_close' invocation "
                          "on mapper %s. Mapper selected physical instance for "
                          "close operation in task %s (ID %lld) which has "
                          "already been collected. If the mapper had properly "
                          "acquired this instance as part of the mapper call "
                          "it would have detected this. Please update the "
                          "mapper to abide by proper mapping conventions.",
                          mapper->get_mapper_name(),parent_ctx->get_task_name(),
                          parent_ctx->get_unique_id());
#ifdef DEBUG_LEGION
            assert(false);
#endif
            exit(ERROR_INVALID_MAPPER_OUTPUT);
          }
        }
        // If we did successfully acquire them, still issue the warning
        log_run.warning("WARNING: mapper %s failed to acquire instance "
                        "for close operation in task %s (ID %lld) in "
                        "'map_close' call. You may experience undefined "
                        "behavior as a consequence.", mapper->get_mapper_name(),
                        parent_ctx->get_task_name(), 
                        parent_ctx->get_unique_id());
      } 
      if (Runtime::unsafe_mapper)
        return;
      std::vector<LogicalRegion> regions_to_check(1, requirement.region);
      for (unsigned idx = 0; idx < chosen_instances.size(); idx++)
      {
        const InstanceRef &ref = chosen_instances[idx];
        if (!ref.has_ref() || ref.is_composite_ref() || 
            ref.get_manager()->is_virtual_manager())
          continue;
        if (!ref.get_manager()->meets_regions(regions_to_check))
        {
          log_run.error("Invalid mapper output from invocation of 'map_close' "
                        "on mapper %s. Mapper specified an instance which does "
                        "not meet the logical region requirement. The close "
                        "operation was issued in task %s (ID %lld).",
                        mapper->get_mapper_name(), parent_ctx->get_task_name(),
                        parent_ctx->get_unique_id());
#ifdef DEBUG_LEGION
          assert(false);
#endif
          exit(ERROR_INVALID_MAPPER_OUTPUT);
        }
      }
    }

    //--------------------------------------------------------------------------
    void InterCloseOp::report_profiling_results(void)
    //--------------------------------------------------------------------------
    {
      if (mapper == NULL)
      {
        Processor exec_proc = parent_ctx->get_executing_processor();
        mapper = runtime->find_mapper(exec_proc, map_id);
      }
      mapper->invoke_close_report_profiling(this, &profiling_results);
#ifdef DEBUG_LEGION
      assert(profiling_reported.exists());
#endif
      Runtime::trigger_event(profiling_reported);
    }

    //--------------------------------------------------------------------------
    /*static*/ void InterCloseOp::handle_disjoint_close(const void *args)
    //--------------------------------------------------------------------------
    {
      const DisjointCloseArgs *close_args = (const DisjointCloseArgs*)args;
      DisjointCloseInfo *close_info = 
        close_args->proxy_this->find_disjoint_close_child(0/*index*/, 
                                                   close_args->child_node);
      std::set<RtEvent> done_events;
      close_args->proxy_this->perform_disjoint_close(close_args->child_node,
                                                     *close_info, done_events);
      // We actually have to wait for these events to be done
      // since our completion event was put in the map_applied conditions
      if (!done_events.empty())
      {
        RtEvent wait_on = Runtime::merge_events(done_events);
        wait_on.wait();
      }
    }

    /////////////////////////////////////////////////////////////
    // Read Close Operation 
    /////////////////////////////////////////////////////////////

    //--------------------------------------------------------------------------
    ReadCloseOp::ReadCloseOp(Runtime *rt)
      : CloseOp(rt)
    //--------------------------------------------------------------------------
    {
    }
    
    //--------------------------------------------------------------------------
    ReadCloseOp::ReadCloseOp(const ReadCloseOp &rhs)
      : CloseOp(NULL)
    //--------------------------------------------------------------------------
    {
      // should never be called
      assert(false);
    }

    //--------------------------------------------------------------------------
    ReadCloseOp::~ReadCloseOp(void)
    //--------------------------------------------------------------------------
    {
    }

    //--------------------------------------------------------------------------
    ReadCloseOp& ReadCloseOp::operator=(const ReadCloseOp &rhs)
    //--------------------------------------------------------------------------
    {
      // should never be called
      assert(false);
      return *this;
    }

    //--------------------------------------------------------------------------
    void* ReadCloseOp::operator new(size_t count)
    //--------------------------------------------------------------------------
    {
      return legion_alloc_aligned<ReadCloseOp,true/*bytes*/>(count);
    }

    //--------------------------------------------------------------------------
    void ReadCloseOp::operator delete(void *ptr)
    //--------------------------------------------------------------------------
    {
      free(ptr);
    }

    //--------------------------------------------------------------------------
    void ReadCloseOp::initialize(SingleTask *ctx, const RegionRequirement &req,
                                 const TraceInfo &trace_info, int close_idx,
                                 const FieldMask &close_m, Operation *creator)
    //--------------------------------------------------------------------------
    {
      if (Runtime::legion_spy_enabled)
        LegionSpy::log_close_operation(ctx->get_unique_id(), unique_op_id,
                                       true/*inter close*/, true/*read only*/);
      parent_req_index = creator->find_parent_index(close_idx);
      initialize_close(creator, close_idx, parent_req_index, req, trace_info);
      close_mask = close_m;
      if (Runtime::legion_spy_enabled)
        perform_logging();
    }

    //--------------------------------------------------------------------------
    void ReadCloseOp::activate(void)
    //--------------------------------------------------------------------------
    {
      activate_close();
    }
    
    //--------------------------------------------------------------------------
    void ReadCloseOp::deactivate(void)
    //--------------------------------------------------------------------------
    {
      deactivate_close();
      close_mask.clear();
      runtime->free_read_close_op(this);
    }

    //--------------------------------------------------------------------------
    const char* ReadCloseOp::get_logging_name(void) const
    //--------------------------------------------------------------------------
    {
      return op_names[READ_CLOSE_OP_KIND];
    }

    //--------------------------------------------------------------------------
    Operation::OpKind ReadCloseOp::get_operation_kind(void) const
    //--------------------------------------------------------------------------
    {
      return READ_CLOSE_OP_KIND;
    }

    //--------------------------------------------------------------------------
    const FieldMask& ReadCloseOp::get_internal_mask(void) const
    //--------------------------------------------------------------------------
    {
      return close_mask;
    }

    //--------------------------------------------------------------------------
    unsigned ReadCloseOp::find_parent_index(unsigned idx)
    //--------------------------------------------------------------------------
    {
#ifdef DEBUG_LEGION
      assert(idx == 0);
#endif
      return parent_req_index;
    }

    /////////////////////////////////////////////////////////////
    // Post Close Operation 
    /////////////////////////////////////////////////////////////

    //--------------------------------------------------------------------------
    PostCloseOp::PostCloseOp(Runtime *runtime)
      : CloseOp(runtime)
    //--------------------------------------------------------------------------
    {
    }

    //--------------------------------------------------------------------------
    PostCloseOp::PostCloseOp(const PostCloseOp &rhs)
      : CloseOp(NULL)
    //--------------------------------------------------------------------------
    {
      // should never be called
      assert(false);
    }

    //--------------------------------------------------------------------------
    PostCloseOp::~PostCloseOp(void)
    //--------------------------------------------------------------------------
    {
    }

    //--------------------------------------------------------------------------
    PostCloseOp& PostCloseOp::operator=(const PostCloseOp &rhs)
    //--------------------------------------------------------------------------
    {
      // should never be called
      assert(false);
      return *this;
    }

    //--------------------------------------------------------------------------
    void PostCloseOp::initialize(SingleTask *ctx, unsigned idx) 
    //--------------------------------------------------------------------------
    {
      initialize_close(ctx, ctx->regions[idx], true/*track*/);
      // If it was write-discard from the task's perspective, make it
      // read-write within the task's context
      if (requirement.privilege == WRITE_DISCARD)
        requirement.privilege = READ_WRITE;
      parent_idx = idx;
      localize_region_requirement(requirement);
      if (Runtime::legion_spy_enabled)
      {
        LegionSpy::log_close_operation(ctx->get_unique_id(), unique_op_id,
                                       false/*inter*/, false/*read only*/);
        perform_logging();
        LegionSpy::log_internal_op_creator(unique_op_id,
                                           ctx->get_unique_op_id(),
                                           parent_idx);
      }
    }

    //--------------------------------------------------------------------------
    void PostCloseOp::activate(void)
    //--------------------------------------------------------------------------
    {
      activate_close();
      mapper = NULL;
      profiling_reported = RtUserEvent::NO_RT_USER_EVENT;
    }

    //--------------------------------------------------------------------------
    void PostCloseOp::deactivate(void)
    //--------------------------------------------------------------------------
    {
      deactivate_close();
#ifdef DEBUG_LEGION
      assert(acquired_instances.empty());
#endif
      acquired_instances.clear();
      map_applied_conditions.clear();
      profiling_results = Mapper::CloseProfilingInfo();
      runtime->free_post_close_op(this);
    }

    //--------------------------------------------------------------------------
    const char* PostCloseOp::get_logging_name(void) const
    //--------------------------------------------------------------------------
    {
      return op_names[POST_CLOSE_OP_KIND];
    }

    //--------------------------------------------------------------------------
    Operation::OpKind PostCloseOp::get_operation_kind(void) const
    //--------------------------------------------------------------------------
    {
      return POST_CLOSE_OP_KIND;
    }

    //--------------------------------------------------------------------------
    void PostCloseOp::trigger_dependence_analysis(void)
    //--------------------------------------------------------------------------
    {
#ifdef DEBUG_LEGION
      assert(completion_event.exists());
#endif
      // This stage is only done for close operations issued
      // at the end of the task as dependence analysis for other
      // close operations is done inline in the region tree traversal
      // for other kinds of operations 
      // see RegionTreeNode::register_logical_node
      ProjectionInfo projection_info;
      runtime->forest->perform_dependence_analysis(this, 0/*idx*/,
                                                   requirement,
                                                   restrict_info,
                                                   version_info,
                                                   projection_info,
                                                   privilege_path);
    }

    //--------------------------------------------------------------------------
    void PostCloseOp::trigger_ready(void)
    //--------------------------------------------------------------------------
    {
      std::set<RtEvent> preconditions;
      runtime->forest->perform_versioning_analysis(this, 0/*idx*/,
                                                   requirement,
                                                   privilege_path,
                                                   version_info,
                                                   preconditions);
      if (!preconditions.empty())
        enqueue_ready_operation(Runtime::merge_events(preconditions));
      else
        enqueue_ready_operation();
    }

    //--------------------------------------------------------------------------
    void PostCloseOp::trigger_mapping(void)
    //--------------------------------------------------------------------------
    {
#ifdef DEBUG_LEGION
      assert(completion_event.exists());
#endif
      RegionTreeContext physical_ctx = parent_ctx->get_context(); 
      // We already know the instances that we are going to need
      // No need to do the conversion because we know we are closing
      // for the whole region requirement
      InstanceSet chosen_instances;
      parent_ctx->get_physical_references(parent_idx, chosen_instances);
      ApEvent close_event = 
        runtime->forest->physical_close_context(physical_ctx, requirement,
                                                version_info, this, 0/*idx*/,
                                                map_applied_conditions,
                                                chosen_instances
#ifdef DEBUG_LEGION
                                                , get_logging_name()
                                                , unique_op_id
#endif
                                                );
      if (Runtime::legion_spy_enabled)
      {
        runtime->forest->log_mapping_decision(unique_op_id, 0/*idx*/,
                                              requirement,
                                              chosen_instances);
#ifdef LEGION_SPY
        LegionSpy::log_operation_events(unique_op_id, close_event, 
                                        completion_event);
#endif
      }
      // No need to apply our mapping because we are done!
      if (!map_applied_conditions.empty())
        complete_mapping(Runtime::merge_events(map_applied_conditions));
      else
        complete_mapping();
      if (!acquired_instances.empty())
        release_acquired_instances(acquired_instances);
      Runtime::trigger_event(completion_event, close_event);
      need_completion_trigger = false;
      complete_execution(Runtime::protect_event(close_event));
    }

    //--------------------------------------------------------------------------
    void PostCloseOp::trigger_commit(void)
    //--------------------------------------------------------------------------
    {
      version_info.clear();
      // Only commit this operation if we are done profiling
      commit_operation(true/*deactivate*/, profiling_reported);
    }

    //--------------------------------------------------------------------------
    unsigned PostCloseOp::find_parent_index(unsigned idx)
    //--------------------------------------------------------------------------
    {
#ifdef DEBUG_LEGION
      assert(idx == 0);
#endif
      return parent_idx;
    }

    //--------------------------------------------------------------------------
    void PostCloseOp::select_sources(const InstanceRef &target,
                                     const InstanceSet &sources,
                                     std::vector<unsigned> &ranking)
    //--------------------------------------------------------------------------
    {
      Mapper::SelectCloseSrcInput input;
      Mapper::SelectCloseSrcOutput output;
      prepare_for_mapping(target, input.target);
      prepare_for_mapping(sources, input.source_instances);
      if (mapper == NULL)
      {
        Processor exec_proc = parent_ctx->get_executing_processor();
        mapper = runtime->find_mapper(exec_proc, map_id);
      }
      mapper->invoke_select_close_sources(this, &input, &output);
      compute_ranking(output.chosen_ranking, sources, ranking);
    }

    //--------------------------------------------------------------------------
    std::map<PhysicalManager*,std::pair<unsigned,bool> >* 
                                   PostCloseOp::get_acquired_instances_ref(void)
    //--------------------------------------------------------------------------
    {
      return &acquired_instances;
    }

    //--------------------------------------------------------------------------
    void PostCloseOp::record_reference_mutation_effect(RtEvent event)
    //--------------------------------------------------------------------------
    {
      map_applied_conditions.insert(event);
    }

    //--------------------------------------------------------------------------
    PhysicalManager* PostCloseOp::select_temporary_instance(
           PhysicalManager *dst, unsigned index, const FieldMask &needed_fields)
    //--------------------------------------------------------------------------
    {
      if (mapper == NULL)
      {
        Processor exec_proc = parent_ctx->get_executing_processor();
        mapper = runtime->find_mapper(exec_proc, map_id);
      }
      Mapper::CreateCloseTemporaryInput input;
      Mapper::CreateCloseTemporaryOutput output;
      input.destination_instance = MappingInstance(dst);
      if (!Runtime::unsafe_mapper)
      {
        // Fields and regions must both be met
        // The instance must be freshly created
        // Instance must be acquired
        std::set<PhysicalManager*> previous_managers;
        // Get the set of previous managers we've made
        for (std::map<PhysicalManager*,std::pair<unsigned,bool> >::
              const_iterator it = acquired_instances.begin(); it !=
              acquired_instances.end(); it++)
          previous_managers.insert(it->first);
        mapper->invoke_close_create_temporary(this, &input, &output);
        validate_temporary_instance(output.temporary_instance.impl,
            previous_managers, acquired_instances, needed_fields,
            requirement.region, mapper, "create_close_temporary_instance");
      }
      else
        mapper->invoke_close_create_temporary(this, &input, &output);
      if (Runtime::legion_spy_enabled)
        log_temporary_instance(output.temporary_instance.impl, 
                               index, needed_fields);
      return output.temporary_instance.impl;
    }

    //--------------------------------------------------------------------------
    void PostCloseOp::report_profiling_results(void)
    //--------------------------------------------------------------------------
    {
      if (mapper == NULL)
      {
        Processor exec_proc = parent_ctx->get_executing_processor();
        mapper = runtime->find_mapper(exec_proc, map_id);
      }
      mapper->invoke_close_report_profiling(this, &profiling_results);
#ifdef DEBUG_LEGION
      assert(profiling_reported.exists());
#endif
      Runtime::trigger_event(profiling_reported);
    }

    /////////////////////////////////////////////////////////////
    // Virtual Close Operation 
    /////////////////////////////////////////////////////////////

    //--------------------------------------------------------------------------
    VirtualCloseOp::VirtualCloseOp(Runtime *rt)
      : CloseOp(rt)
    //--------------------------------------------------------------------------
    {
    }

    //--------------------------------------------------------------------------
    VirtualCloseOp::VirtualCloseOp(const VirtualCloseOp &rhs) 
      : CloseOp(NULL)
    //--------------------------------------------------------------------------
    {
      // should never be called
      assert(false);
    }

    //--------------------------------------------------------------------------
    VirtualCloseOp::~VirtualCloseOp(void)
    //--------------------------------------------------------------------------
    {
    }

    //--------------------------------------------------------------------------
    VirtualCloseOp& VirtualCloseOp::operator=(const VirtualCloseOp &rhs)
    //--------------------------------------------------------------------------
    {
      // should never be called
      assert(false);
      return *this;
    }

    //--------------------------------------------------------------------------
    void VirtualCloseOp::initialize(SingleTask *ctx, unsigned index,
                                    const RegionRequirement &req)
    //--------------------------------------------------------------------------
    {
      initialize_close(ctx, req, true/*track*/);
      // Make this read-write to pick up the earlier changes
      if (requirement.privilege == WRITE_DISCARD)
        requirement.privilege = READ_WRITE;
      parent_idx = index;
      localize_region_requirement(requirement);
      if (Runtime::legion_spy_enabled)
      {
        LegionSpy::log_close_operation(ctx->get_unique_id(), unique_op_id,
                                       false/*inter*/, false/*read only*/);
        perform_logging();
        LegionSpy::log_internal_op_creator(unique_op_id,
                                           ctx->get_unique_op_id(),
                                           parent_idx);
        for (std::set<FieldID>::const_iterator it = 
              requirement.privilege_fields.begin(); it !=
              requirement.privilege_fields.end(); it++)
          LegionSpy::log_mapping_decision(unique_op_id, 0/*idx*/, *it,0/*iid*/);
      }
    }
    
    //--------------------------------------------------------------------------
    void VirtualCloseOp::activate(void)
    //--------------------------------------------------------------------------
    {
      activate_close();
    }

    //--------------------------------------------------------------------------
    void VirtualCloseOp::deactivate(void)
    //--------------------------------------------------------------------------
    {
      deactivate_close();
      runtime->free_virtual_close_op(this);
    }

    //--------------------------------------------------------------------------
    const char* VirtualCloseOp::get_logging_name(void) const
    //--------------------------------------------------------------------------
    {
      return op_names[VIRTUAL_CLOSE_OP_KIND];
    }

    //--------------------------------------------------------------------------
    Operation::OpKind VirtualCloseOp::get_operation_kind(void) const
    //--------------------------------------------------------------------------
    {
      return VIRTUAL_CLOSE_OP_KIND;
    }

    //--------------------------------------------------------------------------
    void VirtualCloseOp::trigger_dependence_analysis(void)
    //--------------------------------------------------------------------------
    {
      // Just doing the dependence analysis will precipitate any
      // close operations necessary for the virtual close op to
      // do its job, so it needs to do nothing else
      ProjectionInfo projection_info;
      runtime->forest->perform_dependence_analysis(this, 0/*idx*/,
                                                   requirement,
                                                   restrict_info,
                                                   version_info,
                                                   projection_info,
                                                   privilege_path);
    }

    //--------------------------------------------------------------------------
    unsigned VirtualCloseOp::find_parent_index(unsigned idx)
    //--------------------------------------------------------------------------
    {
#ifdef DEBUG_LEGION
      assert(idx == 0);
#endif
      return parent_idx;
    }

    /////////////////////////////////////////////////////////////
    // Acquire Operation 
    /////////////////////////////////////////////////////////////

    //--------------------------------------------------------------------------
    AcquireOp::AcquireOp(Runtime *rt)
      : Acquire(), SpeculativeOp(rt)
    //--------------------------------------------------------------------------
    {
    }

    //--------------------------------------------------------------------------
    AcquireOp::AcquireOp(const AcquireOp &rhs)
      : Acquire(), SpeculativeOp(NULL)
    //--------------------------------------------------------------------------
    {
      // should never be called
      assert(false);
    }

    //--------------------------------------------------------------------------
    AcquireOp::~AcquireOp(void)
    //--------------------------------------------------------------------------
    {
    }

    //--------------------------------------------------------------------------
    AcquireOp& AcquireOp::operator=(const AcquireOp &rhs)
    //--------------------------------------------------------------------------
    {
      // should never be called
      assert(false);
      return *this;
    }

    //--------------------------------------------------------------------------
    void AcquireOp::initialize(Context ctx, 
                               const AcquireLauncher &launcher,
                               bool check_privileges)
    //--------------------------------------------------------------------------
    {
      parent_task = ctx;
      initialize_speculation(ctx, true/*track*/,
                             1/*num region requirements*/,
                             launcher.predicate);
      // Note we give it READ WRITE EXCLUSIVE to make sure that nobody
      // can be re-ordered around this operation for mapping or
      // normal dependences.  We won't actually read or write anything.
      requirement = RegionRequirement(launcher.logical_region, READ_WRITE,
                                      EXCLUSIVE, launcher.parent_region); 
      if (launcher.fields.empty())
      {
        log_task.warning("WARNING: PRIVILEGE FIELDS OF ACQUIRE OPERATION"
                         "IN TASK %s (ID %lld) HAS NO PRIVILEGE "
                         "FIELDS! DID YOU FORGET THEM?!?",
                         parent_ctx->get_task_name(), 
                         parent_ctx->get_unique_id());
      }
      requirement.privilege_fields = launcher.fields;
      logical_region = launcher.logical_region;
      parent_region = launcher.parent_region;
      fields = launcher.fields; 
      // Mark the requirement restricted
      grants = launcher.grants;
      // Register ourselves with all the grants
      for (unsigned idx = 0; idx < grants.size(); idx++)
        grants[idx].impl->register_operation(completion_event);
      wait_barriers = launcher.wait_barriers;
#ifdef LEGION_SPY
      for (std::vector<PhaseBarrier>::const_iterator it = 
            launcher.arrive_barriers.begin(); it != 
            launcher.arrive_barriers.end(); it++)
      {
        arrive_barriers.push_back(*it);
        LegionSpy::log_event_dependence(it->phase_barrier,
                                arrive_barriers.back().phase_barrier);
      }
#else
      arrive_barriers = launcher.arrive_barriers;
#endif
      map_id = launcher.map_id;
      tag = launcher.tag;
      if (check_privileges)
        check_acquire_privilege(); 
      if (Runtime::legion_spy_enabled)
        LegionSpy::log_acquire_operation(parent_ctx->get_unique_id(),
                                         unique_op_id);
    }

    //--------------------------------------------------------------------------
    void AcquireOp::activate(void)
    //--------------------------------------------------------------------------
    {
      activate_speculative();
      mapper = NULL;
      profiling_reported = RtUserEvent::NO_RT_USER_EVENT;
    }

    //--------------------------------------------------------------------------
    void AcquireOp::deactivate(void)
    //--------------------------------------------------------------------------
    {
      deactivate_speculative();  
      privilege_path.clear();
      fields.clear();
      grants.clear();
      wait_barriers.clear();
      arrive_barriers.clear();
      version_info.clear();
      restrict_info.clear();
#ifdef DEBUG_LEGION
      assert(acquired_instances.empty());
#endif
      acquired_instances.clear();
      map_applied_conditions.clear();
      profiling_results = Mapper::AcquireProfilingInfo();
      // Return this operation to the runtime
      runtime->free_acquire_op(this);
    }

    //--------------------------------------------------------------------------
    const char* AcquireOp::get_logging_name(void) const
    //--------------------------------------------------------------------------
    {
      return op_names[ACQUIRE_OP_KIND];
    }

    //--------------------------------------------------------------------------
    Operation::OpKind AcquireOp::get_operation_kind(void) const
    //--------------------------------------------------------------------------
    {
      return ACQUIRE_OP_KIND;
    }

    //--------------------------------------------------------------------------
    size_t AcquireOp::get_region_count(void) const
    //--------------------------------------------------------------------------
    {
      return 1;
    }

    //--------------------------------------------------------------------------
    Mappable* AcquireOp::get_mappable(void)
    //--------------------------------------------------------------------------
    {
      return this;
    }

    //--------------------------------------------------------------------------
    void AcquireOp::trigger_prepipeline_stage(void)
    //--------------------------------------------------------------------------
    {
      // First compute the parent index
      compute_parent_index();
      initialize_privilege_path(privilege_path, requirement);
      if (Runtime::legion_spy_enabled)
      { 
        LegionSpy::log_logical_requirement(unique_op_id,0/*index*/,
                                           true/*region*/,
                                           requirement.region.index_space.id,
                                           requirement.region.field_space.id,
                                           requirement.region.tree_id,
                                           requirement.privilege,
                                           requirement.prop,
                                           requirement.redop,
                                           requirement.parent.index_space.id);
        LegionSpy::log_requirement_fields(unique_op_id, 0/*index*/,
                                          requirement.privilege_fields);
      }
    }

    //--------------------------------------------------------------------------
    void AcquireOp::trigger_dependence_analysis(void)
    //--------------------------------------------------------------------------
    {  
      // Register a dependence on our predicate
      register_predicate_dependence();
      // First register any mapping dependences that we have
      ProjectionInfo projection_info;
      runtime->forest->perform_dependence_analysis(this, 0/*idx*/, 
                                                   requirement,
                                                   restrict_info,
                                                   version_info,
                                                   projection_info,
                                                   privilege_path);
      // Tell the parent that we've done an acquisition
      parent_ctx->add_acquisition(this, requirement);
    }

    //--------------------------------------------------------------------------
    void AcquireOp::resolve_true(void)
    //--------------------------------------------------------------------------
    {
      std::set<RtEvent> preconditions;  
      runtime->forest->perform_versioning_analysis(this, 0/*idx*/,
                                                   requirement,
                                                   privilege_path,
                                                   version_info,
                                                   preconditions);
      if (!preconditions.empty())
        enqueue_ready_operation(Runtime::merge_events(preconditions));
      else
        enqueue_ready_operation();
    }

    //--------------------------------------------------------------------------
    void AcquireOp::resolve_false(void)
    //--------------------------------------------------------------------------
    {
      // Clean up this operation
      complete_execution();
      version_info.apply_mapping(map_applied_conditions,
                                 true/*copy through*/);
      if (!map_applied_conditions.empty())
        complete_mapping(Runtime::merge_events(map_applied_conditions));
      else
        complete_mapping();
    }

    //--------------------------------------------------------------------------
    bool AcquireOp::speculate(bool &value)
    //--------------------------------------------------------------------------
    {
      if (mapper == NULL)
      {
        Processor exec_proc = parent_ctx->get_executing_processor();
        mapper = runtime->find_mapper(exec_proc, map_id);
      }
      Mapper::SpeculativeOutput output;
      output.speculate = false;
      mapper->invoke_acquire_speculate(this, &output);
      if (output.speculate)
      {
        value = output.speculative_value;
        return true;
      }
      return false;
    }

    //--------------------------------------------------------------------------
    void AcquireOp::trigger_mapping(void)
    //--------------------------------------------------------------------------
    {
      // Map this is a restricted region. We already know the 
      // physical region that we want to map.
      InstanceSet mapped_instances = restrict_info.get_instances();
      // Invoke the mapper before doing anything else 
      invoke_mapper();
      // Now we can map the operation
      runtime->forest->physical_register_only(requirement,
                                              version_info, restrict_info,
                                              this, 0/*idx*/, completion_event,
                                              false/*defer add users*/,
                                              false/*not read only*/,
                                              map_applied_conditions,
                                              mapped_instances
#ifdef DEBUG_LEGION
                                              , get_logging_name()
                                              , unique_op_id
#endif
                                              );
      version_info.apply_mapping(map_applied_conditions);
      // Get all the events that need to happen before we can consider
      // ourselves acquired: reference ready and all synchronization
      std::set<ApEvent> acquire_preconditions;
      for (unsigned idx = 0; idx < mapped_instances.size(); idx++)
        acquire_preconditions.insert(mapped_instances[idx].get_ready_event());
      if (!wait_barriers.empty())
      {
        for (std::vector<PhaseBarrier>::const_iterator it = 
              wait_barriers.begin(); it != wait_barriers.end(); it++)
        {
          ApEvent e = Runtime::get_previous_phase(*it);
          acquire_preconditions.insert(e);
          if (Runtime::legion_spy_enabled)
            LegionSpy::log_phase_barrier_wait(unique_op_id, e);
        }
      }
      if (!grants.empty())
      {
        for (std::vector<Grant>::const_iterator it = grants.begin();
              it != grants.end(); it++)
        {
          ApEvent e = it->impl->acquire_grant();
          acquire_preconditions.insert(e);
        }
      }
      ApEvent acquire_complete = Runtime::merge_events(acquire_preconditions);
      if (Runtime::legion_spy_enabled)
      {
        runtime->forest->log_mapping_decision(unique_op_id, 0/*idx*/,
                                              requirement,
                                              mapped_instances);
#ifdef LEGION_SPY
        LegionSpy::log_operation_events(unique_op_id, acquire_complete,
                                        completion_event);
#endif
      }
      // Chain any arrival barriers
      if (!arrive_barriers.empty())
      {
        for (std::vector<PhaseBarrier>::iterator it = 
              arrive_barriers.begin(); it != arrive_barriers.end(); it++)
        {
          if (Runtime::legion_spy_enabled)
            LegionSpy::log_phase_barrier_arrival(unique_op_id, 
                                                 it->phase_barrier);
          Runtime::phase_barrier_arrive(it->phase_barrier, 1/*count*/,
                                        completion_event);
        }
      }
      // Mark that we completed mapping
      if (!map_applied_conditions.empty())
        complete_mapping(Runtime::merge_events(map_applied_conditions));
      else
        complete_mapping();
      if (!acquired_instances.empty())
        release_acquired_instances(acquired_instances);
      Runtime::trigger_event(completion_event, acquire_complete);
      need_completion_trigger = false;
      complete_execution(Runtime::protect_event(acquire_complete));
    }

    //--------------------------------------------------------------------------
    void AcquireOp::trigger_commit(void)
    //--------------------------------------------------------------------------
    {
      version_info.clear();
      // Don't commit thisoperation until we've reported profiling information
      commit_operation(true/*deactivate*/, profiling_reported);
    }

    //--------------------------------------------------------------------------
    unsigned AcquireOp::find_parent_index(unsigned idx)
    //--------------------------------------------------------------------------
    {
#ifdef DEBUG_LEGION
      assert(idx == 0);
#endif
      return parent_req_index;
    }

    //--------------------------------------------------------------------------
    std::map<PhysicalManager*,std::pair<unsigned,bool> >* 
                                     AcquireOp::get_acquired_instances_ref(void)
    //--------------------------------------------------------------------------
    {
      return &acquired_instances;
    }

    //--------------------------------------------------------------------------
    void AcquireOp::record_reference_mutation_effect(RtEvent event)
    //--------------------------------------------------------------------------
    {
      map_applied_conditions.insert(event);
    }

    //--------------------------------------------------------------------------
    ApEvent AcquireOp::get_restrict_precondition(void) const
    //--------------------------------------------------------------------------
    {
      return merge_restrict_preconditions(grants, wait_barriers);
    }

    //--------------------------------------------------------------------------
    UniqueID AcquireOp::get_unique_id(void) const
    //--------------------------------------------------------------------------
    {
      return unique_op_id;
    }

    //--------------------------------------------------------------------------
    unsigned AcquireOp::get_context_index(void) const
    //--------------------------------------------------------------------------
    {
      return context_index;
    }

    //--------------------------------------------------------------------------
    int AcquireOp::get_depth(void) const
    //--------------------------------------------------------------------------
    {
      return (parent_ctx->get_depth() + 1);
    }

    //--------------------------------------------------------------------------
    const RegionRequirement& AcquireOp::get_requirement(void) const
    //--------------------------------------------------------------------------
    {
      return requirement;
    }

    //--------------------------------------------------------------------------
    void AcquireOp::check_acquire_privilege(void)
    //--------------------------------------------------------------------------
    {
      FieldID bad_field;
      LegionErrorType et = runtime->verify_requirement(requirement, bad_field);
      // If that worked, check the privileges, but only check the
      // data and not the actual privilege values since we're
      // using psuedo-read-write-exclusive
      if (et == NO_ERROR)
        et = parent_ctx->check_privilege(requirement, bad_field, true/*skip*/);
      switch (et)
      {
        case NO_ERROR:
          break;
        case ERROR_INVALID_REGION_HANDLE:
          {
            log_region.error("Requirest for invalid region handle "
                                   "(%x,%d,%d) of requirement for "
                                   "acquire operation (ID %lld)",
                                   requirement.region.index_space.id, 
                                   requirement.region.field_space.id, 
                                   requirement.region.tree_id, 
                                   unique_op_id);
#ifdef DEBUG_LEGION
            assert(false);
#endif
            exit(ERROR_INVALID_REGION_HANDLE);
          }
        case ERROR_FIELD_SPACE_FIELD_MISMATCH:
          {
            FieldSpace sp = (requirement.handle_type == SINGULAR) || 
                            (requirement.handle_type == REG_PROJECTION)
                             ? requirement.region.field_space : 
                               requirement.partition.field_space;
            log_region.error("Field %d is not a valid field of field "
                                   "space %d of requirement for acquire "
                                   "operation (ID %lld)",
                                   bad_field, sp.id, unique_op_id);
#ifdef DEBUG_LEGION
            assert(false);
#endif
            exit(ERROR_FIELD_SPACE_FIELD_MISMATCH);
          }
        case ERROR_BAD_PARENT_REGION:
          {
            log_region.error("Parent task %s (ID %lld) of acquire "
                             "operation (ID %lld) does not have a region "
                             "requirement for region (%x,%x,%x) as a parent",
                             parent_ctx->get_task_name(), 
                             parent_ctx->get_unique_id(),
                             unique_op_id, 
                             requirement.region.index_space.id,
                             requirement.region.field_space.id, 
                             requirement.region.tree_id);
#ifdef DEBUG_LEGION
            assert(false);
#endif
            exit(ERROR_BAD_PARENT_REGION);
          }
        case ERROR_BAD_REGION_PATH:
          {
            log_region.error("Region (%x,%x,%x) is not a "
                             "sub-region of parent region (%x,%x,%x) of "
                             "requirement for acquire operation (ID %lld)",
                             requirement.region.index_space.id,
                             requirement.region.field_space.id, 
                             requirement.region.tree_id,
                             requirement.parent.index_space.id,
                             requirement.parent.field_space.id,
                             requirement.parent.tree_id, unique_op_id);
#ifdef DEBUG_LEGION
            assert(false);
#endif
            exit(ERROR_BAD_REGION_PATH);
          }
        case ERROR_BAD_REGION_TYPE:
          {
            log_region.error("Region requirement of acquire operation "
                                   "(ID %lld) cannot find privileges for field "
                                   "%d in parent task",
                                   unique_op_id, bad_field);
#ifdef DEBUG_LEGION
            assert(false);
#endif
            exit(ERROR_BAD_REGION_TYPE);
          }
        // these should never happen with an acquire operation 
        case ERROR_INVALID_INSTANCE_FIELD:
        case ERROR_DUPLICATE_INSTANCE_FIELD:
        case ERROR_BAD_REGION_PRIVILEGES:
        case ERROR_NON_DISJOINT_PARTITION: 
        default:
          assert(false); // Should never happen
      }
    }

    //--------------------------------------------------------------------------
    void AcquireOp::compute_parent_index(void)
    //--------------------------------------------------------------------------
    {
      int parent_index = parent_ctx->find_parent_region_req(requirement,
                                                    false/*check privilege*/);
      if (parent_index < 0)
      {
        log_region.error("Parent task %s (ID %lld) of acquire "
                               "operation (ID %lld) does not have a region "
                               "requirement for region (%x,%x,%x) as a parent",
                               parent_ctx->get_task_name(), 
                               parent_ctx->get_unique_id(),
                               unique_op_id, 
                               requirement.region.index_space.id,
                               requirement.region.field_space.id, 
                               requirement.region.tree_id);
#ifdef DEBUG_LEGION
        assert(false);
#endif
        exit(ERROR_BAD_PARENT_REGION);
      }
      else
        parent_req_index = unsigned(parent_index);
    }

    //--------------------------------------------------------------------------
    void AcquireOp::invoke_mapper(void)
    //--------------------------------------------------------------------------
    {
      Mapper::MapAcquireInput input;
      Mapper::MapAcquireOutput output;
      if (mapper == NULL)
      {
        Processor exec_proc = parent_ctx->get_executing_processor();
        mapper = runtime->find_mapper(exec_proc, map_id);
      }
      mapper->invoke_map_acquire(this, &input, &output);
    }

    //--------------------------------------------------------------------------
    void AcquireOp::report_profiling_results(void)
    //--------------------------------------------------------------------------
    {
      if (mapper == NULL)
      {
        Processor exec_proc = parent_ctx->get_executing_processor();
        mapper = runtime->find_mapper(exec_proc, map_id);
      }
      mapper->invoke_acquire_report_profiling(this, &profiling_results);
#ifdef DEBUG_LEGION
      assert(profiling_reported.exists());
#endif
      Runtime::trigger_event(profiling_reported);
    }

    /////////////////////////////////////////////////////////////
    // Release Operation 
    /////////////////////////////////////////////////////////////

    //--------------------------------------------------------------------------
    ReleaseOp::ReleaseOp(Runtime *rt)
      : Release(), SpeculativeOp(rt)
    //--------------------------------------------------------------------------
    {
    }

    //--------------------------------------------------------------------------
    ReleaseOp::ReleaseOp(const ReleaseOp &rhs)
      : Release(), SpeculativeOp(NULL)
    //--------------------------------------------------------------------------
    {
      // should never be called
      assert(false);
    }

    //--------------------------------------------------------------------------
    ReleaseOp::~ReleaseOp(void)
    //--------------------------------------------------------------------------
    {
    }

    //--------------------------------------------------------------------------
    ReleaseOp& ReleaseOp::operator=(const ReleaseOp &rhs)
    //--------------------------------------------------------------------------
    {
      // should never be called
      assert(false);
      return *this;
    }

    //--------------------------------------------------------------------------
    void ReleaseOp::initialize(Context ctx, 
                               const ReleaseLauncher &launcher, 
                               bool check_privileges)
    //--------------------------------------------------------------------------
    {
      parent_task = ctx;
      initialize_speculation(ctx, true/*track*/, 
                             1/*num region requirements*/,
                             launcher.predicate);
      // Note we give it READ WRITE EXCLUSIVE to make sure that nobody
      // can be re-ordered around this operation for mapping or
      // normal dependences.  We won't actually read or write anything.
      requirement = RegionRequirement(launcher.logical_region, READ_WRITE, 
                                      EXCLUSIVE, launcher.parent_region); 
      if (launcher.fields.empty())
      {
        log_task.warning("WARNING: PRIVILEGE FIELDS OF RELEASE OPERATION"
                               "IN TASK %s (ID %lld) HAS NO PRIVILEGE "
                               "FIELDS! DID YOU FORGET THEM?!?",
                               parent_ctx->get_task_name(), 
                               parent_ctx->get_unique_id());
      }
      requirement.privilege_fields = launcher.fields;
      logical_region = launcher.logical_region;
      parent_region = launcher.parent_region;
      fields = launcher.fields; 
      grants = launcher.grants;
      // Register ourselves with all the grants
      for (unsigned idx = 0; idx < grants.size(); idx++)
        grants[idx].impl->register_operation(completion_event);
      wait_barriers = launcher.wait_barriers;
#ifdef LEGION_SPY
      for (std::vector<PhaseBarrier>::const_iterator it = 
            launcher.arrive_barriers.begin(); it != 
            launcher.arrive_barriers.end(); it++)
      {
        arrive_barriers.push_back(*it);
        LegionSpy::log_event_dependence(it->phase_barrier,
                                arrive_barriers.back().phase_barrier);
      }
#else
      arrive_barriers = launcher.arrive_barriers;
#endif
      map_id = launcher.map_id;
      tag = launcher.tag;
      if (check_privileges)
        check_release_privilege(); 
      if (Runtime::legion_spy_enabled)
        LegionSpy::log_release_operation(parent_ctx->get_unique_id(),
                                         unique_op_id);
    }

    //--------------------------------------------------------------------------
    void ReleaseOp::activate(void)
    //--------------------------------------------------------------------------
    {
      activate_speculative(); 
      mapper = NULL;
      profiling_reported = RtUserEvent::NO_RT_USER_EVENT;
    }

    //--------------------------------------------------------------------------
    void ReleaseOp::deactivate(void)
    //--------------------------------------------------------------------------
    {
      deactivate_speculative();
      privilege_path.clear();
      fields.clear();
      grants.clear();
      wait_barriers.clear();
      arrive_barriers.clear();
      version_info.clear();
      restrict_info.clear();
#ifdef DEBUG_LEGION
      assert(acquired_instances.empty());
#endif
      acquired_instances.clear();
      map_applied_conditions.clear();
      profiling_results = Mapper::ReleaseProfilingInfo();
      // Return this operation to the runtime
      runtime->free_release_op(this);
    }

    //--------------------------------------------------------------------------
    const char* ReleaseOp::get_logging_name(void) const
    //--------------------------------------------------------------------------
    {
      return op_names[RELEASE_OP_KIND];
    }

    //--------------------------------------------------------------------------
    Operation::OpKind ReleaseOp::get_operation_kind(void) const
    //--------------------------------------------------------------------------
    {
      return RELEASE_OP_KIND;
    }

    //--------------------------------------------------------------------------
    size_t ReleaseOp::get_region_count(void) const
    //--------------------------------------------------------------------------
    {
      return 1;
    }

    //--------------------------------------------------------------------------
    Mappable* ReleaseOp::get_mappable(void)
    //--------------------------------------------------------------------------
    {
      return this;
    }

    //--------------------------------------------------------------------------
    void ReleaseOp::trigger_prepipeline_stage(void)
    //--------------------------------------------------------------------------
    {
      // First compute the parent index
      compute_parent_index();
      initialize_privilege_path(privilege_path, requirement);
      if (Runtime::legion_spy_enabled)
      { 
        LegionSpy::log_logical_requirement(unique_op_id,0/*index*/,
                                           true/*region*/,
                                           requirement.region.index_space.id,
                                           requirement.region.field_space.id,
                                           requirement.region.tree_id,
                                           requirement.privilege,
                                           requirement.prop,
                                           requirement.redop,
                                           requirement.parent.index_space.id);
        LegionSpy::log_requirement_fields(unique_op_id, 0/*index*/,
                                          requirement.privilege_fields);
      }
    }

    //--------------------------------------------------------------------------
    void ReleaseOp::trigger_dependence_analysis(void)
    //--------------------------------------------------------------------------
    {  
      // Register a dependence on our predicate
      register_predicate_dependence();
      // First register any mapping dependences that we have
      ProjectionInfo projection_info;
      // Tell the parent that we did the release
      parent_ctx->remove_acquisition(this, requirement);
      // Register any mapping dependences that we have
      runtime->forest->perform_dependence_analysis(this, 0/*idx*/, 
                                                   requirement,
                                                   restrict_info,
                                                   version_info,
                                                   projection_info,
                                                   privilege_path);
    }

    //--------------------------------------------------------------------------
    void ReleaseOp::resolve_true(void)
    //--------------------------------------------------------------------------
    {
      std::set<RtEvent> preconditions;
      runtime->forest->perform_versioning_analysis(this, 0/*idx*/,
                                                   requirement,
                                                   privilege_path,
                                                   version_info,
                                                   preconditions);
      if (!preconditions.empty())
        enqueue_ready_operation(Runtime::merge_events(preconditions));
      else
        enqueue_ready_operation();
    }

    //--------------------------------------------------------------------------
    void ReleaseOp::resolve_false(void)
    //--------------------------------------------------------------------------
    {
      // Clean up this operation
      complete_execution();
      version_info.apply_mapping(map_applied_conditions,
                                 true/*copy through*/);
      if (!map_applied_conditions.empty())
        complete_mapping(Runtime::merge_events(map_applied_conditions));
      else
        complete_mapping();
    }

    //--------------------------------------------------------------------------
    bool ReleaseOp::speculate(bool &value)
    //--------------------------------------------------------------------------
    {
      if (mapper == NULL)
      {
        Processor exec_proc = parent_ctx->get_executing_processor();
        mapper = runtime->find_mapper(exec_proc, map_id);
      }
      Mapper::SpeculativeOutput output;
      output.speculate = false;
      mapper->invoke_release_speculate(this, &output);
      if (output.speculate)
      {
        value = output.speculative_value;
        return true;
      }
      return false;
    }

    //--------------------------------------------------------------------------
    void ReleaseOp::trigger_mapping(void)
    //--------------------------------------------------------------------------
    {
      // We already know what the answer has to be here 
      InstanceSet mapped_instances = restrict_info.get_instances();
      // Invoke the mapper before doing anything else 
      invoke_mapper();
      // Now we can map the operation
      runtime->forest->physical_register_only(requirement,
                                              version_info, restrict_info,
                                              this, 0/*idx*/, completion_event,
                                              false/*defer add users*/,
                                              false/*not read only*/,
                                              map_applied_conditions,
                                              mapped_instances
#ifdef DEBUG_LEGION
                                              , get_logging_name()
                                              , unique_op_id
#endif
                                              );
      version_info.apply_mapping(map_applied_conditions);
      std::set<ApEvent> release_preconditions;
      for (unsigned idx = 0; idx < mapped_instances.size(); idx++)
        release_preconditions.insert(mapped_instances[idx].get_ready_event());
      if (!wait_barriers.empty())
      {
        for (std::vector<PhaseBarrier>::const_iterator it = 
              wait_barriers.begin(); it != wait_barriers.end(); it++)
        {
          ApEvent e = Runtime::get_previous_phase(*it);
          release_preconditions.insert(e);
          if (Runtime::legion_spy_enabled)
            LegionSpy::log_phase_barrier_wait(unique_op_id, e);
        }
      }
      if (!grants.empty())
      {
        for (std::vector<Grant>::const_iterator it = grants.begin();
              it != grants.end(); it++)
        {
          ApEvent e = it->impl->acquire_grant();
          release_preconditions.insert(e);
        }
      }
      ApEvent release_complete = Runtime::merge_events(release_preconditions);
      if (Runtime::legion_spy_enabled)
      {
        runtime->forest->log_mapping_decision(unique_op_id, 0/*idx*/,
                                              requirement,
                                              mapped_instances);
#ifdef LEGION_SPY
        LegionSpy::log_operation_events(unique_op_id, release_complete,
                                        completion_event);
#endif
      }
      // Chain any arrival barriers
      if (!arrive_barriers.empty())
      {
        for (std::vector<PhaseBarrier>::const_iterator it = 
              arrive_barriers.begin(); it != arrive_barriers.end(); it++)
        {
          if (Runtime::legion_spy_enabled)
            LegionSpy::log_phase_barrier_arrival(unique_op_id, 
                                                 it->phase_barrier);
          Runtime::phase_barrier_arrive(it->phase_barrier, 1/*count*/,
                                        completion_event);
        }
      }
      // Mark that we completed mapping
      if (!map_applied_conditions.empty())
        complete_mapping(Runtime::merge_events(map_applied_conditions));
      else
        complete_mapping();
      if (!acquired_instances.empty())
        release_acquired_instances(acquired_instances);
      Runtime::trigger_event(completion_event, release_complete);
      need_completion_trigger = false;
      complete_execution(Runtime::protect_event(release_complete));
    }

    //--------------------------------------------------------------------------
    void ReleaseOp::trigger_commit(void)
    //--------------------------------------------------------------------------
    {
      version_info.clear();
      // Don't commit this operation until the profiling is done
      commit_operation(true/*deactivate*/, profiling_reported);
    }

    //--------------------------------------------------------------------------
    unsigned ReleaseOp::find_parent_index(unsigned idx)
    //--------------------------------------------------------------------------
    {
#ifdef DEBUG_LEGION
      assert(idx == 0);
#endif
      return parent_req_index;
    }

    //--------------------------------------------------------------------------
    void ReleaseOp::select_sources(const InstanceRef &target,
                                   const InstanceSet &sources,
                                   std::vector<unsigned> &ranking)
    //--------------------------------------------------------------------------
    {
      Mapper::SelectReleaseSrcInput input;
      Mapper::SelectReleaseSrcOutput output;
      prepare_for_mapping(target, input.target);
      prepare_for_mapping(sources, input.source_instances);
      if (mapper == NULL)
      {
        Processor exec_proc = parent_ctx->get_executing_processor();
        mapper = runtime->find_mapper(exec_proc, map_id);
      }
      mapper->invoke_select_release_sources(this, &input, &output);
      compute_ranking(output.chosen_ranking, sources, ranking);
    }

    //--------------------------------------------------------------------------
    std::map<PhysicalManager*,std::pair<unsigned,bool> >* 
                                     ReleaseOp::get_acquired_instances_ref(void)
    //--------------------------------------------------------------------------
    {
      return &acquired_instances;
    }

    //--------------------------------------------------------------------------
    void ReleaseOp::record_reference_mutation_effect(RtEvent event)
    //--------------------------------------------------------------------------
    {
      map_applied_conditions.insert(event);
    }

    //--------------------------------------------------------------------------
    PhysicalManager* ReleaseOp::select_temporary_instance(PhysicalManager *dst,
                                 unsigned index, const FieldMask &needed_fields)
    //--------------------------------------------------------------------------
    {
      if (mapper == NULL)
      {
        Processor exec_proc = parent_ctx->get_executing_processor();
        mapper = runtime->find_mapper(exec_proc, map_id);
      }
      Mapper::CreateReleaseTemporaryInput input;
      Mapper::CreateReleaseTemporaryOutput output;
      input.destination_instance = MappingInstance(dst);
      if (!Runtime::unsafe_mapper)
      {
        // Fields and regions must both be met
        // The instance must be freshly created
        // Instance must be acquired
        std::set<PhysicalManager*> previous_managers;
        // Get the set of previous managers we've made
        for (std::map<PhysicalManager*,std::pair<unsigned,bool> >::
              const_iterator it = acquired_instances.begin(); it !=
              acquired_instances.end(); it++)
          previous_managers.insert(it->first);
        mapper->invoke_release_create_temporary(this, &input, &output);
        validate_temporary_instance(output.temporary_instance.impl,
            previous_managers, acquired_instances, needed_fields,
            logical_region, mapper, "create_release_temporary_instance");
      }
      else
        mapper->invoke_release_create_temporary(this, &input, &output);
      if (Runtime::legion_spy_enabled)
        log_temporary_instance(output.temporary_instance.impl, 
                               index, needed_fields);
      return output.temporary_instance.impl;
    }

    //--------------------------------------------------------------------------
    ApEvent ReleaseOp::get_restrict_precondition(void) const
    //--------------------------------------------------------------------------
    {
      return merge_restrict_preconditions(grants, wait_barriers);
    }

    //--------------------------------------------------------------------------
    UniqueID ReleaseOp::get_unique_id(void) const
    //--------------------------------------------------------------------------
    {
      return unique_op_id;
    }

    //--------------------------------------------------------------------------
    unsigned ReleaseOp::get_context_index(void) const
    //--------------------------------------------------------------------------
    {
      return context_index;
    }

    //--------------------------------------------------------------------------
    int ReleaseOp::get_depth(void) const
    //--------------------------------------------------------------------------
    {
      return (parent_ctx->get_depth() + 1);
    }

    //--------------------------------------------------------------------------
    const RegionRequirement& ReleaseOp::get_requirement(void) const
    //--------------------------------------------------------------------------
    {
      return requirement;
    }

    //--------------------------------------------------------------------------
    void ReleaseOp::check_release_privilege(void)
    //--------------------------------------------------------------------------
    {
      FieldID bad_field;
      LegionErrorType et = runtime->verify_requirement(requirement, bad_field);
      // If that worked, check the privileges, but only check the
      // data and not the actual privilege values since we're
      // using psuedo-read-write-exclusive
      if (et == NO_ERROR)
        et = parent_ctx->check_privilege(requirement, bad_field, true/*skip*/);
      switch (et)
      {
        // There is no such thing as bad privileges for release operations
        // because we control what they are doing
        case NO_ERROR:
        case ERROR_BAD_REGION_PRIVILEGES:
          break;
        case ERROR_INVALID_REGION_HANDLE:
          {
            log_region.error("Requirest for invalid region handle "
                                   "(%x,%d,%d) of requirement for "
                                   "release operation (ID %lld)",
                                   requirement.region.index_space.id, 
                                   requirement.region.field_space.id, 
                                   requirement.region.tree_id, 
                                   unique_op_id);
#ifdef DEBUG_LEGION
            assert(false);
#endif
            exit(ERROR_INVALID_REGION_HANDLE);
          }
        case ERROR_FIELD_SPACE_FIELD_MISMATCH:
          {
            FieldSpace sp = (requirement.handle_type == SINGULAR) || 
                            (requirement.handle_type == REG_PROJECTION)
                             ? requirement.region.field_space : 
                               requirement.partition.field_space;
            log_region.error("Field %d is not a valid field of field "
                                   "space %d of requirement for release "
                                   "operation (ID %lld)",
                                   bad_field, sp.id, unique_op_id);
#ifdef DEBUG_LEGION
            assert(false);
#endif
            exit(ERROR_FIELD_SPACE_FIELD_MISMATCH);
          }
        case ERROR_BAD_PARENT_REGION:
          {
            log_region.error("Parent task %s (ID %lld) of release "
                             "operation (ID %lld) does not have a region "
                             "requirement for region (%x,%x,%x) as a parent",
                             parent_ctx->get_task_name(), 
                             parent_ctx->get_unique_id(),
                             unique_op_id, 
                             requirement.region.index_space.id,
                             requirement.region.field_space.id, 
                             requirement.region.tree_id);
#ifdef DEBUG_LEGION
            assert(false);
#endif
            exit(ERROR_BAD_PARENT_REGION);
          }
        case ERROR_BAD_REGION_PATH:
          {
            log_region.error("Region (%x,%x,%x) is not a "
                                   "sub-region of parent region (%x,%x,%x) "
			           "of requirement for release "
                                   "operation (ID %lld)",
                                   requirement.region.index_space.id,
                                   requirement.region.field_space.id, 
                                   requirement.region.tree_id,
                                   requirement.parent.index_space.id,
                                   requirement.parent.field_space.id,
                                   requirement.parent.tree_id, unique_op_id);
#ifdef DEBUG_LEGION
            assert(false);
#endif
            exit(ERROR_BAD_REGION_PATH);
          }
        case ERROR_BAD_REGION_TYPE:
          {
            log_region.error("Region requirement of release operation "
                                   "(ID %lld) cannot find privileges for field "
                                   "%d in parent task",
                                   unique_op_id, bad_field);
#ifdef DEBUG_LEGION
            assert(false);
#endif
            exit(ERROR_BAD_REGION_TYPE);
          }
        // these should never happen with an release operation 
        case ERROR_INVALID_INSTANCE_FIELD:
        case ERROR_DUPLICATE_INSTANCE_FIELD:
        case ERROR_NON_DISJOINT_PARTITION: 
        default:
          assert(false); // Should never happen
      }
    }

    //--------------------------------------------------------------------------
    void ReleaseOp::compute_parent_index(void)
    //--------------------------------------------------------------------------
    {
      int parent_index = parent_ctx->find_parent_region_req(requirement,
                                                    false/*check privilege*/);
      if (parent_index < 0)
      {
        log_region.error("Parent task %s (ID %lld) of release "
                               "operation (ID %lld) does not have a region "
                               "requirement for region (%x,%x,%x) as a parent",
                               parent_ctx->get_task_name(), 
                               parent_ctx->get_unique_id(),
                               unique_op_id, 
                               requirement.region.index_space.id,
                               requirement.region.field_space.id, 
                               requirement.region.tree_id);
#ifdef DEBUG_LEGION
        assert(false);
#endif
        exit(ERROR_BAD_PARENT_REGION);
      }
      else
        parent_req_index = unsigned(parent_index);
    }

    //--------------------------------------------------------------------------
    void ReleaseOp::invoke_mapper(void)
    //--------------------------------------------------------------------------
    {
      Mapper::MapReleaseInput input;
      Mapper::MapReleaseOutput output;
      if (mapper == NULL)
      {
        Processor exec_proc = parent_ctx->get_executing_processor();
        mapper = runtime->find_mapper(exec_proc, map_id);
      }
      mapper->invoke_map_release(this, &input, &output);
    }

    //--------------------------------------------------------------------------
    void ReleaseOp::report_profiling_results(void)
    //--------------------------------------------------------------------------
    {
      if (mapper == NULL)
      {
        Processor exec_proc = parent_ctx->get_executing_processor();
        mapper = runtime->find_mapper(exec_proc, map_id);
      }
      mapper->invoke_release_report_profiling(this, &profiling_results);
#ifdef DEBUG_LEGION
      assert(profiling_reported.exists());
#endif
      Runtime::trigger_event(profiling_reported);
    }

    /////////////////////////////////////////////////////////////
    // Dynamic Collective Operation
    /////////////////////////////////////////////////////////////

    //--------------------------------------------------------------------------
    DynamicCollectiveOp::DynamicCollectiveOp(Runtime *rt)
      : Operation(rt)
    //--------------------------------------------------------------------------
    {
    }

    //--------------------------------------------------------------------------
    DynamicCollectiveOp::DynamicCollectiveOp(const DynamicCollectiveOp &rhs)
      : Operation(NULL)
    //--------------------------------------------------------------------------
    {
      // should never be called
      assert(false);
    }

    //--------------------------------------------------------------------------
    DynamicCollectiveOp::~DynamicCollectiveOp(void)
    //--------------------------------------------------------------------------
    {
    }

    //--------------------------------------------------------------------------
    DynamicCollectiveOp& DynamicCollectiveOp::operator=(
                                                const DynamicCollectiveOp &rhs)
    //--------------------------------------------------------------------------
    {
      // should never be called
      assert(false);
      return *this;
    }

    //--------------------------------------------------------------------------
    Future DynamicCollectiveOp::initialize(SingleTask *ctx, 
                                           const DynamicCollective &dc)
    //--------------------------------------------------------------------------
    {
      initialize_operation(ctx, true/*track*/);
      future = Future(legion_new<FutureImpl>(runtime, true/*register*/,
            runtime->get_available_distributed_id(true), runtime->address_space,
            runtime->address_space, this));
      collective = dc;
      return future;
    }

    //--------------------------------------------------------------------------
    void DynamicCollectiveOp::activate(void)
    //--------------------------------------------------------------------------
    {
      activate_operation();
    }

    //--------------------------------------------------------------------------
    void DynamicCollectiveOp::deactivate(void)
    //--------------------------------------------------------------------------
    {
      // Free the future
      future = Future();
      deactivate_operation();
      runtime->free_dynamic_collective_op(this);
    }

    //--------------------------------------------------------------------------
    const char* DynamicCollectiveOp::get_logging_name(void) const
    //--------------------------------------------------------------------------
    {
      return op_names[DYNAMIC_COLLECTIVE_OP_KIND];
    }

    //--------------------------------------------------------------------------
    Operation::OpKind DynamicCollectiveOp::get_operation_kind(void) const
    //--------------------------------------------------------------------------
    {
      return DYNAMIC_COLLECTIVE_OP_KIND;
    }

    //--------------------------------------------------------------------------
    void DynamicCollectiveOp::trigger_mapping(void)
    //--------------------------------------------------------------------------
    {
      ApEvent barrier = Runtime::get_previous_phase(collective.phase_barrier);
      if (!barrier.has_triggered())
      {
        DeferredExecuteArgs deferred_execute_args;
        deferred_execute_args.proxy_this = this;
        runtime->issue_runtime_meta_task(deferred_execute_args,
                                         LG_LATENCY_PRIORITY, this, 
                                         Runtime::protect_event(barrier));
      }
      else
        deferred_execute();
      complete_mapping();
    }

    //--------------------------------------------------------------------------
    void DynamicCollectiveOp::deferred_execute(void)
    //--------------------------------------------------------------------------
    {
      const ReductionOp *redop = Runtime::get_reduction_op(collective.redop);
      const size_t result_size = redop->sizeof_lhs;
      void *result_buffer = legion_malloc(FUTURE_RESULT_ALLOC, result_size);
      ApBarrier prev = Runtime::get_previous_phase(collective.phase_barrier);
#ifdef DEBUG_LEGION
#ifndef NDEBUG
      bool result = 
#endif
#endif
      Runtime::get_barrier_result(prev, result_buffer, result_size);
#ifdef DEBUG_LEGION
      assert(result);
#endif
      future.impl->set_result(result_buffer, result_size, true/*own*/);
      complete_execution();
    }

    //--------------------------------------------------------------------------
    void DynamicCollectiveOp::trigger_complete(void)
    //--------------------------------------------------------------------------
    {
      future.impl->complete_future();
      complete_operation();
    }

    /////////////////////////////////////////////////////////////
    // Future Predicate Operation
    /////////////////////////////////////////////////////////////

    //--------------------------------------------------------------------------
    FuturePredOp::FuturePredOp(Runtime *rt)
      : PredicateOp(rt)
    //--------------------------------------------------------------------------
    {
    }

    //--------------------------------------------------------------------------
    FuturePredOp::FuturePredOp(const FuturePredOp &rhs)
      : PredicateOp(NULL)
    //--------------------------------------------------------------------------
    {
      // should never happen
      assert(false);
    }

    //--------------------------------------------------------------------------
    FuturePredOp::~FuturePredOp(void)
    //--------------------------------------------------------------------------
    {
    }

    //--------------------------------------------------------------------------
    FuturePredOp& FuturePredOp::operator=(const FuturePredOp &rhs)
    //--------------------------------------------------------------------------
    {
      // should never be called
      assert(false);
      return *this;
    }

    //--------------------------------------------------------------------------
    void FuturePredOp::activate(void)
    //--------------------------------------------------------------------------
    {
      activate_predicate();
    }

    //--------------------------------------------------------------------------
    void FuturePredOp::deactivate(void)
    //--------------------------------------------------------------------------
    {
      deactivate_predicate();
      future = Future();
      runtime->free_future_predicate_op(this);
    }

    //--------------------------------------------------------------------------
    const char* FuturePredOp::get_logging_name(void) const
    //--------------------------------------------------------------------------
    {
      return op_names[FUTURE_PRED_OP_KIND];
    }

    //--------------------------------------------------------------------------
    Operation::OpKind FuturePredOp::get_operation_kind(void) const
    //--------------------------------------------------------------------------
    {
      return FUTURE_PRED_OP_KIND;
    }

    //--------------------------------------------------------------------------
    void FuturePredOp::initialize(SingleTask *ctx, Future f)
    //--------------------------------------------------------------------------
    {
#ifdef DEBUG_LEGION
      assert(ctx != NULL);
      assert(f.impl != NULL);
#endif
      // Don't track this as it can lead to deadlock because
      // predicates can't complete until all their references from
      // the parent task have been removed.
      initialize_operation(ctx, false/*track*/);
      future = f;
    }

    //--------------------------------------------------------------------------
    void FuturePredOp::resolve_future_predicate(void)
    //--------------------------------------------------------------------------
    {
      bool valid;
      bool value = future.impl->get_boolean_value(valid);
#ifdef DEBUG_LEGION
      assert(valid);
#endif
      set_resolved_value(get_generation(), value);
    }

    //--------------------------------------------------------------------------
    void FuturePredOp::trigger_dependence_analysis(void)
    //--------------------------------------------------------------------------
    {
#ifdef DEBUG_LEGION
      assert(future.impl != NULL);
#endif
      // Register this operation as dependent on task that
      // generated the future
      future.impl->register_dependence(this);
    }

    //--------------------------------------------------------------------------
    void FuturePredOp::trigger_ready(void)
    //--------------------------------------------------------------------------
    {
      // See if we have a value
      bool valid;
      bool value = future.impl->get_boolean_value(valid);
      if (valid)
        set_resolved_value(get_generation(), value);
      else
      {
        // Launch a task to get the value
        add_predicate_reference();
        ResolveFuturePredArgs args;
        args.future_pred_op = this;
        runtime->issue_runtime_meta_task(args, LG_LATENCY_PRIORITY, this, 
                                         Runtime::protect_event(
                                           future.impl->get_ready_event()));
      }
      // Mark that we completed mapping this operation
      complete_mapping();
    } 

    /////////////////////////////////////////////////////////////
    // Not Predicate Operation
    /////////////////////////////////////////////////////////////

    //--------------------------------------------------------------------------
    NotPredOp::NotPredOp(Runtime *rt)
      : PredicateOp(rt)
    //--------------------------------------------------------------------------
    {
    }

    //--------------------------------------------------------------------------
    NotPredOp::NotPredOp(const NotPredOp &rhs)
      : PredicateOp(NULL)
    //--------------------------------------------------------------------------
    {
      // should never happen
      assert(false);
    }

    //--------------------------------------------------------------------------
    NotPredOp::~NotPredOp(void)
    //--------------------------------------------------------------------------
    {
    }

    //--------------------------------------------------------------------------
    NotPredOp& NotPredOp::operator=(const NotPredOp &rhs)
    //--------------------------------------------------------------------------
    {
      // should never be called
      assert(false);
      return *this;
    }

    //--------------------------------------------------------------------------
    void NotPredOp::initialize(SingleTask *ctx, const Predicate &p)
    //--------------------------------------------------------------------------
    {
#ifdef DEBUG_LEGION
      assert(ctx != NULL);
#endif
      // Don't track this as it can lead to deadlock because
      // predicates can't complete until all their references from
      // the parent task have been removed.
      initialize_operation(ctx, false/*track*/);
      // Don't forget to reverse the values
      if (p == Predicate::TRUE_PRED)
        set_resolved_value(get_generation(), false);
      else if (p == Predicate::FALSE_PRED)
        set_resolved_value(get_generation(), true);
      else
      {
#ifdef DEBUG_LEGION
        assert(p.impl != NULL);
#endif
        pred_op = p.impl;
        pred_op->add_predicate_reference();
      }
    }

    //--------------------------------------------------------------------------
    void NotPredOp::activate(void)
    //--------------------------------------------------------------------------
    {
      activate_predicate();
      pred_op = NULL;
    }

    //--------------------------------------------------------------------------
    void NotPredOp::deactivate(void)
    //--------------------------------------------------------------------------
    {
      deactivate_predicate();
      runtime->free_not_predicate_op(this);
    }

    //--------------------------------------------------------------------------
    const char* NotPredOp::get_logging_name(void) const
    //--------------------------------------------------------------------------
    {
      return op_names[NOT_PRED_OP_KIND];
    }

    //--------------------------------------------------------------------------
    Operation::OpKind NotPredOp::get_operation_kind(void) const
    //--------------------------------------------------------------------------
    {
      return NOT_PRED_OP_KIND;
    }

    //--------------------------------------------------------------------------
    void NotPredOp::trigger_dependence_analysis(void)
    //--------------------------------------------------------------------------
    {
      if (pred_op != NULL)
        register_dependence(pred_op, pred_op->get_generation());
    }

    //--------------------------------------------------------------------------
    void NotPredOp::trigger_ready(void)
    //--------------------------------------------------------------------------
    {
      if (pred_op != NULL)
      {
        bool prev_value;
        bool valid = pred_op->register_waiter(this, get_generation(),
                                              prev_value);
        // Don't forget to negate 
        if (valid)
          set_resolved_value(get_generation(), !prev_value);
        // Now we can remove the reference we added
        pred_op->remove_predicate_reference();
      }
      complete_mapping();
    }

    //--------------------------------------------------------------------------
    void NotPredOp::notify_predicate_value(GenerationID prev_gen, bool value)
    //--------------------------------------------------------------------------
    {
      // No short circuit in this one
      // We can test this without the lock because 
      // it is monotonically increasing
#ifdef DEBUG_LEGION
      assert(prev_gen == get_generation());
#endif
      // Don't forget to negate the value
      set_resolved_value(prev_gen, !value);
    }

    /////////////////////////////////////////////////////////////
    // And Predicate Operation
    /////////////////////////////////////////////////////////////

    //--------------------------------------------------------------------------
    AndPredOp::AndPredOp(Runtime *rt)
      : PredicateOp(rt)
    //--------------------------------------------------------------------------
    {
    }

    //--------------------------------------------------------------------------
    AndPredOp::AndPredOp(const AndPredOp &rhs)
      : PredicateOp(NULL)
    //--------------------------------------------------------------------------
    {
      // should never happen
      assert(false);
    }

    //--------------------------------------------------------------------------
    AndPredOp::~AndPredOp(void)
    //--------------------------------------------------------------------------
    {
    }

    //--------------------------------------------------------------------------
    AndPredOp& AndPredOp::operator=(const AndPredOp &rhs)
    //--------------------------------------------------------------------------
    {
      // should never be called
      assert(false);
      return *this;
    }

    //--------------------------------------------------------------------------
    void AndPredOp::initialize(SingleTask *ctx,
                               const Predicate &p1, 
                               const Predicate &p2)
    //--------------------------------------------------------------------------
    {
#ifdef DEBUG_LEGION
      assert(ctx != NULL);
#endif
      // Don't track this as it can lead to deadlock because
      // predicates can't complete until all their references from
      // the parent task have been removed.
      initialize_operation(ctx, false/*track*/);
      // Short circuit case
      if ((p1 == Predicate::FALSE_PRED) || 
          (p2 == Predicate::FALSE_PRED))
      {
        set_resolved_value(get_generation(), false);
        return;
      }
      if (p1 == Predicate::TRUE_PRED)
      {
        left_value = true;
        left_valid = true;
      }
      else
      {
#ifdef DEBUG_LEGION
        assert(p1.impl != NULL);
#endif
        left_valid = false;
        left = p1.impl;
        left->add_predicate_reference();
      }
      if (p2 == Predicate::TRUE_PRED)
      {
        right_value = true;
        right_valid = true;
      }
      else
      {
#ifdef DEBUG_LEGION
        assert(p2.impl != NULL);
#endif
        right_valid = false;
        right = p2.impl;
        right->add_predicate_reference();
      }
    }

    //--------------------------------------------------------------------------
    void AndPredOp::activate(void)
    //--------------------------------------------------------------------------
    {
      activate_predicate();
      left = NULL;
      right = NULL;
      left_valid = false;
      right_valid = false;
    }

    //--------------------------------------------------------------------------
    void AndPredOp::deactivate(void)
    //--------------------------------------------------------------------------
    {
      deactivate_predicate();
      runtime->free_and_predicate_op(this);
    }

    //--------------------------------------------------------------------------
    const char* AndPredOp::get_logging_name(void) const
    //--------------------------------------------------------------------------
    {
      return op_names[AND_PRED_OP_KIND];
    }

    //--------------------------------------------------------------------------
    Operation::OpKind AndPredOp::get_operation_kind(void) const
    //--------------------------------------------------------------------------
    {
      return AND_PRED_OP_KIND;
    }

    //--------------------------------------------------------------------------
    void AndPredOp::trigger_dependence_analysis(void)
    //--------------------------------------------------------------------------
    {
      if (left != NULL)
        register_dependence(left, left->get_generation());
      if (left != NULL)
        register_dependence(right, right->get_generation());
    }

    //--------------------------------------------------------------------------
    void AndPredOp::trigger_ready(void)
    //--------------------------------------------------------------------------
    {
      // Hold the lock when doing this to prevent 
      // any triggers from interfering with the analysis
      bool need_resolve = false;
      bool resolve_value;
      GenerationID local_gen = get_generation();
      {
        AutoLock o_lock(op_lock);
        if (!predicate_resolved)
        {
          if (left != NULL)
            left_valid = left->register_waiter(this, get_generation(),
                                               left_value);
          if (right != NULL)
            right_valid = right->register_waiter(this, get_generation(),
                                                 right_value);
          // Both valid
          if (left_valid && right_valid)
          {
            need_resolve = true;
            resolve_value = (left_value && right_value);
          }
          // Left short circuit
          else if (left_valid && !left_value)
          {
            need_resolve = true;
            resolve_value = false;
          }
          // Right short circuit
          else if (right_valid && !right_value) 
          {
            need_resolve = true;
            resolve_value = false;
          }
        }
      }
      if (need_resolve)
        set_resolved_value(local_gen, resolve_value);
      // Clean up any references that we have
      if (left != NULL)
        left->remove_predicate_reference();
      if (right != NULL)
        right->remove_predicate_reference();
      complete_mapping();
    }

    //--------------------------------------------------------------------------
    void AndPredOp::notify_predicate_value(GenerationID pred_gen, bool value)
    //--------------------------------------------------------------------------
    {
      bool need_resolve = false, resolve_value = false;
      if (pred_gen == get_generation())
      {
        AutoLock o_lock(op_lock);
        // Check again to make sure we didn't lose the race
        if ((pred_gen == get_generation()) && !predicate_resolved)
        {
          if (!value)
          {
            need_resolve = true;
            resolve_value = false;
          }
          else
          {
            // Figure out which of the two values to fill in
#ifdef DEBUG_LEGION
            assert(!left_valid || !right_valid);
#endif
            if (!left_valid)
            {
              left_value = value;
              left_valid = true;
            }
            else
            {
              right_value = value;
              right_valid = true;
            }
            if (left_valid && right_valid)
            {
              need_resolve = true;
              resolve_value = (left_value && right_value);
            }
          }
        }
        else
          need_resolve = false;
      }
      else
        need_resolve = false;
      if (need_resolve)
        set_resolved_value(pred_gen, resolve_value);
    }

    /////////////////////////////////////////////////////////////
    // Or Predicate Operation
    /////////////////////////////////////////////////////////////

    //--------------------------------------------------------------------------
    OrPredOp::OrPredOp(Runtime *rt)
      : PredicateOp(rt)
    //--------------------------------------------------------------------------
    {
    }

    //--------------------------------------------------------------------------
    OrPredOp::OrPredOp(const OrPredOp &rhs)
      : PredicateOp(NULL)
    //--------------------------------------------------------------------------
    {
      // should never happen
      assert(false);
    }

    //--------------------------------------------------------------------------
    OrPredOp::~OrPredOp(void)
    //--------------------------------------------------------------------------
    {
    }

    //--------------------------------------------------------------------------
    OrPredOp& OrPredOp::operator=(const OrPredOp &rhs)
    //--------------------------------------------------------------------------
    {
      // should never be called
      assert(false);
      return *this;
    }

    //--------------------------------------------------------------------------
    void OrPredOp::initialize(SingleTask *ctx,
                              const Predicate &p1, 
                              const Predicate &p2)
    //--------------------------------------------------------------------------
    {
#ifdef DEBUG_LEGION
      assert(ctx != NULL);
#endif
      // Don't track this as it can lead to deadlock because
      // predicates can't complete until all their references from
      // the parent task have been removed.
      initialize_operation(ctx, false/*track*/);
      // Short circuit case
      if ((p1 == Predicate::TRUE_PRED) || 
          (p2 == Predicate::TRUE_PRED))
      {
        set_resolved_value(get_generation(), true);
        return;
      }
      if (p1 == Predicate::FALSE_PRED)
      {
        left_value = false;
        left_valid = true;
      }
      else
      {
        left = p1.impl;
        left_valid = false;
        left->add_predicate_reference();
      }
      if (p2 == Predicate::FALSE_PRED)
      {
        right_value = false;
        right_valid = true;
      }
      else
      {
        right = p2.impl;
        right_valid = false;
        right->add_predicate_reference();
      }
    }

    //--------------------------------------------------------------------------
    void OrPredOp::activate(void)
    //--------------------------------------------------------------------------
    {
      activate_predicate();
      left = NULL;
      right = NULL;
      left_valid = false;
      right_valid = false;
    }

    //--------------------------------------------------------------------------
    void OrPredOp::deactivate(void)
    //--------------------------------------------------------------------------
    {
      deactivate_predicate();
      runtime->free_or_predicate_op(this);
    }

    //--------------------------------------------------------------------------
    const char* OrPredOp::get_logging_name(void) const
    //--------------------------------------------------------------------------
    {
      return op_names[OR_PRED_OP_KIND];
    }

    //--------------------------------------------------------------------------
    Operation::OpKind OrPredOp::get_operation_kind(void) const
    //--------------------------------------------------------------------------
    {
      return OR_PRED_OP_KIND;
    }

    //--------------------------------------------------------------------------
    void OrPredOp::trigger_dependence_analysis(void)
    //--------------------------------------------------------------------------
    {
      if (left != NULL)
        register_dependence(left, left->get_generation());
      if (right != NULL)
        register_dependence(right, right->get_generation());
    }

    //--------------------------------------------------------------------------
    void OrPredOp::trigger_ready(void)
    //--------------------------------------------------------------------------
    {
      // Hold the lock when doing this to prevent 
      // any triggers from interfering with the analysis
      bool need_resolve = false;
      bool resolve_value;
      GenerationID local_gen = get_generation();
      {
        AutoLock o_lock(op_lock);
        if (!predicate_resolved)
        {
          if (left != NULL)
            left_valid = left->register_waiter(this, get_generation(),
                                               left_value);
          if (right != NULL)
            right_valid = right->register_waiter(this, get_generation(),
                                                 right_value);
          // Both valid
          if (left_valid && right_valid)
          {
            need_resolve = true;
            resolve_value = (left_value || right_value);
          }
          // Left short circuit
          else if (left_valid && left_value)
          {
            need_resolve = true;
            resolve_value = true;
          }
          // Right short circuit
          else if (right_valid && right_value) 
          {
            need_resolve = true;
            resolve_value = true;
          }
        }
      }
      if (need_resolve)
        set_resolved_value(local_gen, resolve_value);
      // Clean up any references that we have
      if (left != NULL)
        left->remove_predicate_reference();
      if (right != NULL)
        right->remove_predicate_reference();
      complete_mapping();
    }

    //--------------------------------------------------------------------------
    void OrPredOp::notify_predicate_value(GenerationID pred_gen, bool value)
    //--------------------------------------------------------------------------
    {
      bool need_resolve = false, resolve_value = false;
      if (pred_gen == get_generation())
      {
        AutoLock o_lock(op_lock);
        // Check again to make sure we didn't lose the race
        if ((pred_gen == get_generation()) && !predicate_resolved)
        {
          if (value)
          {
            need_resolve = true;
            resolve_value = true;
          }
          else
          {
            // Figure out which of the two values to fill in
#ifdef DEBUG_LEGION
            assert(!left_valid || !right_valid);
#endif
            if (!left_valid)
            {
              left_value = value;
              left_valid = true;
            }
            else
            {
              right_value = value;
              right_valid = true;
            }
            if (left_valid && right_valid)
            {
              need_resolve = true;
              resolve_value = (left_value || right_value);
            }
          }
        }
        else
          need_resolve = false;
      }
      else
        need_resolve = false;
      if (need_resolve)
        set_resolved_value(pred_gen, resolve_value);
    }


    /////////////////////////////////////////////////////////////
    // Must Epoch Operation 
    /////////////////////////////////////////////////////////////

    //--------------------------------------------------------------------------
    MustEpochOp::MustEpochOp(Runtime *rt)
      : Operation(rt)
    //--------------------------------------------------------------------------
    {
    }

    //--------------------------------------------------------------------------
    MustEpochOp::MustEpochOp(const MustEpochOp &rhs)
      : Operation(NULL)
    //--------------------------------------------------------------------------
    {
      // should never be called
      assert(false);
    }

    //--------------------------------------------------------------------------
    MustEpochOp::~MustEpochOp(void)
    //--------------------------------------------------------------------------
    {
    }

    //--------------------------------------------------------------------------
    MustEpochOp& MustEpochOp::operator=(const MustEpochOp &rhs)
    //--------------------------------------------------------------------------
    {
      // should never be called
      assert(false);
      return *this;
    }

    //--------------------------------------------------------------------------
    FutureMap MustEpochOp::initialize(SingleTask *ctx,
                                              const MustEpochLauncher &launcher,
                                              bool check_privileges)
    //--------------------------------------------------------------------------
    {
      // Initialize this operation
      initialize_operation(ctx, true/*track*/);
      // Initialize operations for everything in the launcher
      // Note that we do not track these operations as we want them all to
      // appear as a single operation to the parent context in order to
      // avoid deadlock with the maximum window size.
      indiv_tasks.resize(launcher.single_tasks.size());
      for (unsigned idx = 0; idx < launcher.single_tasks.size(); idx++)
      {
        indiv_tasks[idx] = runtime->get_available_individual_task(true);
        indiv_tasks[idx]->initialize_task(ctx, launcher.single_tasks[idx],
                                          check_privileges, false/*track*/);
        indiv_tasks[idx]->set_must_epoch(this, idx, true/*register*/);
        // If we have a trace, set it for this operation as well
        if (trace != NULL)
          indiv_tasks[idx]->set_trace(trace, !trace->is_fixed());
        indiv_tasks[idx]->must_epoch_task = true;
      }
      indiv_triggered.resize(indiv_tasks.size(), false);
      index_tasks.resize(launcher.index_tasks.size());
      for (unsigned idx = 0; idx < launcher.index_tasks.size(); idx++)
      {
        index_tasks[idx] = runtime->get_available_index_task(true);
        index_tasks[idx]->initialize_task(ctx, launcher.index_tasks[idx],
                                          check_privileges, false/*track*/);
        index_tasks[idx]->set_must_epoch(this, indiv_tasks.size()+idx, 
                                         true/*register*/);
        if (trace != NULL)
          index_tasks[idx]->set_trace(trace, !trace->is_fixed());
        index_tasks[idx]->must_epoch_task = true;
      }
      index_triggered.resize(index_tasks.size(), false);
      mapper_id = launcher.map_id;
      mapper_tag = launcher.mapping_tag;
      // Make a new future map for storing our results
      // We'll fill it in later
      result_map = FutureMap(legion_new<FutureMapImpl>(ctx, 
                                             get_completion_event(), runtime));
#ifdef DEBUG_LEGION
      size_t total_points = 0;
      for (unsigned idx = 0; idx < indiv_tasks.size(); idx++)
      {
        result_map.impl->add_valid_point(indiv_tasks[idx]->index_point);
        total_points++;
      }
      for (unsigned idx = 0; idx < index_tasks.size(); idx++)
      {
        result_map.impl->add_valid_domain(index_tasks[idx]->index_domain);
        total_points += index_tasks[idx]->index_domain.get_volume();
      }
      // Assume for now that all msut epoch launches have to be
      // mapped to CPUs
      Machine::ProcessorQuery all_cpus(runtime->machine);
      all_cpus.only_kind(Processor::LOC_PROC); 
      if (total_points > all_cpus.count())
      {
        log_run.error("Illegal must epoch launch in task %s (UID %lld). "
            "Must epoch launch requested %zd tasks, but only %zd CPUs "
            "exist in this machine.", parent_ctx->get_task_name(),
            parent_ctx->get_unique_id(), total_points, all_cpus.count());
        assert(false);
      }
#endif
      return result_map;
    }

    //--------------------------------------------------------------------------
    void MustEpochOp::find_conflicted_regions(
                                 std::vector<PhysicalRegion> &conflicts)
    //--------------------------------------------------------------------------
    {
      // Dump them all into a set when they are done to deduplicate them
      // This is not the most optimized way to do this, but it will work for now
      std::set<PhysicalRegion> temp_conflicts;
      for (unsigned idx = 0; idx < indiv_tasks.size(); idx++)
      {
        std::vector<PhysicalRegion> temp;
        parent_ctx->find_conflicting_regions(indiv_tasks[idx], temp);
        temp_conflicts.insert(temp.begin(),temp.end());
      }
      for (unsigned idx = 0; idx < index_tasks.size(); idx++)
      {
        std::vector<PhysicalRegion> temp;
        parent_ctx->find_conflicting_regions(index_tasks[idx], temp);
        temp_conflicts.insert(temp.begin(),temp.end());
      }
      conflicts.insert(conflicts.end(),
                       temp_conflicts.begin(),temp_conflicts.end());
    }

    //--------------------------------------------------------------------------
    void MustEpochOp::activate(void)
    //--------------------------------------------------------------------------
    {
      activate_operation();
      mapper_id = 0;
      mapper_tag = 0;
      // Set to 1 to include the triggers we get for our operation
      remaining_subop_completes = 1;
      remaining_subop_commits = 1;
      triggering_complete = false;
    }

    //--------------------------------------------------------------------------
    void MustEpochOp::deactivate(void)
    //--------------------------------------------------------------------------
    {
      deactivate_operation();
      // All the sub-operations we have will deactivate themselves
      indiv_tasks.clear();
      indiv_triggered.clear();
      index_tasks.clear();
      index_triggered.clear();
      slice_tasks.clear();
      single_tasks.clear();
      // Remove our reference on the future map
      result_map = FutureMap();
      constraints.clear();
      task_sets.clear();
#ifdef DEBUG_LEGION
      assert(acquired_instances.empty());
#endif
      acquired_instances.clear();
      dependence_map.clear();
      for (std::vector<DependenceRecord*>::iterator it = dependences.begin();
            it != dependences.end(); it++)
      {
        delete (*it);
      }
      dependences.clear();
      single_task_map.clear();
      mapping_dependences.clear();
      input.tasks.clear();
      input.constraints.clear();
      output.task_processors.clear();
      output.constraint_mappings.clear();
      // Return this operation to the free list
      runtime->free_epoch_op(this);
    }

    //--------------------------------------------------------------------------
    const char* MustEpochOp::get_logging_name(void) const
    //--------------------------------------------------------------------------
    {
      return op_names[MUST_EPOCH_OP_KIND];
    }

    //--------------------------------------------------------------------------
    Operation::OpKind MustEpochOp::get_operation_kind(void) const
    //--------------------------------------------------------------------------
    {
      return MUST_EPOCH_OP_KIND;
    }

    //--------------------------------------------------------------------------
    size_t MustEpochOp::get_region_count(void) const
    //--------------------------------------------------------------------------
    {
      size_t result = 0;
      for (std::vector<IndividualTask*>::const_iterator it = 
            indiv_tasks.begin(); it != indiv_tasks.end(); it++)
      {
        result += (*it)->get_region_count();
      }
      for (std::vector<IndexTask*>::const_iterator it = 
            index_tasks.begin(); it != index_tasks.end(); it++)
      {
        result += (*it)->get_region_count();
      }
      return result;
    }

    //--------------------------------------------------------------------------
    void MustEpochOp::trigger_prepipeline_stage(void)
    //--------------------------------------------------------------------------
    {
      for (unsigned idx = 0; idx < indiv_tasks.size(); idx++)
        if (indiv_tasks[idx]->has_prepipeline_stage())
          indiv_tasks[idx]->trigger_prepipeline_stage();
      for (unsigned idx = 0; idx < index_tasks.size(); idx++)
        if (index_tasks[idx]->has_prepipeline_stage())
          index_tasks[idx]->trigger_prepipeline_stage();
    }

    //--------------------------------------------------------------------------
    void MustEpochOp::trigger_dependence_analysis(void)
    //--------------------------------------------------------------------------
    {
      // For every one of our sub-operations, add an additional mapping 
      // dependence.  When our sub-operations map, they will trigger these
      // mapping dependences which guarantees that we will not be able to
      // map until all of the sub-operations are ready to map.
      for (unsigned idx = 0; idx < indiv_tasks.size(); idx++)
        indiv_tasks[idx]->execute_dependence_analysis();
      for (unsigned idx = 0; idx < index_tasks.size(); idx++)
        index_tasks[idx]->execute_dependence_analysis();
    }

    //--------------------------------------------------------------------------
    void MustEpochOp::trigger_mapping(void)
    //--------------------------------------------------------------------------
    {
      // First mark that each of the tasks will be locally mapped
      for (unsigned idx = 0; idx < indiv_tasks.size(); idx++)
        indiv_tasks[idx]->set_locally_mapped(true);
      for (unsigned idx = 0; idx < index_tasks.size(); idx++)
        index_tasks[idx]->set_locally_mapped(true);
      // Call trigger execution on each of our sub-operations, since they
      // each have marked that they have a must_epoch owner, they will
      // not actually map and launch, but instead will register all the base
      // operations with us.  Note this step requires that we mark everything
      // as needing to locally map in the 'initialize' method.  Check for
      // error codes indicating failed pre-mapping.
      if (!triggering_complete)
      {
        task_sets.resize(indiv_tasks.size()+index_tasks.size());
        MustEpochTriggerer triggerer(this);
        triggerer.trigger_tasks(indiv_tasks, indiv_triggered,
                                     index_tasks, index_triggered);
#ifdef DEBUG_LEGION
        assert(!single_tasks.empty());
#endif 
        // Next build the set of single tasks and all their constraints.
        // Iterate over all the recorded dependences
        std::vector<Mapper::MappingConstraint> &constraints = input.constraints;
        constraints.resize(dependences.size());
        mapping_dependences.resize(single_tasks.size());
        // Clear the dependence map now, we'll fill it in again
        // with a different set of points
        dependence_map.clear();
        unsigned constraint_idx = 0;
        for (std::vector<DependenceRecord*>::const_iterator it = 
              dependences.begin(); it != dependences.end(); 
              it++, constraint_idx++)
        {
          Mapper::MappingConstraint &constraint = constraints[constraint_idx];
#ifdef DEBUG_LEGION
          assert((*it)->op_indexes.size() == (*it)->req_indexes.size());
#endif
          // Add constraints for all the different elements
          std::set<unsigned> single_indexes;
          for (unsigned idx = 0; idx < (*it)->op_indexes.size(); idx++)
          {
            unsigned req_index = (*it)->req_indexes[idx];
            const std::set<SingleTask*> &task_set = 
                        task_sets[(*it)->op_indexes[idx]];
            for (std::set<SingleTask*>::const_iterator sit = task_set.begin();
                  sit != task_set.end(); sit++)
            {
              constraint.constrained_tasks.push_back(*sit);
              constraint.requirement_indexes.push_back(req_index);
#ifdef DEBUG_LEGION
              assert(single_task_map.find(*sit) != single_task_map.end());
#endif
              // Update the dependence map
              std::pair<unsigned,unsigned> key(single_task_map[*sit],req_index);
              dependence_map[key] = constraint_idx;
              single_indexes.insert(key.first);
            }
          }
          // Record the mapping dependences
          for (std::set<unsigned>::const_iterator it1 = 
                single_indexes.begin(); it1 != single_indexes.end(); it1++)
          {
            for (std::set<unsigned>::const_iterator it2 = 
                  single_indexes.begin(); it2 != it1; it2++)
            {
              mapping_dependences[*it1].insert(*it2);
            }
          }
        }
        // Clear this eagerly to save space
        for (std::vector<DependenceRecord*>::const_iterator it = 
              dependences.begin(); it != dependences.end(); it++)
        {
          delete (*it);
        }
        dependences.clear();
        // Mark that we have finished building all the constraints so
        // we don't have to redo it if we end up failing a mapping.
        triggering_complete = true;
      }
      // Fill in the rest of the inputs to the mapper call
      input.mapping_tag = mapper_tag;
      input.tasks.insert(input.tasks.end(), single_tasks.begin(),
                                            single_tasks.end());
      // Also resize the outputs so the mapper knows what it is doing
      output.constraint_mappings.resize(input.constraints.size());
      output.task_processors.resize(single_tasks.size(), Processor::NO_PROC);
      Processor mapper_proc = parent_ctx->get_executing_processor();
      MapperManager *mapper = runtime->find_mapper(mapper_proc, mapper_id);
      // We've got all our meta-data set up so go ahead and issue the call
      mapper->invoke_map_must_epoch(this, &input, &output);
      // Check that all the tasks have been assigned to different processors
      {
        std::map<Processor,SingleTask*> target_procs;
        for (unsigned idx = 0; idx < single_tasks.size(); idx++)
        {
          Processor proc = output.task_processors[idx];
          SingleTask *task = single_tasks[idx];
          if (!proc.exists())
          {
            log_run.error("Invalid mapper output from invocation of "
                "'map_must_epoch' on mapper %s. Mapper failed to specify "
                "a valid processor for task %s (ID %lld) at index %d. Call "
                "occurred in parent task %s (ID %lld).", 
                mapper->get_mapper_name(), task->get_task_name(),
                task->get_unique_id(), idx, parent_ctx->get_task_name(),
                parent_ctx->get_unique_id());
#ifdef DEBUG_LEGION
            assert(false);
#endif
            exit(ERROR_INVALID_MAPPER_OUTPUT);
          }
          if (target_procs.find(proc) != target_procs.end())
          {
            SingleTask *other = target_procs[proc];
            log_run.error("Invalid mapper output from invocation of "
                "'map_must_epoch' on mapper %s. Mapper requests both tasks "
                "%s (ID %lld) and %s (ID %lld) be mapped to the same "
                "processor (" IDFMT ") which is illegal in a must epoch "
                "launch. Must epoch was launched inside of task %s (ID %lld).",
                mapper->get_mapper_name(), other->get_task_name(),
                other->get_unique_id(), task->get_task_name(),
                task->get_unique_id(), proc.id, parent_ctx->get_task_name(),
                parent_ctx->get_unique_id());
#ifdef DEBUG_LEGION
            assert(false);
#endif
            exit(ERROR_INVALID_MAPPER_OUTPUT);
          } 
          target_procs[proc] = task;
          task->target_proc = proc;
        }
      }
      // Then we need to actually perform the mapping
      {
        MustEpochMapper mapper(this); 
        mapper.map_tasks(single_tasks, mapping_dependences);
        mapping_dependences.clear();
      }
      // Once all the tasks have been initialized we can defer
      // our all mapped event on all their all mapped events
      std::set<RtEvent> tasks_all_mapped;
      std::set<ApEvent> tasks_all_complete;
      for (std::vector<IndividualTask*>::const_iterator it = 
            indiv_tasks.begin(); it != indiv_tasks.end(); it++)
      {
        tasks_all_mapped.insert((*it)->get_mapped_event());
        tasks_all_complete.insert((*it)->get_completion_event());
      }
      for (std::vector<IndexTask*>::const_iterator it = 
            index_tasks.begin(); it != index_tasks.end(); it++)
      {
        tasks_all_mapped.insert((*it)->get_mapped_event());
        tasks_all_complete.insert((*it)->get_completion_event());
      }
      // If we passed all the constraints, then kick everything off
      MustEpochDistributor distributor(this);
      distributor.distribute_tasks(runtime, indiv_tasks, slice_tasks); 
      
      // Mark that we are done mapping and executing this operation
      RtEvent all_mapped = Runtime::merge_events(tasks_all_mapped);
      RtEvent all_complete = Runtime::protect_merge_events(tasks_all_complete);
      complete_mapping(all_mapped);
      if (!acquired_instances.empty())
        release_acquired_instances(acquired_instances);
      complete_execution(all_complete);
    }

    //--------------------------------------------------------------------------
    void MustEpochOp::trigger_complete(void)
    //--------------------------------------------------------------------------
    {
      bool need_complete;
      {
        AutoLock o_lock(op_lock);
#ifdef DEBUG_LEGION
        assert(remaining_subop_completes > 0);
#endif
        remaining_subop_completes--;
        need_complete = (remaining_subop_completes == 0);
      }
      if (need_complete)
      {
        result_map.impl->complete_all_futures();
        complete_operation();
      }
    }

    //--------------------------------------------------------------------------
    void MustEpochOp::trigger_commit(void)
    //--------------------------------------------------------------------------
    {
      bool need_commit;
      {
        AutoLock o_lock(op_lock);
#ifdef DEBUG_LEGION
        assert(remaining_subop_commits > 0);
#endif
        remaining_subop_commits--;
        need_commit = (remaining_subop_commits == 0);
      }
      if (need_commit)
        commit_operation(true/*deactivate*/);
    }

    //--------------------------------------------------------------------------
    void MustEpochOp::verify_dependence(Operation *src_op, GenerationID src_gen,
                                        Operation *dst_op, GenerationID dst_gen)
    //--------------------------------------------------------------------------
    {
      // If they are the same, then we can ignore them
      if ((src_op == dst_op) && (src_gen == dst_gen))
        return;
      // Check to see if the source is one of our operations, if it is
      // then we have an actual dependence which is an error.
      int src_index = find_operation_index(src_op, src_gen);
      if (src_index >= 0)
      {
        int dst_index = find_operation_index(dst_op, dst_gen);
#ifdef DEBUG_LEGION
        assert(dst_index >= 0);
#endif
        TaskOp *src_task = find_task_by_index(src_index);
        TaskOp *dst_task = find_task_by_index(dst_index);
        log_run.error("MUST EPOCH ERROR: dependence between task "
            "%s (ID %lld) and task %s (ID %lld)\n",
            src_task->get_task_name(), src_task->get_unique_id(),
            dst_task->get_task_name(), dst_task->get_unique_id());
#ifdef DEBUG_LEGION
        assert(false);
#endif
        exit(ERROR_MUST_EPOCH_FAILURE);
      }
    }
    
    //--------------------------------------------------------------------------
    bool MustEpochOp::record_dependence(Operation *src_op, GenerationID src_gen,
                                        Operation *dst_op, GenerationID dst_gen,
                                        unsigned src_idx, unsigned dst_idx,
                                        DependenceType dtype)
    //--------------------------------------------------------------------------
    {
      // If they are the same we can ignore them 
      if ((src_op == dst_op) && (src_gen == dst_gen))
        return true;
      // Check to see if the source is one of our operations
      int src_index = find_operation_index(src_op, src_gen);
      int dst_index = find_operation_index(dst_op, dst_gen);
      if ((src_index >= 0) && (dst_index >= 0))
      {
        // If it is, see what kind of dependence we have
        if ((dtype == TRUE_DEPENDENCE) || (dtype == ANTI_DEPENDENCE) ||
            (dtype == ATOMIC_DEPENDENCE))
        {
          TaskOp *src_task = find_task_by_index(src_index);
          TaskOp *dst_task = find_task_by_index(dst_index);
          log_run.error("MUST EPOCH ERROR: dependence between region %d "
              "of task %s (ID %lld) and region %d of task %s (ID %lld) of "
              " type %s", src_idx, src_task->get_task_name(),
              src_task->get_unique_id(), dst_idx, 
              dst_task->get_task_name(), dst_task->get_unique_id(),
              (dtype == TRUE_DEPENDENCE) ? "TRUE DEPENDENCE" :
                (dtype == ANTI_DEPENDENCE) ? "ANTI DEPENDENCE" :
                "ATOMIC DEPENDENCE");
#ifdef DEBUG_LEGION
          assert(false);
#endif
          exit(ERROR_MUST_EPOCH_FAILURE);
        }
        else if (dtype == SIMULTANEOUS_DEPENDENCE)
        {
          // Record the dependence kind
          int dst_index = find_operation_index(dst_op, dst_gen);
#ifdef DEBUG_LEGION
          assert(dst_index >= 0);
#endif
          // See if the dependence record already exists
          std::pair<unsigned,unsigned> src_key(src_index,src_idx);
          std::pair<unsigned,unsigned> dst_key(dst_index,dst_idx);
          std::map<std::pair<unsigned,unsigned>,unsigned>::iterator
            record_finder = dependence_map.find(dst_key);
          if (record_finder == dependence_map.end())
          {
#ifdef DEBUG_LEGION
            assert(dependence_map.find(dst_key) == dependence_map.end());
#endif
            // We have to make new record
            DependenceRecord *new_record = new DependenceRecord();
            new_record->add_entry(src_index, src_idx);
            new_record->add_entry(dst_index, dst_idx);
            unsigned record_index = dependences.size();
            dependence_map[src_key] = record_index;
            dependence_map[dst_key] = record_index;
            dependences.push_back(new_record);
          }
          else
          {
            // Just add the source to the collection
            dependences[record_finder->second]->add_entry(src_index, src_idx);
            dependence_map[src_key] = record_finder->second;
          }
          return false;
        }
        // NO_DEPENDENCE and PROMOTED_DEPENDENCE are not errors
        // and do not need to be recorded
      }
      return true;
    }

    //--------------------------------------------------------------------------
    void MustEpochOp::must_epoch_map_task_callback(SingleTask *task,
                                              Mapper::MapTaskInput &map_input,
                                              Mapper::MapTaskOutput &map_output)
    //--------------------------------------------------------------------------
    {
      // We have to do three things here
      // 1. Update the target processor
      // 2. Mark as inputs and outputs any regions which we know
      //    the results for as a result of our must epoch mapping
      // 3. Record that we premapped those regions
      // First find the index for this task
#ifdef DEBUG_LEGION
      assert(single_task_map.find(task) != single_task_map.end());
#endif
      unsigned index = single_task_map[task];
      // Set the target processor by the index 
      task->target_proc = output.task_processors[index]; 
      // Now iterate over the constraints figure out which ones
      // apply to this task
      std::pair<unsigned,unsigned> key(index,0);
      for (unsigned idx = 0; idx < task->regions.size(); idx++)
      {
        key.second = idx;
        std::map<std::pair<unsigned,unsigned>,unsigned>::const_iterator
          record_finder = dependence_map.find(key);
        if (record_finder != dependence_map.end())
        {
          map_input.valid_instances[idx] = 
            output.constraint_mappings[record_finder->second];
          map_output.chosen_instances[idx] = 
            output.constraint_mappings[record_finder->second];
          // Also record that we premapped this
          map_input.premapped_regions.push_back(idx);
        }
      }
    }

    //--------------------------------------------------------------------------
    std::map<PhysicalManager*,std::pair<unsigned,bool> >*
                                   MustEpochOp::get_acquired_instances_ref(void)
    //--------------------------------------------------------------------------
    {
      return &acquired_instances; 
    }

    //--------------------------------------------------------------------------
    void MustEpochOp::add_mapping_dependence(RtEvent precondition)
    //--------------------------------------------------------------------------
    {
#ifdef DEBUG_LEGION
      assert(dependence_tracker.mapping != NULL);
#endif
      dependence_tracker.mapping->add_mapping_dependence(precondition);
    }

    //--------------------------------------------------------------------------
    void MustEpochOp::register_single_task(SingleTask *single, unsigned index)
    //--------------------------------------------------------------------------
    {
      // Can do the first part without the lock 
#ifdef DEBUG_LEGION
      assert(index < task_sets.size());
#endif
      task_sets[index].insert(single);
      AutoLock o_lock(op_lock);
      const unsigned single_task_index = single_tasks.size();
      single_tasks.push_back(single);
      single_task_map[single] = single_task_index;
    }

    //--------------------------------------------------------------------------
    void MustEpochOp::register_slice_task(SliceTask *slice)
    //--------------------------------------------------------------------------
    {
      AutoLock o_lock(op_lock);
      slice_tasks.insert(slice);
    }

    //--------------------------------------------------------------------------
    void MustEpochOp::set_future(const DomainPoint &point, const void *result, 
                                 size_t result_size, bool owner)
    //--------------------------------------------------------------------------
    {
      Future f = result_map.impl->get_future(point);
      f.impl->set_result(result, result_size, owner);
    }

    //--------------------------------------------------------------------------
    void MustEpochOp::unpack_future(const DomainPoint &point, 
                                    Deserializer &derez)
    //--------------------------------------------------------------------------
    {
      Future f = result_map.impl->get_future(point);
      f.impl->unpack_future(derez);
    }

    //--------------------------------------------------------------------------
    void MustEpochOp::register_subop(Operation *op)
    //--------------------------------------------------------------------------
    {
      AutoLock o_lock(op_lock);
      remaining_subop_completes++;
      remaining_subop_commits++;
    }

    //--------------------------------------------------------------------------
    void MustEpochOp::notify_subop_complete(Operation *op)
    //--------------------------------------------------------------------------
    {
      bool need_complete;
      {
        AutoLock o_lock(op_lock);
#ifdef DEBUG_LEGION
        assert(remaining_subop_completes > 0);
#endif
        remaining_subop_completes--;
        need_complete = (remaining_subop_completes == 0);
      }
      if (need_complete)
      {
        // Complete all our futures
        result_map.impl->complete_all_futures();
        complete_operation();
      }
    }

    //--------------------------------------------------------------------------
    void MustEpochOp::notify_subop_commit(Operation *op)
    //--------------------------------------------------------------------------
    {
      bool need_commit;
      {
        AutoLock o_lock(op_lock);
#ifdef DEBUG_LEGION
        assert(remaining_subop_commits > 0);
#endif
        remaining_subop_commits--;
        need_commit = (remaining_subop_commits == 0);
      }
      if (need_commit)
        commit_operation(true/*deactivate*/);
    }

    //--------------------------------------------------------------------------
    RtUserEvent MustEpochOp::find_slice_versioning_event(SliceTask *slice,
                                                         bool &first)
    //--------------------------------------------------------------------------
    {
      AutoLock o_lock(op_lock);
      std::map<SliceTask*,RtUserEvent>::const_iterator finder = 
        slice_version_events.find(slice);
      if (finder == slice_version_events.end())
      {
        first = true; 
        RtUserEvent result = Runtime::create_rt_user_event();
        slice_version_events[slice] = result;
        return result;
      }
      else
      {
        first = false;
        return finder->second;
      }
    }

    //--------------------------------------------------------------------------
    int MustEpochOp::find_operation_index(Operation *op, GenerationID op_gen)
    //--------------------------------------------------------------------------
    {
      for (unsigned idx = 0; idx < indiv_tasks.size(); idx++)
      {
        if ((indiv_tasks[idx] == op) && 
            (indiv_tasks[idx]->get_generation() == op_gen))
          return idx;
      }
      for (unsigned idx = 0; idx < index_tasks.size(); idx++)
      {
        if ((index_tasks[idx] == op) &&
            (index_tasks[idx]->get_generation() == op_gen))
          return (idx+indiv_tasks.size());
      }
      return -1;
    }

    //--------------------------------------------------------------------------
    TaskOp* MustEpochOp::find_task_by_index(int index)
    //--------------------------------------------------------------------------
    {
      assert(index >= 0);
      if ((size_t)index < indiv_tasks.size())
        return indiv_tasks[index];
      index -= indiv_tasks.size();
      if ((size_t)index < index_tasks.size())
        return index_tasks[index];
      assert(false);
      return NULL;
    }

    /////////////////////////////////////////////////////////////
    // Must Epoch Triggerer 
    /////////////////////////////////////////////////////////////

    //--------------------------------------------------------------------------
    MustEpochTriggerer::MustEpochTriggerer(MustEpochOp *own)
      : current_proc(own->get_parent()->get_executing_processor()), owner(own)
    //--------------------------------------------------------------------------
    {
      trigger_lock = Reservation::create_reservation();
    }

    //--------------------------------------------------------------------------
    MustEpochTriggerer::MustEpochTriggerer(const MustEpochTriggerer &rhs)
      : current_proc(rhs.current_proc), owner(rhs.owner)
    //--------------------------------------------------------------------------
    {
      // should never be called
      assert(false);
    }

    //--------------------------------------------------------------------------
    MustEpochTriggerer::~MustEpochTriggerer(void)
    //--------------------------------------------------------------------------
    {
      trigger_lock.destroy_reservation();
      trigger_lock = Reservation::NO_RESERVATION;
    }

    //--------------------------------------------------------------------------
    MustEpochTriggerer& MustEpochTriggerer::operator=(
                                                  const MustEpochTriggerer &rhs)
    //--------------------------------------------------------------------------
    {
      // should never be called
      assert(false);
      return *this;
    }

    //--------------------------------------------------------------------------
    void MustEpochTriggerer::trigger_tasks(
                                const std::vector<IndividualTask*> &indiv_tasks,
                                std::vector<bool> &indiv_triggered,
                                const std::vector<IndexTask*> &index_tasks,
                                std::vector<bool> &index_triggered)
    //--------------------------------------------------------------------------
    {
      std::set<RtEvent> wait_events;
      for (unsigned idx = 0; idx < indiv_triggered.size(); idx++)
      {
        if (!indiv_triggered[idx])
        {
          MustEpochIndivArgs args;
          args.triggerer = this;
          args.task = indiv_tasks[idx];
          RtEvent wait = 
            owner->runtime->issue_runtime_meta_task(args, 
                  LG_DEFERRED_THROUGHPUT_PRIORITY, owner);
          if (wait.exists())
            wait_events.insert(wait);
        }
      }
      for (unsigned idx = 0; idx < index_tasks.size(); idx++)
      {
        if (!index_triggered[idx])
        {
          MustEpochIndexArgs args;
          args.triggerer = this;
          args.task = index_tasks[idx];
          RtEvent wait = 
            owner->runtime->issue_runtime_meta_task(args,
                  LG_DEFERRED_THROUGHPUT_PRIORITY, owner);
          if (wait.exists())
            wait_events.insert(wait);
        }
      }
      // Wait for all of the launches to be done
      // We can safely block to free up the utility processor
      if (!wait_events.empty())
      {
        RtEvent trigger_event = Runtime::merge_events(wait_events);
        trigger_event.wait();
      }
    }

    //--------------------------------------------------------------------------
    void MustEpochTriggerer::trigger_individual(IndividualTask *task)
    //--------------------------------------------------------------------------
    {
      task->set_target_proc(current_proc);
      task->trigger_mapping();
    }

    //--------------------------------------------------------------------------
    void MustEpochTriggerer::trigger_index(IndexTask *task)
    //--------------------------------------------------------------------------
    {
      task->set_target_proc(current_proc);
      task->trigger_mapping();
    }

    //--------------------------------------------------------------------------
    /*static*/ void MustEpochTriggerer::handle_individual(const void *args)
    //--------------------------------------------------------------------------
    {
      const MustEpochIndivArgs *indiv_args = (const MustEpochIndivArgs*)args;
      indiv_args->triggerer->trigger_individual(indiv_args->task);
    }

    //--------------------------------------------------------------------------
    /*static*/ void MustEpochTriggerer::handle_index(const void *args)
    //--------------------------------------------------------------------------
    {
      const MustEpochIndexArgs *index_args = (const MustEpochIndexArgs*)args;
      index_args->triggerer->trigger_index(index_args->task);
    }

    /////////////////////////////////////////////////////////////
    // Must Epoch Mapper 
    /////////////////////////////////////////////////////////////

    //--------------------------------------------------------------------------
    MustEpochMapper::MustEpochMapper(MustEpochOp *own)
      : owner(own)
    //--------------------------------------------------------------------------
    {
    }

    //--------------------------------------------------------------------------
    MustEpochMapper::MustEpochMapper(const MustEpochMapper &rhs)
      : owner(rhs.owner)
    //--------------------------------------------------------------------------
    {
      // should never be called
      assert(false);
    }

    //--------------------------------------------------------------------------
    MustEpochMapper::~MustEpochMapper(void)
    //--------------------------------------------------------------------------
    {
    }

    //--------------------------------------------------------------------------
    MustEpochMapper& MustEpochMapper::operator=(const MustEpochMapper &rhs)
    //--------------------------------------------------------------------------
    {
      // should never be called
      assert(false);
      return *this;
    }

    //--------------------------------------------------------------------------
    void MustEpochMapper::map_tasks(const std::deque<SingleTask*> &single_tasks,
                            const std::vector<std::set<unsigned> > &dependences)
    //--------------------------------------------------------------------------
    {
#ifdef DEBUG_LEGION
      assert(single_tasks.size() == dependences.size());
#endif
      MustEpochMapArgs args;
      args.mapper = this;
      // For correctness we still have to abide by the mapping dependences
      // computed on the individual tasks while we are mapping them
      std::vector<RtEvent> mapped_events(single_tasks.size());
      for (unsigned idx = 0; idx < single_tasks.size(); idx++)
      {
        // Figure out our preconditions
        std::set<RtEvent> preconditions;
        for (std::set<unsigned>::const_iterator it = 
              dependences[idx].begin(); it != dependences[idx].end(); it++)
        {
#ifdef DEBUG_LEGION
          assert((*it) < idx);
#endif
          preconditions.insert(mapped_events[*it]);          
        }
        args.task = single_tasks[idx];
        if (!preconditions.empty())
        {
          RtEvent precondition = Runtime::merge_events(preconditions);
          mapped_events[idx] = 
            owner->runtime->issue_runtime_meta_task(args, 
                LG_DEFERRED_THROUGHPUT_PRIORITY, owner, precondition); 
        }
        else
          mapped_events[idx] = 
            owner->runtime->issue_runtime_meta_task(args,
                  LG_DEFERRED_THROUGHPUT_PRIORITY, owner);
      }
      std::set<RtEvent> wait_events(mapped_events.begin(), mapped_events.end());
      if (!wait_events.empty())
      {
        RtEvent mapped_event = Runtime::merge_events(wait_events);
        mapped_event.wait();
      }
    }

    //--------------------------------------------------------------------------
    void MustEpochMapper::map_task(SingleTask *task)
    //--------------------------------------------------------------------------
    {
      // Before we can actually map, we have to perform our versioning analysis
      RtEvent versions_ready = task->perform_must_epoch_version_analysis(owner);
      if (versions_ready.exists())
        versions_ready.wait();
      // Note we don't need to hold a lock here because this is
      // a monotonic change.  Once it fails for anyone then it
      // fails for everyone.
      RtEvent done_mapping = task->perform_mapping(owner);
      if (done_mapping.exists())
        done_mapping.wait();
    }

    //--------------------------------------------------------------------------
    /*static*/ void MustEpochMapper::handle_map_task(const void *args)
    //--------------------------------------------------------------------------
    {
      const MustEpochMapArgs *map_args = (const MustEpochMapArgs*)args;
      map_args->mapper->map_task(map_args->task);
    }

    /////////////////////////////////////////////////////////////
    // Must Epoch Distributor 
    /////////////////////////////////////////////////////////////

    //--------------------------------------------------------------------------
    MustEpochDistributor::MustEpochDistributor(MustEpochOp *own)
      : owner(own)
    //--------------------------------------------------------------------------
    {
    }

    //--------------------------------------------------------------------------
    MustEpochDistributor::MustEpochDistributor(const MustEpochDistributor &rhs)
      : owner(rhs.owner)
    //--------------------------------------------------------------------------
    {
      // should never be called
      assert(false);
    }

    //--------------------------------------------------------------------------
    MustEpochDistributor::~MustEpochDistributor(void)
    //--------------------------------------------------------------------------
    {
    }

    //--------------------------------------------------------------------------
    MustEpochDistributor& MustEpochDistributor::operator=(
                                                const MustEpochDistributor &rhs)
    //--------------------------------------------------------------------------
    {
      // should never be called
      assert(false);
      return *this;
    }

    //--------------------------------------------------------------------------
    void MustEpochDistributor::distribute_tasks(Runtime *runtime,
                                const std::vector<IndividualTask*> &indiv_tasks,
                                const std::set<SliceTask*> &slice_tasks)
    //--------------------------------------------------------------------------
    {
      MustEpochDistributorArgs dist_args;
      MustEpochLauncherArgs launch_args;
      std::set<RtEvent> wait_events;
      for (std::vector<IndividualTask*>::const_iterator it = 
            indiv_tasks.begin(); it != indiv_tasks.end(); it++)
      {
        if (!runtime->is_local((*it)->target_proc))
        {
          dist_args.task = *it;
          RtEvent wait = 
            runtime->issue_runtime_meta_task(dist_args, 
                LG_DEFERRED_THROUGHPUT_PRIORITY, owner);
          if (wait.exists())
            wait_events.insert(wait);
        }
        else
        {
          launch_args.task = *it;
          RtEvent wait = 
            runtime->issue_runtime_meta_task(launch_args,
                  LG_DEFERRED_THROUGHPUT_PRIORITY, owner);
          if (wait.exists())
            wait_events.insert(wait);
        }
      }
      for (std::set<SliceTask*>::const_iterator it = 
            slice_tasks.begin(); it != slice_tasks.end(); it++)
      {
        if (!runtime->is_local((*it)->target_proc))
        {
          dist_args.task = *it;
          RtEvent wait = 
            runtime->issue_runtime_meta_task(dist_args, 
                LG_DEFERRED_THROUGHPUT_PRIORITY, owner);
          if (wait.exists())
            wait_events.insert(wait);
        }
        else
        {
          launch_args.task = *it;
          RtEvent wait = 
            runtime->issue_runtime_meta_task(launch_args,
                 LG_DEFERRED_THROUGHPUT_PRIORITY, owner);
          if (wait.exists())
            wait_events.insert(wait);
        }
      }
      if (!wait_events.empty())
      {
        RtEvent dist_event = Runtime::merge_events(wait_events);
        dist_event.wait();
      }
    }

    //--------------------------------------------------------------------------
    /*static*/ void MustEpochDistributor::handle_distribute_task(
                                                               const void *args)
    //--------------------------------------------------------------------------
    {
      const MustEpochDistributorArgs *dist_args = 
        (const MustEpochDistributorArgs*)args;
      dist_args->task->distribute_task();
    }

    //--------------------------------------------------------------------------
    /*static*/ void MustEpochDistributor::handle_launch_task(const void *args)
    //--------------------------------------------------------------------------
    {
      const MustEpochLauncherArgs *launch_args = 
        (const MustEpochLauncherArgs *)args;
      launch_args->task->launch_task();
    }

    /////////////////////////////////////////////////////////////
    // Pending Partition Op 
    /////////////////////////////////////////////////////////////

    //--------------------------------------------------------------------------
    PendingPartitionOp::PendingPartitionOp(Runtime *rt)
      : Operation(rt), thunk(NULL)
    //--------------------------------------------------------------------------
    {
    }

    //--------------------------------------------------------------------------
    PendingPartitionOp::PendingPartitionOp(const PendingPartitionOp &rhs)
      : Operation(NULL)
    //--------------------------------------------------------------------------
    {
      // should never be called
      assert(false);
    }

    //--------------------------------------------------------------------------
    PendingPartitionOp::~PendingPartitionOp(void)
    //--------------------------------------------------------------------------
    {
    }

    //--------------------------------------------------------------------------
    PendingPartitionOp& PendingPartitionOp::operator=(
                                                  const PendingPartitionOp &rhs)
    //--------------------------------------------------------------------------
    {
      // should never be called
      assert(false);
      return *this;
    }

    //--------------------------------------------------------------------------
    void PendingPartitionOp::initialize_equal_partition(SingleTask *ctx,
                                                        IndexPartition pid, 
                                                        size_t granularity)
    //--------------------------------------------------------------------------
    {
      initialize_operation(ctx, true/*track*/);
#ifdef DEBUG_LEGION
      assert(thunk == NULL);
#endif
      thunk = new EqualPartitionThunk(pid, granularity);
      if (Runtime::legion_spy_enabled)
        perform_logging();
    }

    //--------------------------------------------------------------------------
    void PendingPartitionOp::initialize_weighted_partition(SingleTask *ctx, 
                                                           IndexPartition pid, 
                                                           size_t granularity,
                                       const std::map<DomainPoint,int> &weights)
    //--------------------------------------------------------------------------
    {
      initialize_operation(ctx, true/*track*/);
#ifdef DEBUG_LEGION
      assert(thunk == NULL);
#endif
      thunk = new WeightedPartitionThunk(pid, granularity, weights);
      if (Runtime::legion_spy_enabled)
        perform_logging();
    }

    //--------------------------------------------------------------------------
    void PendingPartitionOp::initialize_union_partition(SingleTask *ctx,
                                                        IndexPartition pid,
                                                        IndexPartition h1,
                                                        IndexPartition h2)
    //--------------------------------------------------------------------------
    {
      initialize_operation(ctx, true/*track*/);
#ifdef DEBUG_LEGION
      assert(thunk == NULL);
#endif
      thunk = new UnionPartitionThunk(pid, h1, h2);
      if (Runtime::legion_spy_enabled)
        perform_logging();
    }

    //--------------------------------------------------------------------------
    void PendingPartitionOp::initialize_intersection_partition(SingleTask *ctx,
                                                            IndexPartition pid,
                                                            IndexPartition h1,
                                                            IndexPartition h2)
    //--------------------------------------------------------------------------
    {
      initialize_operation(ctx, true/*track*/);
#ifdef DEBUG_LEGION
      assert(thunk == NULL);
#endif
      thunk = new IntersectionPartitionThunk(pid, h1, h2);
      if (Runtime::legion_spy_enabled)
        perform_logging();
    }

    //--------------------------------------------------------------------------
    void PendingPartitionOp::initialize_difference_partition(SingleTask *ctx,
                                                             IndexPartition pid,
                                                             IndexPartition h1,
                                                             IndexPartition h2)
    //--------------------------------------------------------------------------
    {
      initialize_operation(ctx, true/*track*/);
#ifdef DEBUG_LEGION
      assert(thunk == NULL);
#endif
      thunk = new DifferencePartitionThunk(pid, h1, h2);
      if (Runtime::legion_spy_enabled)
        perform_logging();
    }

    //--------------------------------------------------------------------------
    void PendingPartitionOp::initialize_cross_product(SingleTask *ctx,
                                                      IndexPartition base,
                                                      IndexPartition source,
                                  std::map<DomainPoint,IndexPartition> &handles)
    //--------------------------------------------------------------------------
    {
      initialize_operation(ctx, true/*track*/);
#ifdef DEBUG_LEGION
      assert(thunk == NULL);
#endif
      thunk = new CrossProductThunk(base, source, handles);
      if (Runtime::legion_spy_enabled)
        perform_logging();
    }

    //--------------------------------------------------------------------------
    void PendingPartitionOp::initialize_index_space_union(SingleTask *ctx,
                                                          IndexSpace target,
                                         const std::vector<IndexSpace> &handles)
    //--------------------------------------------------------------------------
    {
      initialize_operation(ctx, true/*track*/);
#ifdef DEBUG_LEGION
      assert(thunk == NULL);
#endif
      thunk = new ComputePendingSpace(target, true/*union*/, handles);
      if (Runtime::legion_spy_enabled)
        perform_logging();
    }

    //--------------------------------------------------------------------------
    void PendingPartitionOp::initialize_index_space_union(SingleTask *ctx,
                                                          IndexSpace target,
                                                          IndexPartition handle)
    //--------------------------------------------------------------------------
    {
      initialize_operation(ctx, true/*track*/);
#ifdef DEBUG_LEGION
      assert(thunk == NULL);
#endif
      thunk = new ComputePendingSpace(target, true/*union*/, handle);
      if (Runtime::legion_spy_enabled)
        perform_logging();
    }

    //--------------------------------------------------------------------------
    void PendingPartitionOp::initialize_index_space_intersection(
     SingleTask *ctx, IndexSpace target, const std::vector<IndexSpace> &handles)
    //--------------------------------------------------------------------------
    {
      initialize_operation(ctx, true/*track*/);
#ifdef DEBUG_LEGION
      assert(thunk == NULL);
#endif
      thunk = new ComputePendingSpace(target, false/*union*/, handles);
      if (Runtime::legion_spy_enabled)
        perform_logging();
    }

    //--------------------------------------------------------------------------
    void PendingPartitionOp::initialize_index_space_intersection(
                      SingleTask *ctx, IndexSpace target, IndexPartition handle)
    //--------------------------------------------------------------------------
    {
      initialize_operation(ctx, true/*track*/);
#ifdef DEBUG_LEGION
      assert(thunk == NULL);
#endif
      thunk = new ComputePendingSpace(target, false/*union*/, handle);
      if (Runtime::legion_spy_enabled)
        perform_logging();
    }

    //--------------------------------------------------------------------------
    void PendingPartitionOp::initialize_index_space_difference(SingleTask *ctx,
                                         IndexSpace target, IndexSpace initial, 
                                         const std::vector<IndexSpace> &handles)
    //--------------------------------------------------------------------------
    {
      initialize_operation(ctx, true/*track*/);
#ifdef DEBUG_LEGION
      assert(thunk == NULL);
#endif
      thunk = new ComputePendingDifference(target, initial, handles);
      if (Runtime::legion_spy_enabled)
        perform_logging();
    }

    //--------------------------------------------------------------------------
    void PendingPartitionOp::perform_logging()
    //--------------------------------------------------------------------------
    {
      LegionSpy::log_pending_partition_operation(
          parent_ctx->get_unique_id(),
          unique_op_id);
      thunk->perform_logging(this);
    }

    //--------------------------------------------------------------------------
    void PendingPartitionOp::trigger_mapping(void)
    //--------------------------------------------------------------------------
    {
      // Perform the partitioning operation
      ApEvent ready_event = thunk->perform(runtime->forest);
      // We can trigger the handle ready event now
      Runtime::trigger_event(handle_ready);
      complete_mapping();
      Runtime::trigger_event(completion_event, ready_event);
      need_completion_trigger = false;
      complete_execution(Runtime::protect_event(ready_event));
    }

    //--------------------------------------------------------------------------
    void PendingPartitionOp::activate(void)
    //--------------------------------------------------------------------------
    {
      activate_operation();
      handle_ready = Runtime::create_ap_user_event();
    }

    //--------------------------------------------------------------------------
    void PendingPartitionOp::deactivate(void)
    //--------------------------------------------------------------------------
    {
      deactivate_operation();
      if (thunk != NULL)
        delete thunk;
      thunk = NULL;
      runtime->free_pending_partition_op(this);
    }

    //--------------------------------------------------------------------------
    const char* PendingPartitionOp::get_logging_name(void) const
    //--------------------------------------------------------------------------
    {
      return op_names[PENDING_PARTITION_OP_KIND];
    }

    //--------------------------------------------------------------------------
    Operation::OpKind PendingPartitionOp::get_operation_kind(void) const
    //--------------------------------------------------------------------------
    {
      return PENDING_PARTITION_OP_KIND;
    }

    /////////////////////////////////////////////////////////////
    // Dependent Partition Op 
    /////////////////////////////////////////////////////////////

    //--------------------------------------------------------------------------
    DependentPartitionOp::DependentPartitionOp(Runtime *rt)
      : Operation(rt)
    //--------------------------------------------------------------------------
    {
    }

    //--------------------------------------------------------------------------
    DependentPartitionOp::DependentPartitionOp(const DependentPartitionOp &rhs)
      : Operation(NULL)
    //--------------------------------------------------------------------------
    {
      // should never be called
      assert(false);
    }

    //--------------------------------------------------------------------------
    DependentPartitionOp::~DependentPartitionOp(void)
    //--------------------------------------------------------------------------
    {
    }

    //--------------------------------------------------------------------------
    DependentPartitionOp& DependentPartitionOp::operator=(
                                                const DependentPartitionOp &rhs)
    //--------------------------------------------------------------------------
    {
      // should never be called
      assert(false);
      return *this;
    }

    //--------------------------------------------------------------------------
    void DependentPartitionOp::initialize_by_field(SingleTask *ctx, 
                                                   IndexPartition pid,
                                    LogicalRegion handle, LogicalRegion parent,
                                    const Domain &space, FieldID fid)
    //--------------------------------------------------------------------------
    {
      initialize_operation(ctx, true/*track*/); 
      partition_kind = BY_FIELD;
      // Projection region requirement since we need the whole sub-tree
      requirement = RegionRequirement(handle, 0/*idx*/, READ_ONLY, 
                                      EXCLUSIVE, parent);
      requirement.add_field(fid);
      partition_handle = pid;
      color_space = space;
      if (Runtime::legion_spy_enabled)
        LegionSpy::log_dependent_partition_operation(
            parent_ctx->get_unique_id(),
            unique_op_id,
            partition_handle.id,
            partition_kind);
    }

    //--------------------------------------------------------------------------
    void DependentPartitionOp::initialize_by_image(SingleTask *ctx, 
                                                   IndexPartition pid,
                                          LogicalPartition projection,
                                          LogicalRegion parent, FieldID fid, 
                                          const Domain &space)
    //--------------------------------------------------------------------------
    {
      initialize_operation(ctx, true/*track*/);
      partition_kind = BY_IMAGE;
      // Projection region requirement since we need the whole sub-tree
      requirement = RegionRequirement(projection, 0/*id*/, READ_ONLY,
                                      EXCLUSIVE, parent);
      requirement.add_field(fid);
      partition_handle = pid;
      color_space = space;
      if (Runtime::legion_spy_enabled)
        LegionSpy::log_dependent_partition_operation(
            parent_ctx->get_unique_id(),
            unique_op_id,
            partition_handle.id,
            partition_kind);
    }

    //--------------------------------------------------------------------------
    void DependentPartitionOp::initialize_by_preimage(SingleTask *ctx,
                                    IndexPartition pid, IndexPartition proj,
                                    LogicalRegion handle, LogicalRegion parent,
                                    FieldID fid, const Domain &space)
    //--------------------------------------------------------------------------
    {
      initialize_operation(ctx, true/*track*/);
      partition_kind = BY_PREIMAGE;
      // Projection region requirement since we need the whole sub-tree
      requirement = RegionRequirement(handle, 0/*idx*/, READ_ONLY, 
                                      EXCLUSIVE, parent);
      requirement.add_field(fid);
      partition_handle = pid;
      color_space = space;
      projection = proj;
      if (Runtime::legion_spy_enabled)
        LegionSpy::log_dependent_partition_operation(
            parent_ctx->get_unique_id(),
            unique_op_id,
            partition_handle.id,
            partition_kind);
    }

    //--------------------------------------------------------------------------
    const RegionRequirement& DependentPartitionOp::get_requirement(void) const
    //--------------------------------------------------------------------------
    {
      return requirement;
    }

    //--------------------------------------------------------------------------
    void DependentPartitionOp::trigger_prepipeline_stage(void)
    //--------------------------------------------------------------------------
    {
      compute_parent_index();
      initialize_privilege_path(privilege_path, requirement);
      if (Runtime::legion_spy_enabled)
      { 
        if (requirement.handle_type == PART_PROJECTION)
          LegionSpy::log_logical_requirement(unique_op_id, 0/*idx*/,
                                    false/*region*/,
                                    requirement.partition.index_partition.id,
                                    requirement.partition.field_space.id,
                                    requirement.partition.tree_id,
                                    requirement.privilege,
                                    requirement.prop,
                                    requirement.redop,
                                    requirement.parent.index_space.id);
        else
          LegionSpy::log_logical_requirement(unique_op_id, 0/*idx*/,
                                    true/*region*/,
                                    requirement.region.index_space.id,
                                    requirement.region.field_space.id,
                                    requirement.region.tree_id,
                                    requirement.privilege,
                                    requirement.prop,
                                    requirement.redop,
                                    requirement.parent.index_space.id);
        LegionSpy::log_requirement_fields(unique_op_id, 0/*index*/,
                                          requirement.privilege_fields);
      }
    }

    //--------------------------------------------------------------------------
    void DependentPartitionOp::trigger_dependence_analysis(void)
    //--------------------------------------------------------------------------
    {
      ProjectionInfo projection_info;
      runtime->forest->perform_dependence_analysis(this, 0/*idx*/,
                                                   requirement,
                                                   restrict_info,
                                                   version_info,
                                                   projection_info,
                                                   privilege_path);
    }

    //--------------------------------------------------------------------------
    void DependentPartitionOp::trigger_ready(void)
    //--------------------------------------------------------------------------
    {
      std::set<RtEvent> preconditions;
      runtime->forest->perform_versioning_analysis(this, 0/*idx*/,
                                                   requirement,
                                                   privilege_path,
                                                   version_info,
                                                   preconditions);
      if (!preconditions.empty())
        enqueue_ready_operation(Runtime::merge_events(preconditions));
      else
        enqueue_ready_operation();
    }

    //--------------------------------------------------------------------------
    void DependentPartitionOp::trigger_mapping(void)
    //--------------------------------------------------------------------------
    {
      RegionTreeContext physical_ctx = parent_ctx->get_context(); 
      ApEvent ready_event = ApEvent::NO_AP_EVENT;
      switch (partition_kind)
      {
        case BY_FIELD:
          {
            ready_event = 
              runtime->forest->create_partition_by_field(physical_ctx, 
                this, 0/*idx*/, requirement, partition_handle, color_space,
                completion_event, version_info, map_applied_conditions);
            break;
          }
        case BY_IMAGE:
          {
            ready_event = 
              runtime->forest->create_partition_by_image(physical_ctx, 
                this, 0/*idx*/, requirement, partition_handle, color_space,
                completion_event, version_info, map_applied_conditions);
            break;
          }
        case BY_PREIMAGE:
          {
            ready_event = 
              runtime->forest->create_partition_by_preimage(physical_ctx, 
                this, 0/*idx*/, requirement, projection, partition_handle,
                color_space, completion_event, version_info, 
                map_applied_conditions);
            break;
          }
        default:
          assert(false); // should never get here
      }
      // Once we are done running these routines, we can mark
      // that the handles have all been completed
#ifdef DEBUG_LEGION
      assert(handle_ready.exists() && !handle_ready.has_triggered());
#endif
      Runtime::trigger_event(handle_ready);
      if (!map_applied_conditions.empty())
        complete_mapping(Runtime::merge_events(map_applied_conditions));
      else
        complete_mapping();
      Runtime::trigger_event(completion_event, ready_event);
      need_completion_trigger = false;
      complete_execution(Runtime::protect_event(ready_event));
    }

    //--------------------------------------------------------------------------
    unsigned DependentPartitionOp::find_parent_index(unsigned idx)
    //--------------------------------------------------------------------------
    {
#ifdef DEBUG_LEGION
      assert(idx == 0);
#endif
      return parent_req_index;
    }

    //--------------------------------------------------------------------------
    void DependentPartitionOp::activate(void)
    //--------------------------------------------------------------------------
    {
      activate_operation();
      handle_ready = Runtime::create_ap_user_event();
    }

    //--------------------------------------------------------------------------
    void DependentPartitionOp::deactivate(void)
    //--------------------------------------------------------------------------
    {
      deactivate_operation();
      privilege_path = RegionTreePath();
      if (!handle_ready.has_triggered())
        Runtime::trigger_event(handle_ready);
      version_info.clear();
      restrict_info.clear();
      map_applied_conditions.clear();
      runtime->free_dependent_partition_op(this);
    }

    //--------------------------------------------------------------------------
    const char* DependentPartitionOp::get_logging_name(void) const
    //--------------------------------------------------------------------------
    {
      return op_names[DEPENDENT_PARTITION_OP_KIND];
    }

    //--------------------------------------------------------------------------
    Operation::OpKind DependentPartitionOp::get_operation_kind(void) const
    //--------------------------------------------------------------------------
    {
      return DEPENDENT_PARTITION_OP_KIND;
    }

    //--------------------------------------------------------------------------
    size_t DependentPartitionOp::get_region_count(void) const
    //--------------------------------------------------------------------------
    {
      return 1;
    }

    //--------------------------------------------------------------------------
    void DependentPartitionOp::trigger_commit(void)
    //--------------------------------------------------------------------------
    {
      version_info.clear();
      commit_operation(true/*deactivate*/);
    }

    //--------------------------------------------------------------------------
    void DependentPartitionOp::record_reference_mutation_effect(RtEvent event)
    //--------------------------------------------------------------------------
    {
      map_applied_conditions.insert(event);
    }

    //--------------------------------------------------------------------------
    void DependentPartitionOp::compute_parent_index(void)
    //--------------------------------------------------------------------------
    {
      int parent_index = parent_ctx->find_parent_region_req(requirement);
      if (parent_index < 0)
      {
        log_region.error("Parent task %s (ID %lld) of partition "
                                   "operation (ID %lld) does not have a region "
                                   "requirement for region (%x,%x,%x) "
                                   "as a parent of region requirement.",
                                   parent_ctx->get_task_name(), 
                                   parent_ctx->get_unique_id(),
                                   unique_op_id, 
                                   requirement.region.index_space.id,
                                   requirement.region.field_space.id, 
                                   requirement.region.tree_id);
#ifdef DEBUG_LEGION
        assert(false);
#endif
        exit(ERROR_BAD_PARENT_REGION);
      }
      else
        parent_req_index = unsigned(parent_index);
    }

    enum PendingPartitionKind
    {
      EQUAL_PARTITION = 0,
      WEIGHTED_PARTITION,
      UNION_PARTITION,
      INTERSECTION_PARTITION,
      DIFFERENCE_PARTITION,
    };
    //--------------------------------------------------------------------------
    void PendingPartitionOp::EqualPartitionThunk::perform_logging(
                                                         PendingPartitionOp* op)
    //--------------------------------------------------------------------------
    {
      LegionSpy::log_target_pending_partition(op->unique_op_id, pid.id,
          EQUAL_PARTITION);
    }

    //--------------------------------------------------------------------------
    void PendingPartitionOp::WeightedPartitionThunk::perform_logging(
                                                         PendingPartitionOp* op)
    //--------------------------------------------------------------------------
    {
      LegionSpy::log_target_pending_partition(op->unique_op_id, pid.id,
          WEIGHTED_PARTITION);
    }

    //--------------------------------------------------------------------------
    void PendingPartitionOp::UnionPartitionThunk::perform_logging(
                                                         PendingPartitionOp* op)
    //--------------------------------------------------------------------------
    {
      LegionSpy::log_target_pending_partition(op->unique_op_id, pid.id,
          UNION_PARTITION);
    }

    //--------------------------------------------------------------------------
    void PendingPartitionOp::IntersectionPartitionThunk::perform_logging(
                                                         PendingPartitionOp* op)
    //--------------------------------------------------------------------------
    {
      LegionSpy::log_target_pending_partition(op->unique_op_id, pid.id,
          INTERSECTION_PARTITION);
    }

    //--------------------------------------------------------------------------
    void PendingPartitionOp::DifferencePartitionThunk::perform_logging(
                                                         PendingPartitionOp* op)
    //--------------------------------------------------------------------------
    {
      LegionSpy::log_target_pending_partition(op->unique_op_id, pid.id,
          DIFFERENCE_PARTITION);
    }

    //--------------------------------------------------------------------------
    void PendingPartitionOp::CrossProductThunk::perform_logging(
                                                         PendingPartitionOp* op)
    //--------------------------------------------------------------------------
    {
    }

    //--------------------------------------------------------------------------
    void PendingPartitionOp::ComputePendingSpace::perform_logging(
                                                         PendingPartitionOp* op)
    //--------------------------------------------------------------------------
    {
    }

    //--------------------------------------------------------------------------
    void PendingPartitionOp::ComputePendingDifference::perform_logging(
                                                         PendingPartitionOp* op)
    //--------------------------------------------------------------------------
    {
    }

    ///////////////////////////////////////////////////////////// 
    // Fill Op 
    /////////////////////////////////////////////////////////////

    //--------------------------------------------------------------------------
    FillOp::FillOp(Runtime *rt)
      : SpeculativeOp(rt)
    //--------------------------------------------------------------------------
    {
    }

    //--------------------------------------------------------------------------
    FillOp::FillOp(const FillOp &rhs)
      : SpeculativeOp(NULL)
    //--------------------------------------------------------------------------
    {
      // should never be called
      assert(false);
    }

    //--------------------------------------------------------------------------
    FillOp::~FillOp(void)
    //--------------------------------------------------------------------------
    {
    }

    //--------------------------------------------------------------------------
    FillOp& FillOp::operator=(const FillOp &rhs)
    //--------------------------------------------------------------------------
    {
      // should never be called
      assert(false);
      return *this;
    }

    //--------------------------------------------------------------------------
    void FillOp::initialize(SingleTask *ctx, LogicalRegion handle,
                            LogicalRegion parent, FieldID fid,
                            const void *ptr, size_t size,
                            const Predicate &pred,bool check_privileges)
    //--------------------------------------------------------------------------
    {
      parent_ctx = ctx;
      initialize_speculation(ctx, true/*track*/, 1, pred);
      requirement = RegionRequirement(handle, WRITE_DISCARD, EXCLUSIVE, parent);
      requirement.privilege_fields.insert(fid);
      value_size = size;
      value = malloc(value_size);
      memcpy(value, ptr, value_size);
      if (check_privileges)
        check_fill_privilege();
      if (Runtime::legion_spy_enabled)
        LegionSpy::log_fill_operation(parent_ctx->get_unique_id(), 
                                      unique_op_id);
    }

    //--------------------------------------------------------------------------
    void FillOp::initialize(SingleTask *ctx, LogicalRegion handle,
                            LogicalRegion parent, FieldID fid, 
                            const Future &f,
                            const Predicate &pred,bool check_privileges)
    //--------------------------------------------------------------------------
    {
      parent_ctx = ctx;
      initialize_speculation(ctx, true/*track*/, 1, pred);
      requirement = RegionRequirement(handle, WRITE_DISCARD, EXCLUSIVE, parent);
      requirement.privilege_fields.insert(fid);
      future = f;
      if (check_privileges)
        check_fill_privilege();
      if (Runtime::legion_spy_enabled)
        LegionSpy::log_fill_operation(parent_ctx->get_unique_id(), 
                                      unique_op_id);
    }

    //--------------------------------------------------------------------------
    void FillOp::initialize(SingleTask *ctx, LogicalRegion handle,
                            LogicalRegion parent,
                            const std::set<FieldID> &fields,
                            const void *ptr, size_t size,
                            const Predicate &pred,bool check_privileges)
    //--------------------------------------------------------------------------
    {
      parent_ctx = ctx;
      initialize_speculation(ctx, true/*track*/, 1, pred);
      requirement = RegionRequirement(handle, WRITE_DISCARD, EXCLUSIVE, parent);
      requirement.privilege_fields = fields;
      value_size = size;
      value = malloc(value_size);
      memcpy(value, ptr, size);
      if (check_privileges)
        check_fill_privilege();
      if (Runtime::legion_spy_enabled)
        LegionSpy::log_fill_operation(parent_ctx->get_unique_id(), 
                                      unique_op_id);
    }

    //--------------------------------------------------------------------------
    void FillOp::initialize(SingleTask *ctx, LogicalRegion handle,
                            LogicalRegion parent,
                            const std::set<FieldID> &fields, 
                            const Future &f,
                            const Predicate &pred,bool check_privileges)
    //--------------------------------------------------------------------------
    {
      parent_ctx = ctx;
      initialize_speculation(ctx, true/*track*/, 1, pred);
      requirement = RegionRequirement(handle, WRITE_DISCARD, EXCLUSIVE, parent);
      requirement.privilege_fields = fields;
      future = f;
      if (check_privileges)
        check_fill_privilege();
      if (Runtime::legion_spy_enabled)
        LegionSpy::log_fill_operation(parent_ctx->get_unique_id(), 
                                      unique_op_id);
    }

    //--------------------------------------------------------------------------
    void FillOp::initialize(SingleTask *ctx, const FillLauncher &launcher,
                            bool check_privileges)
    //--------------------------------------------------------------------------
    {
      parent_ctx = ctx;
      initialize_speculation(ctx, true/*track*/, 1, launcher.predicate);
      requirement = RegionRequirement(launcher.handle, WRITE_DISCARD,
                                      EXCLUSIVE, launcher.parent);
      requirement.privilege_fields = launcher.fields;
      value_size = launcher.argument.get_size();
      if (value_size > 0)
      {
        value = malloc(value_size);
        memcpy(value, launcher.argument.get_ptr(), value_size);
      }
      else
        future = launcher.future;
      grants = launcher.grants;
      wait_barriers = launcher.wait_barriers;
      arrive_barriers = launcher.arrive_barriers;
      if (check_privileges)
        check_fill_privilege();
      if (Runtime::legion_spy_enabled)
        LegionSpy::log_fill_operation(parent_ctx->get_unique_id(), 
                                      unique_op_id);
    }

    //--------------------------------------------------------------------------
    void FillOp::activate(void)
    //--------------------------------------------------------------------------
    {
      activate_speculative();
      value = NULL;
      value_size = 0;
    }

    //--------------------------------------------------------------------------
    void FillOp::deactivate(void)
    //--------------------------------------------------------------------------
    {
      deactivate_speculative();
      privilege_path.clear();
      if (value != NULL) 
      {
        free(value);
        value = NULL;
      }
      version_info.clear();
      future = Future();
      restrict_info.clear();
      map_applied_conditions.clear();
      grants.clear();
      wait_barriers.clear();
      arrive_barriers.clear();
      runtime->free_fill_op(this);
    }

    //--------------------------------------------------------------------------
    const char* FillOp::get_logging_name(void) const
    //--------------------------------------------------------------------------
    {
      return op_names[FILL_OP_KIND];
    }

    //--------------------------------------------------------------------------
    Operation::OpKind FillOp::get_operation_kind(void) const
    //--------------------------------------------------------------------------
    {
      return FILL_OP_KIND;
    }

    //--------------------------------------------------------------------------
    size_t FillOp::get_region_count(void) const
    //--------------------------------------------------------------------------
    {
      return 1;
    }

    //--------------------------------------------------------------------------
    void FillOp::trigger_prepipeline_stage(void)
    //--------------------------------------------------------------------------
    {
      // First compute the parent index
      compute_parent_index();
      initialize_privilege_path(privilege_path, requirement);
      if (Runtime::legion_spy_enabled)
      { 
        LegionSpy::log_logical_requirement(unique_op_id, 0/*index*/,
                                           true/*region*/,
                                           requirement.region.index_space.id,
                                           requirement.region.field_space.id,
                                           requirement.region.tree_id,
                                           requirement.privilege,
                                           requirement.prop,
                                           requirement.redop,
                                           requirement.parent.index_space.id);
        LegionSpy::log_requirement_fields(unique_op_id, 0/*index*/,
                                          requirement.privilege_fields);
      }
    }

    //--------------------------------------------------------------------------
    void FillOp::trigger_dependence_analysis(void) 
    //--------------------------------------------------------------------------
    {
      // Register a dependence on our predicate
      register_predicate_dependence();
      // If we are waiting on a future register a dependence
      if (future.impl != NULL)
        future.impl->register_dependence(this);
      ProjectionInfo projection_info;
      runtime->forest->perform_dependence_analysis(this, 0/*idx*/, 
                                                   requirement,
                                                   restrict_info,
                                                   version_info,
                                                   projection_info,
                                                   privilege_path);
    }

    //--------------------------------------------------------------------------
    void FillOp::resolve_true(void)
    //--------------------------------------------------------------------------
    {
      std::set<RtEvent> preconditions;
      runtime->forest->perform_versioning_analysis(this, 0/*idx*/,
                                                   requirement,
                                                   privilege_path,
                                                   version_info,
                                                   preconditions);
      if (!preconditions.empty())
        enqueue_ready_operation(Runtime::merge_events(preconditions));
      else
        enqueue_ready_operation();
    }

    //--------------------------------------------------------------------------
    void FillOp::resolve_false(void)
    //--------------------------------------------------------------------------
    {
      // Mark that this operation has completed both
      // execution and mapping indicating that we are done
      // Do it in this order to avoid calling 'execute_trigger'
      complete_execution();
      version_info.apply_mapping(map_applied_conditions,
                                 true/*copy through*/);
      if (!map_applied_conditions.empty())
        complete_mapping(Runtime::merge_events(map_applied_conditions));
      else
        complete_mapping();
    }

    //--------------------------------------------------------------------------
    bool FillOp::speculate(bool &value)
    //--------------------------------------------------------------------------
    {
      // We never speculate on fill ops since they are lazy anyway
      return false;
    }

    //--------------------------------------------------------------------------
    void FillOp::trigger_mapping(void)
    //--------------------------------------------------------------------------
    {
      // Tell the region tree forest to fill in this field
      // Note that the forest takes ownership of the value buffer
      if (future.impl == NULL)
      {
#ifdef DEBUG_LEGION
        assert(value != NULL);
#endif
        InstanceSet mapped_instances;
        if (restrict_info.has_restrictions())
        {
          mapped_instances = restrict_info.get_instances();
          runtime->forest->physical_register_only(requirement,
                                                  version_info, restrict_info,
                                                  this, 0/*idx*/,
                                                  ApEvent::NO_AP_EVENT,
                                                  false/*defer add users*/,
                                                  false/*not read only*/,
                                                  map_applied_conditions,
                                                  mapped_instances
#ifdef DEBUG_LEGION
                                                  , get_logging_name()
                                                  , unique_op_id
#endif
                                                  );
        }
        ApEvent sync_precondition = compute_sync_precondition();
        ApEvent done_event = 
          runtime->forest->fill_fields(this, requirement, 
                                       0/*idx*/, value, value_size, 
                                       version_info, restrict_info, 
                                       mapped_instances, sync_precondition,
                                       map_applied_conditions);
        if (!mapped_instances.empty() && Runtime::legion_spy_enabled)
        {
          runtime->forest->log_mapping_decision(unique_op_id, 0/*idx*/,
                                                requirement,
                                                mapped_instances);
#ifdef LEGION_SPY
          LegionSpy::log_operation_events(unique_op_id, done_event,
                                          completion_event);
#endif
        }
        version_info.apply_mapping(map_applied_conditions);
        // Clear value and value size since the forest ended up 
        // taking ownership of them
        value = NULL;
        value_size = 0;
        if (!map_applied_conditions.empty())
          complete_mapping(Runtime::merge_events(map_applied_conditions));
        else
          complete_mapping();
        // See if we have any arrivals to trigger
        if (!arrive_barriers.empty())
        {
          for (std::vector<PhaseBarrier>::const_iterator it = 
                arrive_barriers.begin(); it != arrive_barriers.end(); it++)
          {
            if (Runtime::legion_spy_enabled)
              LegionSpy::log_phase_barrier_arrival(unique_op_id, 
                                                   it->phase_barrier);
            Runtime::phase_barrier_arrive(it->phase_barrier, 1/*count*/,
                                          completion_event);
          }
        }
        complete_execution(Runtime::protect_event(done_event));
      }
      else
      {
        // If we have a future value see if its event has triggered
        ApEvent future_ready_event = future.impl->get_ready_event();
        if (!future_ready_event.has_triggered())
        {
          // Launch a task to handle the deferred complete
          DeferredExecuteArgs deferred_execute_args;
          deferred_execute_args.proxy_this = this;
          runtime->issue_runtime_meta_task(deferred_execute_args,
                                           LG_LATENCY_PRIORITY, this, 
                                 Runtime::protect_event(future_ready_event));
        }
        else
          deferred_execute(); // can do the completion now
      }
    }

    //--------------------------------------------------------------------------
    void FillOp::deferred_execute(void)
    //--------------------------------------------------------------------------
    {
      // Make a copy of the future value since the region tree
      // will want to take ownership of the buffer
      size_t result_size = future.impl->get_untyped_size();
      void *result = malloc(result_size);
      memcpy(result, future.impl->get_untyped_result(), result_size);
      InstanceSet mapped_instances;
      if (restrict_info.has_restrictions())
      {
        mapped_instances = restrict_info.get_instances();
        runtime->forest->physical_register_only(requirement,
                                                version_info, restrict_info,
                                                this, 0/*idx*/,
                                                ApEvent::NO_AP_EVENT,
                                                false/*defer add users*/,
                                                false/*not read only*/,
                                                map_applied_conditions,
                                                mapped_instances
#ifdef DEBUG_LEGION
                                                , get_logging_name()
                                                , unique_op_id
#endif
                                                );
      }
      ApEvent sync_precondition = compute_sync_precondition();
      ApEvent done_event = 
          runtime->forest->fill_fields(this, requirement, 
                                       0/*idx*/, value, value_size, 
                                       version_info, restrict_info, 
                                       mapped_instances, sync_precondition,
                                       map_applied_conditions);
      if (!mapped_instances.empty() && Runtime::legion_spy_enabled)
      {
        runtime->forest->log_mapping_decision(unique_op_id, 0/*idx*/,
                                              requirement,
                                              mapped_instances);
#ifdef LEGION_SPY
        LegionSpy::log_operation_events(unique_op_id, done_event,
                                        completion_event);
#endif
      }
      version_info.apply_mapping(map_applied_conditions);
      if (!map_applied_conditions.empty())
        complete_mapping(Runtime::merge_events(map_applied_conditions));
      else
        complete_mapping();
      // See if we have any arrivals to trigger
      if (!arrive_barriers.empty())
      {
        for (std::vector<PhaseBarrier>::const_iterator it = 
              arrive_barriers.begin(); it != arrive_barriers.end(); it++)
        {
          if (Runtime::legion_spy_enabled)
            LegionSpy::log_phase_barrier_arrival(unique_op_id, 
                                                 it->phase_barrier);
          Runtime::phase_barrier_arrive(it->phase_barrier, 1/*count*/,
                                        completion_event);
        }
      }
      complete_execution(Runtime::protect_event(done_event));
    }
    
    //--------------------------------------------------------------------------
    unsigned FillOp::find_parent_index(unsigned idx)
    //--------------------------------------------------------------------------
    {
#ifdef DEBUG_LEGION
      assert(idx == 0);
#endif
      return parent_req_index;
    }

    //--------------------------------------------------------------------------
    void FillOp::trigger_commit(void)
    //--------------------------------------------------------------------------
    {
      version_info.clear();
      commit_operation(true/*deactivate*/);
    }

    //--------------------------------------------------------------------------
    ApEvent FillOp::get_restrict_precondition(void) const
    //--------------------------------------------------------------------------
    {
      return merge_restrict_preconditions(grants, wait_barriers);
    }

    //--------------------------------------------------------------------------
    void FillOp::check_fill_privilege(void)
    //--------------------------------------------------------------------------
    {
      FieldID bad_field;
      LegionErrorType et = runtime->verify_requirement(requirement, bad_field);
      if (et == NO_ERROR)
        et = parent_ctx->check_privilege(requirement, bad_field);
      switch (et)
      {
        case NO_ERROR:
          break;
        case ERROR_INVALID_REGION_HANDLE:
          {
            log_region.error("Requirest for invalid region handle "
                                   "(%x,%d,%d) for fill operation"
                                   "(ID %lld)",
                                   requirement.region.index_space.id, 
                                   requirement.region.field_space.id, 
                                   requirement.region.tree_id, 
                                   unique_op_id);
#ifdef DEBUG_LEGION
            assert(false);
#endif
            exit(ERROR_INVALID_REGION_HANDLE);
          }
        case ERROR_FIELD_SPACE_FIELD_MISMATCH:
          {
            FieldSpace sp = (requirement.handle_type == SINGULAR) || 
                            (requirement.handle_type == REG_PROJECTION)
                             ? requirement.region.field_space : 
                               requirement.partition.field_space;
            log_region.error("Field %d is not a valid field of field "
                                   "space %d for fill operation (ID %lld)",
                                   bad_field, sp.id, unique_op_id);
#ifdef DEBUG_LEGION
            assert(false);
#endif
            exit(ERROR_FIELD_SPACE_FIELD_MISMATCH);
          }
        case ERROR_INVALID_INSTANCE_FIELD:
          {
            log_region.error("Instance field %d is not one of the "
                                   "privilege fields for fill operation"
                                   "(ID %lld)",
                                    bad_field, unique_op_id);
#ifdef DEBUG_LEGION
            assert(false);
#endif
            exit(ERROR_INVALID_INSTANCE_FIELD);
          }
        case ERROR_DUPLICATE_INSTANCE_FIELD:
          {
            log_region.error("Instance field %d is a duplicate for "
                                    "fill operation (ID %lld)",
                                    bad_field, unique_op_id);
#ifdef DEBUG_LEGION
            assert(false);
#endif
            exit(ERROR_DUPLICATE_INSTANCE_FIELD);
          }
        case ERROR_BAD_PARENT_REGION:
          {
            log_region.error("Parent task %s (ID %lld) of fill operation "
                                   "(ID %lld) does not have a region "
                                   "requirement for region (%x,%x,%x) "
                                   "as a parent of region requirement",
                                   parent_ctx->get_task_name(), 
                                   parent_ctx->get_unique_id(),
                                   unique_op_id, 
                                   requirement.region.index_space.id,
                                   requirement.region.field_space.id, 
                                   requirement.region.tree_id);
#ifdef DEBUG_LEGION
            assert(false);
#endif
            exit(ERROR_BAD_PARENT_REGION);
          }
        case ERROR_BAD_REGION_PATH:
          {
            log_region.error("Region (%x,%x,%x) is not a "
                                   "sub-region of parent region "
                                   "(%x,%x,%x) for region requirement of fill "
                                   "operation (ID %lld)",
                                   requirement.region.index_space.id,
                                   requirement.region.field_space.id, 
                                   requirement.region.tree_id,
                                   requirement.parent.index_space.id,
                                   requirement.parent.field_space.id,
                                   requirement.parent.tree_id,
                                   unique_op_id);
#ifdef DEBUG_LEGION
            assert(false);
#endif
            exit(ERROR_BAD_REGION_PATH);
          }
        case ERROR_BAD_REGION_TYPE:
          {
            log_region.error("Region requirement of fill operation "
                                   "(ID %lld) cannot find privileges for field "
                                   "%d in parent task",
                                   unique_op_id, bad_field);
#ifdef DEBUG_LEGION
            assert(false);
#endif
            exit(ERROR_BAD_REGION_TYPE);
          }
        case ERROR_BAD_REGION_PRIVILEGES:
          {
            log_region.error("Privileges %x for region "
                                   "(%x,%x,%x) are not a subset of privileges "
                                   "of parent task's privileges for region "
                                   "requirement of fill operation (ID %lld)",
                                   requirement.privilege, 
                                   requirement.region.index_space.id,
                                   requirement.region.field_space.id, 
                                   requirement.region.tree_id, 
                                   unique_op_id);
#ifdef DEBUG_LEGION
            assert(false);
#endif
            exit(ERROR_BAD_REGION_PRIVILEGES);
          }
        // this should never happen with a fill operation 
        case ERROR_NON_DISJOINT_PARTITION: 
        default:
          assert(false); // Should never happen
      }
    }

    //--------------------------------------------------------------------------
    void FillOp::compute_parent_index(void)
    //--------------------------------------------------------------------------
    {
      int parent_index = parent_ctx->find_parent_region_req(requirement);
      if (parent_index < 0)
      {
        log_region.error("Parent task %s (ID %lld) of fill "
                               "operation (ID %lld) does not have a region "
                               "requirement for region (%x,%x,%x) as a parent",
                               parent_ctx->get_task_name(), 
                               parent_ctx->get_unique_id(),
                               unique_op_id, 
                               requirement.region.index_space.id,
                               requirement.region.field_space.id, 
                               requirement.region.tree_id);
#ifdef DEBUG_LEGION
        assert(false);
#endif
        exit(ERROR_BAD_PARENT_REGION);
      }
      else
        parent_req_index = unsigned(parent_index);
    }

    //--------------------------------------------------------------------------
    ApEvent FillOp::compute_sync_precondition(void) const
    //--------------------------------------------------------------------------
    {
      if (wait_barriers.empty() && grants.empty())
        return ApEvent::NO_AP_EVENT;
      std::set<ApEvent> sync_preconditions;
      if (!wait_barriers.empty())
      {
        for (std::vector<PhaseBarrier>::const_iterator it = 
              wait_barriers.begin(); it != wait_barriers.end(); it++)
        {
          ApEvent e = Runtime::get_previous_phase(it->phase_barrier);
          sync_preconditions.insert(e);
          if (Runtime::legion_spy_enabled)
            LegionSpy::log_phase_barrier_wait(unique_op_id, e);
        }
      }
      if (!grants.empty())
      {
        for (std::vector<Grant>::const_iterator it = grants.begin();
              it != grants.end(); it++)
        {
          ApEvent e = it->impl->acquire_grant();
          sync_preconditions.insert(e);
        }
      }
      return Runtime::merge_events(sync_preconditions);
    }

    ///////////////////////////////////////////////////////////// 
    // Attach Op 
    /////////////////////////////////////////////////////////////

    //--------------------------------------------------------------------------
    AttachOp::AttachOp(Runtime *rt)
      : Operation(rt)
    //--------------------------------------------------------------------------
    {
    }

    //--------------------------------------------------------------------------
    AttachOp::AttachOp(const AttachOp &rhs)
      : Operation(NULL)
    //--------------------------------------------------------------------------
    {
      // Should never be called
      assert(false);
    }

    //--------------------------------------------------------------------------
    AttachOp::~AttachOp(void)
    //--------------------------------------------------------------------------
    {
    }

    //--------------------------------------------------------------------------
    AttachOp& AttachOp::operator=(const AttachOp &rhs)
    //--------------------------------------------------------------------------
    {
      // Should never be called
      assert(false);
      return *this;
    }

    //--------------------------------------------------------------------------
    PhysicalRegion AttachOp::initialize_hdf5(SingleTask *ctx,
                                             const char *name,
                                             LogicalRegion handle, 
                                             LogicalRegion parent,
                                      const std::map<FieldID,const char*> &fmap,
                                             LegionFileMode mode,
                                             bool check_privileges)
    //--------------------------------------------------------------------------
    {
      initialize_operation(ctx, true/*track*/);
      if (fmap.empty())
      {
        log_run.warning("WARNING: HDF5 ATTACH OPERATION ISSUED WITH NO "
                        "FIELD MAPPINGS IN TASK %s (ID %lld)! DID YOU "
                        "FORGET THEM?!?", parent_ctx->get_task_name(),
                        parent_ctx->get_unique_id());

      }
      file_type = HDF5_FILE;
      file_name = strdup(name);
      // Construct the region requirement for this task
      requirement = RegionRequirement(handle, WRITE_DISCARD, EXCLUSIVE, parent);
      for (std::map<FieldID,const char*>::const_iterator it = fmap.begin();
            it != fmap.end(); it++)
      {
        requirement.add_field(it->first);
        field_map[it->first] = strdup(it->second);
      }
      file_mode = mode;
      region = PhysicalRegion(legion_new<PhysicalRegionImpl>(requirement,
                              completion_event, true/*mapped*/, ctx,
                              0/*map id*/, 0/*tag*/, false/*leaf*/, runtime));
      if (check_privileges)
        check_privilege();
      if (Runtime::legion_spy_enabled)
        LegionSpy::log_attach_operation(parent_ctx->get_unique_id(),
                                        unique_op_id);
      return region;
    }

    //--------------------------------------------------------------------------
    PhysicalRegion AttachOp::initialize_file(SingleTask *ctx,
                                             const char *name,
                                             LogicalRegion handle,
                                             LogicalRegion parent,
                                      const std::vector<FieldID> &fvec,
                                             LegionFileMode mode,
                                             bool check_privileges)
    //--------------------------------------------------------------------------
    {
      initialize_operation(ctx, true/*track*/);
      if (fvec.empty())
      {
        log_run.warning("WARNING: FILE ATTACH OPERATION ISSUED WITH NO "
                        "FIELD MAPPINGS IN TASK %s (ID %lld)! DID YOU "
                        "FORGET THEM?!?", parent_ctx->get_task_name(),
                        parent_ctx->get_unique_id());

      }
      file_type = NORMAL_FILE;
      file_name = strdup(name);
      // Construct the region requirement for this task
      requirement = RegionRequirement(handle, WRITE_DISCARD, EXCLUSIVE, parent);
      for (std::vector<FieldID>::const_iterator it = fvec.begin();
            it != fvec.end(); it++)
      {
        requirement.add_field(*it);
      }
      file_mode = mode;
      region = PhysicalRegion(legion_new<PhysicalRegionImpl>(requirement,
                              completion_event, true/*mapped*/, ctx,
                              0/*map id*/, 0/*tag*/, false/*leaf*/, runtime));
      if (check_privileges)
        check_privilege();
      if (Runtime::legion_spy_enabled)
        LegionSpy::log_attach_operation(parent_ctx->get_unique_id(),
                                        unique_op_id);
      return region;
    }

    //--------------------------------------------------------------------------
    void AttachOp::activate(void)
    //--------------------------------------------------------------------------
    {
      activate_operation();
      file_name = NULL;
      file_instance = NULL;
    }

    //--------------------------------------------------------------------------
    void AttachOp::deactivate(void)
    //--------------------------------------------------------------------------
    {
      deactivate_operation();
      if (file_name != NULL)
      {
        free(const_cast<char*>(file_name));
        file_name = NULL;
      }
      for (std::map<FieldID,const char*>::const_iterator it = field_map.begin();
            it != field_map.end(); it++)
      {
        free(const_cast<char*>(it->second));
      }
      field_map.clear();
      region = PhysicalRegion();
      privilege_path.clear();
      version_info.clear();
      restrict_info.clear();
      map_applied_conditions.clear();
      runtime->free_attach_op(this);
    }

    //--------------------------------------------------------------------------
    const char* AttachOp::get_logging_name(void) const
    //--------------------------------------------------------------------------
    {
      return op_names[ATTACH_OP_KIND];
    }

    //--------------------------------------------------------------------------
    Operation::OpKind AttachOp::get_operation_kind(void) const
    //--------------------------------------------------------------------------
    {
      return ATTACH_OP_KIND;
    }

    //--------------------------------------------------------------------------
    size_t AttachOp::get_region_count(void) const
    //--------------------------------------------------------------------------
    {
      return 1;
    }

    //--------------------------------------------------------------------------
    void AttachOp::trigger_prepipeline_stage(void)
    //--------------------------------------------------------------------------
    {
      // First compute the parent index
      compute_parent_index();
      initialize_privilege_path(privilege_path, requirement);
      if (Runtime::legion_spy_enabled)
      { 
        LegionSpy::log_logical_requirement(unique_op_id,0/*index*/,
                                           true/*region*/,
                                           requirement.region.index_space.id,
                                           requirement.region.field_space.id,
                                           requirement.region.tree_id,
                                           requirement.privilege,
                                           requirement.prop,
                                           requirement.redop,
                                           requirement.parent.index_space.id);
        LegionSpy::log_requirement_fields(unique_op_id, 0/*index*/,
                                          requirement.privilege_fields);
      }
    }
    
    //--------------------------------------------------------------------------
    void AttachOp::trigger_dependence_analysis(void)
    //--------------------------------------------------------------------------
    {
      ProjectionInfo projection_info;
      runtime->forest->perform_dependence_analysis(this, 0/*idx*/, 
                                                   requirement,
                                                   restrict_info, 
                                                   version_info,
                                                   projection_info,
                                                   privilege_path);
      // If we have any restriction on ourselves, that is very bad
      if (restrict_info.has_restrictions())
      {
        log_run.error("Illegal file attachment for file %s performed on "
                      "logical region (%x,%x,%x) which is under "
                      "restricted coherence! User coherence must first "
                      "be acquired with an acquire operation before "
                      "attachment can be performed.", file_name,
                      requirement.region.index_space.id,
                      requirement.region.field_space.id,
                      requirement.region.tree_id);
#ifdef DEBUG_LEGION
        assert(false);
#endif
        exit(ERROR_ILLEGAL_FILE_ATTACH);
      }
      // Tell the parent that we added the restriction
      file_instance = runtime->forest->create_file_instance(this, requirement);
      file_instance->memory_manager->record_created_instance(
          file_instance, false, 0, parent_ctx->get_executing_processor(),
          GC_NEVER_PRIORITY, false);
      parent_ctx->add_restriction(this, file_instance, requirement);
    }

    //--------------------------------------------------------------------------
    void AttachOp::trigger_ready(void)
    //--------------------------------------------------------------------------
    {
      std::set<RtEvent> preconditions;  
      runtime->forest->perform_versioning_analysis(this, 0/*idx*/,
                                                   requirement,
                                                   privilege_path,
                                                   version_info,
                                                   preconditions);
      if (!preconditions.empty())
        enqueue_ready_operation(Runtime::merge_events(preconditions));
      else
        enqueue_ready_operation();
    }

    //--------------------------------------------------------------------------
    void AttachOp::trigger_mapping(void)
    //--------------------------------------------------------------------------
    {
      InstanceRef result = runtime->forest->attach_file(this, 0/*idx*/,
                                                        requirement,
                                                        file_instance,
                                                        version_info);
#ifdef DEBUG_LEGION
      assert(result.has_ref());
#endif
      version_info.apply_mapping(map_applied_conditions);
      // This operation is ready once the file is attached
      region.impl->set_reference(result);
      // Once we have created the instance, then we are done
      if (!map_applied_conditions.empty())
        complete_mapping(Runtime::merge_events(map_applied_conditions));
      else
        complete_mapping();
      ApEvent attach_event = result.get_ready_event();
      Runtime::trigger_event(completion_event, attach_event);
      need_completion_trigger = false;
      complete_execution(Runtime::protect_event(attach_event));
    }

    //--------------------------------------------------------------------------
    unsigned AttachOp::find_parent_index(unsigned idx)
    //--------------------------------------------------------------------------
    {
#ifdef DEBUG_LEGION
      assert(idx == 0);
#endif
      return parent_req_index;
    }

    //--------------------------------------------------------------------------
    void AttachOp::trigger_commit(void)
    //--------------------------------------------------------------------------
    {
      version_info.clear();
      commit_operation(true/*deactivate*/);
    }

    //--------------------------------------------------------------------------
    void AttachOp::record_reference_mutation_effect(RtEvent event)
    //--------------------------------------------------------------------------
    {
      map_applied_conditions.insert(event);
    }

    //--------------------------------------------------------------------------
    PhysicalInstance AttachOp::create_instance(const Domain &dom,
             const std::vector<size_t> &sizes, LayoutConstraintSet &constraints)
    //--------------------------------------------------------------------------
    {
      PhysicalInstance result = PhysicalInstance::NO_INST;
      if (file_type == HDF5_FILE) 
      {
        // First build the set of field paths
        std::vector<const char*> field_files(field_map.size());
        unsigned idx = 0;
        for (std::map<FieldID,const char*>::const_iterator it = 
              field_map.begin(); it != field_map.end(); it++, idx++)
        {
          field_files[idx] = it->second;
        }
        // Now ask the low-level runtime to create the instance
        result = dom.create_hdf5_instance(file_name, sizes,
                            field_files, (file_mode == LEGION_FILE_READ_ONLY));
        constraints.specialized_constraint = 
          SpecializedConstraint(HDF5_FILE_SPECIALIZE);
      } 
      else if (file_type == NORMAL_FILE) 
      {
        result = dom.create_file_instance(file_name, sizes, file_mode);
        constraints.specialized_constraint = 
          SpecializedConstraint(GENERIC_FILE_SPECIALIZE);
      }
      else // unknown file type
        assert(false);
#ifdef DEBUG_LEGION
      assert(result.exists());
#endif      
      constraints.field_constraint = 
        FieldConstraint(requirement.privilege_fields, 
                        false/*contiguous*/, false/*inorder*/);
      constraints.memory_constraint = 
        MemoryConstraint(result.get_location().kind());
      // TODO: Fill in the other constraints: 
      // OrderingConstraint, SplittingConstraints DimensionConstraints,
      // AlignmentConstraints, OffsetConstraints
      // Fill in the rest of the constraints
      if (Runtime::legion_spy_enabled)
      {
        for (std::set<FieldID>::const_iterator it = 
              requirement.privilege_fields.begin(); it !=
              requirement.privilege_fields.end(); it++)
          LegionSpy::log_mapping_decision(unique_op_id,0/*idx*/,*it,result.id);
      }
      return result;
    }

    //--------------------------------------------------------------------------
    void AttachOp::check_privilege(void)
    //--------------------------------------------------------------------------
    {
      FieldID bad_field;
      LegionErrorType et = runtime->verify_requirement(requirement, bad_field);
      // If that worked, then check the privileges with the parent context
      if (et == NO_ERROR)
        et = parent_ctx->check_privilege(requirement, bad_field);
      switch (et)
      {
        // Not there is no such things as bad privileges for 
        // acquires and releases because they are controlled by the runtime
        case NO_ERROR:
        case ERROR_BAD_REGION_PRIVILEGES:
          break;
        case ERROR_INVALID_REGION_HANDLE:
          {
            log_region.error("Requirest for invalid region handle "
                                   "(%x,%d,%d) for attach operation "
                                   "(ID %lld)",
                                   requirement.region.index_space.id, 
                                   requirement.region.field_space.id, 
                                   requirement.region.tree_id, 
                                   unique_op_id);
#ifdef DEBUG_LEGION
            assert(false);
#endif
            exit(ERROR_INVALID_REGION_HANDLE);
          }
        case ERROR_FIELD_SPACE_FIELD_MISMATCH:
          {
            FieldSpace sp = (requirement.handle_type == SINGULAR) || 
                            (requirement.handle_type == REG_PROJECTION)
                             ? requirement.region.field_space : 
                               requirement.partition.field_space;
            log_region.error("Field %d is not a valid field of field "
                                   "space %d for attach operation (ID %lld)",
                                   bad_field, sp.id, unique_op_id);
#ifdef DEBUG_LEGION
            assert(false);
#endif
            exit(ERROR_FIELD_SPACE_FIELD_MISMATCH);
          }
        case ERROR_INVALID_INSTANCE_FIELD:
          {
            log_region.error("Instance field %d is not one of the "
                                   "privilege fields for attach operation "
                                   "(ID %lld)",
                                    bad_field, unique_op_id);
#ifdef DEBUG_LEGION
            assert(false);
#endif
            exit(ERROR_INVALID_INSTANCE_FIELD);
          }
        case ERROR_DUPLICATE_INSTANCE_FIELD:
          {
            log_region.error("Instance field %d is a duplicate for "
                                    "attach operation (ID %lld)",
                                    bad_field, unique_op_id);
#ifdef DEBUG_LEGION
            assert(false);
#endif
            exit(ERROR_DUPLICATE_INSTANCE_FIELD);
          }
        case ERROR_BAD_PARENT_REGION:
          {
            log_region.error("Parent task %s (ID %lld) of attach operation "
                                   "(ID %lld) does not have a region "
                                   "requirement for region (%x,%x,%x) "
                                   "as a parent of region requirement",
                                   parent_ctx->get_task_name(), 
                                   parent_ctx->get_unique_id(),
                                   unique_op_id, 
                                   requirement.region.index_space.id,
                                   requirement.region.field_space.id, 
                                   requirement.region.tree_id);
#ifdef DEBUG_LEGION
            assert(false);
#endif
            exit(ERROR_BAD_PARENT_REGION);
          }
        case ERROR_BAD_REGION_PATH:
          {
            log_region.error("Region (%x,%x,%x) is not a "
                             "sub-region of parent region "
                             "(%x,%x,%x) for region requirement of attach "
                             "operation (ID %lld)",
                             requirement.region.index_space.id,
                             requirement.region.field_space.id, 
                             requirement.region.tree_id,
                             requirement.parent.index_space.id,
                             requirement.parent.field_space.id,
                             requirement.parent.tree_id,
                             unique_op_id);
#ifdef DEBUG_LEGION
            assert(false);
#endif
            exit(ERROR_BAD_REGION_PATH);
          }
        case ERROR_BAD_REGION_TYPE:
          {
            log_region.error("Region requirement of attach operation "
                                   "(ID %lld) cannot find privileges for field "
                                   "%d in parent task",
                                   unique_op_id, bad_field);
#ifdef DEBUG_LEGION
            assert(false);
#endif
            exit(ERROR_BAD_REGION_TYPE);
          }
        // this should never happen with an inline mapping
        case ERROR_NON_DISJOINT_PARTITION: 
        default:
          assert(false); // Should never happen
      }
    }

    //--------------------------------------------------------------------------
    void AttachOp::compute_parent_index(void)
    //--------------------------------------------------------------------------
    {
      int parent_index = parent_ctx->find_parent_region_req(requirement);
      if (parent_index < 0)
      {
        log_region.error("Parent task %s (ID %lld) of attach "
                               "operation (ID %lld) does not have a region "
                               "requirement for region (%x,%x,%x) as a parent",
                               parent_ctx->get_task_name(), 
                               parent_ctx->get_unique_id(),
                               unique_op_id, 
                               requirement.region.index_space.id,
                               requirement.region.field_space.id, 
                               requirement.region.tree_id);
#ifdef DEBUG_LEGION
        assert(false);
#endif
        exit(ERROR_BAD_PARENT_REGION);
      }
      else
        parent_req_index = unsigned(parent_index);
    }

    ///////////////////////////////////////////////////////////// 
    // Detach Op 
    /////////////////////////////////////////////////////////////

    //--------------------------------------------------------------------------
    DetachOp::DetachOp(Runtime *rt)
      : Operation(rt)
    //--------------------------------------------------------------------------
    {
    }

    //--------------------------------------------------------------------------
    DetachOp::DetachOp(const DetachOp &rhs)
      : Operation(NULL)
    //--------------------------------------------------------------------------
    {
      // should never be called
      assert(false);
    }

    //--------------------------------------------------------------------------
    DetachOp::~DetachOp(void)
    //--------------------------------------------------------------------------
    {
    }

    //--------------------------------------------------------------------------
    DetachOp& DetachOp::operator=(const DetachOp &rhs)
    //--------------------------------------------------------------------------
    {
      // should never be called
      assert(false);
      return *this;
    }

    //--------------------------------------------------------------------------
    void DetachOp::initialize_detach(SingleTask *ctx, 
                                     PhysicalRegion region)
    //--------------------------------------------------------------------------
    {
      initialize_operation(ctx, true/*track*/);
      // No need to check privileges because we never would have been
      // able to attach in the first place anyway.
      requirement = region.impl->get_requirement();
      // Delay getting a reference until trigger_mapping().  This means we
      //  have to keep region
      this->region = region; 
      if (Runtime::legion_spy_enabled)
        LegionSpy::log_detach_operation(parent_ctx->get_unique_id(),
                                        unique_op_id);
    }

    //--------------------------------------------------------------------------
    void DetachOp::activate(void)
    //--------------------------------------------------------------------------
    {
      activate_operation();
    }

    //--------------------------------------------------------------------------
    void DetachOp::deactivate(void)
    //--------------------------------------------------------------------------
    {
      deactivate_operation();
      region = PhysicalRegion();
      privilege_path.clear();
      version_info.clear();
      restrict_info.clear();
      runtime->free_detach_op(this);
    }

    //--------------------------------------------------------------------------
    const char* DetachOp::get_logging_name(void) const
    //--------------------------------------------------------------------------
    {
      return op_names[DETACH_OP_KIND];
    }

    //--------------------------------------------------------------------------
    Operation::OpKind DetachOp::get_operation_kind(void) const
    //--------------------------------------------------------------------------
    {
      return DETACH_OP_KIND;
    }

    //--------------------------------------------------------------------------
    size_t DetachOp::get_region_count(void) const
    //--------------------------------------------------------------------------
    {
      return 1;
    }

    //--------------------------------------------------------------------------
    void DetachOp::trigger_prepipeline_stage(void)
    //--------------------------------------------------------------------------
    {
      // First compute the parent index
      compute_parent_index();
      initialize_privilege_path(privilege_path, requirement);
      if (Runtime::legion_spy_enabled)
      { 
        LegionSpy::log_logical_requirement(unique_op_id,0/*index*/,
                                           true/*region*/,
                                           requirement.region.index_space.id,
                                           requirement.region.field_space.id,
                                           requirement.region.tree_id,
                                           requirement.privilege,
                                           requirement.prop,
                                           requirement.redop,
                                           requirement.parent.index_space.id);
        LegionSpy::log_requirement_fields(unique_op_id, 0/*index*/,
                                          requirement.privilege_fields);
      }
    }

    //--------------------------------------------------------------------------
    void DetachOp::trigger_dependence_analysis(void)
    //--------------------------------------------------------------------------
    {
      // Before we do our dependence analysis, we can remove the 
      // restricted coherence on the logical region
      ProjectionInfo projection_info;
      // Tell the parent that we've release the restriction
      parent_ctx->remove_restriction(this, requirement);
      runtime->forest->perform_dependence_analysis(this, 0/*idx*/, 
                                                   requirement, 
                                                   restrict_info,
                                                   version_info,
                                                   projection_info,
                                                   privilege_path);
    }

    //--------------------------------------------------------------------------
    void DetachOp::trigger_ready(void)
    //--------------------------------------------------------------------------
    {
      std::set<RtEvent> preconditions;
      runtime->forest->perform_versioning_analysis(this, 0/*idx*/,
                                                   requirement, 
                                                   privilege_path,
                                                   version_info,
                                                   preconditions);
      if (!preconditions.empty())
        enqueue_ready_operation(Runtime::merge_events(preconditions));
      else
        enqueue_ready_operation();
    }

    //--------------------------------------------------------------------------
    void DetachOp::trigger_mapping(void)
    //--------------------------------------------------------------------------
    {
      // Actual unmap of an inline mapped region was deferred to here
      if (region.impl->is_mapped())
        region.impl->unmap_region();
      // Now we can get the reference we need for the detach operation
      InstanceSet references;
      region.impl->get_references(references);
#ifdef DEBUG_LEGION
      assert(references.size() == 1);
#endif
      InstanceRef reference = references[0];
      // Check that this is actually a file
      PhysicalManager *manager = reference.get_manager();
#ifdef DEBUG_LEGION
      assert(!manager->is_reduction_manager()); 
#endif
      InstanceManager *inst_manager = manager->as_instance_manager(); 
      if (!inst_manager->is_attached_file())
      {
        log_run.error("Illegal detach operation on a physical region which "
                      "was not attached!");
#ifdef DEBUG_LEGION
        assert(false);
#endif
        exit(ERROR_ILLEGAL_DETACH_OPERATION);
      }
      
      ApEvent detach_event = 
        runtime->forest->detach_file(requirement, this, 0/*idx*/, 
                                     version_info, reference);
      std::set<RtEvent> applied_conditions;
      version_info.apply_mapping(applied_conditions);
      if (!applied_conditions.empty())
        complete_mapping(Runtime::merge_events(applied_conditions));
      else
        complete_mapping();

      // Now remove the valid reference added by the attach operation
      manager->memory_manager->set_garbage_collection_priority(manager,
        0, parent_ctx->get_executing_processor(), GC_MAX_PRIORITY);

      Runtime::trigger_event(completion_event, detach_event);
      need_completion_trigger = false;
      complete_execution(Runtime::protect_event(detach_event));
    }

    //--------------------------------------------------------------------------
    unsigned DetachOp::find_parent_index(unsigned idx)
    //--------------------------------------------------------------------------
    {
#ifdef DEBUG_LEGION
      assert(idx == 0);
#endif
      return parent_req_index;
    }

    //--------------------------------------------------------------------------
    void DetachOp::trigger_commit(void)
    //--------------------------------------------------------------------------
    {
      version_info.clear();
      commit_operation(true/*deactivate*/);
    }

    //--------------------------------------------------------------------------
    void DetachOp::compute_parent_index(void)
    //--------------------------------------------------------------------------
    {
      int parent_index = parent_ctx->find_parent_region_req(requirement);
      if (parent_index < 0)
      {
        log_region.error("Parent task %s (ID %lld) of detach "
                               "operation (ID %lld) does not have a region "
                               "requirement for region (%x,%x,%x) as a parent",
                               parent_ctx->get_task_name(), 
                               parent_ctx->get_unique_id(),
                               unique_op_id, 
                               requirement.region.index_space.id,
                               requirement.region.field_space.id, 
                               requirement.region.tree_id);
#ifdef DEBUG_LEGION
        assert(false);
#endif
        exit(ERROR_BAD_PARENT_REGION);
      }
      else
        parent_req_index = unsigned(parent_index);
    }

    ///////////////////////////////////////////////////////////// 
    // Timing Op 
    /////////////////////////////////////////////////////////////

    //--------------------------------------------------------------------------
    TimingOp::TimingOp(Runtime *rt)
      : Operation(rt)
    //--------------------------------------------------------------------------
    {
    }

    //--------------------------------------------------------------------------
    TimingOp::TimingOp(const TimingOp &rhs)
      : Operation(NULL)
    //--------------------------------------------------------------------------
    {
      // should never be called
      assert(false);
    }

    //--------------------------------------------------------------------------
    TimingOp::~TimingOp(void)
    //--------------------------------------------------------------------------
    {
    }

    //--------------------------------------------------------------------------
    TimingOp& TimingOp::operator=(const TimingOp &rhs)
    //--------------------------------------------------------------------------
    {
      // should never be called
      assert(false);
      return *this;
    }

    //--------------------------------------------------------------------------
    Future TimingOp::initialize(SingleTask *ctx, const Future &pre)
    //--------------------------------------------------------------------------
    {
      initialize_operation(ctx, true/*track*/);
      kind = ABSOLUTE_MEASUREMENT;
      precondition = pre; 
      result = Future(legion_new<FutureImpl>(runtime, true/*register*/,
                  runtime->get_available_distributed_id(true),
                  runtime->address_space, runtime->address_space, this));
      return result;
    }

    //--------------------------------------------------------------------------
    Future TimingOp::initialize_microseconds(SingleTask *ctx, const Future &pre)
    //--------------------------------------------------------------------------
    {
      initialize_operation(ctx, true/*track*/);
      kind = MICROSECOND_MEASUREMENT;
      precondition = pre;
      result = Future(legion_new<FutureImpl>(runtime, true/*register*/,
                  runtime->get_available_distributed_id(true),
                  runtime->address_space, runtime->address_space, this));
      return result;
    }

    //--------------------------------------------------------------------------
    Future TimingOp::initialize_nanoseconds(SingleTask *ctx, const Future &pre)
    //--------------------------------------------------------------------------
    {
      initialize_operation(ctx, true/*track*/);
      kind = NANOSECOND_MEASUREMENT;
      precondition = pre;
      result = Future(legion_new<FutureImpl>(runtime, true/*register*/,
                  runtime->get_available_distributed_id(true),
                  runtime->address_space, runtime->address_space, this));
      return result;
    }

    //--------------------------------------------------------------------------
    void TimingOp::activate(void)
    //--------------------------------------------------------------------------
    {
      activate_operation(); 
    }

    //--------------------------------------------------------------------------
    void TimingOp::deactivate(void)
    //--------------------------------------------------------------------------
    {
      deactivate_operation();
      // Remove our references
      precondition = Future();
      result = Future();
      runtime->free_timing_op(this);
    }

    //--------------------------------------------------------------------------
    const char* TimingOp::get_logging_name(void) const
    //--------------------------------------------------------------------------
    {
      return op_names[TIMING_OP_KIND];
    }

    //--------------------------------------------------------------------------
    Operation::OpKind TimingOp::get_operation_kind(void) const
    //--------------------------------------------------------------------------
    {
      return TIMING_OP_KIND;
    }

    //--------------------------------------------------------------------------
    void TimingOp::trigger_dependence_analysis(void)
    //--------------------------------------------------------------------------
    {
      if (precondition.impl != NULL)
        precondition.impl->register_dependence(this);
    }

    //--------------------------------------------------------------------------
    void TimingOp::trigger_mapping(void)
    //--------------------------------------------------------------------------
    {
      complete_mapping();
      if ((precondition.impl != NULL) && 
          !(precondition.impl->ready_event.has_triggered()))
      {
        ApEvent wait_on = precondition.impl->get_ready_event();
        DeferredExecuteArgs args;
        args.proxy_this = this;
        runtime->issue_runtime_meta_task(args, LG_LATENCY_PRIORITY, this, 
                                         Runtime::protect_event(wait_on));
      }
      else
        deferred_execute();
    }

    //--------------------------------------------------------------------------
    void TimingOp::deferred_execute(void)
    //--------------------------------------------------------------------------
    {
      switch (kind)
      {
        case ABSOLUTE_MEASUREMENT:
          {
            double value = Realm::Clock::current_time();
            result.impl->set_result(&value, sizeof(value), false);
            break;
          }
        case MICROSECOND_MEASUREMENT:
          {
            long long value = Realm::Clock::current_time_in_microseconds();
            result.impl->set_result(&value, sizeof(value), false);
            break;
          }
        case NANOSECOND_MEASUREMENT:
          {
            long long value = Realm::Clock::current_time_in_nanoseconds();
            result.impl->set_result(&value, sizeof(value), false);
            break;
          }
        default:
          assert(false); // should never get here
      }
      // Complete the future
      complete_execution();
    }

    //--------------------------------------------------------------------------
    void TimingOp::trigger_complete(void)
    //--------------------------------------------------------------------------
    {
      result.impl->complete_future(); 
      complete_operation();
    }
 
  }; // namespace Internal 
}; // namespace Legion 

// EOF
<|MERGE_RESOLUTION|>--- conflicted
+++ resolved
@@ -5391,6 +5391,7 @@
                                               child_to_close, 
                                               close_info.close_mask,
                                               ready_events,
+                                              restrict_info,
                                               chosen_instances, 
                                               projection_epochs
 #ifdef DEBUG_LEGION
@@ -5571,11 +5572,8 @@
                                                 closed_tree, 
                                                 close_node, close_mask,
                                                 map_applied_conditions,
-<<<<<<< HEAD
+                                                restrict_info,
                                                 chosen_instances, NULL
-=======
-                                                restrict_info, chosen_instances
->>>>>>> f8cc96ef
 #ifdef DEBUG_LEGION
                                                 , get_logging_name()
                                                 , unique_op_id
