/* Copyright 2016 Stanford University, NVIDIA Corporation
 *
 * Licensed under the Apache License, Version 2.0 (the "License");
 * you may not use this file except in compliance with the License.
 * You may obtain a copy of the License at
 *
 *     http://www.apache.org/licenses/LICENSE-2.0
 *
 * Unless required by applicable law or agreed to in writing, software
 * distributed under the License is distributed on an "AS IS" BASIS,
 * WITHOUT WARRANTIES OR CONDITIONS OF ANY KIND, either express or implied.
 * See the License for the specific language governing permissions and
 * limitations under the License.
 */

#include "runtime.h"
#include "legion_ops.h"
#include "legion_tasks.h"
#include "region_tree.h"
#include "legion_spy.h"
#include "legion_trace.h"
#include "legion_profiling.h"
#include "legion_instances.h"
#include "legion_views.h"

namespace Legion {
  namespace Internal {

    LEGION_EXTERN_LOGGER_DECLARATIONS

    /////////////////////////////////////////////////////////////
    // Operation 
    /////////////////////////////////////////////////////////////

    const char *const 
      Operation::op_names[Operation::LAST_OP_KIND] = OPERATION_NAMES;

    //--------------------------------------------------------------------------
    Operation::Operation(Runtime *rt)
      : runtime(rt), op_lock(Reservation::create_reservation()), 
        gen(0), unique_op_id(0), context_index(0), 
        outstanding_mapping_references(0),
        hardened(false), parent_ctx(NULL)
    //--------------------------------------------------------------------------
    {
      dependence_tracker.mapping = NULL;
      if (!Runtime::resilient_mode)
        commit_event = RtUserEvent::NO_RT_USER_EVENT;
    }

    //--------------------------------------------------------------------------
    Operation::~Operation(void)
    //--------------------------------------------------------------------------
    {
      op_lock.destroy_reservation();
      op_lock = Reservation::NO_RESERVATION;
    }

    //--------------------------------------------------------------------------
    /*static*/ const char* Operation::get_string_rep(OpKind kind)
    //--------------------------------------------------------------------------
    {
      return op_names[kind];
    }

    //--------------------------------------------------------------------------
    void Operation::activate_operation(void)
    //--------------------------------------------------------------------------
    {
      // Get a new unique ID for this operation
      unique_op_id = runtime->get_unique_operation_id();
      context_index = 0;
      outstanding_mapping_references = 0;
#ifdef DEBUG_LEGION
      mapped = false;
      executed = false;
      resolved = false;
#endif
      completed = false;
      committed = false;
      hardened = false;
      trigger_commit_invoked = true;
      early_commit_request = false;
      track_parent = false;
      parent_ctx = NULL;
      need_completion_trigger = true;
      mapped_event = Runtime::create_rt_user_event();
      resolved_event = Runtime::create_rt_user_event();
      completion_event = Runtime::create_ap_user_event();
      if (Runtime::resilient_mode)
        commit_event = Runtime::create_rt_user_event();
      trace = NULL;
      tracing = false;
      must_epoch = NULL;
#ifdef DEBUG_LEGION
      assert(mapped_event.exists());
      assert(resolved_event.exists());
      assert(completion_event.exists());
      if (Runtime::resilient_mode)
        assert(commit_event.exists());
#endif
      if (runtime->profiler != NULL)
        runtime->profiler->register_operation(this);
    }
    
    //--------------------------------------------------------------------------
    void Operation::deactivate_operation(void)
    //--------------------------------------------------------------------------
    {
      {
        AutoLock o_lock(op_lock);
        gen++;
      }
      incoming.clear();
      outgoing.clear();
      unverified_regions.clear();
      verify_regions.clear();
      logical_records.clear();
      if (dependence_tracker.commit != NULL)
      {
        delete dependence_tracker.commit;
        dependence_tracker.commit = NULL;
      }
      if (!mapped_event.has_triggered())
        Runtime::trigger_event(mapped_event);
      if (!resolved_event.has_triggered())
        Runtime::trigger_event(resolved_event);
      if (need_completion_trigger && !completion_event.has_triggered())
        Runtime::trigger_event(completion_event);
      if (!commit_event.has_triggered())
        Runtime::trigger_event(commit_event);
    }

    //--------------------------------------------------------------------------
    size_t Operation::get_region_count(void) const
    //--------------------------------------------------------------------------
    {
      return 0;
    }

    //--------------------------------------------------------------------------
    Mappable* Operation::get_mappable(void)
    //--------------------------------------------------------------------------
    {
      return parent_ctx;
    }

    //--------------------------------------------------------------------------
    unsigned Operation::get_operation_depth(void) const
    //--------------------------------------------------------------------------
    {
#ifdef DEBUG_LEGION
      assert(parent_ctx != NULL);
#endif
      return (parent_ctx->get_depth()+1);
    }

    //--------------------------------------------------------------------------
    void Operation::initialize_privilege_path(RegionTreePath &path,
                                              const RegionRequirement &req)
    //--------------------------------------------------------------------------
    {
      if ((req.handle_type == SINGULAR) || (req.handle_type == REG_PROJECTION))
      {
        runtime->forest->initialize_path(req.region.get_index_space(),
                                         req.parent.get_index_space(), path);
      }
      else
      {
#ifdef DEBUG_LEGION
        assert(req.handle_type == PART_PROJECTION);
#endif
        runtime->forest->initialize_path(req.partition.get_index_partition(),
                                         req.parent.get_index_space(), path);
      }
    }

    //--------------------------------------------------------------------------
    void Operation::initialize_mapping_path(RegionTreePath &path,
                                            const RegionRequirement &req,
                                            LogicalRegion start_node)
    //--------------------------------------------------------------------------
    {
#ifdef DEBUG_LEGION
      assert(req.handle_type == SINGULAR);
#endif
      runtime->forest->initialize_path(req.region.get_index_space(),
                                       start_node.get_index_space(), path);
    }

    //--------------------------------------------------------------------------
    void Operation::initialize_mapping_path(RegionTreePath &path,
                                            const RegionRequirement &req,
                                            LogicalPartition start_node)
    //--------------------------------------------------------------------------
    {
#ifdef DEBUG_LEGION
      assert(req.handle_type == SINGULAR);
#endif
      runtime->forest->initialize_path(req.region.get_index_space(),
                                       start_node.get_index_partition(), path);
    }

    //--------------------------------------------------------------------------
    void Operation::set_trace(LegionTrace *t, bool is_tracing)
    //--------------------------------------------------------------------------
    {
#ifdef DEBUG_LEGION
      assert(trace == NULL);
      assert(t != NULL);
#endif
      trace = t; 
      tracing = is_tracing;
    }

    //--------------------------------------------------------------------------
    void Operation::set_must_epoch(MustEpochOp *epoch, bool do_registration)
    //--------------------------------------------------------------------------
    {
#ifdef DEBUG_LEGION
      assert(must_epoch == NULL);
      assert(epoch != NULL);
#endif
      must_epoch = epoch;
      if (do_registration)
        must_epoch->register_subop(this);
    }

    //--------------------------------------------------------------------------
    /*static*/ void Operation::localize_region_requirement(RegionRequirement &r)
    //--------------------------------------------------------------------------
    {
#ifdef DEBUG_LEGION
      assert(r.handle_type == SINGULAR);
#endif
      r.parent = r.region;
      r.prop = EXCLUSIVE;
    }

    //--------------------------------------------------------------------------
    void Operation::release_acquired_instances(
       std::map<PhysicalManager*,std::pair<unsigned,bool> > &acquired_instances)
    //--------------------------------------------------------------------------
    {
      for (std::map<PhysicalManager*,std::pair<unsigned,bool> >::iterator it = 
            acquired_instances.begin(); it != acquired_instances.end(); it++)
      {
        if (it->first->remove_base_valid_ref(MAPPING_ACQUIRE_REF, this, 
                                             it->second.first))
          PhysicalManager::delete_physical_manager(it->first);
      }
      acquired_instances.clear();
    }

    //--------------------------------------------------------------------------
    void Operation::initialize_operation(SingleTask *ctx, bool track, 
                                         unsigned regs/*= 0*/)
    //--------------------------------------------------------------------------
    {
#ifdef DEBUG_LEGION
      assert(ctx != NULL);
      assert(completion_event.exists());
#endif
      parent_ctx = ctx;
      track_parent = track;
      if (track_parent)
        context_index = parent_ctx->register_new_child_operation(this);
      for (unsigned idx = 0; idx < regs; idx++)
        unverified_regions.insert(idx);
    }

    //--------------------------------------------------------------------------
    void Operation::record_reference_mutation_effect(RtEvent event)
    //--------------------------------------------------------------------------
    {
      // should be overwridden by inheriting classes
      assert(false);
    }

    //--------------------------------------------------------------------------
    void Operation::execute_dependence_analysis(void)
    //--------------------------------------------------------------------------
    {
      // Always wrap this call with calls to begin/end dependence analysis
      begin_dependence_analysis();
      trigger_dependence_analysis();
      end_dependence_analysis();
    }

    //--------------------------------------------------------------------------
    RtEvent Operation::issue_prepipeline_stage(void)
    //--------------------------------------------------------------------------
    {
      if (has_prepipeline_stage())
      {
        PrepipelineArgs args;
        args.proxy_this = this;
        // Give this deferred throughput priority so that it is always
        // ahead of the logical analysis
        return runtime->issue_runtime_meta_task(args, 
              LG_DEFERRED_THROUGHPUT_PRIORITY, this);
      }
      else
        return RtEvent::NO_RT_EVENT;
    }

    //--------------------------------------------------------------------------
    bool Operation::has_prepipeline_stage(void) const
    //--------------------------------------------------------------------------
    {
      return false;
    }

    //--------------------------------------------------------------------------
    void Operation::trigger_prepipeline_stage(void)
    //--------------------------------------------------------------------------
    {
      // Should only be called by inherited types
      assert(false); 
    }

    //--------------------------------------------------------------------------
    void Operation::trigger_dependence_analysis(void)
    //--------------------------------------------------------------------------
    {
      // Nothing to do in the base case
    }

    //--------------------------------------------------------------------------
    void Operation::trigger_ready(void)
    //--------------------------------------------------------------------------
    {
      // Put this thing on the ready queue
      enqueue_ready_operation();
    }

    //--------------------------------------------------------------------------
    void Operation::trigger_mapping(void)
    //--------------------------------------------------------------------------
    {
      // Mark that we finished mapping
      complete_mapping();
      // If we have nothing to do also mark that we have completed execution
      complete_execution();
    }
    
    //--------------------------------------------------------------------------
    void Operation::trigger_resolution(void)
    //--------------------------------------------------------------------------
    {
      resolve_speculation();
    } 

    //--------------------------------------------------------------------------
    void Operation::trigger_complete(void)
    //--------------------------------------------------------------------------
    {
      complete_operation();
    }

    //--------------------------------------------------------------------------
    void Operation::trigger_commit(void)
    //--------------------------------------------------------------------------
    {
      commit_operation(true/*deactivate*/);
    }

    //--------------------------------------------------------------------------
    void Operation::deferred_execute(void)
    //--------------------------------------------------------------------------
    {
      // should only be called if overridden
      assert(false);
    }

    //--------------------------------------------------------------------------
    void Operation::deferred_commit_trigger(GenerationID our_gen)
    //--------------------------------------------------------------------------
    {
      bool need_trigger = false;
      {
        AutoLock o_lock(op_lock);
#ifdef DEBUG_LEGION
        assert(our_gen <= gen); // better not be ahead of where we are now
#endif
        if ((our_gen == gen) && !trigger_commit_invoked)
        {
          trigger_commit_invoked = true;
          need_trigger = true;
        }
      }
      if (need_trigger)
        trigger_commit();
    }

    //--------------------------------------------------------------------------
    void Operation::report_interfering_requirements(unsigned idx1,unsigned idx2)
    //--------------------------------------------------------------------------
    {
      // should only be called if overridden
      assert(false);
    }

    //--------------------------------------------------------------------------
    unsigned Operation::find_parent_index(unsigned idx)
    //--------------------------------------------------------------------------
    {
      assert(false);
      return 0;
    }

    //--------------------------------------------------------------------------
    void Operation::select_sources(const InstanceRef &target,
                                   const InstanceSet &sources,
                                   std::vector<unsigned> &ranking)
    //--------------------------------------------------------------------------
    {
      // Should only be called for inherited types
      assert(false);
    }

    //--------------------------------------------------------------------------
    std::map<PhysicalManager*,std::pair<unsigned,bool> >* 
                                     Operation::get_acquired_instances_ref(void)
    //--------------------------------------------------------------------------
    {
      // should only be called for inherited types
      assert(false);
      return NULL;
    }

    //--------------------------------------------------------------------------
    void Operation::update_atomic_locks(Reservation lock, bool exclusive)
    //--------------------------------------------------------------------------
    {
      // Should only be called for inherited types
      assert(false);
    }

    //--------------------------------------------------------------------------
    MaterializedView* Operation::create_temporary_instance(PhysicalManager *dst,
                                 unsigned index, const FieldMask &needed_fields)
    //--------------------------------------------------------------------------
    {
      PhysicalManager *result= 
        select_temporary_instance(dst, index, needed_fields);
#ifdef DEBUG_LEGION
      assert(result->is_instance_manager());
#endif
      InstanceView *view = parent_ctx->create_instance_top_view(result, 
                                                runtime->address_space);
      return view->as_materialized_view();
    }

    //--------------------------------------------------------------------------
    PhysicalManager* Operation::select_temporary_instance(PhysicalManager *dst,
                                 unsigned index, const FieldMask &needed_fields)
    //--------------------------------------------------------------------------
    {
      // Should only be called for interhited types
      assert(false);
      return NULL;
    }

    //--------------------------------------------------------------------------
    void Operation::validate_temporary_instance(PhysicalManager *result,
                                  std::set<PhysicalManager*> &previous_managers,
           const std::map<PhysicalManager*,std::pair<unsigned,bool> > &acquired,
                                  const FieldMask &needed_fields,
                                  LogicalRegion needed_region,
                                  MapperManager *mapper,
                                  const char *mapper_call_name) const 
    //--------------------------------------------------------------------------
    {
      if (!!(needed_fields - result->layout->allocated_fields))
      {
        // Doesn't have all the fields
        log_run.error("Invalid mapper output from invocation of '%s' on "
                      "mapper %s. The temporary instance selected for %s "
                      "(UID %lld) did not have space for all the necessary "
                      "fields.", mapper_call_name, mapper->get_mapper_name(),
                      get_logging_name(), unique_op_id);
#ifdef DEBUG_LEGION
        assert(false);
#endif
        exit(ERROR_INVALID_MAPPER_OUTPUT);
      }
      std::vector<LogicalRegion> needed_regions(1, needed_region);
      if (!result->meets_regions(needed_regions))
      {
        // Doesn't meet the needed region
        log_run.error("Invalid mapper output from invocation of '%s' on "
                      "mapper %s. The temporary instance selected for %s "
                      "(UID %lld) is not large enough for the necessary "
                      "logical region.", mapper_call_name, 
                      mapper->get_mapper_name(), get_logging_name(),
                      unique_op_id);
#ifdef DEBUG_LEGION
        assert(false);
#endif
        exit(ERROR_INVALID_MAPPER_OUTPUT);
      }
      std::map<PhysicalManager*,std::pair<unsigned,bool> >::const_iterator
        finder = acquired.find(result);
      if (finder == acquired.end())
      {
        // Not acquired, these must be acquired so we can properly
        // check that it is a fresh instance 
        log_run.error("Invalid mapper output from invocation of '%s' on "
                      "mapper %s. The temporary instance selected for %s "
                      "(UID %lld) was not properly acquired.",
                      mapper_call_name, mapper->get_mapper_name(),
                      get_logging_name(), unique_op_id);
#ifdef DEBUG_LEGION
        assert(false);
#endif
        exit(ERROR_INVALID_MAPPER_OUTPUT);
      }
      if (!finder->second.second || 
          (previous_managers.find(result) != previous_managers.end()))
      {
        // Not a fresh instance 
        log_run.error("Invalid mapper output from invocation of '%s' on "
                      "mapper %s. The temporary instance selected for %s "
                      "(UID %lld) is not a freshly created instance.",
                      mapper_call_name, mapper->get_mapper_name(),
                      get_logging_name(), unique_op_id);
#ifdef DEBUG_LEGION
        assert(false);
#endif
        exit(ERROR_INVALID_MAPPER_OUTPUT);
      }
    }

    //--------------------------------------------------------------------------
    void Operation::log_temporary_instance(PhysicalManager *result, 
                           unsigned index, const FieldMask &needed_fields) const 
    //--------------------------------------------------------------------------
    {
      std::vector<FieldID> fields;
      result->region_node->column_source->get_field_set(needed_fields, fields); 
      for (std::vector<FieldID>::const_iterator it = fields.begin();
            it != fields.end(); it++)
      {
        LegionSpy::log_temporary_instance(unique_op_id, index, 
                                          *it, result->instance.id);
      }
    }

    //--------------------------------------------------------------------------
    void Operation::enqueue_ready_operation(RtEvent wait_on/*=Event::NO_EVENT*/)
    //--------------------------------------------------------------------------
    {
      if (wait_on.exists() && !wait_on.has_triggered())
      {
        DeferredEnqueueArgs args;
        args.proxy_this = this;
        runtime->issue_runtime_meta_task(args, LG_LATENCY_PRIORITY, 
                                         this, wait_on);
      }
      else
      {
        Processor p = parent_ctx->get_executing_processor();
        runtime->add_to_local_queue(p, this);
      }
    }

    //--------------------------------------------------------------------------
    void Operation::complete_mapping(RtEvent wait_on /*= Event::NO_EVENT*/)
    //--------------------------------------------------------------------------
    {
#ifdef DEBUG_LEGION
      {
        AutoLock o_lock(op_lock);
        assert(!mapped);
        mapped = true;
      }
#endif
      Runtime::trigger_event(mapped_event, wait_on);
    }

    //--------------------------------------------------------------------------
    void Operation::complete_execution(RtEvent wait_on /*= Event::NO_EVENT*/)
    //--------------------------------------------------------------------------
    {
      if (wait_on.exists() && !wait_on.has_triggered())
      {
        // We have to defer the execution of this operation
        DeferredExecArgs args;
        args.proxy_this = this;
        runtime->issue_runtime_meta_task(args, LG_LATENCY_PRIORITY,
                                         this, wait_on);
        return;
      }
      // Tell our parent context that we are done mapping
      // It's important that this is done before we mark that we
      // are executed to avoid race conditions
      if (track_parent)
        parent_ctx->register_child_executed(this);
#ifdef DEBUG_LEGION
      {
        AutoLock o_lock(op_lock);
        assert(!executed);
        executed = true;
      }
#endif
      // Now see if we are ready to complete this operation
      if (!mapped_event.has_triggered() || !resolved_event.has_triggered())
      {
        RtEvent trigger_pre = 
          Runtime::merge_events(mapped_event, resolved_event);
        TriggerCompleteArgs args;
        args.proxy_this = this;
        runtime->issue_runtime_meta_task(args, LG_LATENCY_PRIORITY,
                                         this, trigger_pre);
      }
      else // Do the trigger now
        trigger_complete();
    }

    //--------------------------------------------------------------------------
    void Operation::resolve_speculation(RtEvent wait_on /*= Event::NO_EVENT*/)
    //--------------------------------------------------------------------------
    {
#ifdef DEBUG_LEGION
      {
        AutoLock o_lock(op_lock);
        assert(!resolved);
        resolved = true;
      }
#endif
      Runtime::trigger_event(resolved_event, wait_on);
    }

    //--------------------------------------------------------------------------
    void Operation::complete_operation(RtEvent wait_on /*= Event::NO_EVENT*/)
    //--------------------------------------------------------------------------
    {
      if (wait_on.exists() && !wait_on.has_triggered())
      {
        DeferredCompleteArgs args;
        args.proxy_this = this;
        runtime->issue_runtime_meta_task(args, LG_LATENCY_PRIORITY,
                                         this, wait_on);
        return;
      }
      bool need_trigger = false;
      // Tell our parent that we are complete
      // It's important that we do this before we mark ourselves
      // completed in order to avoid race conditions
      if (track_parent)
        parent_ctx->register_child_complete(this);
      {
        AutoLock o_lock(op_lock);
#ifdef DEBUG_LEGION
        assert(mapped);
        assert(executed);
        assert(resolved);
        assert(!completed);
#endif
        completed = true;
        // Now that we have done the completion stage, we can 
        // mark trigger commit to false which will open all the
        // different path ways for doing commit, this also
        // means we need to check all the ways here because they
        // have been disable previously
        trigger_commit_invoked = false;
        // Check to see if we need to trigger commit
        if ((!Runtime::resilient_mode) || early_commit_request ||
            ((hardened && unverified_regions.empty())))
        {
          trigger_commit_invoked = true;
          need_trigger = true;
        }
        else if (outstanding_mapping_references == 0)
        {
#ifdef DEBUG_LEGION
          assert(dependence_tracker.commit != NULL);
#endif
          CommitDependenceTracker *tracker = dependence_tracker.commit;
          need_trigger = tracker->issue_commit_trigger(this, runtime);
          if (need_trigger)
            trigger_commit_invoked = true;
        }
      }
      if (need_completion_trigger)
        Runtime::trigger_event(completion_event);
      // finally notify all the operations we dependended on
      // that we validated their regions note we don't need
      // the lock since this was all set when we did our mapping analysis
      for (std::map<Operation*,std::set<unsigned> >::const_iterator it =
            verify_regions.begin(); it != verify_regions.end(); it++)
      {
#ifdef DEBUG_LEGION
        assert(incoming.find(it->first) != incoming.end());
#endif
        GenerationID ver_gen = incoming[it->first];
        it->first->notify_regions_verified(it->second, ver_gen);
      } 
      // If we're not in resilient mode, then we can now
      // commit this operation
      if (need_trigger)
        trigger_commit();
    }

    //--------------------------------------------------------------------------
    void Operation::commit_operation(bool do_deactivate,
                                     RtEvent wait_on /*= Event::NO_EVENT*/)
    //--------------------------------------------------------------------------
    {
      if (wait_on.exists() && !wait_on.has_triggered())
      {
        DeferredCommitArgs args;
        args.proxy_this = this;
        args.deactivate = do_deactivate;
        runtime->issue_runtime_meta_task(args, LG_LATENCY_PRIORITY,
                                         this, wait_on);
        return;
      }
      // Tell our parent context that we are committed
      // Do this before actually committing to avoid race conditions
      if (track_parent)
        parent_ctx->register_child_commit(this);
      // Mark that we are committed 
      {
        AutoLock o_lock(op_lock);
#ifdef DEBUG_LEGION
        assert(mapped);
        assert(executed);
        assert(resolved);
        assert(completed);
        assert(!committed);
#endif
        committed = true;
      } 
      // Trigger the commit event
      if (Runtime::resilient_mode)
        Runtime::trigger_event(commit_event);
      if (do_deactivate)
        deactivate();
    }

    //--------------------------------------------------------------------------
    void Operation::harden_operation(void)
    //--------------------------------------------------------------------------
    {
      // Mark that this operation is now hardened against failures
      bool need_trigger = false;
      {
        AutoLock o_lock(op_lock);
#ifdef DEBUG_LEGION
        assert(!hardened);
#endif
        hardened = true;
        if (unverified_regions.empty() && !trigger_commit_invoked)
        {
          trigger_commit_invoked = true;
          need_trigger = true;
        }
      }
      if (need_trigger)
        trigger_commit();
    }

    //--------------------------------------------------------------------------
    void Operation::quash_operation(GenerationID gen, bool restart)
    //--------------------------------------------------------------------------
    {
      // TODO: actually handle quashing of operations
      assert(false);
    }

    //--------------------------------------------------------------------------
    void Operation::request_early_commit(void)
    //--------------------------------------------------------------------------
    {
      AutoLock o_lock(op_lock);
      early_commit_request = true;
    }

    //--------------------------------------------------------------------------
    void Operation::begin_dependence_analysis(void)
    //--------------------------------------------------------------------------
    {
#ifdef DEBUG_LEGION
      assert(dependence_tracker.mapping == NULL);
#endif
      // Make a dependence tracker
      dependence_tracker.mapping = new MappingDependenceTracker();
      // Register ourselves with our trace if there is one
      // This will also add any necessary dependences
      if (trace != NULL)
        trace->register_operation(this, gen);
      // See if we have any fence dependences
      parent_ctx->register_fence_dependence(this);
    }

    //--------------------------------------------------------------------------
    void Operation::end_dependence_analysis(void)
    //--------------------------------------------------------------------------
    {
#ifdef DEBUG_LEGION
      assert(dependence_tracker.mapping != NULL);
#endif
      MappingDependenceTracker *tracker = dependence_tracker.mapping;
      // Now make a commit tracker
      dependence_tracker.commit = new CommitDependenceTracker();
#ifdef LEGION_SPY
      // Enforce serial mapping dependences for validating runtime analysis
      // Don't record it though to avoid confusing legion spy
      // Do this after all the rest of the dependence analysis to catch
      // dependences on any close operations that were generated
      RtEvent previous_mapped = 
        parent_ctx->update_previous_mapped_event(mapped_event);
      if (previous_mapped.exists())
        dependence_tracker.mapping->add_mapping_dependence(previous_mapped);
#endif
      // Cannot touch anything not on our stack after this call
      tracker->issue_stage_triggers(this, runtime, must_epoch);
      delete tracker;
    }

    //--------------------------------------------------------------------------
    bool Operation::register_dependence(Operation *target, 
                                        GenerationID target_gen)
    //--------------------------------------------------------------------------
    {
      if (must_epoch != NULL)
        must_epoch->verify_dependence(this, gen, target, target_gen);
      // The rest of this method is the same as the one below
      if (target == this)
      {
        // Can't remove this if we are tracing
        if (tracing)
        {
          // Don't forget to record the dependence
#ifdef DEBUG_LEGION
          assert(trace != NULL);
#endif
          if (target_gen < gen)
            trace->record_dependence(this, target_gen, this, gen);
          return false;
        }
        else
          return (target_gen < gen);
      }
      bool registered_dependence = false;
      AutoLock o_lock(op_lock);
#ifdef DEBUG_LEGION
      assert(dependence_tracker.mapping != NULL);
#endif
      bool prune = target->perform_registration(target_gen, this, gen,
                                                registered_dependence,
                                                dependence_tracker.mapping,
                                                commit_event);
      if (registered_dependence)
        incoming[target] = target_gen;
      if (tracing)
      {
#ifdef DEBUG_LEGION
        assert(trace != NULL);
#endif
        trace->record_dependence(target, target_gen, this, gen);
        // Unsound to prune when tracing
        prune = false;
      }
      return prune;
    }

    //--------------------------------------------------------------------------
    bool Operation::register_region_dependence(unsigned idx, Operation *target,
                                          GenerationID target_gen, 
                                          unsigned target_idx,
                                          DependenceType dtype, bool validates,
                                          const FieldMask &dependent_mask)
    //--------------------------------------------------------------------------
    {
      bool do_registration = true;
      if (must_epoch != NULL)
      {
        do_registration = 
          must_epoch->record_dependence(this, gen, target, target_gen, 
                                        idx, target_idx, dtype);
      }
      // Can never register a dependence on ourself since it means
      // that the target was recycled and will never register. Return
      // true if the generation is older than our current generation.
      if (target == this)
      {
        if (target_gen == gen)
          report_interfering_requirements(target_idx, idx);
        // Can't remove this if we are tracing
        if (tracing)
        {
          // Don't forget to record the dependence
#ifdef DEBUG_LEGION
          assert(trace != NULL);
#endif
          if (target_gen < gen)
            trace->record_region_dependence(this, target_gen, 
                                            this, gen, target_idx, 
                                            idx, dtype, validates,
                                            dependent_mask);
          return false;
        }
        else
          return (target_gen < gen);
      }
      bool registered_dependence = false;
      AutoLock o_lock(op_lock);
      bool prune = false;
      if (do_registration)
      {
#ifdef DEBUG_LEGION
        assert(dependence_tracker.mapping != NULL);
#endif
        prune = target->perform_registration(target_gen, this, gen,
                                                registered_dependence,
                                                dependence_tracker.mapping,
                                                commit_event);
      }
      if (registered_dependence)
      {
        incoming[target] = target_gen;
        // If we registered a mapping dependence then we can verify
        if (validates)
          verify_regions[target].insert(idx);
      }
      if (tracing)
      {
#ifdef DEBUG_LEGION
        assert(trace != NULL);
#endif
        trace->record_region_dependence(target, target_gen, 
                                        this, gen, target_idx, 
                                        idx, dtype, validates,
                                        dependent_mask);
        // Unsound to prune when tracing
        prune = false;
      }
      return prune;
    }

    //--------------------------------------------------------------------------
    bool Operation::perform_registration(GenerationID our_gen, 
                                         Operation *op, GenerationID op_gen,
                                         bool &registered_dependence,
                                         MappingDependenceTracker *tracker,
                                         RtEvent other_commit_event)
    //--------------------------------------------------------------------------
    {
      AutoLock o_lock(op_lock);
#ifdef DEBUG_LEGION
      assert(our_gen <= gen); // better not be ahead of where we are now
#endif
      // If the generations match and we haven't committed yet, 
      // register an outgoing dependence
      if ((our_gen == gen) && !committed)
      {
#ifdef DEBUG_LEGION
        // should still have some mapping references
        // if other operations are trying to register dependences
        assert(outstanding_mapping_references > 0);
#endif
        // Check to see if we've already recorded this dependence
        std::map<Operation*,GenerationID>::const_iterator finder = 
          outgoing.find(op);
        if (finder == outgoing.end())
        {
          outgoing[op] = op_gen;
          // Record that the operation has a mapping dependence
          // on us as long as we haven't mapped
          tracker->add_mapping_dependence(mapped_event);
          tracker->add_resolution_dependence(resolved_event);
          // Record that we have a commit dependence on the
          // registering operation
#ifdef DEBUG_LEGION
          assert(dependence_tracker.commit != NULL);
#endif
          dependence_tracker.commit->add_commit_dependence(other_commit_event);
          registered_dependence = true;
        }
        else
        {
          // We already registered it
          registered_dependence = false;
        }
        // Cannot prune this operation from the list since it
        // is still not committed
        return false;
      }
      // We already committed so we're done and this
      // operation can be pruned from the list of users
      registered_dependence = false;
      return true;
    }

    //--------------------------------------------------------------------------
    bool Operation::is_operation_committed(GenerationID our_gen)
    //--------------------------------------------------------------------------
    {
      // If we're on an old generation then it's definitely committed
      return (our_gen < gen);
    }

    //--------------------------------------------------------------------------
    void Operation::add_mapping_reference(GenerationID our_gen)
    //--------------------------------------------------------------------------
    {
      AutoLock o_lock(op_lock);
#ifdef DEBUG_LEGION
      assert(our_gen <= gen); // better not be ahead of where we are now
#endif
      if (our_gen == gen)
        outstanding_mapping_references++;
    }

    //--------------------------------------------------------------------------
    void Operation::remove_mapping_reference(GenerationID our_gen)
    //--------------------------------------------------------------------------
    {
      bool need_trigger = false;
      {
        AutoLock o_lock(op_lock);
#ifdef DEBUG_LEGION
        assert(our_gen <= gen); // better not be ahead of where we are now
#endif
        if ((our_gen == gen) && !committed)
        {
#ifdef DEBUG_LEGION
          assert(outstanding_mapping_references > 0);
#endif
          outstanding_mapping_references--;
          // If we've completed and we have no mapping references
          // and we have no outstanding commit dependences then 
          // we can commit this operation
          if ((outstanding_mapping_references == 0) && !trigger_commit_invoked)
          {
#ifdef DEBUG_LEGION
            assert(dependence_tracker.commit != NULL);
#endif
            CommitDependenceTracker *tracker = dependence_tracker.commit;
            need_trigger = tracker->issue_commit_trigger(this, runtime);
            if (need_trigger)
              trigger_commit_invoked = true;
          }
        }
        // otherwise we were already recycled and are no longer valid
      }
      if (need_trigger)
        trigger_commit();
    }

    //--------------------------------------------------------------------------
    void Operation::record_logical_dependence(const LogicalUser &user)
    //--------------------------------------------------------------------------
    {
      // Record the advance operations separately, in many cases we don't
      // need to include them in our analysis of above users, but in the case
      // of creating new advance operations below in the tree we do
      if (user.op->get_operation_kind() == ADVANCE_OP_KIND)
        logical_advances.push_back(user);
      else
        logical_records.push_back(user);
    }

    //--------------------------------------------------------------------------
    void Operation::clear_logical_records(void)
    //--------------------------------------------------------------------------
    {
      logical_records.clear();
      logical_advances.clear();
    }

    //--------------------------------------------------------------------------
    void Operation::notify_regions_verified(const std::set<unsigned> &regions,
                                            GenerationID our_gen)
    //--------------------------------------------------------------------------
    {
      bool need_trigger = false;
      {
        AutoLock o_lock(op_lock);
#ifdef DEBUG_LEGION
        assert(our_gen <= gen); // better not be ahead of where we are now
#endif
        if ((our_gen == gen) && !trigger_commit_invoked)
        {
          for (std::set<unsigned>::const_iterator it = regions.begin();
                it != regions.end(); it++)
          {
            unverified_regions.erase(*it);
          }
          if (hardened && unverified_regions.empty()
              && !trigger_commit_invoked)
          {
            need_trigger = true;
            trigger_commit_invoked = true;
          }
        }
      }
      if (need_trigger)
        trigger_commit();
    }

    //--------------------------------------------------------------------------
    SingleTask* Operation::find_logical_context(unsigned index)
    //--------------------------------------------------------------------------
    {
      return parent_ctx->find_parent_logical_context(find_parent_index(index));
    }

    //--------------------------------------------------------------------------
    SingleTask* Operation::find_physical_context(unsigned index)
    //--------------------------------------------------------------------------
    {
      return parent_ctx->find_parent_physical_context(find_parent_index(index));
    }

    //--------------------------------------------------------------------------
    /*static*/ void Operation::prepare_for_mapping(const InstanceRef &ref,
                                                   MappingInstance &instance) 
    //--------------------------------------------------------------------------
    {
#ifdef DEBUG_LEGION
      assert(!ref.is_composite_ref());
#endif
      instance = ref.get_mapping_instance();
    }

    //--------------------------------------------------------------------------
    /*static*/ void Operation::prepare_for_mapping(const InstanceSet &valid,
                                      std::vector<MappingInstance> &input_valid)
    //--------------------------------------------------------------------------
    {
      unsigned offset = input_valid.size();
      input_valid.resize(offset + valid.size());
      for (unsigned idx = 0; idx < valid.size(); idx++)
      {
        const InstanceRef &ref = valid[idx];
#ifdef DEBUG_LEGION
        assert(!ref.is_composite_ref());
#endif
        MappingInstance &inst = input_valid[offset+idx];
        inst = ref.get_mapping_instance();
      }
    }

    //--------------------------------------------------------------------------
    /*static*/ void Operation::prepare_for_mapping(const InstanceSet &valid,
                                      const std::set<Memory> &visible_filter,
                                      std::vector<MappingInstance> &input_valid)
    //--------------------------------------------------------------------------
    {
      unsigned offset = input_valid.size();
      input_valid.reserve(offset+valid.size());
      unsigned next_index = offset;
      for (unsigned idx = 0; idx < valid.size(); idx++)
      {
        const InstanceRef &ref = valid[idx];
#ifdef DEBUG_LEGION
        assert(!ref.is_composite_ref());
#endif
        if (visible_filter.find(ref.get_manager()->get_memory()) == 
            visible_filter.end())
          continue;
        input_valid.resize(next_index+1);
        MappingInstance &inst = input_valid[next_index++];
        inst = ref.get_mapping_instance();
      }
    }

    //--------------------------------------------------------------------------
    /*static*/ void Operation::compute_ranking(
                              const std::deque<MappingInstance> &output,
                              const InstanceSet &sources,
                              std::vector<unsigned> &ranking)
    //--------------------------------------------------------------------------
    {
      ranking.reserve(output.size());
      for (std::deque<MappingInstance>::const_iterator it = 
            output.begin(); it != output.end(); it++)
      {
        const PhysicalManager *manager = it->impl;
        for (unsigned idx = 0; idx < sources.size(); idx++)
        {
          if (manager == sources[idx].get_manager())
          {
            ranking.push_back(idx);
            break;
          }
        }
        // Ignore any instances which are not in the original set of sources
      }
    }

    //--------------------------------------------------------------------------
    void Operation::MappingDependenceTracker::issue_stage_triggers(
                      Operation *op, Runtime *runtime, MustEpochOp *must_epoch)
    //--------------------------------------------------------------------------
    {
      bool resolve_now = true;
      RtEvent map_precondition;
      if (!mapping_dependences.empty())
        map_precondition = Runtime::merge_events(mapping_dependences);
      if (must_epoch == NULL)
      {
        // We always launch the task to avoid expensive recursive calls
        DeferredReadyArgs args;
        args.proxy_this = op;
        runtime->issue_runtime_meta_task(args, LG_LATENCY_PRIORITY,
                                         op, map_precondition);
      }
      else if (!map_precondition.has_triggered())
        must_epoch->add_mapping_dependence(map_precondition);

      if (!resolution_dependences.empty())
      {
        RtEvent resolve_precondition = 
          Runtime::merge_events(resolution_dependences);
        if (!resolve_precondition.has_triggered())
        {
          DeferredResolutionArgs args;
          args.proxy_this = op;
          runtime->issue_runtime_meta_task(args, LG_LATENCY_PRIORITY,
                                           op, resolve_precondition);
          resolve_now = false;
        }
      }
      if (resolve_now)
        op->trigger_resolution();
    }
    
    //--------------------------------------------------------------------------
    bool Operation::CommitDependenceTracker::issue_commit_trigger(Operation *op,
                                                               Runtime *runtime)
    //--------------------------------------------------------------------------
    {
      if (!commit_dependences.empty())
      {
        RtEvent commit_precondition = Runtime::merge_events(commit_dependences);
        if (!commit_precondition.has_triggered())
        {
          DeferredCommitTriggerArgs args;
          args.proxy_this = op;
          args.gen = op->get_generation();
          runtime->issue_runtime_meta_task(args, LG_LATENCY_PRIORITY,
                                           op, commit_precondition);
          return false;
        }
      }
      return true;
    }

    /////////////////////////////////////////////////////////////
    // Predicate Operation 
    /////////////////////////////////////////////////////////////

    //--------------------------------------------------------------------------
    PredicateImpl::PredicateImpl(Runtime *rt)
      : Operation(rt)
    //--------------------------------------------------------------------------
    {
    }

    //--------------------------------------------------------------------------
    void PredicateImpl::activate_predicate(void)
    //--------------------------------------------------------------------------
    {
      activate_operation();
      predicate_resolved = false;
      collect_predicate = RtUserEvent::NO_RT_USER_EVENT;
      predicate_references = 0;
    }

    //--------------------------------------------------------------------------
    void PredicateImpl::deactivate_predicate(void)
    //--------------------------------------------------------------------------
    {
      deactivate_operation();
#ifdef DEBUG_LEGION
      assert(predicate_references == 0);
#endif
      waiters.clear();
    }

    //--------------------------------------------------------------------------
    void PredicateImpl::add_predicate_reference(void)
    //--------------------------------------------------------------------------
    {
      bool add_map_reference;
      {
        AutoLock o_lock(op_lock);
        add_map_reference = (predicate_references == 0);
        predicate_references++;
      }
      if (add_map_reference)
        add_mapping_reference(get_generation());
    }

    //--------------------------------------------------------------------------
    void PredicateImpl::remove_predicate_reference(void)
    //--------------------------------------------------------------------------
    {
      bool remove_reference;
      GenerationID task_gen = 0;  // initialization to make gcc happy
      RtUserEvent to_trigger;
      {
        AutoLock o_lock(op_lock);
#ifdef DEBUG_LEGION
        assert(predicate_references > 0);
#endif
        predicate_references--;
        remove_reference = (predicate_references == 0);
        if (remove_reference)
        {
          // Get the task generation before things can be cleaned up
          task_gen = get_generation();
          to_trigger = collect_predicate;
        }
      }
      if (remove_reference)
        remove_mapping_reference(task_gen);
      if (to_trigger.exists())
        Runtime::trigger_event(to_trigger);
    }

    //--------------------------------------------------------------------------
    void PredicateImpl::trigger_commit(void)
    //--------------------------------------------------------------------------
    {
      RtEvent precondition;
      {
        AutoLock o_lock(op_lock);
        // See if we have any outstanding references, if so make a precondition
        if (predicate_references > 0)
        {
          collect_predicate = Runtime::create_rt_user_event();
          precondition = collect_predicate;
        }
      }
      commit_operation(true/*deactivate*/, precondition);
    }

    //--------------------------------------------------------------------------
    bool PredicateImpl::register_waiter(PredicateWaiter *waiter,
                                          GenerationID waiter_gen, bool &value)
    //--------------------------------------------------------------------------
    {
      bool valid;
      AutoLock o_lock(op_lock);
      if (predicate_resolved)
      {
        value = predicate_value;
        valid = true;
      }
      else
      {
#ifdef DEBUG_LEGION
        assert(waiters.find(waiter) == waiters.end());
#endif
        waiters[waiter] = waiter_gen;
        valid = false;
      }
      return valid;
    }

    //--------------------------------------------------------------------------
    void PredicateImpl::set_resolved_value(GenerationID pred_gen, bool value)
    //--------------------------------------------------------------------------
    {
      bool need_trigger = true;
      // Make a copy of the waiters since we could get cleaned up in parallel
      std::map<PredicateWaiter*,GenerationID> copy_waiters;
      {
        AutoLock o_lock(op_lock);
        if ((pred_gen == get_generation()) && !predicate_resolved)
        {
          predicate_resolved = true;
          predicate_value = value;
          copy_waiters = waiters;
        }
        else
          need_trigger= false;
      }
      // Notify any waiters, no need to hold the lock since waiters can't
      // be added after we set the state to resolved
      for (std::map<PredicateWaiter*,GenerationID>::const_iterator it = 
            copy_waiters.begin(); it != copy_waiters.end(); it++)
      {
        it->first->notify_predicate_value(it->second, value);
      }
      // Now see if we need to indicate we are done executing
      if (need_trigger)
        complete_execution();
    }

    /////////////////////////////////////////////////////////////
    // Speculative Operation 
    /////////////////////////////////////////////////////////////

    //--------------------------------------------------------------------------
    SpeculativeOp::SpeculativeOp(Runtime *rt)
      : Operation(rt)
    //--------------------------------------------------------------------------
    {
    }

    //--------------------------------------------------------------------------
    void SpeculativeOp::activate_speculative(void)
    //--------------------------------------------------------------------------
    {
      activate_operation();
      speculation_state = RESOLVE_TRUE_STATE;
      predicate = NULL;
      received_trigger_resolution = false;
      predicate_waiter = RtUserEvent::NO_RT_USER_EVENT;
    }

    //--------------------------------------------------------------------------
    void SpeculativeOp::deactivate_speculative(void)
    //--------------------------------------------------------------------------
    {
      deactivate_operation();
    }

    //--------------------------------------------------------------------------
    void SpeculativeOp::initialize_speculation(SingleTask *ctx, bool track,
                                               unsigned regions,
                                               const Predicate &p)
    //--------------------------------------------------------------------------
    {
      initialize_operation(ctx, track, regions);
      if (p == Predicate::TRUE_PRED)
      {
        speculation_state = RESOLVE_TRUE_STATE;
        predicate = NULL;
      }
      else if (p == Predicate::FALSE_PRED)
      {
        speculation_state = RESOLVE_FALSE_STATE;
        predicate = NULL;
      }
      else
      {
        speculation_state = PENDING_MAP_STATE;
        predicate = p.impl;
        predicate->add_predicate_reference();
      }
    }

    //--------------------------------------------------------------------------
    void SpeculativeOp::register_predicate_dependence(void)
    //--------------------------------------------------------------------------
    {
      if (predicate != NULL)
        register_dependence(predicate, predicate->get_generation());
    }

    //--------------------------------------------------------------------------
    bool SpeculativeOp::is_predicated(void) const
    //--------------------------------------------------------------------------
    {
      return (predicate != NULL);
    }

    //--------------------------------------------------------------------------
    bool SpeculativeOp::get_predicate_value(Processor proc)
    //--------------------------------------------------------------------------
    {
      RtEvent wait_event = RtEvent::NO_RT_EVENT;
      // this is actually set on all paths, but the compiler can't see it
      bool result = false; 
      {
        AutoLock o_lock(op_lock);
        if (speculation_state == RESOLVE_TRUE_STATE)
          result = true;
        else if (speculation_state == RESOLVE_FALSE_STATE)
          result = false;
        else
        {
#ifdef DEBUG_LEGION
          assert(predicate != NULL);
#endif
          predicate_waiter = Runtime::create_rt_user_event();
          wait_event = predicate_waiter;
        }
      }
      if (wait_event.exists())
      {
        if (!wait_event.has_triggered())
          wait_event.wait();
        // Might be a little bit of a race here with cleanup
#ifdef DEBUG_LEGION
        assert((speculation_state == RESOLVE_TRUE_STATE) ||
               (speculation_state == RESOLVE_FALSE_STATE));
#endif
        if (speculation_state == RESOLVE_TRUE_STATE)
          result = true;
        else
          result = false;
      }
      return result;
    }

    //--------------------------------------------------------------------------
    void SpeculativeOp::trigger_ready(void)
    //--------------------------------------------------------------------------
    {
      // Quick out
      if (predicate == NULL)
      {
#ifdef DEBUG_LEGION
        assert((speculation_state == RESOLVE_TRUE_STATE) ||
               (speculation_state == RESOLVE_FALSE_STATE));
#endif
        if (speculation_state == RESOLVE_TRUE_STATE)
          resolve_true();
        else
          resolve_false();
        return;
      }
#ifdef DEBUG_LEGION
      assert(predicate != NULL);
#endif
      // Register ourselves as a waiter on the predicate value
      // If the predicate hasn't resolved yet, then we can ask the
      // mapper if it would like us to speculate on the value.
      // Then take the lock and set up our state.
      bool value, speculated = false;
      bool valid = predicate->register_waiter(this, get_generation(), value);
      // Now that we've attempted to register ourselves with the
      // predicate we can remove the predicate reference
      predicate->remove_predicate_reference();
      if (!valid)
        speculated = speculate(value);
      // Now hold the lock and figure out what we should do
      bool continue_true = false;
      bool continue_false = false;
      bool need_resolution = false;
      bool need_trigger = false;
      {
        AutoLock o_lock(op_lock);
        switch (speculation_state)
        {
          case PENDING_MAP_STATE:
            {
              if (valid)
              {
                if (value)
                {
                  speculation_state = RESOLVE_TRUE_STATE;
                  continue_true = true;
                }
                else
                {
                  speculation_state = RESOLVE_FALSE_STATE;
                  continue_false = true;
                }
                need_resolution = received_trigger_resolution;
                need_trigger = predicate_waiter.exists();
              }
              else if (speculated)
              {
                if (value)
                {
                  speculation_state = SPECULATE_TRUE_STATE;
                  continue_true = true;
                }
                else
                {
                  speculation_state = SPECULATE_FALSE_STATE;
                  continue_false = true;
                }
              }
              // Otherwise just stay in pending map state
              break;
            }
          case RESOLVE_TRUE_STATE:
            {
              // Someone else has already resolved us to true and
              // triggered the appropriate method
              break;
            }
          case RESOLVE_FALSE_STATE:
            {
              // Someone else has already resolved us to false and
              // triggered the appropriate method
              break;
            }
          default:
            assert(false); // shouldn't be in the other states
        }
      }
      // Now do what we need to do
      if (need_trigger)
        Runtime::trigger_event(predicate_waiter);
      if (continue_true)
        resolve_true();
      if (continue_false)
        resolve_false();
      if (need_resolution)
        resolve_speculation(); 
    }

    //--------------------------------------------------------------------------
    void SpeculativeOp::trigger_resolution(void)
    //--------------------------------------------------------------------------
    {
      // Quick out
      if (predicate == NULL)
      {
        resolve_speculation();
        return;
      }
      bool need_trigger;
      {
        AutoLock o_lock(op_lock);
#ifdef DEBUG_LEGION
        assert(!received_trigger_resolution);
#endif
        received_trigger_resolution = true;
        need_trigger = (speculation_state == RESOLVE_TRUE_STATE) ||
                        (speculation_state == RESOLVE_FALSE_STATE);
      }
      if (need_trigger)
        resolve_speculation();
    }

    //--------------------------------------------------------------------------
    void SpeculativeOp::notify_predicate_value(GenerationID pred_gen,bool value)
    //--------------------------------------------------------------------------
    {
      bool continue_true = false;
      bool continue_false = false;
      bool need_mispredict = false;
      bool restart = false;
      bool need_resolve = false;
      bool need_trigger = false;
      {
        AutoLock o_lock(op_lock);
#ifdef DEBUG_LEGION
        assert(pred_gen == get_generation());
#endif
        switch (speculation_state)
        {
          case PENDING_MAP_STATE:
            {
              if (value)
              {
                speculation_state = RESOLVE_TRUE_STATE;
                continue_true = true;
              }
              else
              {
                speculation_state = RESOLVE_FALSE_STATE;
                continue_false = true;
              }
              need_resolve = received_trigger_resolution;
              need_trigger = predicate_waiter.exists();
              break;
            }
          case SPECULATE_TRUE_STATE:
            {
              if (value) // We guessed right
              {
                speculation_state = RESOLVE_TRUE_STATE;
                need_resolve = received_trigger_resolution;
              }
              else
              {
                // We guessed wrong
                speculation_state = RESOLVE_FALSE_STATE;
                need_mispredict = true;
                restart = false;
              }
              break;
            }
          case SPECULATE_FALSE_STATE:
            {
              if (value)
              {
                speculation_state = RESOLVE_TRUE_STATE;
                need_mispredict = true;
                restart = true;
              }
              else
              {
                speculation_state = RESOLVE_FALSE_STATE;
                need_resolve = received_trigger_resolution;  
              }
              break;
            }
          default:
            assert(false); // shouldn't be in any of the other states
        }
      }
      if (need_trigger)
        Runtime::trigger_event(predicate_waiter);
      if (continue_true)
        resolve_true();
      if (continue_false)
        resolve_false();
      if (need_mispredict)
        quash_operation(get_generation(), restart);
      if (need_resolve)
        resolve_speculation();
    }

    //--------------------------------------------------------------------------
    void SpeculativeOp::deferred_execute(void)
    //--------------------------------------------------------------------------
    {
      assert(false);
    }

    /////////////////////////////////////////////////////////////
    // Map Operation 
    /////////////////////////////////////////////////////////////

    //--------------------------------------------------------------------------
    MapOp::MapOp(Runtime *rt)
      : InlineMapping(), Operation(rt)
    //--------------------------------------------------------------------------
    {
    }

    //--------------------------------------------------------------------------
    MapOp::MapOp(const MapOp &rhs)
      : InlineMapping(), Operation(NULL)
    //--------------------------------------------------------------------------
    {
      // should never be called
      assert(false);
    }

    //--------------------------------------------------------------------------
    MapOp::~MapOp(void)
    //--------------------------------------------------------------------------
    {
    }

    //--------------------------------------------------------------------------
    MapOp& MapOp::operator=(const MapOp &rhs)
    //--------------------------------------------------------------------------
    {
      // should never be called
      assert(false);
      return *this;
    }

    //--------------------------------------------------------------------------
    PhysicalRegion MapOp::initialize(SingleTask *ctx, 
                                     const InlineLauncher &launcher,
                                     bool check_privileges)
    //--------------------------------------------------------------------------
    {
      parent_task = ctx;
      initialize_operation(ctx, true/*track*/);
      if (launcher.requirement.privilege_fields.empty())
      {
        log_task.warning("WARNING: REGION REQUIREMENT OF INLINE MAPPING "
                               "IN TASK %s (ID %lld) HAS NO PRIVILEGE "
                               "FIELDS! DID YOU FORGET THEM?!?",
                               parent_ctx->get_task_name(), 
                               parent_ctx->get_unique_id());
      }
      requirement = launcher.requirement;
      map_id = launcher.map_id;
      tag = launcher.tag;
      layout_constraint_id = launcher.layout_constraint_id;
      termination_event = Runtime::create_ap_user_event();
      region = PhysicalRegion(legion_new<PhysicalRegionImpl>(requirement,
                              completion_event, true/*mapped*/, ctx, 
                              map_id, tag, false/*leaf*/, runtime));
      if (check_privileges)
        check_privilege();
      if (Runtime::legion_spy_enabled)
        LegionSpy::log_mapping_operation(parent_ctx->get_unique_id(),
                                         unique_op_id);
      return region;
    }

    //--------------------------------------------------------------------------
    PhysicalRegion MapOp::initialize(SingleTask *ctx,
                                     const RegionRequirement &req,
                                     MapperID id, MappingTagID t,
                                     bool check_privileges)
    //--------------------------------------------------------------------------
    {
      initialize_operation(ctx, true/*track*/);
      parent_task = ctx;
      requirement = req;
      if (requirement.privilege_fields.empty())
      {
        log_task.warning("WARNING: REGION REQUIREMENT OF INLINE MAPPING "
                               "IN TASK %s (ID %lld) HAS NO PRIVILEGE "
                               "FIELDS! DID YOU FORGET THEM?!?",
                               parent_ctx->get_task_name(), 
                               parent_ctx->get_unique_id());
      }
      requirement = req;
      map_id = id;
      tag = t;
      parent_task = ctx;
      termination_event = Runtime::create_ap_user_event();
      region = PhysicalRegion(legion_new<PhysicalRegionImpl>(requirement,
                              completion_event, true/*mapped*/, ctx, 
                              map_id, tag, false/*leaf*/, runtime));
      if (check_privileges)
        check_privilege();
      if (Runtime::legion_spy_enabled)
        LegionSpy::log_mapping_operation(parent_ctx->get_unique_id(),
                                         unique_op_id);
      return region;
    }

    //--------------------------------------------------------------------------
    void MapOp::initialize(SingleTask *ctx, const PhysicalRegion &reg)
    //--------------------------------------------------------------------------
    {
      initialize_operation(ctx, true/*track*/);
      parent_task = ctx;
      requirement = reg.impl->get_requirement();
      map_id = reg.impl->map_id;
      tag = reg.impl->tag;
      parent_task = ctx;
      termination_event = Runtime::create_ap_user_event();
      region = reg;
      region.impl->remap_region(completion_event);
      // We're only really remapping it if it already had a physical
      // instance that we can use to make a valid value
      remap_region = region.impl->has_references();
      // No need to check the privileges here since we know that we have
      // them from the first time that we made this physical region
      if (Runtime::legion_spy_enabled)
        LegionSpy::log_mapping_operation(parent_ctx->get_unique_id(),
                                         unique_op_id);
    }

    //--------------------------------------------------------------------------
    void MapOp::activate(void)
    //--------------------------------------------------------------------------
    {
      activate_operation();
      parent_ctx = NULL;
      remap_region = false;
      mapper = NULL;
      layout_constraint_id = 0;
      profiling_reported = RtUserEvent::NO_RT_USER_EVENT;
    }

    //--------------------------------------------------------------------------
    void MapOp::deactivate(void)
    //--------------------------------------------------------------------------
    {
      deactivate_operation();
      // Remove our reference to the region
      region = PhysicalRegion();
      privilege_path.clear();
      version_info.clear();
      restrict_info.clear();
#ifdef DEBUG_LEGION
      assert(acquired_instances.empty());
#endif
      acquired_instances.clear();
      atomic_locks.clear();
      map_applied_conditions.clear();
      profiling_results = Mapper::InlineProfilingInfo();
      // Now return this operation to the queue
      runtime->free_map_op(this);
    } 

    //--------------------------------------------------------------------------
    const char* MapOp::get_logging_name(void) const
    //--------------------------------------------------------------------------
    {
      return op_names[MAP_OP_KIND];
    }

    //--------------------------------------------------------------------------
    Operation::OpKind MapOp::get_operation_kind(void) const
    //--------------------------------------------------------------------------
    {
      return MAP_OP_KIND;
    }

    //--------------------------------------------------------------------------
    size_t MapOp::get_region_count(void) const
    //--------------------------------------------------------------------------
    {
      return 1;
    }

    //--------------------------------------------------------------------------
    Mappable* MapOp::get_mappable(void)
    //--------------------------------------------------------------------------
    {
      return this;
    }

    //--------------------------------------------------------------------------
    void MapOp::trigger_prepipeline_stage(void)
    //--------------------------------------------------------------------------
    {
      // First compute our parent region requirement
      compute_parent_index();
      initialize_privilege_path(privilege_path, requirement);
      if (Runtime::legion_spy_enabled)
      { 
        LegionSpy::log_logical_requirement(unique_op_id,0/*index*/,
                                           true/*region*/,
                                           requirement.region.index_space.id,
                                           requirement.region.field_space.id,
                                           requirement.region.tree_id,
                                           requirement.privilege,
                                           requirement.prop,
                                           requirement.redop,
                                           requirement.parent.index_space.id);
        LegionSpy::log_requirement_fields(unique_op_id, 0/*index*/,
                                          requirement.privilege_fields);
      }
    }

    //--------------------------------------------------------------------------
    void MapOp::trigger_dependence_analysis(void)
    //--------------------------------------------------------------------------
    {
      ProjectionInfo projection_info;
      runtime->forest->perform_dependence_analysis(this, 0/*idx*/, 
                                                   requirement,
                                                   restrict_info,
                                                   version_info,
                                                   projection_info,
                                                   privilege_path);
    }

    //--------------------------------------------------------------------------
    void MapOp::trigger_ready(void)
    //--------------------------------------------------------------------------
    {
      // Compute the version numbers for this mapping operation
      std::set<RtEvent> preconditions;
      runtime->forest->perform_versioning_analysis(this, 0/*idx*/,
                                                   requirement, 
                                                   privilege_path,
                                                   version_info,
                                                   preconditions);
      if (!preconditions.empty())
        enqueue_ready_operation(Runtime::merge_events(preconditions));
      else
        enqueue_ready_operation();
    }

    //--------------------------------------------------------------------------
    void MapOp::trigger_mapping(void)
    //--------------------------------------------------------------------------
    {
      InstanceSet mapped_instances;
      // If we are remapping then we know the answer
      // so we don't need to do any premapping
      if (remap_region)
      {
        region.impl->get_references(mapped_instances);
        runtime->forest->physical_register_only(requirement,
                                                version_info, restrict_info,
                                                this, 0/*idx*/, 
                                                termination_event,
                                                false/*defer add users*/,
                                                true/*read only locks*/,
                                                map_applied_conditions,
                                                mapped_instances
#ifdef DEBUG_LEGION
                                               , get_logging_name()
                                               , unique_op_id
#endif
                                               );
      }
      else
      {
        // We're going to need to invoke the mapper, find the set of valid
        // instances as part of our traversal
        InstanceSet valid_instances;
        runtime->forest->physical_premap_only(this, 0/*idx*/, requirement,
                                              version_info, valid_instances);
        // Now we've got the valid instances so invoke the mapper
        invoke_mapper(valid_instances, mapped_instances);
        // Then we can register our mapped instances
        runtime->forest->physical_register_only(requirement,
                                                version_info, restrict_info,
                                                this, 0/*idx*/,
                                                termination_event, 
                                                false/*defer add users*/,
                                                true/*read only locks*/,
                                                map_applied_conditions,
                                                mapped_instances
#ifdef DEBUG_LEGION
                                                , get_logging_name()
                                                , unique_op_id
#endif
                                                );
      }
#ifdef DEBUG_LEGION
      assert(!mapped_instances.empty());
#endif 
      // We're done so apply our mapping changes
      version_info.apply_mapping(map_applied_conditions);
      // Update our physical instance with the newly mapped instances
      // Have to do this before triggering the mapped event
      region.impl->reset_references(mapped_instances, termination_event);
      ApEvent map_complete_event = ApEvent::NO_AP_EVENT;
      if (mapped_instances.size() > 1)
      {
        std::set<ApEvent> mapped_events;
        for (unsigned idx = 0; idx < mapped_instances.size(); idx++)
          mapped_events.insert(mapped_instances[idx].get_ready_event());
        map_complete_event = Runtime::merge_events(mapped_events);
      }
      else
        map_complete_event = mapped_instances[0].get_ready_event();
      if (Runtime::legion_spy_enabled)
      {
        runtime->forest->log_mapping_decision(unique_op_id, 0/*idx*/,
                                              requirement,
                                              mapped_instances);
#ifdef LEGION_SPY
        LegionSpy::log_operation_events(unique_op_id, map_complete_event,
                                        termination_event);
#endif
      }
      // See if we have any reservations to take as part of this map
      if (!atomic_locks.empty())
      {
        // They've already been sorted in order 
        for (std::map<Reservation,bool>::const_iterator it = 
              atomic_locks.begin(); it != atomic_locks.end(); it++)
        {
          map_complete_event = 
                Runtime::acquire_ap_reservation(it->first, it->second,
                                                map_complete_event);
          // We can also issue the release condition on our termination
          Runtime::release_reservation(it->first, termination_event);
        }
      }
      // Now we can trigger the mapping event and indicate
      // to all our mapping dependences that we are mapped.
      if (!map_applied_conditions.empty())
        complete_mapping(Runtime::merge_events(map_applied_conditions));
      else
        complete_mapping();
      if (!acquired_instances.empty())
        release_acquired_instances(acquired_instances);
      
      if (!map_complete_event.has_triggered())
      {
        // Issue a deferred trigger on our completion event
        // and mark that we are no longer responsible for 
        // triggering our completion event
        Runtime::trigger_event(completion_event, map_complete_event);
        need_completion_trigger = false;
        DeferredExecuteArgs deferred_execute_args;
        deferred_execute_args.proxy_this = this;
        runtime->issue_runtime_meta_task(deferred_execute_args,
                                         LG_LATENCY_PRIORITY, this, 
                               Runtime::protect_event(map_complete_event));
      }
      else
        deferred_execute();
    }

    //--------------------------------------------------------------------------
    void MapOp::deferred_execute(void)
    //--------------------------------------------------------------------------
    { 
      // Note that completing mapping and execution should
      // be enough to trigger the completion operation call
      // Trigger an early commit of this operation
      // Note that a mapping operation terminates as soon as it
      // is done mapping reflecting that after this happens, information
      // has flowed back out into the application task's execution.
      // Therefore mapping operations cannot be restarted because we
      // cannot track how the application task uses their data.
      // This means that any attempts to restart an inline mapping
      // will result in the entire task needing to be restarted.
      request_early_commit();
      // Mark that we are done executing
      complete_execution();
    }

    //--------------------------------------------------------------------------
    void MapOp::trigger_commit(void)
    //--------------------------------------------------------------------------
    {
      version_info.clear();
      // Don't commit this operation until we've reported our profiling
      commit_operation(true/*deactivate*/, profiling_reported); 
    }

    //--------------------------------------------------------------------------
    unsigned MapOp::find_parent_index(unsigned idx)
    //--------------------------------------------------------------------------
    {
#ifdef DEBUG_LEGION
      assert(idx == 0);
#endif
      return parent_req_index;
    }

    //--------------------------------------------------------------------------
    void MapOp::select_sources(const InstanceRef &target,
                               const InstanceSet &sources,
                               std::vector<unsigned> &ranking)
    //--------------------------------------------------------------------------
    {
      Mapper::SelectInlineSrcInput input;
      Mapper::SelectInlineSrcOutput output;
      prepare_for_mapping(sources, input.source_instances); 
      prepare_for_mapping(target, input.target);
      if (mapper == NULL)
      {
        Processor exec_proc = parent_ctx->get_executing_processor();
        mapper = runtime->find_mapper(exec_proc, map_id);
      }
      mapper->invoke_select_inline_sources(this, &input, &output);
      compute_ranking(output.chosen_ranking, sources, ranking);
    } 

    //--------------------------------------------------------------------------
    std::map<PhysicalManager*,std::pair<unsigned,bool> >* 
                                         MapOp::get_acquired_instances_ref(void)
    //--------------------------------------------------------------------------
    {
      return &acquired_instances;
    }

    //--------------------------------------------------------------------------
    void MapOp::update_atomic_locks(Reservation lock, bool exclusive)
    //--------------------------------------------------------------------------
    {
      std::map<Reservation,bool>::iterator finder = atomic_locks.find(lock);
      if (finder != atomic_locks.end())
      {
        if (!finder->second && exclusive)
          finder->second = true;
      }
      else
        atomic_locks[lock] = exclusive;
    }

    //--------------------------------------------------------------------------
    void MapOp::record_reference_mutation_effect(RtEvent event)
    //--------------------------------------------------------------------------
    {
      map_applied_conditions.insert(event);
    }

    //--------------------------------------------------------------------------
    PhysicalManager* MapOp::select_temporary_instance(PhysicalManager *dst,
                                 unsigned index, const FieldMask &needed_fields)
    //--------------------------------------------------------------------------
    {
      if (mapper == NULL)
      {
        Processor exec_proc = parent_ctx->get_executing_processor();
        mapper = runtime->find_mapper(exec_proc, map_id);
      }
      Mapper::CreateInlineTemporaryInput input;
      Mapper::CreateInlineTemporaryOutput output;
      input.destination_instance = MappingInstance(dst);
      if (!Runtime::unsafe_mapper)
      {
        // Fields and regions must both be met
        // The instance must be freshly created
        // Instance must be acquired
        std::set<PhysicalManager*> previous_managers;
        // Get the set of previous managers we've made
        for (std::map<PhysicalManager*,std::pair<unsigned,bool> >::
              const_iterator it = acquired_instances.begin(); it !=
              acquired_instances.end(); it++)
          previous_managers.insert(it->first);
        // Do the mapper call now
        mapper->invoke_inline_create_temporary(this, &input, &output);
        validate_temporary_instance(output.temporary_instance.impl,
            previous_managers, acquired_instances, needed_fields,
            requirement.region, mapper, "create_inline_temporary_instance");
      }
      else
        mapper->invoke_inline_create_temporary(this, &input, &output);
      if (Runtime::legion_spy_enabled)
        log_temporary_instance(output.temporary_instance.impl, 
                               index, needed_fields);
      return output.temporary_instance.impl;
    }

    //--------------------------------------------------------------------------
    UniqueID MapOp::get_unique_id(void) const
    //--------------------------------------------------------------------------
    {
      return unique_op_id;
    } 

    //--------------------------------------------------------------------------
    unsigned MapOp::get_context_index(void) const
    //--------------------------------------------------------------------------
    {
      return context_index;
    }

    //--------------------------------------------------------------------------
    int MapOp::get_depth(void) const
    //--------------------------------------------------------------------------
    {
      return (parent_ctx->get_depth() + 1);
    }

    //--------------------------------------------------------------------------
    void MapOp::check_privilege(void)
    //--------------------------------------------------------------------------
    { 
      if ((requirement.handle_type == PART_PROJECTION) || 
          (requirement.handle_type == REG_PROJECTION))
      {
        log_region.error("Projection region requirements are not "
                               "permitted for inline mappings (in task %s)",
                               parent_ctx->get_task_name());
#ifdef DEBUG_LEGION
        assert(false);
#endif
        exit(ERROR_BAD_PROJECTION_USE);
      }
      FieldID bad_field;
      LegionErrorType et = runtime->verify_requirement(requirement, bad_field);
      // If that worked, then check the privileges with the parent context
      if (et == NO_ERROR)
        et = parent_ctx->check_privilege(requirement, bad_field);
      switch (et)
      {
        case NO_ERROR:
          break;
        case ERROR_INVALID_REGION_HANDLE:
          {
            log_region.error("Requirest for invalid region handle "
                                   "(%x,%d,%d) for inline mapping "
                                   "(ID %lld)",
                                   requirement.region.index_space.id, 
                                   requirement.region.field_space.id, 
                                   requirement.region.tree_id, 
                                   unique_op_id);
#ifdef DEBUG_LEGION
            assert(false);
#endif
            exit(ERROR_INVALID_REGION_HANDLE);
          }
        case ERROR_FIELD_SPACE_FIELD_MISMATCH:
          {
            FieldSpace sp = (requirement.handle_type == SINGULAR) || 
                            (requirement.handle_type == REG_PROJECTION)
                             ? requirement.region.field_space : 
                               requirement.partition.field_space;
            log_region.error("Field %d is not a valid field of field "
                                   "space %d for inline mapping (ID %lld)",
                                   bad_field, sp.id, unique_op_id);
#ifdef DEBUG_LEGION
            assert(false);
#endif
            exit(ERROR_FIELD_SPACE_FIELD_MISMATCH);
          }
        case ERROR_INVALID_INSTANCE_FIELD:
          {
            log_region.error("Instance field %d is not one of the "
                                   "privilege fields for inline mapping "
                                   "(ID %lld)",
                                    bad_field, unique_op_id);
#ifdef DEBUG_LEGION
            assert(false);
#endif
            exit(ERROR_INVALID_INSTANCE_FIELD);
          }
        case ERROR_DUPLICATE_INSTANCE_FIELD:
          {
            log_region.error("Instance field %d is a duplicate for "
                                    "inline mapping (ID %lld)",
                                    bad_field, unique_op_id);
#ifdef DEBUG_LEGION
            assert(false);
#endif
            exit(ERROR_DUPLICATE_INSTANCE_FIELD);
          }
        case ERROR_BAD_PARENT_REGION:
          {
            log_region.error("Parent task %s (ID %lld) of inline mapping "
                                   "(ID %lld) does not have a region "
                                   "requirement for region (%x,%x,%x) "
                                   "as a parent of region requirement",
                                   parent_ctx->get_task_name(), 
                                   parent_ctx->get_unique_id(),
                                   unique_op_id, 
                                   requirement.region.index_space.id,
                                   requirement.region.field_space.id, 
                                   requirement.region.tree_id);
#ifdef DEBUG_LEGION
            assert(false);
#endif
            exit(ERROR_BAD_PARENT_REGION);
          }
        case ERROR_BAD_REGION_PATH:
          {
            log_region.error("Region (%x,%x,%x) is not a "
                             "sub-region of parent region "
   		             "(%x,%x,%x) for region requirement of inline "
                             "mapping (ID %lld)",
                             requirement.region.index_space.id,
                             requirement.region.field_space.id, 
                             requirement.region.tree_id,
                             requirement.parent.index_space.id,
                             requirement.parent.field_space.id,
                             requirement.parent.tree_id,
                             unique_op_id);
#ifdef DEBUG_LEGION
            assert(false);
#endif
            exit(ERROR_BAD_REGION_PATH);
          }
        case ERROR_BAD_REGION_TYPE:
          {
            log_region.error("Region requirement of inline mapping "
                                   "(ID %lld) cannot find privileges for field "
                                   "%d in parent task",
                                   unique_op_id, bad_field);
#ifdef DEBUG_LEGION
            assert(false);
#endif
            exit(ERROR_BAD_REGION_TYPE);
          }
        case ERROR_BAD_REGION_PRIVILEGES:
          {
            log_region.error("Privileges %x for region " 
                                   "(%x,%x,%x) are not a subset of privileges "
                                   "of parent task's privileges for region "
                                   "requirement of inline mapping (ID %lld)",
                                   requirement.privilege, 
                                   requirement.region.index_space.id,
                                   requirement.region.field_space.id, 
                                   requirement.region.tree_id, 
                                   unique_op_id);
#ifdef DEBUG_LEGION
            assert(false);
#endif
            exit(ERROR_BAD_REGION_PRIVILEGES);
          }
        // this should never happen with an inline mapping
        case ERROR_NON_DISJOINT_PARTITION: 
        default:
          assert(false); // Should never happen
      }
    }

    //--------------------------------------------------------------------------
    void MapOp::compute_parent_index(void)
    //--------------------------------------------------------------------------
    {
      int parent_index = parent_ctx->find_parent_region_req(requirement);
      if (parent_index < 0)
      {
        log_region.error("Parent task %s (ID %lld) of inline mapping "
                                   "(ID %lld) does not have a region "
                                   "requirement for region (%x,%x,%x) "
                                   "as a parent of region requirement.",
                                   parent_ctx->get_task_name(), 
                                   parent_ctx->get_unique_id(),
                                   unique_op_id, 
                                   requirement.region.index_space.id,
                                   requirement.region.field_space.id, 
                                   requirement.region.tree_id);
#ifdef DEBUG_LEGION
        assert(false);
#endif
        exit(ERROR_BAD_PARENT_REGION);
      }
      else
        parent_req_index = unsigned(parent_index);
    }

    //--------------------------------------------------------------------------
    void MapOp::invoke_mapper(const InstanceSet &valid_instances,
                                    InstanceSet &chosen_instances)
    //--------------------------------------------------------------------------
    {
      Mapper::MapInlineInput input;
      Mapper::MapInlineOutput output;
      if (restrict_info.has_restrictions())
      {
        prepare_for_mapping(restrict_info.get_instances(), 
                            input.valid_instances);
      }
      else if (!requirement.is_no_access())
      {
        std::set<Memory> visible_memories;
        runtime->find_visible_memories(parent_ctx->get_executing_processor(),
                                       visible_memories);
        prepare_for_mapping(valid_instances, visible_memories, 
                            input.valid_instances);
      }
      else
        prepare_for_mapping(valid_instances, input.valid_instances);
      // Invoke the mapper
      if (mapper == NULL)
      {
        Processor exec_proc = parent_ctx->get_executing_processor();
        mapper = runtime->find_mapper(exec_proc, map_id);
      }
      mapper->invoke_map_inline(this, &input, &output);
      // Now we have to validate the output
      // Go through the instances and make sure we got one for every field
      // Also check to make sure that none of them are composite instances
      RegionTreeID bad_tree = 0;
      std::vector<FieldID> missing_fields;
      std::vector<PhysicalManager*> unacquired;
      int composite_index = runtime->forest->physical_convert_mapping(this,
                                requirement, output.chosen_instances, 
                                chosen_instances, bad_tree, missing_fields,
                                &acquired_instances, unacquired, 
                                !Runtime::unsafe_mapper);
      if (bad_tree > 0)
      {
        log_run.error("Invalid mapper output from invocation of 'map_inline' "
                      "on mapper %s. Mapper selected instance from region "
                      "tree %d to satisfy a region requirement for an inline "
                      "mapping in task %s (ID %lld) whose logical region is "
                      "from region tree %d.", mapper->get_mapper_name(),
                      bad_tree, parent_ctx->get_task_name(), 
                      parent_ctx->get_unique_id(), 
                      requirement.region.get_tree_id());
#ifdef DEBUG_LEGION
        assert(false);
#endif
        exit(ERROR_INVALID_MAPPER_OUTPUT);
      }
      if (!missing_fields.empty())
      {
        log_run.error("Invalid mapper output from invocation of 'map_inline' "
                      "on mapper %s. Mapper failed to specify a physical "
                      "instance for %zd fields of the region requirement to "
                      "an inline mapping in task %s (ID %lld). The missing "
                      "fields are listed below.", mapper->get_mapper_name(),
                      missing_fields.size(), parent_ctx->get_task_name(),
                      parent_ctx->get_unique_id());
        for (std::vector<FieldID>::const_iterator it = missing_fields.begin();
              it != missing_fields.end(); it++)
        {
          const void *name; size_t name_size;
          if (!runtime->retrieve_semantic_information(
               requirement.region.get_field_space(), *it, NAME_SEMANTIC_TAG,
               name, name_size, true, false))
            name = "(no name)";
          log_run.error("Missing instance for field %s (FieldID: %d)",
                        static_cast<const char*>(name), *it);
        }
#ifdef DEBUG_LEGION
        assert(false);
#endif
        exit(ERROR_INVALID_MAPPER_OUTPUT);
      }
      if (!unacquired.empty())
      {
        for (std::vector<PhysicalManager*>::const_iterator it = 
              unacquired.begin(); it != unacquired.end(); it++)
        {
          if (acquired_instances.find(*it) == acquired_instances.end())
          {
            log_run.error("Invalid mapper output from 'map_inline' invocation "
                        "on mapper %s. Mapper selected physical instance for "
                        "inline mapping in task %s (ID %lld) which has already "
                        "been collected. If the mapper had properly acquired "
                        "this instance as part of the mapper call it would "
                        "have detected this. Please update the mapper to abide "
                        "by proper mapping conventions.", 
                        mapper->get_mapper_name(), parent_ctx->get_task_name(),
                        parent_ctx->get_unique_id());
#ifdef DEBUG_LEGION
            assert(false);
#endif
            exit(ERROR_INVALID_MAPPER_OUTPUT);
          }
        }
        // If we did successfully acquire them, still issue the warning
        log_run.warning("WARNING: mapper %s faield to acquire instance "
                        "for inline mapping operation in task %s (ID %lld) "
                        "in 'map_inline' call. You may experience undefined "
                        "behavior as a consequence.", mapper->get_mapper_name(),
                        parent_ctx->get_task_name(), 
                        parent_ctx->get_unique_id());
      }
      if (composite_index >= 0)
      {
        log_run.error("Invalid mapper output from invocation of 'map_inline' "
                      "on mapper %s. Mapper requested creation of a composite "
                      "instance for inline mapping in task %s (ID %lld).",
                      mapper->get_mapper_name(), parent_ctx->get_task_name(),
                      parent_ctx->get_unique_id());
#ifdef DEBUG_LEGION
        assert(false);
#endif
        exit(ERROR_INVALID_MAPPER_OUTPUT);
      } 
      // If we are doing unsafe mapping, then we can return
      if (Runtime::unsafe_mapper)
        return;
      // If this requirement doesn't have a no access flag then we
      // need to check to make sure that the instances are visible
      if (!requirement.is_no_access())
      {
        Processor exec_proc = parent_ctx->get_executing_processor();
        std::set<Memory> visible_memories;
        runtime->find_visible_memories(exec_proc, visible_memories);
        for (unsigned idx = 0; idx < chosen_instances.size(); idx++)
        {
          Memory mem = chosen_instances[idx].get_memory();   
          if (visible_memories.find(mem) == visible_memories.end())
          {
            log_run.error("Invalid mapper output from invocation of "
                          "'map_inline' on mapper %s. Mapper selected a "
                          "physical instance in memory " IDFMT " which is "
                          "not visible from processor " IDFMT ". The inline "
                          "mapping operation was issued in task %s (ID %lld).",
                          mapper->get_mapper_name(), mem.id, exec_proc.id,
                          parent_ctx->get_task_name(), 
                          parent_ctx->get_unique_id());
#ifdef DEBUG_LEGION
            assert(false);
#endif
            exit(ERROR_INVALID_MAPPER_OUTPUT);
          }
        }
      }
      // Iterate over the instances and make sure they are all valid
      // for the given logical region which we are mapping
      std::vector<LogicalRegion> regions_to_check(1, requirement.region);
      for (unsigned idx = 0; idx < chosen_instances.size(); idx++)
      {
        if (!chosen_instances[idx].get_manager()->meets_regions(
                                                        regions_to_check))
        {
          log_run.error("Invalid mapper output from invocation of 'map_inline' "
                        "on mapper %s. Mapper specified an instance that does "
                        "not meet the logical region requirement. The inline "
                        "mapping operation was issued in task %s (ID %lld).",
                        mapper->get_mapper_name(), parent_ctx->get_task_name(),
                        parent_ctx->get_unique_id());
#ifdef DEBUG_LEGION
          assert(false);
#endif
          exit(ERROR_INVALID_MAPPER_OUTPUT);
        }
      }
      // If this is a reduction region requirement, make sure all the
      // chosen instances are specialized reduction instances
      if (IS_REDUCE(requirement))
      {
        for (unsigned idx = 0; idx < chosen_instances.size(); idx++)
        {
          if (!chosen_instances[idx].get_manager()->is_reduction_manager())
          {
            log_run.error("Invalid mapper output from invocation of "
                          "'map_inline' on mapper %s. Mapper failed to select "
                          "specialized reduction instances for region "
                          "requirement with reduction-only privileges for "
                          "inline mapping operation in task %s (ID %lld).",
                          mapper->get_mapper_name(),parent_ctx->get_task_name(),
                          parent_ctx->get_unique_id());
#ifdef DEBUG_LEGION
            assert(false);
#endif
            exit(ERROR_INVALID_MAPPER_OUTPUT);
          }
          std::map<PhysicalManager*,std::pair<unsigned,bool> >::const_iterator 
            finder = acquired_instances.find(
                chosen_instances[idx].get_manager());
#ifdef DEBUG_LEGION
          assert(finder != acquired_instances.end());
#endif
          if (!finder->second.second)
          {
            log_run.error("Invalid mapper output from invocatino of "
                          "'map_inline' on mapper %s. Mapper made an illegal "
                          "decision to re-use a reduction instance for an "
                          "inline mapping in task %s (ID %lld). Reduction "
                          "instances are not currently permitted to be "
                          "recycled.", mapper->get_mapper_name(),
                          parent_ctx->get_task_name(), 
                          parent_ctx->get_unique_id());
#ifdef DEBUG_LEGION
            assert(false);
#endif
            exit(ERROR_INVALID_MAPPER_OUTPUT);
          }
        }
      }
      else
      {
        for (unsigned idx = 0; idx < chosen_instances.size(); idx++)
        {
          if (!chosen_instances[idx].get_manager()->is_instance_manager())
          {
            log_run.error("Invalid mapper output from invocation of "
                          "'map_inline' on mapper %s. Mapper selected an "
                          "illegal specialized reduction instance for region "
                          "requirement without reduction privileges for "
                          "inline mapping operation in task %s (ID %lld).",
                          mapper->get_mapper_name(),parent_ctx->get_task_name(),
                          parent_ctx->get_unique_id());
#ifdef DEBUG_LEGION
            assert(false);
#endif
            exit(ERROR_INVALID_MAPPER_OUTPUT);
          }
        }
      }
      if (layout_constraint_id > 0)
      {
        // Check the layout constraints are valid
        LayoutConstraints *constraints = 
          runtime->find_layout_constraints(layout_constraint_id);
        for (unsigned idx = 0; idx < chosen_instances.size(); idx++)
        {
          PhysicalManager *manager = chosen_instances[idx].get_manager();
          if (manager->conflicts(constraints))
          {
            log_run.error("Invalid mapper output. Mapper %s selected "
                          "instance for inline mapping (ID %lld) in task %s "
                          "(ID %lld) which failed to satisfy the corresponding "
                          "layout constraints.", 
                          mapper->get_mapper_name(), get_unique_op_id(),
                          parent_ctx->get_task_name(), 
                          parent_ctx->get_unique_id());
#ifdef DEBUG_LEGION
            assert(false);
#endif
            exit(ERROR_INVALID_MAPPER_OUTPUT);
          }
        }
      }
    }

    //--------------------------------------------------------------------------
    void MapOp::report_profiling_results(void)
    //--------------------------------------------------------------------------
    {
      if (mapper == NULL)
      {
        Processor exec_proc = parent_ctx->get_executing_processor();
        mapper = runtime->find_mapper(exec_proc, map_id);
      }
      mapper->invoke_inline_report_profiling(this, &profiling_results);
#ifdef DEBUG_LEGION
      assert(profiling_reported.exists());
#endif
      // Trigger the event indicating we are done reporting profiling
      Runtime::trigger_event(profiling_reported);
    }

    /////////////////////////////////////////////////////////////
    // Copy Operation 
    /////////////////////////////////////////////////////////////

    //--------------------------------------------------------------------------
    CopyOp::CopyOp(Runtime *rt)
      : Copy(), SpeculativeOp(rt)
    //--------------------------------------------------------------------------
    {
    }

    //--------------------------------------------------------------------------
    CopyOp::CopyOp(const CopyOp &rhs)
      : Copy(), SpeculativeOp(NULL)
    //--------------------------------------------------------------------------
    {
      // should never be called
      assert(false);
    }

    //--------------------------------------------------------------------------
    CopyOp::~CopyOp(void)
    //--------------------------------------------------------------------------
    {
    }

    //--------------------------------------------------------------------------
    CopyOp& CopyOp::operator=(const CopyOp &rhs)
    //--------------------------------------------------------------------------
    {
      // should never be called
      assert(false);
      return *this;
    }

    //--------------------------------------------------------------------------
    void CopyOp::initialize(SingleTask *ctx,
                            const CopyLauncher &launcher, bool check_privileges)
    //--------------------------------------------------------------------------
    {
      parent_task = ctx;
      initialize_speculation(ctx, true/*track*/, 
                             launcher.src_requirements.size() + 
                               launcher.dst_requirements.size(), 
                             launcher.predicate);
      src_requirements.resize(launcher.src_requirements.size());
      dst_requirements.resize(launcher.dst_requirements.size());
      src_versions.resize(launcher.src_requirements.size());
      dst_versions.resize(launcher.dst_requirements.size());
      src_restrict_infos.resize(launcher.src_requirements.size());
      dst_restrict_infos.resize(launcher.dst_requirements.size());
      for (unsigned idx = 0; idx < src_requirements.size(); idx++)
      {
        if (launcher.src_requirements[idx].privilege_fields.empty())
        {
          log_task.warning("WARNING: SOURCE REGION REQUIREMENT %d OF "
                           "COPY (ID %lld) IN TASK %s (ID %lld) HAS NO "
                           "PRIVILEGE FIELDS! DID YOU FORGET THEM?!?",
                           idx, get_unique_op_id(),
                           parent_ctx->get_task_name(), 
                           parent_ctx->get_unique_id());
        }
        src_requirements[idx] = launcher.src_requirements[idx];
        src_requirements[idx].flags |= NO_ACCESS_FLAG;
      }
      for (unsigned idx = 0; idx < dst_requirements.size(); idx++)
      {
        if (launcher.src_requirements[idx].privilege_fields.empty())
        {
          log_task.warning("WARNING: DESTINATION REGION REQUIREMENT %d OF"
                           " COPY (ID %lld) IN TASK %s (ID %lld) HAS NO "
                           "PRIVILEGE FIELDS! DID YOU FORGET THEM?!?",
                           idx, get_unique_op_id(),
                           parent_ctx->get_task_name(), 
                           parent_ctx->get_unique_id());
        }
        dst_requirements[idx] = launcher.dst_requirements[idx];
        dst_requirements[idx].flags |= NO_ACCESS_FLAG;
        // If our privilege is not reduce, then shift it to write discard
        // since we are going to write all over the region
        if (dst_requirements[idx].privilege != REDUCE)
          dst_requirements[idx].privilege = WRITE_DISCARD;
      }
      grants = launcher.grants;
      // Register ourselves with all the grants
      for (unsigned idx = 0; idx < grants.size(); idx++)
        grants[idx].impl->register_operation(completion_event);
      wait_barriers = launcher.wait_barriers;
#ifdef LEGION_SPY
      for (std::vector<PhaseBarrier>::const_iterator it = 
            launcher.arrive_barriers.begin(); it != 
            launcher.arrive_barriers.end(); it++)
      {
        arrive_barriers.push_back(*it);
        LegionSpy::log_event_dependence(it->phase_barrier,
            arrive_barriers.back().phase_barrier);
      }
#else
      arrive_barriers = launcher.arrive_barriers;
#endif
      map_id = launcher.map_id;
      tag = launcher.tag;
      if (check_privileges)
      {
        if (src_requirements.size() != dst_requirements.size())
        {
          log_run.error("Number of source requirements (%zd) does not "
                        "match number of destination requirements (%zd) "
                        "for copy operation (ID %lld) with parent "
                        "task %s (ID %lld)",
                        src_requirements.size(), dst_requirements.size(),
                        get_unique_id(), parent_ctx->get_task_name(),
                        parent_ctx->get_unique_id());
#ifdef DEBUG_LEGION
          assert(false);
#endif
          exit(ERROR_COPY_REQUIREMENTS_MISMATCH);
        }
        for (unsigned idx = 0; idx < src_requirements.size(); idx++)
        {
          if (src_requirements[idx].privilege_fields.size() != 
              src_requirements[idx].instance_fields.size())
          {
            log_run.error("Copy source requirement %d for copy operation "
                          "(ID %lld) in parent task %s (ID %lld) has %zd "
                          "privilege fields and %zd instance fields.  "
                          "Copy requirements must have exactly the same "
                          "number of privilege and instance fields.",
                          idx, get_unique_id(), 
                          parent_ctx->get_task_name(),
                          parent_ctx->get_unique_id(),
                          src_requirements[idx].privilege_fields.size(),
                          src_requirements[idx].instance_fields.size());
#ifdef DEBUG_LEGION
            assert(false);
#endif
            exit(ERROR_INVALID_COPY_FIELDS_SIZE);
          }
          if (!IS_READ_ONLY(src_requirements[idx]))
          {
            log_run.error("Copy source requirement %d for copy operation "
                          "(ID %lld) in parent task %s (ID %lld) must "
                          "be requested with a read-only privilege.",
                          idx, get_unique_id(),
                          parent_ctx->get_task_name(),
                          parent_ctx->get_unique_id());
#ifdef DEBUG_LEGION
            assert(false);
#endif
            exit(ERROR_INVALID_COPY_PRIVILEGE);
          }
          check_copy_privilege(src_requirements[idx], idx, true/*src*/);
        }
        for (unsigned idx = 0; idx < dst_requirements.size(); idx++)
        {
          if (dst_requirements[idx].privilege_fields.size() != 
              dst_requirements[idx].instance_fields.size())
          {
            log_run.error("Copy destination requirement %d for copy "
                          "operation (ID %lld) in parent task %s "
                          "(ID %lld) has %zd privilege fields and %zd "
                          "instance fields.  Copy requirements must "
                          "have exactly the same number of privilege "
                          "and instance fields.", idx, 
                          get_unique_id(), 
                          parent_ctx->get_task_name(),
                          parent_ctx->get_unique_id(),
                          dst_requirements[idx].privilege_fields.size(),
                          dst_requirements[idx].instance_fields.size());
#ifdef DEBUG_LEGION
            assert(false);
#endif
            exit(ERROR_INVALID_COPY_FIELDS_SIZE);
          }
          if (!HAS_WRITE(dst_requirements[idx]))
          {
            log_run.error("Copy destination requirement %d for copy "
                          "operation (ID %lld) in parent task %s "
                          "(ID %lld) must be requested with a "
                          "read-write or write-discard privilege.",
                          idx, get_unique_id(),
                          parent_ctx->get_task_name(),
                          parent_ctx->get_unique_id());
#ifdef DEBUG_LEGION
            assert(false);
#endif
            exit(ERROR_INVALID_COPY_PRIVILEGE);
          }
          check_copy_privilege(dst_requirements[idx], idx, false/*src*/);
        }
        for (unsigned idx = 0; idx < src_requirements.size(); idx++)
        {
          IndexSpace src_space = src_requirements[idx].region.get_index_space();
          IndexSpace dst_space = dst_requirements[idx].region.get_index_space();
          if (!runtime->forest->are_compatible(src_space, dst_space))
          {
            log_run.error("Copy launcher index space mismatch at index "
                          "%d of cross-region copy (ID %lld) in task %s "
                          "(ID %lld). Source requirement with index "
                          "space %x and destination requirement "
                          "with index space %x do not have the "
                          "same number of dimensions or the same number "
                          "of elements in their element masks.",
                          idx, get_unique_id(),
                          parent_ctx->get_task_name(), 
                          parent_ctx->get_unique_id(),
                          src_space.id, dst_space.id);
#ifdef DEBUG_LEGION
            assert(false);
#endif
            exit(ERROR_COPY_SPACE_MISMATCH);
          }
          else if (!runtime->forest->is_dominated(src_space, dst_space))
          {
            log_run.error("Destination index space %x for "
                          "requirement %d of cross-region copy "
                          "(ID %lld) in task %s (ID %lld) is not "
                          "a sub-region of the source index space %x.", 
                          dst_space.id, idx, get_unique_id(),
                          parent_ctx->get_task_name(),
                          parent_ctx->get_unique_id(),
                          src_space.id);
#ifdef DEBUG_LEGION
            assert(false);
#endif
            exit(ERROR_COPY_SPACE_MISMATCH);
          }
        }
      }
      if (Runtime::legion_spy_enabled)
        LegionSpy::log_copy_operation(parent_ctx->get_unique_id(),
                                      unique_op_id);
    }

    //--------------------------------------------------------------------------
    void CopyOp::activate(void)
    //--------------------------------------------------------------------------
    {
      activate_speculative();
      mapper = NULL;
      profiling_reported = RtUserEvent::NO_RT_USER_EVENT;
    }

    //--------------------------------------------------------------------------
    void CopyOp::deactivate(void)
    //--------------------------------------------------------------------------
    {
      deactivate_speculative();
      // Clear out our region tree state
      src_requirements.clear();
      dst_requirements.clear();
      grants.clear();
      wait_barriers.clear();
      arrive_barriers.clear();
      src_privilege_paths.clear();
      dst_privilege_paths.clear();
      src_parent_indexes.clear();
      dst_parent_indexes.clear();
      src_versions.clear();
      dst_versions.clear();
      src_restrict_infos.clear();
      dst_restrict_infos.clear();
#ifdef DEBUG_LEGION
      assert(acquired_instances.empty());
#endif
      acquired_instances.clear();
      atomic_locks.clear();
      map_applied_conditions.clear();
      profiling_results = Mapper::CopyProfilingInfo();
      // Return this operation to the runtime
      runtime->free_copy_op(this);
    }

    //--------------------------------------------------------------------------
    const char* CopyOp::get_logging_name(void) const
    //--------------------------------------------------------------------------
    {
      return op_names[COPY_OP_KIND];
    }

    //--------------------------------------------------------------------------
    Operation::OpKind CopyOp::get_operation_kind(void) const
    //--------------------------------------------------------------------------
    {
      return COPY_OP_KIND;
    }

    //--------------------------------------------------------------------------
    size_t CopyOp::get_region_count(void) const
    //--------------------------------------------------------------------------
    {
      return src_requirements.size() + dst_requirements.size();
    }

    //--------------------------------------------------------------------------
    Mappable* CopyOp::get_mappable(void)
    //--------------------------------------------------------------------------
    {
      return this;
    }

    //--------------------------------------------------------------------------
    void CopyOp::trigger_prepipeline_stage(void)
    //--------------------------------------------------------------------------
    {
      // First compute the parent indexes
      compute_parent_indexes();
      // Initialize the privilege and mapping paths for all of the
      // region requirements that we have
      src_privilege_paths.resize(src_requirements.size());
      for (unsigned idx = 0; idx < src_requirements.size(); idx++)
      {
        initialize_privilege_path(src_privilege_paths[idx],
                                  src_requirements[idx]);
      }
      dst_privilege_paths.resize(dst_requirements.size());
      for (unsigned idx = 0; idx < dst_requirements.size(); idx++)
      {
        initialize_privilege_path(dst_privilege_paths[idx],
                                  dst_requirements[idx]);
      }
      if (Runtime::legion_spy_enabled)
      { 
        for (unsigned idx = 0; idx < src_requirements.size(); idx++)
        {
          const RegionRequirement &req = src_requirements[idx];
          LegionSpy::log_logical_requirement(unique_op_id, idx, true/*region*/,
                                             req.region.index_space.id,
                                             req.region.field_space.id,
                                             req.region.tree_id,
                                             req.privilege,
                                             req.prop, req.redop,
                                             req.parent.index_space.id);
          LegionSpy::log_requirement_fields(unique_op_id, idx, 
                                            req.instance_fields);
        }
        for (unsigned idx = 0; idx < dst_requirements.size(); idx++)
        {
          const RegionRequirement &req = dst_requirements[idx];
          LegionSpy::log_logical_requirement(unique_op_id, 
                                             src_requirements.size()+idx, 
                                             true/*region*/,
                                             req.region.index_space.id,
                                             req.region.field_space.id,
                                             req.region.tree_id,
                                             req.privilege,
                                             req.prop, req.redop,
                                             req.parent.index_space.id);
          LegionSpy::log_requirement_fields(unique_op_id, 
                                            src_requirements.size()+idx, 
                                            req.instance_fields);
        }
      }
    }

    //--------------------------------------------------------------------------
    void CopyOp::trigger_dependence_analysis(void)
    //--------------------------------------------------------------------------
    {
      // Register a dependence on our predicate
      register_predicate_dependence();
      ProjectionInfo projection_info;
      src_versions.resize(src_requirements.size());
      for (unsigned idx = 0; idx < src_requirements.size(); idx++)
        runtime->forest->perform_dependence_analysis(this, idx, 
                                                     src_requirements[idx],
                                                     src_restrict_infos[idx],
                                                     src_versions[idx],
                                                     projection_info,
                                                     src_privilege_paths[idx]);
      dst_versions.resize(dst_requirements.size());
      for (unsigned idx = 0; idx < dst_requirements.size(); idx++)
      {
        unsigned index = src_requirements.size()+idx;
        // Perform this dependence analysis as if it was READ_WRITE
        // so that we can get the version numbers correct
        const bool is_reduce_req = IS_REDUCE(dst_requirements[idx]);
        if (is_reduce_req)
          dst_requirements[idx].privilege = READ_WRITE;
        runtime->forest->perform_dependence_analysis(this, index, 
                                                     dst_requirements[idx],
                                                     dst_restrict_infos[idx],
                                                     dst_versions[idx],
                                                     projection_info,
                                                     dst_privilege_paths[idx]);
        // Switch the privileges back when we are done
        if (is_reduce_req)
          dst_requirements[idx].privilege = REDUCE;
      }
    }

    //--------------------------------------------------------------------------
    void CopyOp::resolve_true(void)
    //--------------------------------------------------------------------------
    {
      // Do our versioning analysis and then add it to the ready queue
      std::set<RtEvent> preconditions;
      for (unsigned idx = 0; idx < src_requirements.size(); idx++)
        runtime->forest->perform_versioning_analysis(this, idx,
                                                     src_requirements[idx],
                                                     src_privilege_paths[idx],
                                                     src_versions[idx],
                                                     preconditions);
      for (unsigned idx = 0; idx < dst_requirements.size(); idx++)
      {
        const bool is_reduce_req = IS_REDUCE(dst_requirements[idx]);
        // Perform this dependence analysis as if it was READ_WRITE
        // so that we can get the version numbers correct
        if (is_reduce_req)
          dst_requirements[idx].privilege = READ_WRITE;
        runtime->forest->perform_versioning_analysis(this, idx,
                                                     dst_requirements[idx],
                                                     dst_privilege_paths[idx],
                                                     dst_versions[idx],
                                                     preconditions);
        // Switch the privileges back when we are done
        if (is_reduce_req)
          dst_requirements[idx].privilege = REDUCE;
      }
      if (!preconditions.empty())
        enqueue_ready_operation(Runtime::merge_events(preconditions));
      else
        enqueue_ready_operation();
    }

    //--------------------------------------------------------------------------
    void CopyOp::resolve_false(void)
    //--------------------------------------------------------------------------
    {
      // Mark that this operation has completed both
      // execution and mapping indicating that we are done
      // Do it in this order to avoid calling 'execute_trigger'
      complete_execution();
      for (unsigned idx = 0; idx < src_requirements.size(); idx++)
        src_versions[idx].apply_mapping(map_applied_conditions,
                                        true/*copy through*/);
      for (unsigned idx = 0; idx < src_requirements.size(); idx++)
        dst_versions[idx].apply_mapping(map_applied_conditions,
                                        true/*copy through*/);
      if (!map_applied_conditions.empty())
        complete_mapping(Runtime::merge_events(map_applied_conditions));
      else
        complete_mapping();
    }

    //--------------------------------------------------------------------------
    bool CopyOp::speculate(bool &value)
    //--------------------------------------------------------------------------
    {
      if (mapper == NULL)
      {
        Processor exec_proc = parent_ctx->get_executing_processor();
        mapper = runtime->find_mapper(exec_proc, map_id);
      }
      Mapper::SpeculativeOutput output;
      output.speculate = false;
      mapper->invoke_copy_speculate(this, &output);
      if (output.speculate)
      {
        value = output.speculative_value;
        return true;
      }
      return false;
    }

    //--------------------------------------------------------------------------
    void CopyOp::trigger_mapping(void)
    //--------------------------------------------------------------------------
    {
      std::vector<InstanceSet> valid_src_instances(src_requirements.size());
      std::vector<InstanceSet> valid_dst_instances(dst_requirements.size());
      Mapper::MapCopyInput input;
      Mapper::MapCopyOutput output;
      input.src_instances.resize(src_requirements.size());
      input.dst_instances.resize(dst_requirements.size());
      output.src_instances.resize(src_requirements.size());
      output.dst_instances.resize(dst_requirements.size());
      // First go through and do the traversals to find the valid instances
      for (unsigned idx = 0; idx < src_requirements.size(); idx++)
      {
        InstanceSet &valid_instances = valid_src_instances[idx];
        runtime->forest->physical_premap_only(this, idx, 
                                              src_requirements[idx],
                                              src_versions[idx],
                                              valid_instances);
        // Convert these to the valid set of mapping instances
        // No need to filter for copies
        if (src_restrict_infos[idx].has_restrictions())
          prepare_for_mapping(src_restrict_infos[idx].get_instances(), 
                              input.src_instances[idx]);
        else
          prepare_for_mapping(valid_instances, input.src_instances[idx]);
      }
      for (unsigned idx = 0; idx < dst_requirements.size(); idx++)
      {
        InstanceSet &valid_instances = valid_dst_instances[idx];
        runtime->forest->physical_premap_only(this, idx+src_requirements.size(),
                                              dst_requirements[idx],
                                              dst_versions[idx],
                                              valid_instances);
        // No need to filter for copies
        if (dst_restrict_infos[idx].has_restrictions())
        {
          prepare_for_mapping(dst_restrict_infos[idx].get_instances(), 
                              input.dst_instances[idx]);
          assert(!input.dst_instances[idx].empty());
        }
        else
          prepare_for_mapping(valid_instances, input.dst_instances[idx]);
      }
      // Now we can ask the mapper what to do
      if (mapper == NULL)
      {
        Processor exec_proc = parent_ctx->get_executing_processor();
        mapper = runtime->find_mapper(exec_proc, map_id);
      }
      mapper->invoke_map_copy(this, &input, &output);
      // Now we can carry out the mapping requested by the mapper
      // and issue the across copies, first set up the sync precondition
      ApEvent sync_precondition = ApEvent::NO_AP_EVENT;
      if (!wait_barriers.empty() || !grants.empty())
      {
        std::set<ApEvent> preconditions;
        for (std::vector<PhaseBarrier>::const_iterator it = 
              wait_barriers.begin(); it != wait_barriers.end(); it++)
        {
          ApEvent e = Runtime::get_previous_phase(*it); 
          preconditions.insert(e);
          if (Runtime::legion_spy_enabled)
            LegionSpy::log_phase_barrier_wait(unique_op_id, e);
        }
        for (std::vector<Grant>::const_iterator it = grants.begin();
              it != grants.end(); it++)
        {
          ApEvent e = it->impl->acquire_grant();
          preconditions.insert(e);
        }
        sync_precondition = Runtime::merge_events(preconditions);
      }
      // Register the source and destination regions
      std::set<ApEvent> copy_complete_events;
      for (unsigned idx = 0; idx < src_requirements.size(); idx++)
      {
        InstanceSet src_targets, dst_targets;
        // The common case 
        int src_composite = -1;
        // Make a user event for when this copy across is done
        // and add it to the set of copy complete events
        ApUserEvent local_completion = Runtime::create_ap_user_event();
        copy_complete_events.insert(local_completion);
        // Do the conversion and check for errors
        src_composite = 
          perform_conversion<true/*src*/>(idx, src_requirements[idx],
                                          output.src_instances[idx],
                                          src_targets,
                                          IS_REDUCE(dst_requirements[idx]));
        if (Runtime::legion_spy_enabled)
          runtime->forest->log_mapping_decision(unique_op_id, idx, 
                                                src_requirements[idx],
                                                src_targets);
        // If we have a compsite reference, we need to map it
        // as a virtual region
        if (src_composite >= 0)
        {
          // Clear out the target views, the copy_across call will
          // find the proper valid views
          src_targets.clear();
        }
        else
        {
          // Now do the registration
          set_mapping_state(idx, true/*src*/);
          runtime->forest->physical_register_only(src_requirements[idx],
                                                  src_versions[idx],
                                                  src_restrict_infos[idx],
                                                  this, idx, local_completion,
                                                  false/*defer add users*/,
                                                  true/*read only locks*/,
                                                  map_applied_conditions,
                                                  src_targets
#ifdef DEBUG_LEGION
                                                  , get_logging_name()
                                                  , unique_op_id
#endif
                                                  );
        }
        // Little bit of a hack here, if we are going to do a reduction
        // explicit copy, switch the privileges to read-write when doing
        // the registration since we know we are using normal instances
        const bool is_reduce_req = IS_REDUCE(dst_requirements[idx]);
        if (is_reduce_req)
          dst_requirements[idx].privilege = READ_WRITE;
        perform_conversion<false/*src*/>(idx, dst_requirements[idx],
                                         output.dst_instances[idx],
                                         dst_targets);
        // Now do the registration
        set_mapping_state(idx, false/*src*/);
        runtime->forest->physical_register_only(dst_requirements[idx],
                                                dst_versions[idx],
                                                dst_restrict_infos[idx],
                                                this, 
                                                idx + src_requirements.size(),
                                                local_completion,
                                                false/*defer add users*/,
                                                false/*not read only*/,
                                                map_applied_conditions,
                                                dst_targets
#ifdef DEBUG_LEGION
                                                , get_logging_name()
                                                , unique_op_id
#endif
                                                );
        if (Runtime::legion_spy_enabled)
          runtime->forest->log_mapping_decision(unique_op_id, 
             idx + src_requirements.size(), dst_requirements[idx], dst_targets);
        // Switch the privileges back when we are done
        if (is_reduce_req)
          dst_requirements[idx].privilege = REDUCE;
        ApEvent local_sync_precondition = sync_precondition;
        // See if we have any atomic locks we have to acquire
        if ((idx < atomic_locks.size()) && !atomic_locks[idx].empty())
        {
          // Issue the acquires and releases for the reservations
          // necessary for performing this across operation
          const std::map<Reservation,bool> &local_locks = atomic_locks[idx];
          for (std::map<Reservation,bool>::const_iterator it = 
                local_locks.begin(); it != local_locks.end(); it++)
          {
            local_sync_precondition = 
              Runtime::acquire_ap_reservation(it->first, it->second,
                                              local_sync_precondition);
            // We can also issue the release here too
            Runtime::release_reservation(it->first, local_completion);
          }
        }
        // If we made it here, we passed all our error-checking so
        // now we can issue the copy/reduce across operation
        // Trigger our local completion event contingent upon 
        // the copy/reduce across being done
        if (!IS_REDUCE(dst_requirements[idx]))
        {
          ApEvent across_done = 
            runtime->forest->copy_across( 
                                  src_requirements[idx], dst_requirements[idx],
                                  src_targets, dst_targets, 
                                  src_versions[idx], dst_versions[idx], 
                                  local_completion, this, idx,
                                  idx + src_requirements.size(),
                                  local_sync_precondition, 
                                  map_applied_conditions);
          Runtime::trigger_event(local_completion, across_done);
        }
        else
        {
          // Composite instances are not valid sources for reductions across
#ifdef DEBUG_LEGION
          assert(src_composite == -1);
#endif
          ApEvent across_done = 
            runtime->forest->reduce_across(
                                  src_requirements[idx], dst_requirements[idx],
                                  src_targets, dst_targets, this, 
                                  local_sync_precondition);
          Runtime::trigger_event(local_completion, across_done);
        }
        // Apply our changes to the version states
        // Don't apply changes to the source if we have a composite instance
        // because it is unsound to mutate the region tree that way
        if (src_composite == -1)
          src_versions[idx].apply_mapping(map_applied_conditions);
        dst_versions[idx].apply_mapping(map_applied_conditions); 
      }
      ApEvent copy_complete_event = Runtime::merge_events(copy_complete_events);
#ifdef LEGION_SPY
      if (Runtime::legion_spy_enabled)
        LegionSpy::log_operation_events(unique_op_id, copy_complete_event,
                                        completion_event);
#endif
      // Chain all the unlock and barrier arrivals off of the
      // copy complete event
      if (!arrive_barriers.empty())
      {
        for (std::vector<PhaseBarrier>::iterator it = 
              arrive_barriers.begin(); it != arrive_barriers.end(); it++)
        {
          if (Runtime::legion_spy_enabled)
            LegionSpy::log_phase_barrier_arrival(unique_op_id, 
                                                 it->phase_barrier);
          Runtime::phase_barrier_arrive(it->phase_barrier, 1/*count*/,
                                        completion_event);    
        }
      }
      // Mark that we completed mapping
      if (!map_applied_conditions.empty())
        complete_mapping(Runtime::merge_events(map_applied_conditions));
      else
        complete_mapping();
      if (!acquired_instances.empty())
        release_acquired_instances(acquired_instances);
      // Handle the case for marking when the copy completes
      Runtime::trigger_event(completion_event, copy_complete_event);
      need_completion_trigger = false;
      complete_execution(Runtime::protect_event(copy_complete_event));
    }

    //--------------------------------------------------------------------------
    void CopyOp::trigger_commit(void)
    //--------------------------------------------------------------------------
    {
      for (std::vector<VersionInfo>::iterator it = src_versions.begin();
            it != src_versions.end(); it++)
      {
        it->clear();
      }
      for (std::vector<VersionInfo>::iterator it = dst_versions.begin();
            it != dst_versions.end(); it++)
      {
        it->clear();
      }
      // Don't commit this operation until we've reported our profiling
      commit_operation(true/*deactivate*/, profiling_reported);
    }

    //--------------------------------------------------------------------------
    void CopyOp::report_interfering_requirements(unsigned idx1, unsigned idx2)
    //--------------------------------------------------------------------------
    {
      bool is_src1 = idx1 < src_requirements.size();
      bool is_src2 = idx2 < src_requirements.size();
      unsigned actual_idx1 = is_src1 ? idx1 : (idx1 - src_requirements.size());
      unsigned actual_idx2 = is_src2 ? idx2 : (idx2 - src_requirements.size());
      log_run.error("Aliased region requirements for copy operations "
                    "are not permitted. Region requirement %d of %s "
                    "requirements and %d of %s requirements interfering for "
                    "copy operation (UID %lld) in task %s (UID %lld).",
                    actual_idx1, is_src1 ? "source" : "destination",
                    actual_idx2, is_src2 ? "source" : "destination",
                    unique_op_id, parent_ctx->get_task_name(),
                    parent_ctx->get_unique_id());
#ifdef DEBUG_LEGION
      assert(false);
#endif
      exit(ERROR_ALIASED_REGION_REQUIREMENTS);
    }

    //--------------------------------------------------------------------------
    unsigned CopyOp::find_parent_index(unsigned idx)
    //--------------------------------------------------------------------------
    {
      if (idx >= src_parent_indexes.size())
      {
        idx -= src_parent_indexes.size();
#ifdef DEBUG_LEGION
        assert(idx < dst_parent_indexes.size());
#endif
        return dst_parent_indexes[idx];
      }
      else
        return src_parent_indexes[idx];
    }

    //--------------------------------------------------------------------------
    void CopyOp::select_sources(const InstanceRef &target,
                                const InstanceSet &sources,
                                std::vector<unsigned> &ranking)
    //--------------------------------------------------------------------------
    {
      Mapper::SelectCopySrcInput input;
      Mapper::SelectCopySrcOutput output;
      prepare_for_mapping(sources, input.source_instances);
      prepare_for_mapping(target, input.target);
      input.is_src = current_src;
      input.region_req_index = current_index;
      if (mapper == NULL)
      {
        Processor exec_proc = parent_ctx->get_executing_processor();
        mapper = runtime->find_mapper(exec_proc, map_id);
      }
      mapper->invoke_select_copy_sources(this, &input, &output);
      // Fill in the ranking based on the output
      compute_ranking(output.chosen_ranking, sources, ranking);
    }

    //--------------------------------------------------------------------------
    std::map<PhysicalManager*,std::pair<unsigned,bool> >* 
                                        CopyOp::get_acquired_instances_ref(void)
    //--------------------------------------------------------------------------
    {
      return &acquired_instances;
    }

    //--------------------------------------------------------------------------
    void CopyOp::update_atomic_locks(Reservation lock, bool exclusive)
    //--------------------------------------------------------------------------
    {
      // We should only be doing analysis on one region requirement
      // at a time so we don't need to hold the operation lock when 
      // updating this data structure
      if (current_index >= atomic_locks.size())
        atomic_locks.resize(current_index+1);
      std::map<Reservation,bool> &local_locks = atomic_locks[current_index];
      std::map<Reservation,bool>::iterator finder = local_locks.find(lock);
      if (finder != local_locks.end())
      {
        if (!finder->second && exclusive)
          finder->second = true;
      }
      else
        local_locks[lock] = exclusive;
    }

    //--------------------------------------------------------------------------
    void CopyOp::record_reference_mutation_effect(RtEvent event)
    //--------------------------------------------------------------------------
    {
      map_applied_conditions.insert(event);
    }

    //--------------------------------------------------------------------------
    PhysicalManager* CopyOp::select_temporary_instance(PhysicalManager *dst,
                                 unsigned index, const FieldMask &needed_fields)
    //--------------------------------------------------------------------------
    {
      if (mapper == NULL)
      {
        Processor exec_proc = parent_ctx->get_executing_processor();
        mapper = runtime->find_mapper(exec_proc, map_id);
      }
      Mapper::CreateCopyTemporaryInput input;
      Mapper::CreateCopyTemporaryOutput output;
      input.region_requirement_index = index;
      input.src_requirement = current_src;
      input.destination_instance = MappingInstance(dst);
      if (!Runtime::unsafe_mapper)
      {
        // Fields and regions must both be met
        // The instance must be freshly created
        // Instance must be acquired
        std::set<PhysicalManager*> previous_managers;
        // Get the set of previous managers we've made
        for (std::map<PhysicalManager*,std::pair<unsigned,bool> >::
              const_iterator it = acquired_instances.begin(); it !=
              acquired_instances.end(); it++)
          previous_managers.insert(it->first);
        mapper->invoke_copy_create_temporary(this, &input, &output);
        validate_temporary_instance(output.temporary_instance.impl,
            previous_managers, acquired_instances, needed_fields,
            current_src ? src_requirements[index].region :
                          dst_requirements[index].region, mapper,
            "create_copy_temporary_instance");
      }
      else
        mapper->invoke_copy_create_temporary(this, &input, &output);
      if (Runtime::legion_spy_enabled)
        log_temporary_instance(output.temporary_instance.impl, 
                               index, needed_fields);
      return output.temporary_instance.impl;
    }

    //--------------------------------------------------------------------------
    UniqueID CopyOp::get_unique_id(void) const
    //--------------------------------------------------------------------------
    {
      return unique_op_id; 
    }

    //--------------------------------------------------------------------------
    unsigned CopyOp::get_context_index(void) const
    //--------------------------------------------------------------------------
    {
      return context_index;
    }

    //--------------------------------------------------------------------------
    int CopyOp::get_depth(void) const
    //--------------------------------------------------------------------------
    {
      return (parent_ctx->get_depth() + 1);
    }

    //--------------------------------------------------------------------------
    void CopyOp::check_copy_privilege(const RegionRequirement &requirement, 
                                      unsigned idx, bool src)
    //--------------------------------------------------------------------------
    {
      if ((requirement.handle_type == PART_PROJECTION) ||
          (requirement.handle_type == REG_PROJECTION))
      {
        log_region.error("Projection region requirements are not "
                               "permitted for copy operations (in task %s)",
                               parent_ctx->get_task_name());
#ifdef DEBUG_LEGION
        assert(false);
#endif
        exit(ERROR_BAD_PROJECTION_USE);
      }
      FieldID bad_field;
      LegionErrorType et = runtime->verify_requirement(requirement, bad_field);
      // If that worked, then check the privileges with the parent context
      if (et == NO_ERROR)
        et = parent_ctx->check_privilege(requirement, bad_field);
      switch (et)
      {
        case NO_ERROR:
          break;
        case ERROR_INVALID_REGION_HANDLE:
          {
            log_region.error("Requirest for invalid region handle "
                                   "(%x,%d,%d) for index %d of %s "
                                   "requirements of copy operation (ID %lld)",
                                   requirement.region.index_space.id, 
                                   requirement.region.field_space.id, 
                                   requirement.region.tree_id, 
                                   idx, (src ? "source" : "destination"),
                                   unique_op_id);
#ifdef DEBUG_LEGION
            assert(false);
#endif
            exit(ERROR_INVALID_REGION_HANDLE);
          }
        case ERROR_FIELD_SPACE_FIELD_MISMATCH:
          {
            FieldSpace sp = (requirement.handle_type == SINGULAR) || 
                            (requirement.handle_type == REG_PROJECTION)
                             ? requirement.region.field_space : 
                               requirement.partition.field_space;
            log_region.error("Field %d is not a valid field of field "
                                   "space %d for index %d of %s requirements "
                                   "of copy operation (ID %lld)",
                                   bad_field, sp.id, idx, 
                                   (src ? "source" : "destination"),
                                   unique_op_id);
#ifdef DEBUG_LEGION
            assert(false);
#endif
            exit(ERROR_FIELD_SPACE_FIELD_MISMATCH);
          }
        case ERROR_INVALID_INSTANCE_FIELD:
          {
            log_region.error("Instance field %d is not one of the "
                                   "privilege fields for index %d of %s "
                                   "requirements of copy operation (ID %lld)",
                                    bad_field, idx, 
                                    (src ? "source" : "destination"),
                                    unique_op_id);
#ifdef DEBUG_LEGION
            assert(false);
#endif
            exit(ERROR_INVALID_INSTANCE_FIELD);
          }
        case ERROR_DUPLICATE_INSTANCE_FIELD:
          {
            log_region.error("Instance field %d is a duplicate for "
                                    "index %d of %s requirements of copy "
                                    "operation (ID %lld)",
                                    bad_field, idx,
                                    (src ? "source" : "destination"),
                                    unique_op_id);
#ifdef DEBUG_LEGION
            assert(false);
#endif
            exit(ERROR_DUPLICATE_INSTANCE_FIELD);
          }
        case ERROR_BAD_PARENT_REGION:
          {
            log_region.error("Parent task %s (ID %lld) of copy operation "
                                   "(ID %lld) does not have a region "
                                   "requirement for region (%x,%x,%x) "
                                   "as a parent of index %d of %s region "
                                   "requirements",
                                   parent_ctx->get_task_name(), 
                                   parent_ctx->get_unique_id(),
                                   unique_op_id, 
                                   requirement.region.index_space.id,
                                   requirement.region.field_space.id, 
                                   requirement.region.tree_id,
                                   idx, (src ? "source" : "destination"));
#ifdef DEBUG_LEGION
            assert(false);
#endif
            exit(ERROR_BAD_PARENT_REGION);
          }
        case ERROR_BAD_REGION_PATH:
          {
            log_region.error("Region (%x,%x,%x) is not a "
                                   "sub-region of parent region "
                                   "(%x,%x,%x) for index %d of "
                                   "%s region requirements of copy "
                                   "operation (ID %lld)",
                                   requirement.region.index_space.id,
                                   requirement.region.field_space.id, 
                                   requirement.region.tree_id,
                                   requirement.parent.index_space.id,
                                   requirement.parent.field_space.id,
                                   requirement.parent.tree_id,
                                   idx, (src ? "source" : "destination"),
                                   unique_op_id);
#ifdef DEBUG_LEGION
            assert(false);
#endif
            exit(ERROR_BAD_REGION_PATH);
          }
        case ERROR_BAD_REGION_TYPE:
          {
            log_region.error("Region requirement of copy operation "
                                   "(ID %lld) cannot find privileges for field "
                                   "%d in parent task from index %d of %s "
                                   "region requirements",
                                   unique_op_id, bad_field, idx,
                                   (src ? "source" : "destination"));
#ifdef DEBUG_LEGION
            assert(false);
#endif
            exit(ERROR_BAD_REGION_TYPE);
          }
        case ERROR_BAD_REGION_PRIVILEGES:
          {
            log_region.error("Privileges %x for region (%x,%x,%x) are "
                                   "not a subset of privileges of parent "
                                   "task's privileges for index %d of %s "
                                   "region requirements for copy "
                                   "operation (ID %lld)",
                                   requirement.privilege, 
                                   requirement.region.index_space.id,
                                   requirement.region.field_space.id, 
                                   requirement.region.tree_id, 
                                   idx, (src ? "source" : "destination"),
                                   unique_op_id);
#ifdef DEBUG_LEGION
            assert(false);
#endif
            exit(ERROR_BAD_REGION_PRIVILEGES);
          }
        // this should never happen with an inline mapping
        case ERROR_NON_DISJOINT_PARTITION: 
        default:
          assert(false); // Should never happen
      }
    }

    //--------------------------------------------------------------------------
    void CopyOp::compute_parent_indexes(void)
    //--------------------------------------------------------------------------
    {
      src_parent_indexes.resize(src_requirements.size());
      dst_parent_indexes.resize(dst_requirements.size());
      for (unsigned idx = 0; idx < src_requirements.size(); idx++)
      {
        int parent_index = 
          parent_ctx->find_parent_region_req(src_requirements[idx]);
        if (parent_index < 0)
        {
          log_region.error("Parent task %s (ID %lld) of copy operation "
                                   "(ID %lld) does not have a region "
                                   "requirement for region (%x,%x,%x) "
                                   "as a parent of index %d of source region "
                                   "requirements",
                                   parent_ctx->get_task_name(), 
                                   parent_ctx->get_unique_id(),
                                   unique_op_id, 
                                   src_requirements[idx].region.index_space.id,
                                   src_requirements[idx].region.field_space.id, 
                                   src_requirements[idx].region.tree_id, idx);
#ifdef DEBUG_LEGION
          assert(false);
#endif
          exit(ERROR_BAD_PARENT_REGION);
        }
        else
          src_parent_indexes[idx] = unsigned(parent_index);
      }
      for (unsigned idx = 0; idx < dst_requirements.size(); idx++)
      {
        int parent_index = 
          parent_ctx->find_parent_region_req(dst_requirements[idx]);
        if (parent_index < 0)
        {
          log_region.error("Parent task %s (ID %lld) of copy operation "
                                   "(ID %lld) does not have a region "
                                   "requirement for region (%x,%x,%x) "
                                   "as a parent of index %d of destination "
                                   "region requirements",
                                   parent_ctx->get_task_name(), 
                                   parent_ctx->get_unique_id(),
                                   unique_op_id, 
                                   dst_requirements[idx].region.index_space.id,
                                   dst_requirements[idx].region.field_space.id, 
                                   dst_requirements[idx].region.tree_id, idx);
#ifdef DEBUG_LEGION
          assert(false);
#endif
          exit(ERROR_BAD_PARENT_REGION);
        }
        else
          dst_parent_indexes[idx] = unsigned(parent_index);
      }
    }

    //--------------------------------------------------------------------------
    template<bool IS_SRC>
    int CopyOp::perform_conversion(unsigned idx, const RegionRequirement &req,
                                   std::vector<MappingInstance> &output,
                                   InstanceSet &targets, bool is_reduce)
    //--------------------------------------------------------------------------
    {
      RegionTreeID bad_tree = 0;
      std::vector<FieldID> missing_fields;
      std::vector<PhysicalManager*> unacquired;
      int composite_idx = runtime->forest->physical_convert_mapping(this,
                              req, output, targets, bad_tree, missing_fields,
                              &acquired_instances, unacquired, 
                              !Runtime::unsafe_mapper);
      if (bad_tree > 0)
      {
        log_run.error("Invalid mapper output from invocation of 'map_copy' "
                      "on mapper %s. Mapper selected an instance from "
                      "region tree %d to satisfy %s region requirement %d "
                      "for explicit region-to_region copy in task %s (ID %lld) "
                      "but the logical region for this requirement is from "
                      "region tree %d.", mapper->get_mapper_name(), bad_tree,
                      IS_SRC ? "source" : "destination", idx, 
                      parent_ctx->get_task_name(), parent_ctx->get_unique_id(),
                      req.region.get_tree_id());
#ifdef DEBUG_LEGION
        assert(false);
#endif
        exit(ERROR_INVALID_MAPPER_OUTPUT);
      }
      if (!missing_fields.empty())
      {
        log_run.error("Invalid mapper output from invocation of 'map_copy' "
                      "on mapper %s. Mapper failed to specify a physical "
                      "instance for %zd fields of the region requirement %d "
                      "of explicit region-to-region copy in task %s (ID %lld). "
                      "Ths missing fields are listed below.",
                      mapper->get_mapper_name(), missing_fields.size(), idx,
                      parent_ctx->get_task_name(), parent_ctx->get_unique_id());

        for (std::vector<FieldID>::const_iterator it = missing_fields.begin();
              it != missing_fields.end(); it++)
        {
          const void *name; size_t name_size;
          if (!runtime->retrieve_semantic_information(
               req.region.get_field_space(), *it, NAME_SEMANTIC_TAG,
               name, name_size, true, false))
            name = "(no name)";
          log_run.error("Missing instance for field %s (FieldID: %d)",
                        static_cast<const char*>(name), *it);
        }
#ifdef DEBUG_LEGION
        assert(false);
#endif
        exit(ERROR_INVALID_MAPPER_OUTPUT);
      }
      if (!unacquired.empty())
      {
        for (std::vector<PhysicalManager*>::const_iterator it = 
              unacquired.begin(); it != unacquired.end(); it++)
        {
          if (acquired_instances.find(*it) == acquired_instances.end())
          {
            log_run.error("Invalid mapper output from 'map_copy' invocation "
                          "on mapper %s. Mapper selected physical instance "
                          "for %s region requirement %d of explicit region-to-"
                          "region copy in task %s (ID %lld) which has already "
                          "been collected. If the mapper had properly acquired "
                          "this instance as part of the mapper call it would "
                          "have detected this. Please update the mapper to "
                          "abide by proper mapping conventions.",
                          mapper->get_mapper_name(), 
                          IS_SRC ? "source" : "destination", idx,
                          parent_ctx->get_task_name(),
                          parent_ctx->get_unique_id());
#ifdef DEBUG_LEGION
            assert(false);
#endif
            exit(ERROR_INVALID_MAPPER_OUTPUT);
          }
        }
        // If we did successfully acquire them, still issue the warning
        log_run.warning("WARNING: mapper %s failed to acquire instances "
                        "for %s region requirement %d of explicit region-to-"
                        "region copy in task %s (ID %lld) in 'map_copy' call. "
                        "You may experience undefined behavior as a "
                        "consequence.", mapper->get_mapper_name(),
                        IS_SRC ? "source" : "destination", idx,
                        parent_ctx->get_task_name(),
                        parent_ctx->get_unique_id());
      }
      // Destination is not allowed to have composite instances
      if (!IS_SRC && (composite_idx >= 0))
      {
        log_run.error("Invalid mapper output from invocation of 'map_copy' "
                      "on mapper %s. Mapper requested the creation of a "
                      "composite instance for destination region requiremnt "
                      "%d. Only source region requirements are permitted to "
                      "be composite instances for explicit region-to-region "
                      "copy operations. Operation was issued in task %s "
                      "(ID %lld).", mapper->get_mapper_name(), idx,
                      parent_ctx->get_task_name(), parent_ctx->get_unique_id());
#ifdef DEBUG_LEGION
        assert(false);
#endif
        exit(ERROR_INVALID_MAPPER_OUTPUT); 
      } 
      if (IS_SRC && (composite_idx >= 0) && is_reduce)
      {
        log_run.error("Invalid mapper output from invocation of 'map_copy' "
                      "on mapper %s. Mapper requested the creation of a "
                      "composite instance for the source requirement %d of "
                      "an explicit region-to-region reduction. Only real "
                      "physical instances are permitted to be sources of "
                      "explicit region-to-region reductions. Operation was "
                      "issued in task %s (ID %lld).", mapper->get_mapper_name(),
                      idx, parent_ctx->get_task_name(), 
                      parent_ctx->get_unique_id());
#ifdef DEBUG_LEGION
        assert(false);
#endif
        exit(ERROR_INVALID_MAPPER_OUTPUT);
      }
      if (Runtime::unsafe_mapper)
        return composite_idx;
      std::vector<LogicalRegion> regions_to_check(1, req.region);
      for (unsigned idx = 0; idx < targets.size(); idx++)
      {
        const InstanceRef &ref = targets[idx];
        PhysicalManager *manager = ref.get_manager();
        if (manager->is_virtual_instance())
          continue;
        if (!manager->meets_regions(regions_to_check))
        {
          log_run.error("Invalid mapper output from invocation of 'map_copy' "
                        "on mapper %s. Mapper specified an instance for %s "
                        "region requirement at index %d that does not meet "
                        "the logical region requirement. The copy operation "
                        "was issued in task %s (ID %lld).",
                        mapper->get_mapper_name(), 
                        IS_SRC ? "source" : "destination", idx,
                        parent_ctx->get_task_name(),
                        parent_ctx->get_unique_id());
#ifdef DEBUG_LEGION
          assert(false);
#endif
          exit(ERROR_INVALID_MAPPER_OUTPUT);
        }
      }
      // Make sure all the destinations are real instances, this has
      // to be true for all kinds of explicit copies including reductions
      for (unsigned idx = 0; idx < targets.size(); idx++)
      {
        if (IS_SRC && (int(idx) == composite_idx))
          continue;
        if (!targets[idx].get_manager()->is_instance_manager())
        {
          log_run.error("Invalid mapper output from invocation of 'map_copy' "
                        "on mapper %s. Mapper specified an illegal "
                        "specialized instance as the target for %s "
                        "region requirement %d of an explicit copy operation "
                        "in task %s (ID %lld).", mapper->get_mapper_name(),
                        IS_SRC ? "source" : "destination", idx, 
                        parent_ctx->get_task_name(), 
                        parent_ctx->get_unique_id());
#ifdef DEBUG_LEGION
          assert(false);
#endif
          exit(ERROR_INVALID_MAPPER_OUTPUT);
        }
      }
      return composite_idx;
    }

    //--------------------------------------------------------------------------
    void CopyOp::report_profiling_results(void)
    //--------------------------------------------------------------------------
    {
      if (mapper == NULL)
      {
        Processor exec_proc = parent_ctx->get_executing_processor();
        mapper = runtime->find_mapper(exec_proc, map_id);
      }
      mapper->invoke_copy_report_profiling(this, &profiling_results);
#ifdef DEBUG_LEGION
      assert(profiling_reported.exists());
#endif
      Runtime::trigger_event(profiling_reported);
    }

    /////////////////////////////////////////////////////////////
    // Fence Operation 
    /////////////////////////////////////////////////////////////

    //--------------------------------------------------------------------------
    FenceOp::FenceOp(Runtime *rt)
      : Operation(rt)
    //--------------------------------------------------------------------------
    {
    }

    //--------------------------------------------------------------------------
    FenceOp::FenceOp(const FenceOp &rhs)
      : Operation(NULL)
    //--------------------------------------------------------------------------
    {
      // should never be called
      assert(false);
    }

    //--------------------------------------------------------------------------
    FenceOp::~FenceOp(void)
    //--------------------------------------------------------------------------
    {
    }

    //--------------------------------------------------------------------------
    FenceOp& FenceOp::operator=(const FenceOp &rhs)
    //--------------------------------------------------------------------------
    {
      // should never be called
      assert(false);
      return *this;
    }

    //--------------------------------------------------------------------------
    void FenceOp::initialize(SingleTask *ctx, FenceKind kind)
    //--------------------------------------------------------------------------
    {
      initialize_operation(ctx, true/*track*/);
      fence_kind = kind;
      if (Runtime::legion_spy_enabled)
        LegionSpy::log_fence_operation(parent_ctx->get_unique_id(),
                                       unique_op_id);
    }

    //--------------------------------------------------------------------------
    void FenceOp::activate(void)
    //--------------------------------------------------------------------------
    {
      activate_operation();
    }

    //--------------------------------------------------------------------------
    void FenceOp::deactivate(void)
    //--------------------------------------------------------------------------
    {
      deactivate_operation();
      runtime->free_fence_op(this);
    }

    //--------------------------------------------------------------------------
    const char* FenceOp::get_logging_name(void) const
    //--------------------------------------------------------------------------
    {
      return op_names[FENCE_OP_KIND];
    }

    //--------------------------------------------------------------------------
    Operation::OpKind FenceOp::get_operation_kind(void) const
    //--------------------------------------------------------------------------
    {
      return FENCE_OP_KIND;
    }

    //--------------------------------------------------------------------------
    void FenceOp::trigger_dependence_analysis(void)
    //--------------------------------------------------------------------------
    {
      // Register this fence with all previous users in the parent's context
      parent_ctx->perform_fence_analysis(this);
      // Now update the parent context with this fence
      // before we can complete the dependence analysis
      // and possibly be deactivated
      parent_ctx->update_current_fence(this);
    }

    //--------------------------------------------------------------------------
    void FenceOp::trigger_mapping(void)
    //--------------------------------------------------------------------------
    {
      switch (fence_kind)
      {
        case MAPPING_FENCE:
          {
            complete_mapping();
            complete_execution();
            break;
          }
        case MIXED_FENCE:
          {
            // Mark that we finished our mapping now
            complete_mapping();
            // Intentionally fall through
          }
        case EXECUTION_FENCE:
          {
            // Go through and launch a completion task dependent upon
            // all the completion events of our incoming dependences.
            // Make sure that the events that we pulled out our still valid.
            // Note since we are performing this operation, then we know
            // that we are mapped and therefore our set of input dependences
            // have been fixed so we can read them without holding the lock.
            std::set<ApEvent> trigger_events;
            for (std::map<Operation*,GenerationID>::const_iterator it = 
                  incoming.begin(); it != incoming.end(); it++)
            {
              ApEvent complete = it->first->get_completion_event();
              if (it->second == it->first->get_generation())
                trigger_events.insert(complete);
            }
            RtEvent wait_on = Runtime::protect_merge_events(trigger_events);
            if (!wait_on.has_triggered())
            {
              DeferredExecuteArgs deferred_execute_args;
              deferred_execute_args.proxy_this = this;
              runtime->issue_runtime_meta_task(deferred_execute_args,
                                               LG_LATENCY_PRIORITY,
                                               this, wait_on);
            }
            else
              deferred_execute();
            break;
          }
        default:
          assert(false); // should never get here
      }
    }

    //--------------------------------------------------------------------------
    void FenceOp::deferred_execute(void)
    //--------------------------------------------------------------------------
    {
      switch (fence_kind)
      {
        case EXECUTION_FENCE:
          {
            complete_mapping();
            // Intentionally fall through
          }
        case MIXED_FENCE:
          {
            complete_execution();
            break;
          }
        default:
          assert(false); // should never get here
      }
    } 

    /////////////////////////////////////////////////////////////
    // Frame Operation 
    /////////////////////////////////////////////////////////////

    //--------------------------------------------------------------------------
    FrameOp::FrameOp(Runtime *rt)
      : FenceOp(rt)
    //--------------------------------------------------------------------------
    {
    }

    //--------------------------------------------------------------------------
    FrameOp::FrameOp(const FrameOp &rhs)
      : FenceOp(NULL)
    //--------------------------------------------------------------------------
    {
      // should never be called
      assert(false);
    }

    //--------------------------------------------------------------------------
    FrameOp::~FrameOp(void)
    //--------------------------------------------------------------------------
    {
    }

    //--------------------------------------------------------------------------
    FrameOp& FrameOp::operator=(const FrameOp &rhs)
    //--------------------------------------------------------------------------
    {
      // should never be called
      assert(false);
      return *this;
    }

    //--------------------------------------------------------------------------
    void FrameOp::initialize(SingleTask *ctx)
    //--------------------------------------------------------------------------
    {
      FenceOp::initialize(ctx, MIXED_FENCE);
      parent_ctx->issue_frame(this, completion_event); 
    }

    //--------------------------------------------------------------------------
    void FrameOp::set_previous(ApEvent previous)
    //--------------------------------------------------------------------------
    {
      previous_completion = previous;
    }

    //--------------------------------------------------------------------------
    void FrameOp::activate(void)
    //--------------------------------------------------------------------------
    {
      activate_operation();
      previous_completion = ApEvent::NO_AP_EVENT;
    }

    //--------------------------------------------------------------------------
    void FrameOp::deactivate(void)
    //--------------------------------------------------------------------------
    {
      deactivate_operation();
      runtime->free_frame_op(this);
    }

    //--------------------------------------------------------------------------
    const char* FrameOp::get_logging_name(void) const
    //--------------------------------------------------------------------------
    {
      return op_names[FRAME_OP_KIND];
    }

    //--------------------------------------------------------------------------
    Operation::OpKind FrameOp::get_operation_kind(void) const
    //--------------------------------------------------------------------------
    {
      return FRAME_OP_KIND;
    }

    //--------------------------------------------------------------------------
    void FrameOp::trigger_mapping(void)
    //--------------------------------------------------------------------------
    {
      // Increment the number of mapped frames
      parent_ctx->increment_frame();
      // Mark that we finished our mapping now
      complete_mapping();
      // Go through and launch a completion task dependent upon
      // all the completion events of our incoming dependences.
      // Make sure that the events that we pulled out our still valid.
      // Note since we are performing this operation, then we know
      // that we are mapped and therefore our set of input dependences
      // have been fixed so we can read them without holding the lock.
      std::set<ApEvent> trigger_events;
      // Include our previous completion event if necessary
      if (previous_completion.exists())
        trigger_events.insert(previous_completion);
      for (std::map<Operation*,GenerationID>::const_iterator it = 
            incoming.begin(); it != incoming.end(); it++)
      {
        ApEvent complete = it->first->get_completion_event();
        if (it->second == it->first->get_generation())
          trigger_events.insert(complete);
      }
      RtEvent wait_on = Runtime::protect_merge_events(trigger_events);
      if (!wait_on.has_triggered())
      {
        DeferredExecuteArgs deferred_execute_args;
        deferred_execute_args.proxy_this = this;
        runtime->issue_runtime_meta_task(deferred_execute_args,
                                         LG_LATENCY_PRIORITY,
                                         this, wait_on);
      }
      else
        deferred_execute();
    }

    //--------------------------------------------------------------------------
    void FrameOp::deferred_execute(void)
    //--------------------------------------------------------------------------
    {
      // This frame has finished executing so it is no longer mapped
      parent_ctx->decrement_frame();
      // This frame is also finished so we can tell the context
      parent_ctx->finish_frame(completion_event);
      complete_execution();
    }

    /////////////////////////////////////////////////////////////
    // Deletion Operation 
    /////////////////////////////////////////////////////////////

    //--------------------------------------------------------------------------
    DeletionOp::DeletionOp(Runtime *rt)
      : Operation(rt)
    //--------------------------------------------------------------------------
    {
    }

    //--------------------------------------------------------------------------
    DeletionOp::DeletionOp(const DeletionOp &rhs)
      : Operation(NULL)
    //--------------------------------------------------------------------------
    {
      // should never be called
      assert(false);
    }

    //--------------------------------------------------------------------------
    DeletionOp::~DeletionOp(void)
    //--------------------------------------------------------------------------
    {
    }

    //--------------------------------------------------------------------------
    DeletionOp& DeletionOp::operator=(const DeletionOp &rhs)
    //--------------------------------------------------------------------------
    {
      // should never be called
      assert(false);
      return *this;
    }

    //--------------------------------------------------------------------------
    void DeletionOp::initialize_index_space_deletion(SingleTask *ctx,
                                                     IndexSpace handle)
    //--------------------------------------------------------------------------
    {
      initialize_operation(ctx, true/*track*/);
      kind = INDEX_SPACE_DELETION;
      index_space = handle;
      if (Runtime::legion_spy_enabled)
        LegionSpy::log_deletion_operation(parent_ctx->get_unique_id(),
                                          unique_op_id);
    }

    //--------------------------------------------------------------------------
    void DeletionOp::initialize_index_part_deletion(SingleTask *ctx,
                                                    IndexPartition handle)
    //--------------------------------------------------------------------------
    {
      initialize_operation(ctx, true/*track*/);
      kind = INDEX_PARTITION_DELETION;
      index_part = handle;
      if (Runtime::legion_spy_enabled)
        LegionSpy::log_deletion_operation(parent_ctx->get_unique_id(),
                                          unique_op_id);
    }

    //--------------------------------------------------------------------------
    void DeletionOp::initialize_field_space_deletion(SingleTask *ctx,
                                                     FieldSpace handle)
    //--------------------------------------------------------------------------
    {
      initialize_operation(ctx, true/*track*/);
      kind = FIELD_SPACE_DELETION;
      field_space = handle;
      if (Runtime::legion_spy_enabled)
        LegionSpy::log_deletion_operation(parent_ctx->get_unique_id(),
                                          unique_op_id);
    }

    //--------------------------------------------------------------------------
    void DeletionOp::initialize_field_deletion(SingleTask *ctx, 
                                                FieldSpace handle, FieldID fid)
    //--------------------------------------------------------------------------
    {
      initialize_operation(ctx, true/*track*/);
      kind = FIELD_DELETION;
      field_space = handle;
      free_fields.insert(fid);
      if (Runtime::legion_spy_enabled)
        LegionSpy::log_deletion_operation(parent_ctx->get_unique_id(),
                                          unique_op_id);
    }

    //--------------------------------------------------------------------------
    void DeletionOp::initialize_field_deletions(SingleTask *ctx,
                            FieldSpace handle, const std::set<FieldID> &to_free)
    //--------------------------------------------------------------------------
    {
      initialize_operation(ctx, true/*track*/);
      kind = FIELD_DELETION;
      field_space = handle;
      free_fields = to_free;
      if (Runtime::legion_spy_enabled)
        LegionSpy::log_deletion_operation(parent_ctx->get_unique_id(),
                                          unique_op_id);
    }

    //--------------------------------------------------------------------------
    void DeletionOp::initialize_logical_region_deletion(SingleTask *ctx,
                                                        LogicalRegion handle)
    //--------------------------------------------------------------------------
    {
      initialize_operation(ctx, true/*track*/);
      kind = LOGICAL_REGION_DELETION;
      logical_region = handle;
      if (Runtime::legion_spy_enabled)
        LegionSpy::log_deletion_operation(parent_ctx->get_unique_id(),
                                          unique_op_id);
    }

    //--------------------------------------------------------------------------
    void DeletionOp::initialize_logical_partition_deletion(SingleTask *ctx,
                                                       LogicalPartition handle)
    //--------------------------------------------------------------------------
    {
      initialize_operation(ctx, true/*track*/);
      kind = LOGICAL_PARTITION_DELETION;
      logical_part = handle;
      if (Runtime::legion_spy_enabled)
        LegionSpy::log_deletion_operation(parent_ctx->get_unique_id(),
                                          unique_op_id);
    }

    //--------------------------------------------------------------------------
    void DeletionOp::activate(void)
    //--------------------------------------------------------------------------
    {
      activate_operation();
    }

    //--------------------------------------------------------------------------
    void DeletionOp::deactivate(void)
    //--------------------------------------------------------------------------
    {
      deactivate_operation();
      free_fields.clear();
      parent_req_indexes.clear();
      // Return this to the available deletion ops on the queue
      runtime->free_deletion_op(this);
    }

    //--------------------------------------------------------------------------
    const char* DeletionOp::get_logging_name(void) const
    //--------------------------------------------------------------------------
    {
      return op_names[DELETION_OP_KIND];
    }

    //--------------------------------------------------------------------------
    Operation::OpKind DeletionOp::get_operation_kind(void) const
    //--------------------------------------------------------------------------
    {
      return DELETION_OP_KIND;
    }

    //--------------------------------------------------------------------------
    void DeletionOp::trigger_dependence_analysis(void)
    //--------------------------------------------------------------------------
    {
      std::vector<RegionRequirement> deletion_requirements;
      switch (kind)
      {
        case INDEX_SPACE_DELETION:
          {
            parent_ctx->analyze_destroy_index_space(index_space, 
                                                    deletion_requirements,
                                                    parent_req_indexes);
            break;
          }
        case INDEX_PARTITION_DELETION:
          {
            parent_ctx->analyze_destroy_index_partition(index_part, 
                                                        deletion_requirements,
                                                        parent_req_indexes);
            break;
          }
        case FIELD_SPACE_DELETION:
          {
            parent_ctx->analyze_destroy_field_space(field_space, 
                                                    deletion_requirements,
                                                    parent_req_indexes);
            break;
          }
        case FIELD_DELETION:
          {
            parent_ctx->analyze_destroy_fields(field_space, free_fields, 
                                               deletion_requirements,
                                               parent_req_indexes);
            break;
          }
        case LOGICAL_REGION_DELETION:
          {
            parent_ctx->analyze_destroy_logical_region(logical_region,
                                                       deletion_requirements,
                                                       parent_req_indexes);
            break;
          }
        case LOGICAL_PARTITION_DELETION:
          {
            parent_ctx->analyze_destroy_logical_partition(logical_part, 
                                                         deletion_requirements,
                                                         parent_req_indexes);
            break;
          }
        default:
          // should never get here
          assert(false);
      }
#ifdef DEBUG_LEGION
      assert(deletion_requirements.size() == parent_req_indexes.size());
#endif
      if (Runtime::legion_spy_enabled)
      {
        for (unsigned idx = 0; idx < deletion_requirements.size(); idx++)
        {
          const RegionRequirement &req = deletion_requirements[idx];
          if (req.handle_type != PART_PROJECTION)
            LegionSpy::log_logical_requirement(unique_op_id, idx,true/*region*/,
                                               req.region.index_space.id,
                                               req.region.field_space.id,
                                               req.region.tree_id,
                                               req.privilege,
                                               req.prop, req.redop,
                                               req.parent.index_space.id);
          else
            LegionSpy::log_logical_requirement(unique_op_id,idx,false/*region*/,
                                               req.partition.index_partition.id,
                                               req.partition.field_space.id,
                                               req.partition.tree_id,
                                               req.privilege,
                                               req.prop, req.redop,
                                               req.parent.index_space.id);
          LegionSpy::log_requirement_fields(unique_op_id, idx, 
                                            req.privilege_fields);
        }
      }
      for (unsigned idx = 0; idx < deletion_requirements.size(); idx++)
      {
        RegionRequirement &req = deletion_requirements[idx];
        // Perform the normal region requirement analysis
        VersionInfo version_info;
        RestrictInfo restrict_info;
        RegionTreePath privilege_path;
        initialize_privilege_path(privilege_path, req);
        runtime->forest->perform_deletion_analysis(this, idx, req, 
                                                   restrict_info,
                                                   privilege_path);
        version_info.clear();
      }
    }

    //--------------------------------------------------------------------------
    void DeletionOp::trigger_mapping(void)
    //--------------------------------------------------------------------------
    {
      switch (kind)
      {
        case INDEX_SPACE_DELETION:
          {
            // Only need to tell our parent if it is a top-level index space
            if (runtime->forest->is_top_level_index_space(index_space))
              parent_ctx->register_index_space_deletion(index_space);
            break;
          }
        case INDEX_PARTITION_DELETION:
          {
            parent_ctx->register_index_partition_deletion(index_part);
            break;
          }
        case FIELD_SPACE_DELETION:
          {
            parent_ctx->register_field_space_deletion(field_space);
            break;
          }
        case FIELD_DELETION:
          {
            parent_ctx->register_field_deletions(field_space, free_fields);
            break;
          }
        case LOGICAL_REGION_DELETION:
          {
            // Only need to tell our parent if it is a top-level region
            if (runtime->forest->is_top_level_region(logical_region))
              parent_ctx->register_region_deletion(logical_region);
            break;
          }
        case LOGICAL_PARTITION_DELETION:
          {
            // We don't need to register partition deletions explicitly
            break;
          }
        default:
          assert(false); // should never get here
      }
      complete_mapping();
      complete_execution();
    }

    //--------------------------------------------------------------------------
    unsigned DeletionOp::find_parent_index(unsigned idx)
    //--------------------------------------------------------------------------
    {
#ifdef DEBUG_LEGION
      assert(idx < parent_req_indexes.size());
#endif
      return parent_req_indexes[idx];
    }

    /////////////////////////////////////////////////////////////
    // Internal Operation 
    /////////////////////////////////////////////////////////////

    //--------------------------------------------------------------------------
    InternalOp::InternalOp(Runtime *rt)
      : Operation(rt)
    //--------------------------------------------------------------------------
    {
    }

    //--------------------------------------------------------------------------
    InternalOp::~InternalOp(void)
    //--------------------------------------------------------------------------
    {
    }

    //--------------------------------------------------------------------------
    void InternalOp::initialize_internal(Operation *creator, int intern_idx,
                                         const TraceInfo &trace_info)
    //--------------------------------------------------------------------------
    {
#ifdef DEBUG_LEGION
      assert(creator != NULL);
#endif
      // We never track internal operations
      initialize_operation(creator->get_parent(), false/*track*/);
#ifdef DEBUG_LEGION
      assert(creator_req_idx == -1);
      assert(create_op == NULL);
#endif
      create_op = creator;
      create_gen = creator->get_generation();
      creator_req_idx = intern_idx;
      if (trace_info.trace != NULL)
        set_trace(trace_info.trace, !trace_info.already_traced);
      if (Runtime::legion_spy_enabled)
        LegionSpy::log_internal_op_creator(unique_op_id, 
                                           creator->get_unique_op_id(), 
                                           intern_idx);
    }

    //--------------------------------------------------------------------------
    void InternalOp::activate_internal(void)
    //--------------------------------------------------------------------------
    {
      activate_operation();
      creator_req_idx = -1;
      create_op = NULL;
      create_gen = 0;
    }

    //--------------------------------------------------------------------------
    void InternalOp::deactivate_internal(void)
    //--------------------------------------------------------------------------
    {
      deactivate_operation();
    }

    //--------------------------------------------------------------------------
    void InternalOp::record_trace_dependence(Operation *target, 
                                             GenerationID target_gen,
                                             int target_idx,
                                             int source_idx, 
                                             DependenceType dtype,
                                             const FieldMask &dependent_mask)
    //--------------------------------------------------------------------------
    {
#ifdef DEBUG_LEGION
      assert(creator_req_idx >= 0);
#endif
      // Check to see if the target is also our creator
      // in which case we can skip it
      if ((target == create_op) && (target_gen == create_gen))
        return;
      // Check to see if the source is our source
      if (source_idx != creator_req_idx)
        return;
      FieldMask overlap = get_internal_mask() & dependent_mask;
      // If the fields also don't overlap then we are done
      if (!overlap)
        return;
      // Otherwise do the registration
      register_region_dependence(0/*idx*/, target, target_gen,
                               target_idx, dtype, false/*validates*/, overlap);
    }

    //--------------------------------------------------------------------------
    unsigned InternalOp::find_parent_index(unsigned idx)
    //--------------------------------------------------------------------------
    {
#ifdef DEBUG_LEGION
      assert(idx == 0);
#endif
      return create_op->find_parent_index(creator_req_idx);
    }

    /////////////////////////////////////////////////////////////
    // Open Operation 
    /////////////////////////////////////////////////////////////

    //--------------------------------------------------------------------------
    OpenOp::OpenOp(Runtime *rt)
      : InternalOp(rt)
    //--------------------------------------------------------------------------
    {
    }

    //--------------------------------------------------------------------------
    OpenOp::OpenOp(const OpenOp &rhs)
      : InternalOp(NULL)
    //--------------------------------------------------------------------------
    {
      // should never be called
      assert(false);
    }

    //--------------------------------------------------------------------------
    OpenOp::~OpenOp(void)
    //--------------------------------------------------------------------------
    {
    }

    //--------------------------------------------------------------------------
    OpenOp& OpenOp::operator=(const OpenOp &rhs)
    //--------------------------------------------------------------------------
    {
      // should never be called
      assert(false);
      return *this;
    }

    //--------------------------------------------------------------------------
    void OpenOp::initialize(const FieldMask &mask, RegionTreeNode *start, 
                        const RegionTreePath &path, const TraceInfo &trace_info,
                        Operation *creator, int req_idx)
    //--------------------------------------------------------------------------
    {
      if (Runtime::legion_spy_enabled)
        LegionSpy::log_open_operation(creator->get_parent()->get_unique_id(),
                                      unique_op_id);
      initialize_internal(creator, req_idx, trace_info);
#ifdef DEBUG_LEGION
      assert(start_node == NULL);
#endif
      start_node = start;
      open_path = path;
      open_mask = mask;
      if (Runtime::legion_spy_enabled)
      {
        unsigned parent_index = find_parent_index(0);
        IndexSpace parent_space = 
          parent_ctx->find_logical_region(parent_index).get_index_space();
        if (start_node->is_region())
        {
          const LogicalRegion &handle = start_node->as_region_node()->handle;
          LegionSpy::log_logical_requirement(unique_op_id, 0/*idx*/,
                                    true/*region*/, handle.index_space.id,
                                    handle.field_space.id, handle.tree_id,
                                    READ_WRITE, EXCLUSIVE, 0/*redop*/,
                                    parent_space.id);
        }
        else
        {
          const LogicalPartition &handle = 
            start_node->as_partition_node()->handle;
          LegionSpy::log_logical_requirement(unique_op_id, 0/*idx*/,
                                    false/*region*/, handle.index_partition.id,
                                    handle.field_space.id, handle.tree_id,
                                    READ_WRITE, EXCLUSIVE, 0/*redop*/,
                                    parent_space.id);
        }
        std::set<FieldID> fields;
        start_node->column_source->get_field_set(open_mask, fields);
        LegionSpy::log_requirement_fields(unique_op_id, 0/*idx*/, fields);
      }
    }

    //--------------------------------------------------------------------------
    void OpenOp::activate(void)
    //--------------------------------------------------------------------------
    {
      activate_internal();
      start_node = NULL;
    }

    //--------------------------------------------------------------------------
    void OpenOp::deactivate(void)
    //--------------------------------------------------------------------------
    {
      deactivate_internal();
      open_path.clear();
      open_mask.clear();
      runtime->free_open_op(this);
    }

    //--------------------------------------------------------------------------
    const char* OpenOp::get_logging_name(void) const
    //--------------------------------------------------------------------------
    {
      return op_names[OPEN_OP_KIND];
    }

    //--------------------------------------------------------------------------
    Operation::OpKind OpenOp::get_operation_kind(void) const
    //--------------------------------------------------------------------------
    {
      return OPEN_OP_KIND;
    }

    //--------------------------------------------------------------------------
    const FieldMask& OpenOp::get_internal_mask(void) const
    //--------------------------------------------------------------------------
    {
      return open_mask;
    }

    //--------------------------------------------------------------------------
    void OpenOp::trigger_ready(void)
    //--------------------------------------------------------------------------
    {
      std::set<RtEvent> open_events;
      const LegionMap<unsigned,FieldMask>::aligned empty_dirty_previous;
      runtime->forest->advance_version_numbers(this, 0/*idx*/,
                                               false/*update parent state*/,
                                               false/*doesn't matter*/,
                                               false/*dedup opens*/,
                                               false/*dedup advances*/, 
                                               0/*open id*/, 0/*advance id*/,
                                               start_node, open_path, 
                                               open_mask, empty_dirty_previous,
                                               open_events);
      // Deviate from the normal pipeline and don't even put this on the
      // ready queue, we are done executing and can be considered mapped
      // once all the open events have triggered
      if (!open_events.empty())
        complete_mapping(Runtime::merge_events(open_events));
      else
        complete_mapping();
      complete_execution();
    } 

    /////////////////////////////////////////////////////////////
    // Advance Operation 
    /////////////////////////////////////////////////////////////

    //--------------------------------------------------------------------------
    AdvanceOp::AdvanceOp(Runtime *rt)
      : InternalOp(rt)
    //--------------------------------------------------------------------------
    {
    }

    //--------------------------------------------------------------------------
    AdvanceOp::AdvanceOp(const AdvanceOp &rhs)
      : InternalOp(NULL)
    //--------------------------------------------------------------------------
    {
      // should never be called
      assert(false);
    }

    //--------------------------------------------------------------------------
    AdvanceOp::~AdvanceOp(void)
    //--------------------------------------------------------------------------
    {
    }
    
    //--------------------------------------------------------------------------
    AdvanceOp& AdvanceOp::operator=(const AdvanceOp &rhs)
    //--------------------------------------------------------------------------
    {
      // should never be called
      assert(false);
      return *this;
    }

    //--------------------------------------------------------------------------
    void AdvanceOp::initialize(RegionTreeNode *parent, const FieldMask &advance,
                               const TraceInfo &trace_info, Operation *creator, 
                               int req_idx, bool is_upper)
    //--------------------------------------------------------------------------
    {
      if (Runtime::legion_spy_enabled)
        LegionSpy::log_advance_operation(creator->get_parent()->get_unique_id(),
                                         unique_op_id);
      initialize_internal(creator, req_idx, trace_info);
#ifdef DEBUG_LEGION
      assert(parent_node == NULL);
#endif
      parent_node = parent;
      advance_mask = advance;
      parent_is_upper_bound = is_upper;
      if (Runtime::legion_spy_enabled)
      {
        unsigned parent_index = find_parent_index(0);
        IndexSpace parent_space = 
          parent_ctx->find_logical_region(parent_index).get_index_space();
        if (parent_node->is_region())
        {
          const LogicalRegion &handle = parent_node->as_region_node()->handle;
          LegionSpy::log_logical_requirement(unique_op_id, 0/*idx*/,
                                    true/*region*/, handle.index_space.id,
                                    handle.field_space.id, handle.tree_id,
                                    READ_WRITE, EXCLUSIVE, 0/*redop*/,
                                    parent_space.id);
        }
        else
        {
          const LogicalPartition &handle = 
            parent_node->as_partition_node()->handle;
          LegionSpy::log_logical_requirement(unique_op_id, 0/*idx*/,
                                    false/*region*/, handle.index_partition.id,
                                    handle.field_space.id, handle.tree_id,
                                    READ_WRITE, EXCLUSIVE, 0/*redop*/,
                                    parent_space.id);
        }
        std::set<FieldID> fields;
        parent_node->column_source->get_field_set(advance_mask, fields);
        LegionSpy::log_requirement_fields(unique_op_id, 0/*idx*/, fields);
      }
    }

    //--------------------------------------------------------------------------
    void AdvanceOp::set_child_node(RegionTreeNode *child)
    //--------------------------------------------------------------------------
    {
#ifdef DEBUG_LEGION
      assert(child_node == NULL);
      assert(parent_node->get_depth() <= child->get_depth());
#endif
      child_node = child;
    }

    //--------------------------------------------------------------------------
    void AdvanceOp::set_split_child_mask(const FieldMask &split_mask)
    //--------------------------------------------------------------------------
    {
#ifdef DEBUG_LEGION
      assert(!(split_mask - advance_mask)); // should be dominated
      assert(split_mask != advance_mask); // should not be the same
#endif
      split_child_mask = split_mask;
    }

    //--------------------------------------------------------------------------
    void AdvanceOp::record_dirty_previous(unsigned depth, 
                                          const FieldMask &dirty_mask)
    //--------------------------------------------------------------------------
    {
      LegionMap<unsigned,FieldMask>::aligned::iterator finder = 
        dirty_previous.find(depth);
      if (finder == dirty_previous.end())
        dirty_previous[depth] = dirty_mask;
      else
        finder->second |= dirty_mask;
    }

    //--------------------------------------------------------------------------
    void AdvanceOp::activate(void)
    //--------------------------------------------------------------------------
    {
      activate_internal();
      parent_node = NULL;
      child_node = NULL;
      parent_is_upper_bound = false;
    }

    //--------------------------------------------------------------------------
    void AdvanceOp::deactivate(void)
    //--------------------------------------------------------------------------
    {
      deactivate_internal();
      advance_mask.clear();
      split_child_mask.clear();
      dirty_previous.clear();
      runtime->free_advance_op(this);
    }

    //--------------------------------------------------------------------------
    const char* AdvanceOp::get_logging_name(void) const
    //--------------------------------------------------------------------------
    {
      return op_names[ADVANCE_OP_KIND];
    }

    //--------------------------------------------------------------------------
    Operation::OpKind AdvanceOp::get_operation_kind(void) const
    //--------------------------------------------------------------------------
    {
      return ADVANCE_OP_KIND;
    }

    //--------------------------------------------------------------------------
    const FieldMask& AdvanceOp::get_internal_mask(void) const
    //--------------------------------------------------------------------------
    {
      return advance_mask;
    }

    //--------------------------------------------------------------------------
    void AdvanceOp::trigger_ready(void)
    //--------------------------------------------------------------------------
    {
      // Compute the path to use
      RegionTreePath path; 
      runtime->forest->initialize_path(child_node->get_row_source(),
                                       parent_node->get_row_source(), path);
      // Do the advance
      std::set<RtEvent> advance_events;
      if (!split_child_mask)
      {
        // Common case
        runtime->forest->advance_version_numbers(this, 0/*idx*/, 
                                                 true/*update parent state*/,
                                                 parent_is_upper_bound,
                                                 false/*dedup opens*/,
                                                 false/*dedup advance*/,
                                                 0/*open id*/, 0/*advance id*/,
                                                 parent_node, path,
                                                 advance_mask, dirty_previous,
                                                 advance_events);
      }
      else
      {
        // This only happens with reductions of multiple fields
        runtime->forest->advance_version_numbers(this, 0/*idx*/,
                                                 true/*update parent state*/,
                                                 parent_is_upper_bound,
                                                 false/*dedup opens*/,
                                                 false/*dedup advance*/,
                                                 0/*open id*/, 0/*advance id*/,
                                                 parent_node, path,
                                                 split_child_mask, 
                                                 dirty_previous,
                                                 advance_events);
        RegionTreePath one_up_path;
        runtime->forest->initialize_path(
                                 child_node->get_parent()->get_row_source(),
                                 parent_node->get_row_source(), path);
        runtime->forest->advance_version_numbers(this, 0/*idx*/,
                                                 true/*update parent state*/,
                                                 parent_is_upper_bound,
                                                 false/*dedup opens*/,
                                                 false/*dedup advance*/,
                                                 0/*open id*/, 0/*advance id*/,
                                                 parent_node, one_up_path,
                                                 advance_mask-split_child_mask,
                                                 dirty_previous,
                                                 advance_events);
      }
      // Deviate from the normal pipeline and don't even put this
      // on the ready queue, we are done executing and can be considered
      // mapped once all the advance events have triggered
      if (!advance_events.empty())
        complete_mapping(Runtime::merge_events(advance_events));
      else
        complete_mapping();
      complete_execution();
    }

    /////////////////////////////////////////////////////////////
    // Close Operation 
    /////////////////////////////////////////////////////////////

    //--------------------------------------------------------------------------
    CloseOp::CloseOp(Runtime *rt)
      : InternalOp(rt)
    //--------------------------------------------------------------------------
    {
    }

    //--------------------------------------------------------------------------
    CloseOp::CloseOp(const CloseOp &rhs)
      : InternalOp(NULL)
    //--------------------------------------------------------------------------
    {
      // should never be called
      assert(false);
    }

    //--------------------------------------------------------------------------
    CloseOp::~CloseOp(void)
    //--------------------------------------------------------------------------
    {
    }

    //--------------------------------------------------------------------------
    CloseOp& CloseOp::operator=(const CloseOp &rhs)
    //--------------------------------------------------------------------------
    {
      // should never be called
      assert(false);
      return *this;
    } 

    //--------------------------------------------------------------------------
    UniqueID CloseOp::get_unique_id(void) const
    //--------------------------------------------------------------------------
    {
      return unique_op_id;
    }

    //--------------------------------------------------------------------------
    unsigned CloseOp::get_context_index(void) const
    //--------------------------------------------------------------------------
    {
      return context_index;
    }

    //--------------------------------------------------------------------------
    int CloseOp::get_depth(void) const
    //--------------------------------------------------------------------------
    {
      return (parent_ctx->get_depth() + 1);
    }

    //--------------------------------------------------------------------------
    size_t CloseOp::get_region_count(void) const
    //--------------------------------------------------------------------------
    {
      return 1;
    }

    //--------------------------------------------------------------------------
    const FieldMask& CloseOp::get_internal_mask(void) const
    //--------------------------------------------------------------------------
    {
      // should only be called by inherited classes
      assert(false);
      return *(new FieldMask());
    }

    //--------------------------------------------------------------------------
    void CloseOp::initialize_close(SingleTask *ctx,
                                   const RegionRequirement &req, bool track)
    //--------------------------------------------------------------------------
    {
#ifdef DEBUG_LEGION
      assert(completion_event.exists());
#endif
      // Only initialize the operation here, this is not a trace-able op
      initialize_operation(ctx, track);
      // Never track this so don't get the close index
      parent_task = ctx;
      requirement = req;
      initialize_privilege_path(privilege_path, requirement);
    } 

    //--------------------------------------------------------------------------
    void CloseOp::initialize_close(Operation *creator, unsigned idx,
                                   unsigned parent_req_index,
                                   const RegionRequirement &req,
                                   const TraceInfo &trace_info)
    //--------------------------------------------------------------------------
    {
#ifdef DEBUG_LEGION
      assert(completion_event.exists());
#endif
      initialize_internal(creator, idx, trace_info);
      // We always track this so get the close index
      context_index = parent_ctx->register_new_close_operation(this);
      parent_task = parent_ctx;
      requirement = req;
      initialize_privilege_path(privilege_path, requirement);
    }

    //--------------------------------------------------------------------------
    void CloseOp::perform_logging(void)
    //--------------------------------------------------------------------------
    {
      if (!Runtime::legion_spy_enabled)
        return; 
      if (requirement.handle_type == PART_PROJECTION)
        LegionSpy::log_logical_requirement(unique_op_id, 0/*idx*/,
                                  false/*region*/,
                                  requirement.partition.index_partition.id,
                                  requirement.partition.field_space.id,
                                  requirement.partition.tree_id,
                                  requirement.privilege,
                                  requirement.prop,
                                  requirement.redop,
                                  requirement.parent.index_space.id);
      else
        LegionSpy::log_logical_requirement(unique_op_id, 0/*idx*/,
                                  true/*region*/,
                                  requirement.region.index_space.id,
                                  requirement.region.field_space.id,
                                  requirement.region.tree_id,
                                  requirement.privilege,
                                  requirement.prop,
                                  requirement.redop,
                                  requirement.parent.index_space.id);
      LegionSpy::log_requirement_fields(unique_op_id, 0/*idx*/,
                                requirement.privilege_fields);
    } 

    //--------------------------------------------------------------------------
    void CloseOp::activate_close(void)
    //--------------------------------------------------------------------------
    {
      activate_internal();
#ifdef DEBUG_LEGION
      assert(completion_event.exists());
#endif
    }

    //--------------------------------------------------------------------------
    void CloseOp::deactivate_close(void)
    //--------------------------------------------------------------------------
    {
      deactivate_internal();
      privilege_path.clear();
      version_info.clear();
      restrict_info.clear();
    } 

    //--------------------------------------------------------------------------
    void CloseOp::trigger_commit(void)
    //--------------------------------------------------------------------------
    {
      version_info.clear();
      commit_operation(true/*deactivate*/);
    }

    /////////////////////////////////////////////////////////////
    // Inter Close Operation 
    /////////////////////////////////////////////////////////////

    //--------------------------------------------------------------------------
    InterCloseOp::InterCloseOp(Runtime *runtime)
      : CloseOp(runtime)
    //--------------------------------------------------------------------------
    {
    }

    //--------------------------------------------------------------------------
    InterCloseOp::InterCloseOp(const InterCloseOp &rhs)
      : CloseOp(NULL)
    //--------------------------------------------------------------------------
    {
      // should never be called
      assert(false);
    }

    //--------------------------------------------------------------------------
    InterCloseOp::~InterCloseOp(void)
    //--------------------------------------------------------------------------
    {
    }

    //--------------------------------------------------------------------------
    InterCloseOp& InterCloseOp::operator=(const InterCloseOp &rhs)
    //--------------------------------------------------------------------------
    {
      // should never be called
      assert(false);
      return *this;
    }

    //--------------------------------------------------------------------------
    void* InterCloseOp::operator new(size_t count)
    //--------------------------------------------------------------------------
    {
      return legion_alloc_aligned<InterCloseOp,true/*bytes*/>(count);
    }

    //--------------------------------------------------------------------------
    void InterCloseOp::operator delete(void *ptr)
    //--------------------------------------------------------------------------
    {
      free(ptr);
    }

    //--------------------------------------------------------------------------
    void InterCloseOp::initialize(SingleTask *ctx, const RegionRequirement &req,
                              ClosedNode *closed_t, const TraceInfo &trace_info,
                              int close_idx, const VersionInfo &clone_info,
                              const FieldMask &close_m, Operation *creator)
    //--------------------------------------------------------------------------
    {
      if (Runtime::legion_spy_enabled)
        LegionSpy::log_close_operation(ctx->get_unique_id(), unique_op_id,
                                       true/*inter close*/, false/*read only*/);
      parent_req_index = creator->find_parent_index(close_idx);
      initialize_close(creator, close_idx, parent_req_index, req, trace_info);
      close_mask = close_m;
      closed_tree = closed_t;
      version_info.clone_logical(clone_info, close_m, closed_t->node);
      if (parent_ctx->has_restrictions())
        parent_ctx->perform_restricted_analysis(requirement, restrict_info);
      if (Runtime::legion_spy_enabled)
        perform_logging();
    } 

    //--------------------------------------------------------------------------
    ProjectionInfo& InterCloseOp::initialize_disjoint_close(
                    const FieldMask &disjoint_mask, const Domain &launch_domain)
    //--------------------------------------------------------------------------
    {
#ifdef DEBUG_LEGION
      assert(requirement.handle_type == PART_PROJECTION);
      assert(!(disjoint_mask - close_mask)); // better dominate
#endif
      // Always the default projection function
      requirement.projection = 0;
      projection_info = ProjectionInfo(runtime, requirement, launch_domain);
      disjoint_close_mask = disjoint_mask;
      return projection_info;
    }

    //--------------------------------------------------------------------------
    InterCloseOp::DisjointCloseInfo* InterCloseOp::find_disjoint_close_child(
                                          unsigned index, RegionTreeNode *child)
    //--------------------------------------------------------------------------
    {
#ifdef DEBUG_LEGION
      assert(index == 0); // should always be zero for now
#endif
      // See if it exists already, if not we need to clone the version info
      LegionMap<RegionTreeNode*,DisjointCloseInfo>::aligned::iterator finder = 
        children_to_close.find(child);
      if (finder == children_to_close.end())
      {
        DisjointCloseInfo &info = children_to_close[child];
        // Set the depth for the version info now for when we record info
        const unsigned child_depth = child->get_depth();
        info.version_info.resize(child_depth);
        return &info;
      }
      else
        return &(finder->second);
    }

    //--------------------------------------------------------------------------
    void InterCloseOp::perform_disjoint_close(RegionTreeNode *child_to_close,
                                              DisjointCloseInfo &close_info,
                                              std::set<RtEvent> &ready_events)
    //--------------------------------------------------------------------------
    {
      // Clone any version info that we need from the original version info
      const unsigned child_depth = child_to_close->get_depth();
#ifdef DEBUG_LEGION
      assert(child_depth > 0);
#endif
      version_info.clone_to_depth(child_depth-1, close_info.close_mask,
                                  close_info.version_info);
      const LegionMap<ProjectionEpochID,FieldMask>::aligned *projection_epochs =
        &(projection_info.get_projection_epochs());
      runtime->forest->physical_perform_close(requirement,
                                              close_info.version_info,
                                              this, 0/*idx*/, 
                                              close_info.close_node,
                                              child_to_close, 
                                              close_info.close_mask,
                                              ready_events,
                                              chosen_instances, 
                                              projection_epochs
#ifdef DEBUG_LEGION
                                              , get_logging_name()
                                              , unique_op_id
#endif
                                              );
      // It is important that we apply our version info when we are done
      close_info.version_info.apply_mapping(ready_events); 
    }

    //--------------------------------------------------------------------------
    void InterCloseOp::activate(void)
    //--------------------------------------------------------------------------
    {
      activate_close();  
      closed_tree = NULL;
      mapper = NULL;
      profiling_reported = RtUserEvent::NO_RT_USER_EVENT;
    }

    //--------------------------------------------------------------------------
    void InterCloseOp::deactivate(void)
    //--------------------------------------------------------------------------
    {
      deactivate_close();
#ifdef DEBUG_LEGION
      assert(acquired_instances.empty());
#endif
      acquired_instances.clear();
      map_applied_conditions.clear();
      close_mask.clear();
      if (closed_tree != NULL)
      {
        delete closed_tree;
        closed_tree = NULL;
      }
      chosen_instances.clear();
      disjoint_close_mask.clear();
      projection_info.clear();
      children_to_close.clear();
      profiling_results = Mapper::CloseProfilingInfo();
      runtime->free_inter_close_op(this);
    }

    //--------------------------------------------------------------------------
    const char* InterCloseOp::get_logging_name(void) const
    //--------------------------------------------------------------------------
    {
      return op_names[INTER_CLOSE_OP_KIND];
    }

    //--------------------------------------------------------------------------
    Operation::OpKind InterCloseOp::get_operation_kind(void) const
    //--------------------------------------------------------------------------
    {
      return INTER_CLOSE_OP_KIND;
    }

    //--------------------------------------------------------------------------
    const FieldMask& InterCloseOp::get_internal_mask(void) const
    //--------------------------------------------------------------------------
    {
      return close_mask;
    }

    //--------------------------------------------------------------------------
    void InterCloseOp::trigger_ready(void)
    //--------------------------------------------------------------------------
    {
      std::set<RtEvent> preconditions;
      if (!!disjoint_close_mask)
      {
        runtime->forest->perform_versioning_analysis(this, 0/*idx*/,
                                                     requirement,
                                                     privilege_path,
                                                     version_info,
                                                     preconditions,
                                                     false/*partial*/,
                                                     true/*disjoint close*/);
        FieldMask non_disjoint = close_mask - disjoint_close_mask;
        if (!!non_disjoint) // handle any remaining fields
          runtime->forest->perform_versioning_analysis(this, 0/*idx*/,
                                                       requirement,
                                                       privilege_path,
                                                       version_info,
                                                       preconditions);
      }
      else // the normal path
        runtime->forest->perform_versioning_analysis(this, 0/*idx*/,
                                                     requirement,
                                                     privilege_path,
                                                     version_info,
                                                     preconditions);
      if (!preconditions.empty())
        enqueue_ready_operation(Runtime::merge_events(preconditions));
      else
        enqueue_ready_operation();
    }

    //--------------------------------------------------------------------------
    void InterCloseOp::trigger_mapping(void)
    //--------------------------------------------------------------------------
    {
#ifdef DEBUG_LEGION
      assert(completion_event.exists());
      assert(chosen_instances.empty());
#endif
      // See if we are restricted or not and if not find our valid instances 
      if (!restrict_info.has_restrictions())
      {
        InstanceSet valid_instances;
        runtime->forest->physical_premap_only(this, 0/*idx*/, requirement,
                                              version_info, valid_instances);
        // now invoke the mapper to find the instances to use
        invoke_mapper(valid_instances);
      }
      else
        chosen_instances = restrict_info.get_instances();
#ifdef DEBUG_LEGION
      assert(closed_tree != NULL);
#endif
      RegionTreeNode *close_node = (
          requirement.handle_type == PART_PROJECTION) ?
              static_cast<RegionTreeNode*>(
                  runtime->forest->get_node(requirement.partition)) :
              static_cast<RegionTreeNode*>(
                  runtime->forest->get_node(requirement.region));
      // First see if we have any disjoint close fields
      if (!!disjoint_close_mask)
      {
        // Perform the disjoint close, any disjoint children that come
        // back to us will be recorded
        runtime->forest->physical_disjoint_close(this, 0/*idx*/, close_node,
                                         disjoint_close_mask, version_info);
        // These fields have been closed by a disjoint close
        close_mask -= disjoint_close_mask;
        // See if we have any chlidren to close, either handle them now
        // or issue tasks to perform the close operations
        if (!children_to_close.empty())
        {
          for (LegionMap<RegionTreeNode*,DisjointCloseInfo>::aligned::iterator 
                it = children_to_close.begin(); it != 
                children_to_close.end(); it++)
          {
            // Make our copies of the closed tree now
            it->second.close_node = closed_tree->clone_disjoint_projection(
                                          it->first, it->second.close_mask);
            // See if we need to defer it
            if (!it->second.ready_events.empty())
            {
              RtEvent ready_event = 
                Runtime::merge_events(it->second.ready_events);
              if (ready_event.exists() && !ready_event.has_triggered())
              {
                // Now we have to defer it
                DisjointCloseArgs args;
                args.proxy_this = this;
                args.child_node = it->first;
                RtEvent done_event = runtime->issue_runtime_meta_task(args,
                    LG_LATENCY_PRIORITY, this, ready_event);
                // Add the done event to the map applied events
                map_applied_conditions.insert(done_event);
                continue;
              }
            }
            // If we make it here, we can do the close of the child immediately
            perform_disjoint_close(it->first,it->second,map_applied_conditions);
          }
        }
      }
      // See if we have any remaining fields for which to do a normal close
      if (!!close_mask)
      {
        // Now we can perform our close operation
        runtime->forest->physical_perform_close(requirement,
                                                version_info, this, 0/*idx*/,
                                                closed_tree, 
                                                close_node, close_mask,
                                                map_applied_conditions,
                                                chosen_instances, NULL
#ifdef DEBUG_LEGION
                                                , get_logging_name()
                                                , unique_op_id
#endif
                                                );
        // The physical perform close call took ownership
        closed_tree = NULL;
      }
      if (Runtime::legion_spy_enabled)
      {
        runtime->forest->log_mapping_decision(unique_op_id, 0/*idx*/,
                                              requirement,
                                              chosen_instances);
      }
      version_info.apply_mapping(map_applied_conditions);
      if (!map_applied_conditions.empty())
        complete_mapping(Runtime::merge_events(map_applied_conditions));
      else
        complete_mapping();
      if (!acquired_instances.empty())
        release_acquired_instances(acquired_instances);
      complete_execution();
    }

    //--------------------------------------------------------------------------
    void InterCloseOp::trigger_commit(void)
    //--------------------------------------------------------------------------
    {
      version_info.clear();
      // Don't commit this operation until the profiling information is reported
      commit_operation(true/*deactivate*/, profiling_reported);
    }

    //--------------------------------------------------------------------------
    unsigned InterCloseOp::find_parent_index(unsigned idx)
    //--------------------------------------------------------------------------
    {
#ifdef DEBUG_LEGION
      assert(idx == 0);
      assert(create_op != NULL);
#endif
      return create_op->find_parent_index(creator_req_idx);
    }

    //--------------------------------------------------------------------------
    void InterCloseOp::select_sources(const InstanceRef &target,
                                      const InstanceSet &sources,
                                      std::vector<unsigned> &ranking)
    //--------------------------------------------------------------------------
    {
      Mapper::SelectCloseSrcInput input;
      Mapper::SelectCloseSrcOutput output;
      prepare_for_mapping(target, input.target);
      prepare_for_mapping(sources, input.source_instances);
      if (mapper == NULL)
      {
        Processor exec_proc = parent_ctx->get_executing_processor();
        mapper = runtime->find_mapper(exec_proc, map_id);
      }
      mapper->invoke_select_close_sources(this, &input, &output);
      compute_ranking(output.chosen_ranking, sources, ranking);
    }

    //--------------------------------------------------------------------------
    std::map<PhysicalManager*,std::pair<unsigned,bool> >* 
                                  InterCloseOp::get_acquired_instances_ref(void)
    //--------------------------------------------------------------------------
    {
      return &acquired_instances;
    }

    //--------------------------------------------------------------------------
    void InterCloseOp::record_reference_mutation_effect(RtEvent event)
    //--------------------------------------------------------------------------
    {
      map_applied_conditions.insert(event);
    }

    //--------------------------------------------------------------------------
    PhysicalManager* InterCloseOp::select_temporary_instance(
           PhysicalManager *dst, unsigned index, const FieldMask &needed_fields)
    //--------------------------------------------------------------------------
    {
      if (mapper == NULL)
      {
        Processor exec_proc = parent_ctx->get_executing_processor();
        mapper = runtime->find_mapper(exec_proc, map_id);
      }
      Mapper::CreateCloseTemporaryInput input;
      Mapper::CreateCloseTemporaryOutput output;
      input.destination_instance = MappingInstance(dst);
      if (!Runtime::unsafe_mapper)
      {
        // Fields and regions must both be met
        // The instance must be freshly created
        // Instance must be acquired
        std::set<PhysicalManager*> previous_managers;
        // Get the set of previous managers we've made
        for (std::map<PhysicalManager*,std::pair<unsigned,bool> >::
              const_iterator it = acquired_instances.begin(); it !=
              acquired_instances.end(); it++)
          previous_managers.insert(it->first);
        mapper->invoke_close_create_temporary(this, &input, &output);
        validate_temporary_instance(output.temporary_instance.impl,
            previous_managers, acquired_instances, needed_fields,
            requirement.region, mapper, "create_close_temporary_instance");
      }
      else
        mapper->invoke_close_create_temporary(this, &input, &output);
      if (Runtime::legion_spy_enabled)
        log_temporary_instance(output.temporary_instance.impl, 
                               index, needed_fields);
      return output.temporary_instance.impl;
    }

    //--------------------------------------------------------------------------
    void InterCloseOp::invoke_mapper(const InstanceSet &valid_instances)
    //--------------------------------------------------------------------------
    {
      Mapper::MapCloseInput input;
      Mapper::MapCloseOutput output;
      // No need to filter for close operations
      if (restrict_info.has_restrictions())
        prepare_for_mapping(restrict_info.get_instances(), 
                            input.valid_instances);
      else
        prepare_for_mapping(valid_instances, input.valid_instances);
      if (mapper == NULL)
      {
        Processor exec_proc = parent_ctx->get_executing_processor();
        mapper = runtime->find_mapper(exec_proc, map_id);
      }
      if (requirement.handle_type == PART_PROJECTION)
      {
        // Always tell the mapper that we are closing to the parent region
        // if we are actually closing to a partition
        LogicalPartition partition = requirement.partition;
        requirement.handle_type = SINGULAR;
        requirement.region = 
          runtime->forest->get_parent_logical_region(partition); 
        mapper->invoke_map_close(this, &input, &output);
        requirement.handle_type = PART_PROJECTION;
        requirement.partition = partition;
      }
      else // This is the common case
        mapper->invoke_map_close(this, &input, &output);
      // Now we have to validate the output
      // Make sure we have at least one instance for every field
      RegionTreeID bad_tree = 0;
      std::vector<FieldID> missing_fields;
      std::vector<PhysicalManager*> unacquired;
      runtime->forest->physical_convert_mapping(this,
                                  requirement, output.chosen_instances, 
                                  chosen_instances, bad_tree, missing_fields,
                                  &acquired_instances, unacquired, 
                                  !Runtime::unsafe_mapper);
      if (bad_tree > 0)
      {
        log_run.error("Invalid mapper output from invocation of 'map_close' "
                      "on mapper %s. Mapper selected a physical instance from "
                      "region tree %d to satisfy region requirement from "
                      "close operation in task %s (ID %lld) whose logical "
                      "region is from region tree %d",mapper->get_mapper_name(),
                      bad_tree, parent_ctx->get_task_name(),
                      parent_ctx->get_unique_id(), 
                      requirement.region.get_tree_id());
#ifdef DEBUG_LEGION
        assert(false);
#endif
        exit (ERROR_INVALID_MAPPER_OUTPUT);
      }
      if (!missing_fields.empty())
      {
        log_run.error("Invalid mapper output from invocation of 'map_close' "
                      "on mapper %s. Mapper failed to specify a physical "
                      "instance for %zd fields for the region requirement to "
                      "a close operation in task %s (ID %lld). The missing "
                      "fields are listed below.", mapper->get_mapper_name(),
                      missing_fields.size(), parent_ctx->get_task_name(),
                      parent_ctx->get_unique_id());
        for (std::vector<FieldID>::const_iterator it = missing_fields.begin();
              it != missing_fields.end(); it++)
        {
          const void *name; size_t name_size;
          if (!runtime->retrieve_semantic_information(
               requirement.region.get_field_space(), *it, NAME_SEMANTIC_TAG,
               name, name_size, true, false))
            name = "(no name)";
          log_run.error("Missing instance for field %s (FieldID: %d)",
                        static_cast<const char*>(name), *it);
        }
#ifdef DEBUG_LEGION
        assert(false);
#endif
        exit(ERROR_INVALID_MAPPER_OUTPUT);
      }
      if (!unacquired.empty())
      {
        for (std::vector<PhysicalManager*>::const_iterator it = 
              unacquired.begin(); it != unacquired.end(); it++)
        {
          if (acquired_instances.find(*it) == acquired_instances.end())
          { 
            log_run.error("Invalid mapper output from 'map_close' invocation "
                          "on mapper %s. Mapper selected physical instance for "
                          "close operation in task %s (ID %lld) which has "
                          "already been collected. If the mapper had properly "
                          "acquired this instance as part of the mapper call "
                          "it would have detected this. Please update the "
                          "mapper to abide by proper mapping conventions.",
                          mapper->get_mapper_name(),parent_ctx->get_task_name(),
                          parent_ctx->get_unique_id());
#ifdef DEBUG_LEGION
            assert(false);
#endif
            exit(ERROR_INVALID_MAPPER_OUTPUT);
          }
        }
        // If we did successfully acquire them, still issue the warning
        log_run.warning("WARNING: mapper %s failed to acquire instance "
                        "for close operation in task %s (ID %lld) in "
                        "'map_close' call. You may experience undefined "
                        "behavior as a consequence.", mapper->get_mapper_name(),
                        parent_ctx->get_task_name(), 
                        parent_ctx->get_unique_id());
      } 
      if (Runtime::unsafe_mapper)
        return;
      std::vector<LogicalRegion> regions_to_check(1, requirement.region);
      for (unsigned idx = 0; idx < chosen_instances.size(); idx++)
      {
        const InstanceRef &ref = chosen_instances[idx];
        if (!ref.has_ref() || ref.is_composite_ref() || 
            ref.get_manager()->is_virtual_manager())
          continue;
        if (!ref.get_manager()->meets_regions(regions_to_check))
        {
          log_run.error("Invalid mapper output from invocation of 'map_close' "
                        "on mapper %s. Mapper specified an instance which does "
                        "not meet the logical region requirement. The close "
                        "operation was issued in task %s (ID %lld).",
                        mapper->get_mapper_name(), parent_ctx->get_task_name(),
                        parent_ctx->get_unique_id());
#ifdef DEBUG_LEGION
          assert(false);
#endif
          exit(ERROR_INVALID_MAPPER_OUTPUT);
        }
      }
    }

    //--------------------------------------------------------------------------
    void InterCloseOp::report_profiling_results(void)
    //--------------------------------------------------------------------------
    {
      if (mapper == NULL)
      {
        Processor exec_proc = parent_ctx->get_executing_processor();
        mapper = runtime->find_mapper(exec_proc, map_id);
      }
      mapper->invoke_close_report_profiling(this, &profiling_results);
#ifdef DEBUG_LEGION
      assert(profiling_reported.exists());
#endif
      Runtime::trigger_event(profiling_reported);
    }

    //--------------------------------------------------------------------------
    /*static*/ void InterCloseOp::handle_disjoint_close(const void *args)
    //--------------------------------------------------------------------------
    {
      const DisjointCloseArgs *close_args = (const DisjointCloseArgs*)args;
      DisjointCloseInfo *close_info = 
        close_args->proxy_this->find_disjoint_close_child(0/*index*/, 
                                                   close_args->child_node);
      std::set<RtEvent> done_events;
      close_args->proxy_this->perform_disjoint_close(close_args->child_node,
                                                     *close_info, done_events);
      // We actually have to wait for these events to be done
      // since our completion event was put in the map_applied conditions
      if (!done_events.empty())
      {
        RtEvent wait_on = Runtime::merge_events(done_events);
        wait_on.wait();
      }
    }

    /////////////////////////////////////////////////////////////
    // Read Close Operation 
    /////////////////////////////////////////////////////////////

    //--------------------------------------------------------------------------
    ReadCloseOp::ReadCloseOp(Runtime *rt)
      : CloseOp(rt)
    //--------------------------------------------------------------------------
    {
    }
    
    //--------------------------------------------------------------------------
    ReadCloseOp::ReadCloseOp(const ReadCloseOp &rhs)
      : CloseOp(NULL)
    //--------------------------------------------------------------------------
    {
      // should never be called
      assert(false);
    }

    //--------------------------------------------------------------------------
    ReadCloseOp::~ReadCloseOp(void)
    //--------------------------------------------------------------------------
    {
    }

    //--------------------------------------------------------------------------
    ReadCloseOp& ReadCloseOp::operator=(const ReadCloseOp &rhs)
    //--------------------------------------------------------------------------
    {
      // should never be called
      assert(false);
      return *this;
    }

    //--------------------------------------------------------------------------
    void* ReadCloseOp::operator new(size_t count)
    //--------------------------------------------------------------------------
    {
      return legion_alloc_aligned<ReadCloseOp,true/*bytes*/>(count);
    }

    //--------------------------------------------------------------------------
    void ReadCloseOp::operator delete(void *ptr)
    //--------------------------------------------------------------------------
    {
      free(ptr);
    }

    //--------------------------------------------------------------------------
    void ReadCloseOp::initialize(SingleTask *ctx, const RegionRequirement &req,
                                 const TraceInfo &trace_info, int close_idx,
                                 const FieldMask &close_m, Operation *creator)
    //--------------------------------------------------------------------------
    {
      if (Runtime::legion_spy_enabled)
        LegionSpy::log_close_operation(ctx->get_unique_id(), unique_op_id,
                                       true/*inter close*/, true/*read only*/);
      parent_req_index = creator->find_parent_index(close_idx);
      initialize_close(creator, close_idx, parent_req_index, req, trace_info);
      close_mask = close_m;
      if (Runtime::legion_spy_enabled)
        perform_logging();
    }

    //--------------------------------------------------------------------------
    void ReadCloseOp::activate(void)
    //--------------------------------------------------------------------------
    {
      activate_close();
    }
    
    //--------------------------------------------------------------------------
    void ReadCloseOp::deactivate(void)
    //--------------------------------------------------------------------------
    {
      deactivate_close();
      close_mask.clear();
      runtime->free_read_close_op(this);
    }

    //--------------------------------------------------------------------------
    const char* ReadCloseOp::get_logging_name(void) const
    //--------------------------------------------------------------------------
    {
      return op_names[READ_CLOSE_OP_KIND];
    }

    //--------------------------------------------------------------------------
    Operation::OpKind ReadCloseOp::get_operation_kind(void) const
    //--------------------------------------------------------------------------
    {
      return READ_CLOSE_OP_KIND;
    }

    //--------------------------------------------------------------------------
    const FieldMask& ReadCloseOp::get_internal_mask(void) const
    //--------------------------------------------------------------------------
    {
      return close_mask;
    }

    //--------------------------------------------------------------------------
    unsigned ReadCloseOp::find_parent_index(unsigned idx)
    //--------------------------------------------------------------------------
    {
#ifdef DEBUG_LEGION
      assert(idx == 0);
#endif
      return parent_req_index;
    }

    /////////////////////////////////////////////////////////////
    // Post Close Operation 
    /////////////////////////////////////////////////////////////

    //--------------------------------------------------------------------------
    PostCloseOp::PostCloseOp(Runtime *runtime)
      : CloseOp(runtime)
    //--------------------------------------------------------------------------
    {
    }

    //--------------------------------------------------------------------------
    PostCloseOp::PostCloseOp(const PostCloseOp &rhs)
      : CloseOp(NULL)
    //--------------------------------------------------------------------------
    {
      // should never be called
      assert(false);
    }

    //--------------------------------------------------------------------------
    PostCloseOp::~PostCloseOp(void)
    //--------------------------------------------------------------------------
    {
    }

    //--------------------------------------------------------------------------
    PostCloseOp& PostCloseOp::operator=(const PostCloseOp &rhs)
    //--------------------------------------------------------------------------
    {
      // should never be called
      assert(false);
      return *this;
    }

    //--------------------------------------------------------------------------
    void PostCloseOp::initialize(SingleTask *ctx, unsigned idx) 
    //--------------------------------------------------------------------------
    {
      initialize_close(ctx, ctx->regions[idx], true/*track*/);
      // If it was write-discard from the task's perspective, make it
      // read-write within the task's context
      if (requirement.privilege == WRITE_DISCARD)
        requirement.privilege = READ_WRITE;
      parent_idx = idx;
      localize_region_requirement(requirement);
      if (Runtime::legion_spy_enabled)
      {
        LegionSpy::log_close_operation(ctx->get_unique_id(), unique_op_id,
                                       false/*inter*/, false/*read only*/);
        perform_logging();
        LegionSpy::log_internal_op_creator(unique_op_id,
                                           ctx->get_unique_op_id(),
                                           parent_idx);
      }
    }

    //--------------------------------------------------------------------------
    void PostCloseOp::activate(void)
    //--------------------------------------------------------------------------
    {
      activate_close();
      mapper = NULL;
      profiling_reported = RtUserEvent::NO_RT_USER_EVENT;
    }

    //--------------------------------------------------------------------------
    void PostCloseOp::deactivate(void)
    //--------------------------------------------------------------------------
    {
      deactivate_close();
#ifdef DEBUG_LEGION
      assert(acquired_instances.empty());
#endif
      acquired_instances.clear();
      map_applied_conditions.clear();
      profiling_results = Mapper::CloseProfilingInfo();
      runtime->free_post_close_op(this);
    }

    //--------------------------------------------------------------------------
    const char* PostCloseOp::get_logging_name(void) const
    //--------------------------------------------------------------------------
    {
      return op_names[POST_CLOSE_OP_KIND];
    }

    //--------------------------------------------------------------------------
    Operation::OpKind PostCloseOp::get_operation_kind(void) const
    //--------------------------------------------------------------------------
    {
      return POST_CLOSE_OP_KIND;
    }

    //--------------------------------------------------------------------------
    void PostCloseOp::trigger_dependence_analysis(void)
    //--------------------------------------------------------------------------
    {
#ifdef DEBUG_LEGION
      assert(completion_event.exists());
#endif
      // This stage is only done for close operations issued
      // at the end of the task as dependence analysis for other
      // close operations is done inline in the region tree traversal
      // for other kinds of operations 
      // see RegionTreeNode::register_logical_node
      ProjectionInfo projection_info;
      runtime->forest->perform_dependence_analysis(this, 0/*idx*/,
                                                   requirement,
                                                   restrict_info,
                                                   version_info,
                                                   projection_info,
                                                   privilege_path);
    }

    //--------------------------------------------------------------------------
    void PostCloseOp::trigger_ready(void)
    //--------------------------------------------------------------------------
    {
      std::set<RtEvent> preconditions;
      runtime->forest->perform_versioning_analysis(this, 0/*idx*/,
                                                   requirement,
                                                   privilege_path,
                                                   version_info,
                                                   preconditions);
      if (!preconditions.empty())
        enqueue_ready_operation(Runtime::merge_events(preconditions));
      else
        enqueue_ready_operation();
    }

    //--------------------------------------------------------------------------
    void PostCloseOp::trigger_mapping(void)
    //--------------------------------------------------------------------------
    {
#ifdef DEBUG_LEGION
      assert(completion_event.exists());
#endif
      RegionTreeContext physical_ctx = parent_ctx->get_context(); 
      // We already know the instances that we are going to need
      // No need to do the conversion because we know we are closing
      // for the whole region requirement
      InstanceSet chosen_instances;
      parent_ctx->get_physical_references(parent_idx, chosen_instances);
      ApEvent close_event = 
        runtime->forest->physical_close_context(physical_ctx, requirement,
                                                version_info, this, 0/*idx*/,
                                                map_applied_conditions,
                                                chosen_instances
#ifdef DEBUG_LEGION
                                                , get_logging_name()
                                                , unique_op_id
#endif
                                                );
      if (Runtime::legion_spy_enabled)
      {
        runtime->forest->log_mapping_decision(unique_op_id, 0/*idx*/,
                                              requirement,
                                              chosen_instances);
#ifdef LEGION_SPY
        LegionSpy::log_operation_events(unique_op_id, close_event, 
                                        completion_event);
#endif
      }
      // No need to apply our mapping because we are done!
      if (!map_applied_conditions.empty())
        complete_mapping(Runtime::merge_events(map_applied_conditions));
      else
        complete_mapping();
      if (!acquired_instances.empty())
        release_acquired_instances(acquired_instances);
      Runtime::trigger_event(completion_event, close_event);
      need_completion_trigger = false;
      complete_execution(Runtime::protect_event(close_event));
    }

    //--------------------------------------------------------------------------
    void PostCloseOp::trigger_commit(void)
    //--------------------------------------------------------------------------
    {
      version_info.clear();
      // Only commit this operation if we are done profiling
      commit_operation(true/*deactivate*/, profiling_reported);
    }

    //--------------------------------------------------------------------------
    unsigned PostCloseOp::find_parent_index(unsigned idx)
    //--------------------------------------------------------------------------
    {
#ifdef DEBUG_LEGION
      assert(idx == 0);
#endif
      return parent_idx;
    }

    //--------------------------------------------------------------------------
    void PostCloseOp::select_sources(const InstanceRef &target,
                                     const InstanceSet &sources,
                                     std::vector<unsigned> &ranking)
    //--------------------------------------------------------------------------
    {
      Mapper::SelectCloseSrcInput input;
      Mapper::SelectCloseSrcOutput output;
      prepare_for_mapping(target, input.target);
      prepare_for_mapping(sources, input.source_instances);
      if (mapper == NULL)
      {
        Processor exec_proc = parent_ctx->get_executing_processor();
        mapper = runtime->find_mapper(exec_proc, map_id);
      }
      mapper->invoke_select_close_sources(this, &input, &output);
      compute_ranking(output.chosen_ranking, sources, ranking);
    }

    //--------------------------------------------------------------------------
    std::map<PhysicalManager*,std::pair<unsigned,bool> >* 
                                   PostCloseOp::get_acquired_instances_ref(void)
    //--------------------------------------------------------------------------
    {
      return &acquired_instances;
    }

    //--------------------------------------------------------------------------
    void PostCloseOp::record_reference_mutation_effect(RtEvent event)
    //--------------------------------------------------------------------------
    {
      map_applied_conditions.insert(event);
    }

    //--------------------------------------------------------------------------
    PhysicalManager* PostCloseOp::select_temporary_instance(
           PhysicalManager *dst, unsigned index, const FieldMask &needed_fields)
    //--------------------------------------------------------------------------
    {
      if (mapper == NULL)
      {
        Processor exec_proc = parent_ctx->get_executing_processor();
        mapper = runtime->find_mapper(exec_proc, map_id);
      }
      Mapper::CreateCloseTemporaryInput input;
      Mapper::CreateCloseTemporaryOutput output;
      input.destination_instance = MappingInstance(dst);
      if (!Runtime::unsafe_mapper)
      {
        // Fields and regions must both be met
        // The instance must be freshly created
        // Instance must be acquired
        std::set<PhysicalManager*> previous_managers;
        // Get the set of previous managers we've made
        for (std::map<PhysicalManager*,std::pair<unsigned,bool> >::
              const_iterator it = acquired_instances.begin(); it !=
              acquired_instances.end(); it++)
          previous_managers.insert(it->first);
        mapper->invoke_close_create_temporary(this, &input, &output);
        validate_temporary_instance(output.temporary_instance.impl,
            previous_managers, acquired_instances, needed_fields,
            requirement.region, mapper, "create_close_temporary_instance");
      }
      else
        mapper->invoke_close_create_temporary(this, &input, &output);
      if (Runtime::legion_spy_enabled)
        log_temporary_instance(output.temporary_instance.impl, 
                               index, needed_fields);
      return output.temporary_instance.impl;
    }

    //--------------------------------------------------------------------------
    void PostCloseOp::report_profiling_results(void)
    //--------------------------------------------------------------------------
    {
      if (mapper == NULL)
      {
        Processor exec_proc = parent_ctx->get_executing_processor();
        mapper = runtime->find_mapper(exec_proc, map_id);
      }
      mapper->invoke_close_report_profiling(this, &profiling_results);
#ifdef DEBUG_LEGION
      assert(profiling_reported.exists());
#endif
      Runtime::trigger_event(profiling_reported);
    }

    /////////////////////////////////////////////////////////////
    // Virtual Close Operation 
    /////////////////////////////////////////////////////////////

    //--------------------------------------------------------------------------
    VirtualCloseOp::VirtualCloseOp(Runtime *rt)
      : CloseOp(rt)
    //--------------------------------------------------------------------------
    {
    }

    //--------------------------------------------------------------------------
    VirtualCloseOp::VirtualCloseOp(const VirtualCloseOp &rhs) 
      : CloseOp(NULL)
    //--------------------------------------------------------------------------
    {
      // should never be called
      assert(false);
    }

    //--------------------------------------------------------------------------
    VirtualCloseOp::~VirtualCloseOp(void)
    //--------------------------------------------------------------------------
    {
    }

    //--------------------------------------------------------------------------
    VirtualCloseOp& VirtualCloseOp::operator=(const VirtualCloseOp &rhs)
    //--------------------------------------------------------------------------
    {
      // should never be called
      assert(false);
      return *this;
    }

    //--------------------------------------------------------------------------
    void VirtualCloseOp::initialize(SingleTask *ctx, unsigned index,
                                    const RegionRequirement &req)
    //--------------------------------------------------------------------------
    {
      initialize_close(ctx, req, true/*track*/);
      // Make this read-write to pick up the earlier changes
      if (requirement.privilege == WRITE_DISCARD)
        requirement.privilege = READ_WRITE;
      parent_idx = index;
      localize_region_requirement(requirement);
      if (Runtime::legion_spy_enabled)
      {
        LegionSpy::log_close_operation(ctx->get_unique_id(), unique_op_id,
                                       false/*inter*/, false/*read only*/);
        perform_logging();
        LegionSpy::log_internal_op_creator(unique_op_id,
                                           ctx->get_unique_op_id(),
                                           parent_idx);
        for (std::set<FieldID>::const_iterator it = 
              requirement.privilege_fields.begin(); it !=
              requirement.privilege_fields.end(); it++)
          LegionSpy::log_mapping_decision(unique_op_id, 0/*idx*/, *it,0/*iid*/);
      }
    }
    
    //--------------------------------------------------------------------------
    void VirtualCloseOp::activate(void)
    //--------------------------------------------------------------------------
    {
      activate_close();
    }

    //--------------------------------------------------------------------------
    void VirtualCloseOp::deactivate(void)
    //--------------------------------------------------------------------------
    {
      deactivate_close();
      runtime->free_virtual_close_op(this);
    }

    //--------------------------------------------------------------------------
    const char* VirtualCloseOp::get_logging_name(void) const
    //--------------------------------------------------------------------------
    {
      return op_names[VIRTUAL_CLOSE_OP_KIND];
    }

    //--------------------------------------------------------------------------
    Operation::OpKind VirtualCloseOp::get_operation_kind(void) const
    //--------------------------------------------------------------------------
    {
      return VIRTUAL_CLOSE_OP_KIND;
    }

    //--------------------------------------------------------------------------
    void VirtualCloseOp::trigger_dependence_analysis(void)
    //--------------------------------------------------------------------------
    {
      // Just doing the dependence analysis will precipitate any
      // close operations necessary for the virtual close op to
      // do its job, so it needs to do nothing else
      ProjectionInfo projection_info;
      runtime->forest->perform_dependence_analysis(this, 0/*idx*/,
                                                   requirement,
                                                   restrict_info,
                                                   version_info,
                                                   projection_info,
                                                   privilege_path);
    }

    //--------------------------------------------------------------------------
    unsigned VirtualCloseOp::find_parent_index(unsigned idx)
    //--------------------------------------------------------------------------
    {
#ifdef DEBUG_LEGION
      assert(idx == 0);
#endif
      return parent_idx;
    }

    /////////////////////////////////////////////////////////////
    // Acquire Operation 
    /////////////////////////////////////////////////////////////

    //--------------------------------------------------------------------------
    AcquireOp::AcquireOp(Runtime *rt)
      : Acquire(), SpeculativeOp(rt)
    //--------------------------------------------------------------------------
    {
    }

    //--------------------------------------------------------------------------
    AcquireOp::AcquireOp(const AcquireOp &rhs)
      : Acquire(), SpeculativeOp(NULL)
    //--------------------------------------------------------------------------
    {
      // should never be called
      assert(false);
    }

    //--------------------------------------------------------------------------
    AcquireOp::~AcquireOp(void)
    //--------------------------------------------------------------------------
    {
    }

    //--------------------------------------------------------------------------
    AcquireOp& AcquireOp::operator=(const AcquireOp &rhs)
    //--------------------------------------------------------------------------
    {
      // should never be called
      assert(false);
      return *this;
    }

    //--------------------------------------------------------------------------
    void AcquireOp::initialize(Context ctx, 
                               const AcquireLauncher &launcher,
                               bool check_privileges)
    //--------------------------------------------------------------------------
    {
      parent_task = ctx;
      initialize_speculation(ctx, true/*track*/,
                             1/*num region requirements*/,
                             launcher.predicate);
      // Note we give it READ WRITE EXCLUSIVE to make sure that nobody
      // can be re-ordered around this operation for mapping or
      // normal dependences.  We won't actually read or write anything.
      requirement = RegionRequirement(launcher.logical_region, READ_WRITE,
                                      EXCLUSIVE, launcher.parent_region); 
      if (launcher.fields.empty())
      {
        log_task.warning("WARNING: PRIVILEGE FIELDS OF ACQUIRE OPERATION"
                         "IN TASK %s (ID %lld) HAS NO PRIVILEGE "
                         "FIELDS! DID YOU FORGET THEM?!?",
                         parent_ctx->get_task_name(), 
                         parent_ctx->get_unique_id());
      }
      requirement.privilege_fields = launcher.fields;
      logical_region = launcher.logical_region;
      parent_region = launcher.parent_region;
      fields = launcher.fields; 
      // Mark the requirement restricted
      grants = launcher.grants;
      // Register ourselves with all the grants
      for (unsigned idx = 0; idx < grants.size(); idx++)
        grants[idx].impl->register_operation(completion_event);
      wait_barriers = launcher.wait_barriers;
#ifdef LEGION_SPY
      for (std::vector<PhaseBarrier>::const_iterator it = 
            launcher.arrive_barriers.begin(); it != 
            launcher.arrive_barriers.end(); it++)
      {
        arrive_barriers.push_back(*it);
        LegionSpy::log_event_dependence(it->phase_barrier,
                                arrive_barriers.back().phase_barrier);
      }
#else
      arrive_barriers = launcher.arrive_barriers;
#endif
      map_id = launcher.map_id;
      tag = launcher.tag;
      if (check_privileges)
        check_acquire_privilege(); 
      if (Runtime::legion_spy_enabled)
        LegionSpy::log_acquire_operation(parent_ctx->get_unique_id(),
                                         unique_op_id);
    }

    //--------------------------------------------------------------------------
    void AcquireOp::activate(void)
    //--------------------------------------------------------------------------
    {
      activate_speculative();
      mapper = NULL;
      profiling_reported = RtUserEvent::NO_RT_USER_EVENT;
    }

    //--------------------------------------------------------------------------
    void AcquireOp::deactivate(void)
    //--------------------------------------------------------------------------
    {
      deactivate_speculative();  
      privilege_path.clear();
      fields.clear();
      grants.clear();
      wait_barriers.clear();
      arrive_barriers.clear();
      version_info.clear();
      restrict_info.clear();
#ifdef DEBUG_LEGION
      assert(acquired_instances.empty());
#endif
      acquired_instances.clear();
      map_applied_conditions.clear();
      profiling_results = Mapper::AcquireProfilingInfo();
      // Return this operation to the runtime
      runtime->free_acquire_op(this);
    }

    //--------------------------------------------------------------------------
    const char* AcquireOp::get_logging_name(void) const
    //--------------------------------------------------------------------------
    {
      return op_names[ACQUIRE_OP_KIND];
    }

    //--------------------------------------------------------------------------
    Operation::OpKind AcquireOp::get_operation_kind(void) const
    //--------------------------------------------------------------------------
    {
      return ACQUIRE_OP_KIND;
    }

    //--------------------------------------------------------------------------
    size_t AcquireOp::get_region_count(void) const
    //--------------------------------------------------------------------------
    {
      return 1;
    }

    //--------------------------------------------------------------------------
    Mappable* AcquireOp::get_mappable(void)
    //--------------------------------------------------------------------------
    {
      return this;
    }

    //--------------------------------------------------------------------------
    void AcquireOp::trigger_prepipeline_stage(void)
    //--------------------------------------------------------------------------
    {
      // First compute the parent index
      compute_parent_index();
      initialize_privilege_path(privilege_path, requirement);
      if (Runtime::legion_spy_enabled)
      { 
        LegionSpy::log_logical_requirement(unique_op_id,0/*index*/,
                                           true/*region*/,
                                           requirement.region.index_space.id,
                                           requirement.region.field_space.id,
                                           requirement.region.tree_id,
                                           requirement.privilege,
                                           requirement.prop,
                                           requirement.redop,
                                           requirement.parent.index_space.id);
        LegionSpy::log_requirement_fields(unique_op_id, 0/*index*/,
                                          requirement.privilege_fields);
      }
    }

    //--------------------------------------------------------------------------
    void AcquireOp::trigger_dependence_analysis(void)
    //--------------------------------------------------------------------------
    {  
      // Register a dependence on our predicate
      register_predicate_dependence();
      // First register any mapping dependences that we have
      ProjectionInfo projection_info;
      runtime->forest->perform_dependence_analysis(this, 0/*idx*/, 
                                                   requirement,
                                                   restrict_info,
                                                   version_info,
                                                   projection_info,
                                                   privilege_path);
      // Tell the parent that we've done an acquisition
      parent_ctx->add_acquisition(this, requirement);
    }

    //--------------------------------------------------------------------------
    void AcquireOp::resolve_true(void)
    //--------------------------------------------------------------------------
    {
      std::set<RtEvent> preconditions;  
      runtime->forest->perform_versioning_analysis(this, 0/*idx*/,
                                                   requirement,
                                                   privilege_path,
                                                   version_info,
                                                   preconditions);
      if (!preconditions.empty())
        enqueue_ready_operation(Runtime::merge_events(preconditions));
      else
        enqueue_ready_operation();
    }

    //--------------------------------------------------------------------------
    void AcquireOp::resolve_false(void)
    //--------------------------------------------------------------------------
    {
      // Clean up this operation
      complete_execution();
      version_info.apply_mapping(map_applied_conditions,
                                 true/*copy through*/);
      if (!map_applied_conditions.empty())
        complete_mapping(Runtime::merge_events(map_applied_conditions));
      else
        complete_mapping();
    }

    //--------------------------------------------------------------------------
    bool AcquireOp::speculate(bool &value)
    //--------------------------------------------------------------------------
    {
      if (mapper == NULL)
      {
        Processor exec_proc = parent_ctx->get_executing_processor();
        mapper = runtime->find_mapper(exec_proc, map_id);
      }
      Mapper::SpeculativeOutput output;
      output.speculate = false;
      mapper->invoke_acquire_speculate(this, &output);
      if (output.speculate)
      {
        value = output.speculative_value;
        return true;
      }
      return false;
    }

    //--------------------------------------------------------------------------
    void AcquireOp::trigger_mapping(void)
    //--------------------------------------------------------------------------
    {
      // Map this is a restricted region. We already know the 
      // physical region that we want to map.
      InstanceSet mapped_instances = restrict_info.get_instances();
      // Invoke the mapper before doing anything else 
      invoke_mapper();
      // Now we can map the operation
      runtime->forest->physical_register_only(requirement,
                                              version_info, restrict_info,
                                              this, 0/*idx*/, completion_event,
                                              false/*defer add users*/,
                                              false/*not read only*/,
                                              map_applied_conditions,
                                              mapped_instances
#ifdef DEBUG_LEGION
                                              , get_logging_name()
                                              , unique_op_id
#endif
                                              );
      version_info.apply_mapping(map_applied_conditions);
      // Get all the events that need to happen before we can consider
      // ourselves acquired: reference ready and all synchronization
      std::set<ApEvent> acquire_preconditions;
      for (unsigned idx = 0; idx < mapped_instances.size(); idx++)
        acquire_preconditions.insert(mapped_instances[idx].get_ready_event());
      if (!wait_barriers.empty())
      {
        for (std::vector<PhaseBarrier>::const_iterator it = 
              wait_barriers.begin(); it != wait_barriers.end(); it++)
        {
          ApEvent e = Runtime::get_previous_phase(*it);
          acquire_preconditions.insert(e);
          if (Runtime::legion_spy_enabled)
            LegionSpy::log_phase_barrier_wait(unique_op_id, e);
        }
      }
      if (!grants.empty())
      {
        for (std::vector<Grant>::const_iterator it = grants.begin();
              it != grants.end(); it++)
        {
          ApEvent e = it->impl->acquire_grant();
          acquire_preconditions.insert(e);
        }
      }
      ApEvent acquire_complete = Runtime::merge_events(acquire_preconditions);
      if (Runtime::legion_spy_enabled)
      {
        runtime->forest->log_mapping_decision(unique_op_id, 0/*idx*/,
                                              requirement,
                                              mapped_instances);
#ifdef LEGION_SPY
        LegionSpy::log_operation_events(unique_op_id, acquire_complete,
                                        completion_event);
#endif
      }
      // Chain any arrival barriers
      if (!arrive_barriers.empty())
      {
        for (std::vector<PhaseBarrier>::iterator it = 
              arrive_barriers.begin(); it != arrive_barriers.end(); it++)
        {
          if (Runtime::legion_spy_enabled)
            LegionSpy::log_phase_barrier_arrival(unique_op_id, 
                                                 it->phase_barrier);
          Runtime::phase_barrier_arrive(it->phase_barrier, 1/*count*/,
                                        completion_event);
        }
      }
      // Mark that we completed mapping
      if (!map_applied_conditions.empty())
        complete_mapping(Runtime::merge_events(map_applied_conditions));
      else
        complete_mapping();
      if (!acquired_instances.empty())
        release_acquired_instances(acquired_instances);
      Runtime::trigger_event(completion_event, acquire_complete);
      need_completion_trigger = false;
      complete_execution(Runtime::protect_event(acquire_complete));
    }

    //--------------------------------------------------------------------------
    void AcquireOp::trigger_commit(void)
    //--------------------------------------------------------------------------
    {
      version_info.clear();
      // Don't commit thisoperation until we've reported profiling information
      commit_operation(true/*deactivate*/, profiling_reported);
    }

    //--------------------------------------------------------------------------
    unsigned AcquireOp::find_parent_index(unsigned idx)
    //--------------------------------------------------------------------------
    {
#ifdef DEBUG_LEGION
      assert(idx == 0);
#endif
      return parent_req_index;
    }

    //--------------------------------------------------------------------------
    std::map<PhysicalManager*,std::pair<unsigned,bool> >* 
                                     AcquireOp::get_acquired_instances_ref(void)
    //--------------------------------------------------------------------------
    {
      return &acquired_instances;
    }

    //--------------------------------------------------------------------------
    void AcquireOp::record_reference_mutation_effect(RtEvent event)
    //--------------------------------------------------------------------------
    {
      map_applied_conditions.insert(event);
    }

    //--------------------------------------------------------------------------
    UniqueID AcquireOp::get_unique_id(void) const
    //--------------------------------------------------------------------------
    {
      return unique_op_id;
    }

    //--------------------------------------------------------------------------
    unsigned AcquireOp::get_context_index(void) const
    //--------------------------------------------------------------------------
    {
      return context_index;
    }

    //--------------------------------------------------------------------------
    int AcquireOp::get_depth(void) const
    //--------------------------------------------------------------------------
    {
      return (parent_ctx->get_depth() + 1);
    }

    //--------------------------------------------------------------------------
    const RegionRequirement& AcquireOp::get_requirement(void) const
    //--------------------------------------------------------------------------
    {
      return requirement;
    }

    //--------------------------------------------------------------------------
    void AcquireOp::check_acquire_privilege(void)
    //--------------------------------------------------------------------------
    {
      FieldID bad_field;
      LegionErrorType et = runtime->verify_requirement(requirement, bad_field);
      // If that worked, check the privileges, but only check the
      // data and not the actual privilege values since we're
      // using psuedo-read-write-exclusive
      if (et == NO_ERROR)
        et = parent_ctx->check_privilege(requirement, bad_field, true/*skip*/);
      switch (et)
      {
        case NO_ERROR:
          break;
        case ERROR_INVALID_REGION_HANDLE:
          {
            log_region.error("Requirest for invalid region handle "
                                   "(%x,%d,%d) of requirement for "
                                   "acquire operation (ID %lld)",
                                   requirement.region.index_space.id, 
                                   requirement.region.field_space.id, 
                                   requirement.region.tree_id, 
                                   unique_op_id);
#ifdef DEBUG_LEGION
            assert(false);
#endif
            exit(ERROR_INVALID_REGION_HANDLE);
          }
        case ERROR_FIELD_SPACE_FIELD_MISMATCH:
          {
            FieldSpace sp = (requirement.handle_type == SINGULAR) || 
                            (requirement.handle_type == REG_PROJECTION)
                             ? requirement.region.field_space : 
                               requirement.partition.field_space;
            log_region.error("Field %d is not a valid field of field "
                                   "space %d of requirement for acquire "
                                   "operation (ID %lld)",
                                   bad_field, sp.id, unique_op_id);
#ifdef DEBUG_LEGION
            assert(false);
#endif
            exit(ERROR_FIELD_SPACE_FIELD_MISMATCH);
          }
        case ERROR_BAD_PARENT_REGION:
          {
            log_region.error("Parent task %s (ID %lld) of acquire "
                             "operation (ID %lld) does not have a region "
                             "requirement for region (%x,%x,%x) as a parent",
                             parent_ctx->get_task_name(), 
                             parent_ctx->get_unique_id(),
                             unique_op_id, 
                             requirement.region.index_space.id,
                             requirement.region.field_space.id, 
                             requirement.region.tree_id);
#ifdef DEBUG_LEGION
            assert(false);
#endif
            exit(ERROR_BAD_PARENT_REGION);
          }
        case ERROR_BAD_REGION_PATH:
          {
            log_region.error("Region (%x,%x,%x) is not a "
                             "sub-region of parent region (%x,%x,%x) of "
                             "requirement for acquire operation (ID %lld)",
                             requirement.region.index_space.id,
                             requirement.region.field_space.id, 
                             requirement.region.tree_id,
                             requirement.parent.index_space.id,
                             requirement.parent.field_space.id,
                             requirement.parent.tree_id, unique_op_id);
#ifdef DEBUG_LEGION
            assert(false);
#endif
            exit(ERROR_BAD_REGION_PATH);
          }
        case ERROR_BAD_REGION_TYPE:
          {
            log_region.error("Region requirement of acquire operation "
                                   "(ID %lld) cannot find privileges for field "
                                   "%d in parent task",
                                   unique_op_id, bad_field);
#ifdef DEBUG_LEGION
            assert(false);
#endif
            exit(ERROR_BAD_REGION_TYPE);
          }
        // these should never happen with an acquire operation 
        case ERROR_INVALID_INSTANCE_FIELD:
        case ERROR_DUPLICATE_INSTANCE_FIELD:
        case ERROR_BAD_REGION_PRIVILEGES:
        case ERROR_NON_DISJOINT_PARTITION: 
        default:
          assert(false); // Should never happen
      }
    }

    //--------------------------------------------------------------------------
    void AcquireOp::compute_parent_index(void)
    //--------------------------------------------------------------------------
    {
      int parent_index = parent_ctx->find_parent_region_req(requirement,
                                                    false/*check privilege*/);
      if (parent_index < 0)
      {
        log_region.error("Parent task %s (ID %lld) of acquire "
                               "operation (ID %lld) does not have a region "
                               "requirement for region (%x,%x,%x) as a parent",
                               parent_ctx->get_task_name(), 
                               parent_ctx->get_unique_id(),
                               unique_op_id, 
                               requirement.region.index_space.id,
                               requirement.region.field_space.id, 
                               requirement.region.tree_id);
#ifdef DEBUG_LEGION
        assert(false);
#endif
        exit(ERROR_BAD_PARENT_REGION);
      }
      else
        parent_req_index = unsigned(parent_index);
    }

    //--------------------------------------------------------------------------
    void AcquireOp::invoke_mapper(void)
    //--------------------------------------------------------------------------
    {
      Mapper::MapAcquireInput input;
      Mapper::MapAcquireOutput output;
      if (mapper == NULL)
      {
        Processor exec_proc = parent_ctx->get_executing_processor();
        mapper = runtime->find_mapper(exec_proc, map_id);
      }
      mapper->invoke_map_acquire(this, &input, &output);
    }

    //--------------------------------------------------------------------------
    void AcquireOp::report_profiling_results(void)
    //--------------------------------------------------------------------------
    {
      if (mapper == NULL)
      {
        Processor exec_proc = parent_ctx->get_executing_processor();
        mapper = runtime->find_mapper(exec_proc, map_id);
      }
      mapper->invoke_acquire_report_profiling(this, &profiling_results);
#ifdef DEBUG_LEGION
      assert(profiling_reported.exists());
#endif
      Runtime::trigger_event(profiling_reported);
    }

    /////////////////////////////////////////////////////////////
    // Release Operation 
    /////////////////////////////////////////////////////////////

    //--------------------------------------------------------------------------
    ReleaseOp::ReleaseOp(Runtime *rt)
      : Release(), SpeculativeOp(rt)
    //--------------------------------------------------------------------------
    {
    }

    //--------------------------------------------------------------------------
    ReleaseOp::ReleaseOp(const ReleaseOp &rhs)
      : Release(), SpeculativeOp(NULL)
    //--------------------------------------------------------------------------
    {
      // should never be called
      assert(false);
    }

    //--------------------------------------------------------------------------
    ReleaseOp::~ReleaseOp(void)
    //--------------------------------------------------------------------------
    {
    }

    //--------------------------------------------------------------------------
    ReleaseOp& ReleaseOp::operator=(const ReleaseOp &rhs)
    //--------------------------------------------------------------------------
    {
      // should never be called
      assert(false);
      return *this;
    }

    //--------------------------------------------------------------------------
    void ReleaseOp::initialize(Context ctx, 
                               const ReleaseLauncher &launcher, 
                               bool check_privileges)
    //--------------------------------------------------------------------------
    {
      parent_task = ctx;
      initialize_speculation(ctx, true/*track*/, 
                             1/*num region requirements*/,
                             launcher.predicate);
      // Note we give it READ WRITE EXCLUSIVE to make sure that nobody
      // can be re-ordered around this operation for mapping or
      // normal dependences.  We won't actually read or write anything.
      requirement = RegionRequirement(launcher.logical_region, READ_WRITE, 
                                      EXCLUSIVE, launcher.parent_region); 
      if (launcher.fields.empty())
      {
        log_task.warning("WARNING: PRIVILEGE FIELDS OF RELEASE OPERATION"
                               "IN TASK %s (ID %lld) HAS NO PRIVILEGE "
                               "FIELDS! DID YOU FORGET THEM?!?",
                               parent_ctx->get_task_name(), 
                               parent_ctx->get_unique_id());
      }
      requirement.privilege_fields = launcher.fields;
      logical_region = launcher.logical_region;
      parent_region = launcher.parent_region;
      fields = launcher.fields; 
      grants = launcher.grants;
      // Register ourselves with all the grants
      for (unsigned idx = 0; idx < grants.size(); idx++)
        grants[idx].impl->register_operation(completion_event);
      wait_barriers = launcher.wait_barriers;
#ifdef LEGION_SPY
      for (std::vector<PhaseBarrier>::const_iterator it = 
            launcher.arrive_barriers.begin(); it != 
            launcher.arrive_barriers.end(); it++)
      {
        arrive_barriers.push_back(*it);
        LegionSpy::log_event_dependence(it->phase_barrier,
                                arrive_barriers.back().phase_barrier);
      }
#else
      arrive_barriers = launcher.arrive_barriers;
#endif
      map_id = launcher.map_id;
      tag = launcher.tag;
      if (check_privileges)
        check_release_privilege(); 
      if (Runtime::legion_spy_enabled)
        LegionSpy::log_release_operation(parent_ctx->get_unique_id(),
                                         unique_op_id);
    }

    //--------------------------------------------------------------------------
    void ReleaseOp::activate(void)
    //--------------------------------------------------------------------------
    {
      activate_speculative(); 
      mapper = NULL;
      profiling_reported = RtUserEvent::NO_RT_USER_EVENT;
    }

    //--------------------------------------------------------------------------
    void ReleaseOp::deactivate(void)
    //--------------------------------------------------------------------------
    {
      deactivate_speculative();
      privilege_path.clear();
      fields.clear();
      grants.clear();
      wait_barriers.clear();
      arrive_barriers.clear();
      version_info.clear();
      restrict_info.clear();
#ifdef DEBUG_LEGION
      assert(acquired_instances.empty());
#endif
      acquired_instances.clear();
      map_applied_conditions.clear();
      profiling_results = Mapper::ReleaseProfilingInfo();
      // Return this operation to the runtime
      runtime->free_release_op(this);
    }

    //--------------------------------------------------------------------------
    const char* ReleaseOp::get_logging_name(void) const
    //--------------------------------------------------------------------------
    {
      return op_names[RELEASE_OP_KIND];
    }

    //--------------------------------------------------------------------------
    Operation::OpKind ReleaseOp::get_operation_kind(void) const
    //--------------------------------------------------------------------------
    {
      return RELEASE_OP_KIND;
    }

    //--------------------------------------------------------------------------
    size_t ReleaseOp::get_region_count(void) const
    //--------------------------------------------------------------------------
    {
      return 1;
    }

    //--------------------------------------------------------------------------
    Mappable* ReleaseOp::get_mappable(void)
    //--------------------------------------------------------------------------
    {
      return this;
    }

    //--------------------------------------------------------------------------
    void ReleaseOp::trigger_prepipeline_stage(void)
    //--------------------------------------------------------------------------
    {
      // First compute the parent index
      compute_parent_index();
      initialize_privilege_path(privilege_path, requirement);
      if (Runtime::legion_spy_enabled)
      { 
        LegionSpy::log_logical_requirement(unique_op_id,0/*index*/,
                                           true/*region*/,
                                           requirement.region.index_space.id,
                                           requirement.region.field_space.id,
                                           requirement.region.tree_id,
                                           requirement.privilege,
                                           requirement.prop,
                                           requirement.redop,
                                           requirement.parent.index_space.id);
        LegionSpy::log_requirement_fields(unique_op_id, 0/*index*/,
                                          requirement.privilege_fields);
      }
    }

    //--------------------------------------------------------------------------
    void ReleaseOp::trigger_dependence_analysis(void)
    //--------------------------------------------------------------------------
    {  
      // Register a dependence on our predicate
      register_predicate_dependence();
      // First register any mapping dependences that we have
      ProjectionInfo projection_info;
      // Tell the parent that we did the release
      parent_ctx->remove_acquisition(this, requirement);
      // Register any mapping dependences that we have
      runtime->forest->perform_dependence_analysis(this, 0/*idx*/, 
                                                   requirement,
                                                   restrict_info,
                                                   version_info,
                                                   projection_info,
                                                   privilege_path);
    }

    //--------------------------------------------------------------------------
    void ReleaseOp::resolve_true(void)
    //--------------------------------------------------------------------------
    {
      std::set<RtEvent> preconditions;
      runtime->forest->perform_versioning_analysis(this, 0/*idx*/,
                                                   requirement,
                                                   privilege_path,
                                                   version_info,
                                                   preconditions);
      if (!preconditions.empty())
        enqueue_ready_operation(Runtime::merge_events(preconditions));
      else
        enqueue_ready_operation();
    }

    //--------------------------------------------------------------------------
    void ReleaseOp::resolve_false(void)
    //--------------------------------------------------------------------------
    {
      // Clean up this operation
      complete_execution();
      version_info.apply_mapping(map_applied_conditions,
                                 true/*copy through*/);
      if (!map_applied_conditions.empty())
        complete_mapping(Runtime::merge_events(map_applied_conditions));
      else
        complete_mapping();
    }

    //--------------------------------------------------------------------------
    bool ReleaseOp::speculate(bool &value)
    //--------------------------------------------------------------------------
    {
      if (mapper == NULL)
      {
        Processor exec_proc = parent_ctx->get_executing_processor();
        mapper = runtime->find_mapper(exec_proc, map_id);
      }
      Mapper::SpeculativeOutput output;
      output.speculate = false;
      mapper->invoke_release_speculate(this, &output);
      if (output.speculate)
      {
        value = output.speculative_value;
        return true;
      }
      return false;
    }

    //--------------------------------------------------------------------------
    void ReleaseOp::trigger_mapping(void)
    //--------------------------------------------------------------------------
    {
      // We already know what the answer has to be here 
      InstanceSet mapped_instances = restrict_info.get_instances();
      // Invoke the mapper before doing anything else 
      invoke_mapper();
      // Now we can map the operation
      runtime->forest->physical_register_only(requirement,
                                              version_info, restrict_info,
                                              this, 0/*idx*/, completion_event,
                                              false/*defer add users*/,
                                              false/*not read only*/,
                                              map_applied_conditions,
                                              mapped_instances
#ifdef DEBUG_LEGION
                                              , get_logging_name()
                                              , unique_op_id
#endif
                                              );
      version_info.apply_mapping(map_applied_conditions);
      std::set<ApEvent> release_preconditions;
      for (unsigned idx = 0; idx < mapped_instances.size(); idx++)
        release_preconditions.insert(mapped_instances[idx].get_ready_event());
      if (!wait_barriers.empty())
      {
        for (std::vector<PhaseBarrier>::const_iterator it = 
              wait_barriers.begin(); it != wait_barriers.end(); it++)
        {
          ApEvent e = Runtime::get_previous_phase(*it);
          release_preconditions.insert(e);
          if (Runtime::legion_spy_enabled)
            LegionSpy::log_phase_barrier_wait(unique_op_id, e);
        }
      }
      if (!grants.empty())
      {
        for (std::vector<Grant>::const_iterator it = grants.begin();
              it != grants.end(); it++)
        {
          ApEvent e = it->impl->acquire_grant();
          release_preconditions.insert(e);
        }
      }
      ApEvent release_complete = Runtime::merge_events(release_preconditions);
      if (Runtime::legion_spy_enabled)
      {
        runtime->forest->log_mapping_decision(unique_op_id, 0/*idx*/,
                                              requirement,
                                              mapped_instances);
#ifdef LEGION_SPY
        LegionSpy::log_operation_events(unique_op_id, release_complete,
                                        completion_event);
#endif
      }
      // Chain any arrival barriers
      if (!arrive_barriers.empty())
      {
        for (std::vector<PhaseBarrier>::const_iterator it = 
              arrive_barriers.begin(); it != arrive_barriers.end(); it++)
        {
          if (Runtime::legion_spy_enabled)
            LegionSpy::log_phase_barrier_arrival(unique_op_id, 
                                                 it->phase_barrier);
          Runtime::phase_barrier_arrive(it->phase_barrier, 1/*count*/,
                                        completion_event);
        }
      }
      // Mark that we completed mapping
      if (!map_applied_conditions.empty())
        complete_mapping(Runtime::merge_events(map_applied_conditions));
      else
        complete_mapping();
      if (!acquired_instances.empty())
        release_acquired_instances(acquired_instances);
      Runtime::trigger_event(completion_event, release_complete);
      need_completion_trigger = false;
      complete_execution(Runtime::protect_event(release_complete));
    }

    //--------------------------------------------------------------------------
    void ReleaseOp::trigger_commit(void)
    //--------------------------------------------------------------------------
    {
      version_info.clear();
      // Don't commit this operation until the profiling is done
      commit_operation(true/*deactivate*/, profiling_reported);
    }

    //--------------------------------------------------------------------------
    unsigned ReleaseOp::find_parent_index(unsigned idx)
    //--------------------------------------------------------------------------
    {
#ifdef DEBUG_LEGION
      assert(idx == 0);
#endif
      return parent_req_index;
    }

    //--------------------------------------------------------------------------
    void ReleaseOp::select_sources(const InstanceRef &target,
                                   const InstanceSet &sources,
                                   std::vector<unsigned> &ranking)
    //--------------------------------------------------------------------------
    {
      Mapper::SelectReleaseSrcInput input;
      Mapper::SelectReleaseSrcOutput output;
      prepare_for_mapping(target, input.target);
      prepare_for_mapping(sources, input.source_instances);
      if (mapper == NULL)
      {
        Processor exec_proc = parent_ctx->get_executing_processor();
        mapper = runtime->find_mapper(exec_proc, map_id);
      }
      mapper->invoke_select_release_sources(this, &input, &output);
      compute_ranking(output.chosen_ranking, sources, ranking);
    }

    //--------------------------------------------------------------------------
    std::map<PhysicalManager*,std::pair<unsigned,bool> >* 
                                     ReleaseOp::get_acquired_instances_ref(void)
    //--------------------------------------------------------------------------
    {
      return &acquired_instances;
    }

    //--------------------------------------------------------------------------
    void ReleaseOp::record_reference_mutation_effect(RtEvent event)
    //--------------------------------------------------------------------------
    {
      map_applied_conditions.insert(event);
    }

    //--------------------------------------------------------------------------
    PhysicalManager* ReleaseOp::select_temporary_instance(PhysicalManager *dst,
                                 unsigned index, const FieldMask &needed_fields)
    //--------------------------------------------------------------------------
    {
      if (mapper == NULL)
      {
        Processor exec_proc = parent_ctx->get_executing_processor();
        mapper = runtime->find_mapper(exec_proc, map_id);
      }
      Mapper::CreateReleaseTemporaryInput input;
      Mapper::CreateReleaseTemporaryOutput output;
      input.destination_instance = MappingInstance(dst);
      if (!Runtime::unsafe_mapper)
      {
        // Fields and regions must both be met
        // The instance must be freshly created
        // Instance must be acquired
        std::set<PhysicalManager*> previous_managers;
        // Get the set of previous managers we've made
        for (std::map<PhysicalManager*,std::pair<unsigned,bool> >::
              const_iterator it = acquired_instances.begin(); it !=
              acquired_instances.end(); it++)
          previous_managers.insert(it->first);
        mapper->invoke_release_create_temporary(this, &input, &output);
        validate_temporary_instance(output.temporary_instance.impl,
            previous_managers, acquired_instances, needed_fields,
            logical_region, mapper, "create_release_temporary_instance");
      }
      else
        mapper->invoke_release_create_temporary(this, &input, &output);
      if (Runtime::legion_spy_enabled)
        log_temporary_instance(output.temporary_instance.impl, 
                               index, needed_fields);
      return output.temporary_instance.impl;
    }

    //--------------------------------------------------------------------------
    UniqueID ReleaseOp::get_unique_id(void) const
    //--------------------------------------------------------------------------
    {
      return unique_op_id;
    }

    //--------------------------------------------------------------------------
    unsigned ReleaseOp::get_context_index(void) const
    //--------------------------------------------------------------------------
    {
      return context_index;
    }

    //--------------------------------------------------------------------------
    int ReleaseOp::get_depth(void) const
    //--------------------------------------------------------------------------
    {
      return (parent_ctx->get_depth() + 1);
    }

    //--------------------------------------------------------------------------
    const RegionRequirement& ReleaseOp::get_requirement(void) const
    //--------------------------------------------------------------------------
    {
      return requirement;
    }

    //--------------------------------------------------------------------------
    void ReleaseOp::check_release_privilege(void)
    //--------------------------------------------------------------------------
    {
      FieldID bad_field;
      LegionErrorType et = runtime->verify_requirement(requirement, bad_field);
      // If that worked, check the privileges, but only check the
      // data and not the actual privilege values since we're
      // using psuedo-read-write-exclusive
      if (et == NO_ERROR)
        et = parent_ctx->check_privilege(requirement, bad_field, true/*skip*/);
      switch (et)
      {
        // There is no such thing as bad privileges for release operations
        // because we control what they are doing
        case NO_ERROR:
        case ERROR_BAD_REGION_PRIVILEGES:
          break;
        case ERROR_INVALID_REGION_HANDLE:
          {
            log_region.error("Requirest for invalid region handle "
                                   "(%x,%d,%d) of requirement for "
                                   "release operation (ID %lld)",
                                   requirement.region.index_space.id, 
                                   requirement.region.field_space.id, 
                                   requirement.region.tree_id, 
                                   unique_op_id);
#ifdef DEBUG_LEGION
            assert(false);
#endif
            exit(ERROR_INVALID_REGION_HANDLE);
          }
        case ERROR_FIELD_SPACE_FIELD_MISMATCH:
          {
            FieldSpace sp = (requirement.handle_type == SINGULAR) || 
                            (requirement.handle_type == REG_PROJECTION)
                             ? requirement.region.field_space : 
                               requirement.partition.field_space;
            log_region.error("Field %d is not a valid field of field "
                                   "space %d of requirement for release "
                                   "operation (ID %lld)",
                                   bad_field, sp.id, unique_op_id);
#ifdef DEBUG_LEGION
            assert(false);
#endif
            exit(ERROR_FIELD_SPACE_FIELD_MISMATCH);
          }
        case ERROR_BAD_PARENT_REGION:
          {
            log_region.error("Parent task %s (ID %lld) of release "
                             "operation (ID %lld) does not have a region "
                             "requirement for region (%x,%x,%x) as a parent",
                             parent_ctx->get_task_name(), 
                             parent_ctx->get_unique_id(),
                             unique_op_id, 
                             requirement.region.index_space.id,
                             requirement.region.field_space.id, 
                             requirement.region.tree_id);
#ifdef DEBUG_LEGION
            assert(false);
#endif
            exit(ERROR_BAD_PARENT_REGION);
          }
        case ERROR_BAD_REGION_PATH:
          {
            log_region.error("Region (%x,%x,%x) is not a "
                                   "sub-region of parent region (%x,%x,%x) "
			           "of requirement for release "
                                   "operation (ID %lld)",
                                   requirement.region.index_space.id,
                                   requirement.region.field_space.id, 
                                   requirement.region.tree_id,
                                   requirement.parent.index_space.id,
                                   requirement.parent.field_space.id,
                                   requirement.parent.tree_id, unique_op_id);
#ifdef DEBUG_LEGION
            assert(false);
#endif
            exit(ERROR_BAD_REGION_PATH);
          }
        case ERROR_BAD_REGION_TYPE:
          {
            log_region.error("Region requirement of release operation "
                                   "(ID %lld) cannot find privileges for field "
                                   "%d in parent task",
                                   unique_op_id, bad_field);
#ifdef DEBUG_LEGION
            assert(false);
#endif
            exit(ERROR_BAD_REGION_TYPE);
          }
        // these should never happen with an release operation 
        case ERROR_INVALID_INSTANCE_FIELD:
        case ERROR_DUPLICATE_INSTANCE_FIELD:
        case ERROR_NON_DISJOINT_PARTITION: 
        default:
          assert(false); // Should never happen
      }
    }

    //--------------------------------------------------------------------------
    void ReleaseOp::compute_parent_index(void)
    //--------------------------------------------------------------------------
    {
      int parent_index = parent_ctx->find_parent_region_req(requirement,
                                                    false/*check privilege*/);
      if (parent_index < 0)
      {
        log_region.error("Parent task %s (ID %lld) of release "
                               "operation (ID %lld) does not have a region "
                               "requirement for region (%x,%x,%x) as a parent",
                               parent_ctx->get_task_name(), 
                               parent_ctx->get_unique_id(),
                               unique_op_id, 
                               requirement.region.index_space.id,
                               requirement.region.field_space.id, 
                               requirement.region.tree_id);
#ifdef DEBUG_LEGION
        assert(false);
#endif
        exit(ERROR_BAD_PARENT_REGION);
      }
      else
        parent_req_index = unsigned(parent_index);
    }

    //--------------------------------------------------------------------------
    void ReleaseOp::invoke_mapper(void)
    //--------------------------------------------------------------------------
    {
      Mapper::MapReleaseInput input;
      Mapper::MapReleaseOutput output;
      if (mapper == NULL)
      {
        Processor exec_proc = parent_ctx->get_executing_processor();
        mapper = runtime->find_mapper(exec_proc, map_id);
      }
      mapper->invoke_map_release(this, &input, &output);
    }

    //--------------------------------------------------------------------------
    void ReleaseOp::report_profiling_results(void)
    //--------------------------------------------------------------------------
    {
      if (mapper == NULL)
      {
        Processor exec_proc = parent_ctx->get_executing_processor();
        mapper = runtime->find_mapper(exec_proc, map_id);
      }
      mapper->invoke_release_report_profiling(this, &profiling_results);
#ifdef DEBUG_LEGION
      assert(profiling_reported.exists());
#endif
      Runtime::trigger_event(profiling_reported);
    }

    /////////////////////////////////////////////////////////////
    // Dynamic Collective Operation
    /////////////////////////////////////////////////////////////

    //--------------------------------------------------------------------------
    DynamicCollectiveOp::DynamicCollectiveOp(Runtime *rt)
      : Operation(rt)
    //--------------------------------------------------------------------------
    {
    }

    //--------------------------------------------------------------------------
    DynamicCollectiveOp::DynamicCollectiveOp(const DynamicCollectiveOp &rhs)
      : Operation(NULL)
    //--------------------------------------------------------------------------
    {
      // should never be called
      assert(false);
    }

    //--------------------------------------------------------------------------
    DynamicCollectiveOp::~DynamicCollectiveOp(void)
    //--------------------------------------------------------------------------
    {
    }

    //--------------------------------------------------------------------------
    DynamicCollectiveOp& DynamicCollectiveOp::operator=(
                                                const DynamicCollectiveOp &rhs)
    //--------------------------------------------------------------------------
    {
      // should never be called
      assert(false);
      return *this;
    }

    //--------------------------------------------------------------------------
    Future DynamicCollectiveOp::initialize(SingleTask *ctx, 
                                           const DynamicCollective &dc)
    //--------------------------------------------------------------------------
    {
      initialize_operation(ctx, true/*track*/);
      future = Future(legion_new<FutureImpl>(runtime, true/*register*/,
            runtime->get_available_distributed_id(true), runtime->address_space,
            runtime->address_space, this));
      collective = dc;
      return future;
    }

    //--------------------------------------------------------------------------
    void DynamicCollectiveOp::activate(void)
    //--------------------------------------------------------------------------
    {
      activate_operation();
    }

    //--------------------------------------------------------------------------
    void DynamicCollectiveOp::deactivate(void)
    //--------------------------------------------------------------------------
    {
      // Free the future
      future = Future();
      deactivate_operation();
      runtime->free_dynamic_collective_op(this);
    }

    //--------------------------------------------------------------------------
    const char* DynamicCollectiveOp::get_logging_name(void) const
    //--------------------------------------------------------------------------
    {
      return op_names[DYNAMIC_COLLECTIVE_OP_KIND];
    }

    //--------------------------------------------------------------------------
    Operation::OpKind DynamicCollectiveOp::get_operation_kind(void) const
    //--------------------------------------------------------------------------
    {
      return DYNAMIC_COLLECTIVE_OP_KIND;
    }

    //--------------------------------------------------------------------------
    void DynamicCollectiveOp::trigger_mapping(void)
    //--------------------------------------------------------------------------
    {
      ApEvent barrier = Runtime::get_previous_phase(collective.phase_barrier);
      if (!barrier.has_triggered())
      {
        DeferredExecuteArgs deferred_execute_args;
        deferred_execute_args.proxy_this = this;
        runtime->issue_runtime_meta_task(deferred_execute_args,
                                         LG_LATENCY_PRIORITY, this, 
                                         Runtime::protect_event(barrier));
      }
      else
        deferred_execute();
      complete_mapping();
    }

    //--------------------------------------------------------------------------
    void DynamicCollectiveOp::deferred_execute(void)
    //--------------------------------------------------------------------------
    {
      const ReductionOp *redop = Runtime::get_reduction_op(collective.redop);
      const size_t result_size = redop->sizeof_lhs;
      void *result_buffer = legion_malloc(FUTURE_RESULT_ALLOC, result_size);
      ApBarrier prev = Runtime::get_previous_phase(collective.phase_barrier);
#ifdef DEBUG_LEGION
#ifndef NDEBUG
      bool result = 
#endif
#endif
      Runtime::get_barrier_result(prev, result_buffer, result_size);
#ifdef DEBUG_LEGION
      assert(result);
#endif
      future.impl->set_result(result_buffer, result_size, true/*own*/);
      complete_execution();
    }

    //--------------------------------------------------------------------------
    void DynamicCollectiveOp::trigger_complete(void)
    //--------------------------------------------------------------------------
    {
      future.impl->complete_future();
      complete_operation();
    }

    /////////////////////////////////////////////////////////////
    // Future Predicate Operation
    /////////////////////////////////////////////////////////////

    //--------------------------------------------------------------------------
    FuturePredOp::FuturePredOp(Runtime *rt)
      : PredicateOp(rt)
    //--------------------------------------------------------------------------
    {
    }

    //--------------------------------------------------------------------------
    FuturePredOp::FuturePredOp(const FuturePredOp &rhs)
      : PredicateOp(NULL)
    //--------------------------------------------------------------------------
    {
      // should never happen
      assert(false);
    }

    //--------------------------------------------------------------------------
    FuturePredOp::~FuturePredOp(void)
    //--------------------------------------------------------------------------
    {
    }

    //--------------------------------------------------------------------------
    FuturePredOp& FuturePredOp::operator=(const FuturePredOp &rhs)
    //--------------------------------------------------------------------------
    {
      // should never be called
      assert(false);
      return *this;
    }

    //--------------------------------------------------------------------------
    void FuturePredOp::activate(void)
    //--------------------------------------------------------------------------
    {
      activate_predicate();
    }

    //--------------------------------------------------------------------------
    void FuturePredOp::deactivate(void)
    //--------------------------------------------------------------------------
    {
      deactivate_predicate();
      future = Future();
      runtime->free_future_predicate_op(this);
    }

    //--------------------------------------------------------------------------
    const char* FuturePredOp::get_logging_name(void) const
    //--------------------------------------------------------------------------
    {
      return op_names[FUTURE_PRED_OP_KIND];
    }

    //--------------------------------------------------------------------------
    Operation::OpKind FuturePredOp::get_operation_kind(void) const
    //--------------------------------------------------------------------------
    {
      return FUTURE_PRED_OP_KIND;
    }

    //--------------------------------------------------------------------------
    void FuturePredOp::initialize(SingleTask *ctx, Future f)
    //--------------------------------------------------------------------------
    {
#ifdef DEBUG_LEGION
      assert(ctx != NULL);
      assert(f.impl != NULL);
#endif
      // Don't track this as it can lead to deadlock because
      // predicates can't complete until all their references from
      // the parent task have been removed.
      initialize_operation(ctx, false/*track*/);
      future = f;
    }

    //--------------------------------------------------------------------------
    void FuturePredOp::resolve_future_predicate(void)
    //--------------------------------------------------------------------------
    {
      bool valid;
      bool value = future.impl->get_boolean_value(valid);
#ifdef DEBUG_LEGION
      assert(valid);
#endif
      set_resolved_value(get_generation(), value);
    }

    //--------------------------------------------------------------------------
    void FuturePredOp::trigger_dependence_analysis(void)
    //--------------------------------------------------------------------------
    {
#ifdef DEBUG_LEGION
      assert(future.impl != NULL);
#endif
      // Register this operation as dependent on task that
      // generated the future
      future.impl->register_dependence(this);
    }

    //--------------------------------------------------------------------------
    void FuturePredOp::trigger_ready(void)
    //--------------------------------------------------------------------------
    {
      // See if we have a value
      bool valid;
      bool value = future.impl->get_boolean_value(valid);
      if (valid)
        set_resolved_value(get_generation(), value);
      else
      {
        // Launch a task to get the value
        add_predicate_reference();
        ResolveFuturePredArgs args;
        args.future_pred_op = this;
        runtime->issue_runtime_meta_task(args, LG_LATENCY_PRIORITY, this, 
                                         Runtime::protect_event(
                                           future.impl->get_ready_event()));
      }
      // Mark that we completed mapping this operation
      complete_mapping();
    } 

    /////////////////////////////////////////////////////////////
    // Not Predicate Operation
    /////////////////////////////////////////////////////////////

    //--------------------------------------------------------------------------
    NotPredOp::NotPredOp(Runtime *rt)
      : PredicateOp(rt)
    //--------------------------------------------------------------------------
    {
    }

    //--------------------------------------------------------------------------
    NotPredOp::NotPredOp(const NotPredOp &rhs)
      : PredicateOp(NULL)
    //--------------------------------------------------------------------------
    {
      // should never happen
      assert(false);
    }

    //--------------------------------------------------------------------------
    NotPredOp::~NotPredOp(void)
    //--------------------------------------------------------------------------
    {
    }

    //--------------------------------------------------------------------------
    NotPredOp& NotPredOp::operator=(const NotPredOp &rhs)
    //--------------------------------------------------------------------------
    {
      // should never be called
      assert(false);
      return *this;
    }

    //--------------------------------------------------------------------------
    void NotPredOp::initialize(SingleTask *ctx, const Predicate &p)
    //--------------------------------------------------------------------------
    {
#ifdef DEBUG_LEGION
      assert(ctx != NULL);
#endif
      // Don't track this as it can lead to deadlock because
      // predicates can't complete until all their references from
      // the parent task have been removed.
      initialize_operation(ctx, false/*track*/);
      // Don't forget to reverse the values
      if (p == Predicate::TRUE_PRED)
        set_resolved_value(get_generation(), false);
      else if (p == Predicate::FALSE_PRED)
        set_resolved_value(get_generation(), true);
      else
      {
#ifdef DEBUG_LEGION
        assert(p.impl != NULL);
#endif
        pred_op = p.impl;
        pred_op->add_predicate_reference();
      }
    }

    //--------------------------------------------------------------------------
    void NotPredOp::activate(void)
    //--------------------------------------------------------------------------
    {
      activate_predicate();
      pred_op = NULL;
    }

    //--------------------------------------------------------------------------
    void NotPredOp::deactivate(void)
    //--------------------------------------------------------------------------
    {
      deactivate_predicate();
      runtime->free_not_predicate_op(this);
    }

    //--------------------------------------------------------------------------
    const char* NotPredOp::get_logging_name(void) const
    //--------------------------------------------------------------------------
    {
      return op_names[NOT_PRED_OP_KIND];
    }

    //--------------------------------------------------------------------------
    Operation::OpKind NotPredOp::get_operation_kind(void) const
    //--------------------------------------------------------------------------
    {
      return NOT_PRED_OP_KIND;
    }

    //--------------------------------------------------------------------------
    void NotPredOp::trigger_dependence_analysis(void)
    //--------------------------------------------------------------------------
    {
      if (pred_op != NULL)
        register_dependence(pred_op, pred_op->get_generation());
    }

    //--------------------------------------------------------------------------
    void NotPredOp::trigger_ready(void)
    //--------------------------------------------------------------------------
    {
      if (pred_op != NULL)
      {
        bool prev_value;
        bool valid = pred_op->register_waiter(this, get_generation(),
                                              prev_value);
        // Don't forget to negate 
        if (valid)
          set_resolved_value(get_generation(), !prev_value);
        // Now we can remove the reference we added
        pred_op->remove_predicate_reference();
      }
      complete_mapping();
    }

    //--------------------------------------------------------------------------
    void NotPredOp::notify_predicate_value(GenerationID prev_gen, bool value)
    //--------------------------------------------------------------------------
    {
      // No short circuit in this one
      // We can test this without the lock because 
      // it is monotonically increasing
#ifdef DEBUG_LEGION
      assert(prev_gen == get_generation());
#endif
      // Don't forget to negate the value
      set_resolved_value(prev_gen, !value);
    }

    /////////////////////////////////////////////////////////////
    // And Predicate Operation
    /////////////////////////////////////////////////////////////

    //--------------------------------------------------------------------------
    AndPredOp::AndPredOp(Runtime *rt)
      : PredicateOp(rt)
    //--------------------------------------------------------------------------
    {
    }

    //--------------------------------------------------------------------------
    AndPredOp::AndPredOp(const AndPredOp &rhs)
      : PredicateOp(NULL)
    //--------------------------------------------------------------------------
    {
      // should never happen
      assert(false);
    }

    //--------------------------------------------------------------------------
    AndPredOp::~AndPredOp(void)
    //--------------------------------------------------------------------------
    {
    }

    //--------------------------------------------------------------------------
    AndPredOp& AndPredOp::operator=(const AndPredOp &rhs)
    //--------------------------------------------------------------------------
    {
      // should never be called
      assert(false);
      return *this;
    }

    //--------------------------------------------------------------------------
    void AndPredOp::initialize(SingleTask *ctx,
                               const Predicate &p1, 
                               const Predicate &p2)
    //--------------------------------------------------------------------------
    {
#ifdef DEBUG_LEGION
      assert(ctx != NULL);
#endif
      // Don't track this as it can lead to deadlock because
      // predicates can't complete until all their references from
      // the parent task have been removed.
      initialize_operation(ctx, false/*track*/);
      // Short circuit case
      if ((p1 == Predicate::FALSE_PRED) || 
          (p2 == Predicate::FALSE_PRED))
      {
        set_resolved_value(get_generation(), false);
        return;
      }
      if (p1 == Predicate::TRUE_PRED)
      {
        left_value = true;
        left_valid = true;
      }
      else
      {
#ifdef DEBUG_LEGION
        assert(p1.impl != NULL);
#endif
        left_valid = false;
        left = p1.impl;
        left->add_predicate_reference();
      }
      if (p2 == Predicate::TRUE_PRED)
      {
        right_value = true;
        right_valid = true;
      }
      else
      {
#ifdef DEBUG_LEGION
        assert(p2.impl != NULL);
#endif
        right_valid = false;
        right = p2.impl;
        right->add_predicate_reference();
      }
    }

    //--------------------------------------------------------------------------
    void AndPredOp::activate(void)
    //--------------------------------------------------------------------------
    {
      activate_predicate();
      left = NULL;
      right = NULL;
      left_valid = false;
      right_valid = false;
    }

    //--------------------------------------------------------------------------
    void AndPredOp::deactivate(void)
    //--------------------------------------------------------------------------
    {
      deactivate_predicate();
      runtime->free_and_predicate_op(this);
    }

    //--------------------------------------------------------------------------
    const char* AndPredOp::get_logging_name(void) const
    //--------------------------------------------------------------------------
    {
      return op_names[AND_PRED_OP_KIND];
    }

    //--------------------------------------------------------------------------
    Operation::OpKind AndPredOp::get_operation_kind(void) const
    //--------------------------------------------------------------------------
    {
      return AND_PRED_OP_KIND;
    }

    //--------------------------------------------------------------------------
    void AndPredOp::trigger_dependence_analysis(void)
    //--------------------------------------------------------------------------
    {
      if (left != NULL)
        register_dependence(left, left->get_generation());
      if (left != NULL)
        register_dependence(right, right->get_generation());
    }

    //--------------------------------------------------------------------------
    void AndPredOp::trigger_ready(void)
    //--------------------------------------------------------------------------
    {
      // Hold the lock when doing this to prevent 
      // any triggers from interfering with the analysis
      bool need_resolve = false;
      bool resolve_value;
      GenerationID local_gen = get_generation();
      {
        AutoLock o_lock(op_lock);
        if (!predicate_resolved)
        {
          if (left != NULL)
            left_valid = left->register_waiter(this, get_generation(),
                                               left_value);
          if (right != NULL)
            right_valid = right->register_waiter(this, get_generation(),
                                                 right_value);
          // Both valid
          if (left_valid && right_valid)
          {
            need_resolve = true;
            resolve_value = (left_value && right_value);
          }
          // Left short circuit
          else if (left_valid && !left_value)
          {
            need_resolve = true;
            resolve_value = false;
          }
          // Right short circuit
          else if (right_valid && !right_value) 
          {
            need_resolve = true;
            resolve_value = false;
          }
        }
      }
      if (need_resolve)
        set_resolved_value(local_gen, resolve_value);
      // Clean up any references that we have
      if (left != NULL)
        left->remove_predicate_reference();
      if (right != NULL)
        right->remove_predicate_reference();
      complete_mapping();
    }

    //--------------------------------------------------------------------------
    void AndPredOp::notify_predicate_value(GenerationID pred_gen, bool value)
    //--------------------------------------------------------------------------
    {
      bool need_resolve = false, resolve_value = false;
      if (pred_gen == get_generation())
      {
        AutoLock o_lock(op_lock);
        // Check again to make sure we didn't lose the race
        if ((pred_gen == get_generation()) && !predicate_resolved)
        {
          if (!value)
          {
            need_resolve = true;
            resolve_value = false;
          }
          else
          {
            // Figure out which of the two values to fill in
#ifdef DEBUG_LEGION
            assert(!left_valid || !right_valid);
#endif
            if (!left_valid)
            {
              left_value = value;
              left_valid = true;
            }
            else
            {
              right_value = value;
              right_valid = true;
            }
            if (left_valid && right_valid)
            {
              need_resolve = true;
              resolve_value = (left_value && right_value);
            }
          }
        }
        else
          need_resolve = false;
      }
      else
        need_resolve = false;
      if (need_resolve)
        set_resolved_value(pred_gen, resolve_value);
    }

    /////////////////////////////////////////////////////////////
    // Or Predicate Operation
    /////////////////////////////////////////////////////////////

    //--------------------------------------------------------------------------
    OrPredOp::OrPredOp(Runtime *rt)
      : PredicateOp(rt)
    //--------------------------------------------------------------------------
    {
    }

    //--------------------------------------------------------------------------
    OrPredOp::OrPredOp(const OrPredOp &rhs)
      : PredicateOp(NULL)
    //--------------------------------------------------------------------------
    {
      // should never happen
      assert(false);
    }

    //--------------------------------------------------------------------------
    OrPredOp::~OrPredOp(void)
    //--------------------------------------------------------------------------
    {
    }

    //--------------------------------------------------------------------------
    OrPredOp& OrPredOp::operator=(const OrPredOp &rhs)
    //--------------------------------------------------------------------------
    {
      // should never be called
      assert(false);
      return *this;
    }

    //--------------------------------------------------------------------------
    void OrPredOp::initialize(SingleTask *ctx,
                              const Predicate &p1, 
                              const Predicate &p2)
    //--------------------------------------------------------------------------
    {
#ifdef DEBUG_LEGION
      assert(ctx != NULL);
#endif
      // Don't track this as it can lead to deadlock because
      // predicates can't complete until all their references from
      // the parent task have been removed.
      initialize_operation(ctx, false/*track*/);
      // Short circuit case
      if ((p1 == Predicate::TRUE_PRED) || 
          (p2 == Predicate::TRUE_PRED))
      {
        set_resolved_value(get_generation(), true);
        return;
      }
      if (p1 == Predicate::FALSE_PRED)
      {
        left_value = false;
        left_valid = true;
      }
      else
      {
        left = p1.impl;
        left_valid = false;
        left->add_predicate_reference();
      }
      if (p2 == Predicate::FALSE_PRED)
      {
        right_value = false;
        right_valid = true;
      }
      else
      {
        right = p2.impl;
        right_valid = false;
        right->add_predicate_reference();
      }
    }

    //--------------------------------------------------------------------------
    void OrPredOp::activate(void)
    //--------------------------------------------------------------------------
    {
      activate_predicate();
      left = NULL;
      right = NULL;
      left_valid = false;
      right_valid = false;
    }

    //--------------------------------------------------------------------------
    void OrPredOp::deactivate(void)
    //--------------------------------------------------------------------------
    {
      deactivate_predicate();
      runtime->free_or_predicate_op(this);
    }

    //--------------------------------------------------------------------------
    const char* OrPredOp::get_logging_name(void) const
    //--------------------------------------------------------------------------
    {
      return op_names[OR_PRED_OP_KIND];
    }

    //--------------------------------------------------------------------------
    Operation::OpKind OrPredOp::get_operation_kind(void) const
    //--------------------------------------------------------------------------
    {
      return OR_PRED_OP_KIND;
    }

    //--------------------------------------------------------------------------
    void OrPredOp::trigger_dependence_analysis(void)
    //--------------------------------------------------------------------------
    {
      if (left != NULL)
        register_dependence(left, left->get_generation());
      if (right != NULL)
        register_dependence(right, right->get_generation());
    }

    //--------------------------------------------------------------------------
    void OrPredOp::trigger_ready(void)
    //--------------------------------------------------------------------------
    {
      // Hold the lock when doing this to prevent 
      // any triggers from interfering with the analysis
      bool need_resolve = false;
      bool resolve_value;
      GenerationID local_gen = get_generation();
      {
        AutoLock o_lock(op_lock);
        if (!predicate_resolved)
        {
          if (left != NULL)
            left_valid = left->register_waiter(this, get_generation(),
                                               left_value);
          if (right != NULL)
            right_valid = right->register_waiter(this, get_generation(),
                                                 right_value);
          // Both valid
          if (left_valid && right_valid)
          {
            need_resolve = true;
            resolve_value = (left_value || right_value);
          }
          // Left short circuit
          else if (left_valid && left_value)
          {
            need_resolve = true;
            resolve_value = true;
          }
          // Right short circuit
          else if (right_valid && right_value) 
          {
            need_resolve = true;
            resolve_value = true;
          }
        }
      }
      if (need_resolve)
        set_resolved_value(local_gen, resolve_value);
      // Clean up any references that we have
      if (left != NULL)
        left->remove_predicate_reference();
      if (right != NULL)
        right->remove_predicate_reference();
      complete_mapping();
    }

    //--------------------------------------------------------------------------
    void OrPredOp::notify_predicate_value(GenerationID pred_gen, bool value)
    //--------------------------------------------------------------------------
    {
      bool need_resolve = false, resolve_value = false;
      if (pred_gen == get_generation())
      {
        AutoLock o_lock(op_lock);
        // Check again to make sure we didn't lose the race
        if ((pred_gen == get_generation()) && !predicate_resolved)
        {
          if (value)
          {
            need_resolve = true;
            resolve_value = true;
          }
          else
          {
            // Figure out which of the two values to fill in
#ifdef DEBUG_LEGION
            assert(!left_valid || !right_valid);
#endif
            if (!left_valid)
            {
              left_value = value;
              left_valid = true;
            }
            else
            {
              right_value = value;
              right_valid = true;
            }
            if (left_valid && right_valid)
            {
              need_resolve = true;
              resolve_value = (left_value || right_value);
            }
          }
        }
        else
          need_resolve = false;
      }
      else
        need_resolve = false;
      if (need_resolve)
        set_resolved_value(pred_gen, resolve_value);
    }


    /////////////////////////////////////////////////////////////
    // Must Epoch Operation 
    /////////////////////////////////////////////////////////////

    //--------------------------------------------------------------------------
    MustEpochOp::MustEpochOp(Runtime *rt)
      : Operation(rt)
    //--------------------------------------------------------------------------
    {
    }

    //--------------------------------------------------------------------------
    MustEpochOp::MustEpochOp(const MustEpochOp &rhs)
      : Operation(NULL)
    //--------------------------------------------------------------------------
    {
      // should never be called
      assert(false);
    }

    //--------------------------------------------------------------------------
    MustEpochOp::~MustEpochOp(void)
    //--------------------------------------------------------------------------
    {
    }

    //--------------------------------------------------------------------------
    MustEpochOp& MustEpochOp::operator=(const MustEpochOp &rhs)
    //--------------------------------------------------------------------------
    {
      // should never be called
      assert(false);
      return *this;
    }

    //--------------------------------------------------------------------------
    FutureMap MustEpochOp::initialize(SingleTask *ctx,
                                              const MustEpochLauncher &launcher,
                                              bool check_privileges)
    //--------------------------------------------------------------------------
    {
      // Initialize this operation
      initialize_operation(ctx, true/*track*/);
      // Initialize operations for everything in the launcher
      // Note that we do not track these operations as we want them all to
      // appear as a single operation to the parent context in order to
      // avoid deadlock with the maximum window size.
      indiv_tasks.resize(launcher.single_tasks.size());
      for (unsigned idx = 0; idx < launcher.single_tasks.size(); idx++)
      {
        indiv_tasks[idx] = runtime->get_available_individual_task(true);
        indiv_tasks[idx]->initialize_task(ctx, launcher.single_tasks[idx],
                                          check_privileges, false/*track*/);
        indiv_tasks[idx]->set_must_epoch(this, idx, true/*register*/);
        // If we have a trace, set it for this operation as well
        if (trace != NULL)
          indiv_tasks[idx]->set_trace(trace, !trace->is_fixed());
        indiv_tasks[idx]->must_epoch_task = true;
      }
      indiv_triggered.resize(indiv_tasks.size(), false);
      index_tasks.resize(launcher.index_tasks.size());
      for (unsigned idx = 0; idx < launcher.index_tasks.size(); idx++)
      {
        index_tasks[idx] = runtime->get_available_index_task(true);
        index_tasks[idx]->initialize_task(ctx, launcher.index_tasks[idx],
                                          check_privileges, false/*track*/);
        index_tasks[idx]->set_must_epoch(this, indiv_tasks.size()+idx, 
                                         true/*register*/);
        if (trace != NULL)
          index_tasks[idx]->set_trace(trace, !trace->is_fixed());
        index_tasks[idx]->must_epoch_task = true;
      }
      index_triggered.resize(index_tasks.size(), false);
      mapper_id = launcher.map_id;
      mapper_tag = launcher.mapping_tag;
      // Make a new future map for storing our results
      // We'll fill it in later
      result_map = FutureMap(legion_new<FutureMapImpl>(ctx, 
                                             get_completion_event(), runtime));
#ifdef DEBUG_LEGION
      size_t total_points = 0;
      for (unsigned idx = 0; idx < indiv_tasks.size(); idx++)
      {
        result_map.impl->add_valid_point(indiv_tasks[idx]->index_point);
        total_points++;
      }
      for (unsigned idx = 0; idx < index_tasks.size(); idx++)
      {
        result_map.impl->add_valid_domain(index_tasks[idx]->index_domain);
        total_points += index_tasks[idx]->index_domain.get_volume();
      }
      // Assume for now that all msut epoch launches have to be
      // mapped to CPUs
      Machine::ProcessorQuery all_cpus(runtime->machine);
      all_cpus.only_kind(Processor::LOC_PROC); 
      if (total_points > all_cpus.count())
      {
        log_run.error("Illegal must epoch launch in task %s (UID %lld). "
            "Must epoch launch requested %zd tasks, but only %zd CPUs "
            "exist in this machine.", parent_ctx->get_task_name(),
            parent_ctx->get_unique_id(), total_points, all_cpus.count());
        assert(false);
      }
#endif
      return result_map;
    }

    //--------------------------------------------------------------------------
    void MustEpochOp::find_conflicted_regions(
                                 std::vector<PhysicalRegion> &conflicts)
    //--------------------------------------------------------------------------
    {
      // Dump them all into a set when they are done to deduplicate them
      // This is not the most optimized way to do this, but it will work for now
      std::set<PhysicalRegion> temp_conflicts;
      for (unsigned idx = 0; idx < indiv_tasks.size(); idx++)
      {
        std::vector<PhysicalRegion> temp;
        parent_ctx->find_conflicting_regions(indiv_tasks[idx], temp);
        temp_conflicts.insert(temp.begin(),temp.end());
      }
      for (unsigned idx = 0; idx < index_tasks.size(); idx++)
      {
        std::vector<PhysicalRegion> temp;
        parent_ctx->find_conflicting_regions(index_tasks[idx], temp);
        temp_conflicts.insert(temp.begin(),temp.end());
      }
      conflicts.insert(conflicts.end(),
                       temp_conflicts.begin(),temp_conflicts.end());
    }

    //--------------------------------------------------------------------------
    void MustEpochOp::activate(void)
    //--------------------------------------------------------------------------
    {
      activate_operation();
      mapper_id = 0;
      mapper_tag = 0;
      // Set to 1 to include the triggers we get for our operation
      remaining_subop_completes = 1;
      remaining_subop_commits = 1;
      triggering_complete = false;
    }

    //--------------------------------------------------------------------------
    void MustEpochOp::deactivate(void)
    //--------------------------------------------------------------------------
    {
      deactivate_operation();
      // All the sub-operations we have will deactivate themselves
      indiv_tasks.clear();
      indiv_triggered.clear();
      index_tasks.clear();
      index_triggered.clear();
      slice_tasks.clear();
      single_tasks.clear();
      // Remove our reference on the future map
      result_map = FutureMap();
      constraints.clear();
      task_sets.clear();
#ifdef DEBUG_LEGION
      assert(acquired_instances.empty());
#endif
      acquired_instances.clear();
      dependence_map.clear();
      for (std::vector<DependenceRecord*>::iterator it = dependences.begin();
            it != dependences.end(); it++)
      {
        delete (*it);
      }
      dependences.clear();
      single_task_map.clear();
      mapping_dependences.clear();
      input.tasks.clear();
      input.constraints.clear();
      output.task_processors.clear();
      output.constraint_mappings.clear();
      // Return this operation to the free list
      runtime->free_epoch_op(this);
    }

    //--------------------------------------------------------------------------
    const char* MustEpochOp::get_logging_name(void) const
    //--------------------------------------------------------------------------
    {
      return op_names[MUST_EPOCH_OP_KIND];
    }

    //--------------------------------------------------------------------------
    Operation::OpKind MustEpochOp::get_operation_kind(void) const
    //--------------------------------------------------------------------------
    {
      return MUST_EPOCH_OP_KIND;
    }

    //--------------------------------------------------------------------------
    size_t MustEpochOp::get_region_count(void) const
    //--------------------------------------------------------------------------
    {
      size_t result = 0;
      for (std::vector<IndividualTask*>::const_iterator it = 
            indiv_tasks.begin(); it != indiv_tasks.end(); it++)
      {
        result += (*it)->get_region_count();
      }
      for (std::vector<IndexTask*>::const_iterator it = 
            index_tasks.begin(); it != index_tasks.end(); it++)
      {
        result += (*it)->get_region_count();
      }
      return result;
    }

    //--------------------------------------------------------------------------
    void MustEpochOp::trigger_prepipeline_stage(void)
    //--------------------------------------------------------------------------
    {
      for (unsigned idx = 0; idx < indiv_tasks.size(); idx++)
        if (indiv_tasks[idx]->has_prepipeline_stage())
          indiv_tasks[idx]->trigger_prepipeline_stage();
      for (unsigned idx = 0; idx < index_tasks.size(); idx++)
        if (index_tasks[idx]->has_prepipeline_stage())
          index_tasks[idx]->trigger_prepipeline_stage();
    }

    //--------------------------------------------------------------------------
    void MustEpochOp::trigger_dependence_analysis(void)
    //--------------------------------------------------------------------------
    {
      // For every one of our sub-operations, add an additional mapping 
      // dependence.  When our sub-operations map, they will trigger these
      // mapping dependences which guarantees that we will not be able to
      // map until all of the sub-operations are ready to map.
      for (unsigned idx = 0; idx < indiv_tasks.size(); idx++)
        indiv_tasks[idx]->execute_dependence_analysis();
      for (unsigned idx = 0; idx < index_tasks.size(); idx++)
        index_tasks[idx]->execute_dependence_analysis();
    }

    //--------------------------------------------------------------------------
    void MustEpochOp::trigger_mapping(void)
    //--------------------------------------------------------------------------
    {
      // First mark that each of the tasks will be locally mapped
      for (unsigned idx = 0; idx < indiv_tasks.size(); idx++)
        indiv_tasks[idx]->set_locally_mapped(true);
      for (unsigned idx = 0; idx < index_tasks.size(); idx++)
        index_tasks[idx]->set_locally_mapped(true);
      // Call trigger execution on each of our sub-operations, since they
      // each have marked that they have a must_epoch owner, they will
      // not actually map and launch, but instead will register all the base
      // operations with us.  Note this step requires that we mark everything
      // as needing to locally map in the 'initialize' method.  Check for
      // error codes indicating failed pre-mapping.
      if (!triggering_complete)
      {
        task_sets.resize(indiv_tasks.size()+index_tasks.size());
        MustEpochTriggerer triggerer(this);
        triggerer.trigger_tasks(indiv_tasks, indiv_triggered,
                                     index_tasks, index_triggered);
#ifdef DEBUG_LEGION
        assert(!single_tasks.empty());
#endif 
        // Next build the set of single tasks and all their constraints.
        // Iterate over all the recorded dependences
        std::vector<Mapper::MappingConstraint> &constraints = input.constraints;
        constraints.resize(dependences.size());
        mapping_dependences.resize(single_tasks.size());
        // Clear the dependence map now, we'll fill it in again
        // with a different set of points
        dependence_map.clear();
        unsigned constraint_idx = 0;
        for (std::vector<DependenceRecord*>::const_iterator it = 
              dependences.begin(); it != dependences.end(); 
              it++, constraint_idx++)
        {
          Mapper::MappingConstraint &constraint = constraints[constraint_idx];
#ifdef DEBUG_LEGION
          assert((*it)->op_indexes.size() == (*it)->req_indexes.size());
#endif
          // Add constraints for all the different elements
          std::set<unsigned> single_indexes;
          for (unsigned idx = 0; idx < (*it)->op_indexes.size(); idx++)
          {
            unsigned req_index = (*it)->req_indexes[idx];
            const std::set<SingleTask*> &task_set = 
                        task_sets[(*it)->op_indexes[idx]];
            for (std::set<SingleTask*>::const_iterator sit = task_set.begin();
                  sit != task_set.end(); sit++)
            {
              constraint.constrained_tasks.push_back(*sit);
              constraint.requirement_indexes.push_back(req_index);
#ifdef DEBUG_LEGION
              assert(single_task_map.find(*sit) != single_task_map.end());
#endif
              // Update the dependence map
              std::pair<unsigned,unsigned> key(single_task_map[*sit],req_index);
              dependence_map[key] = constraint_idx;
              single_indexes.insert(key.first);
            }
          }
          // Record the mapping dependences
          for (std::set<unsigned>::const_iterator it1 = 
                single_indexes.begin(); it1 != single_indexes.end(); it1++)
          {
            for (std::set<unsigned>::const_iterator it2 = 
                  single_indexes.begin(); it2 != it1; it2++)
            {
              mapping_dependences[*it1].insert(*it2);
            }
          }
        }
        // Clear this eagerly to save space
        for (std::vector<DependenceRecord*>::const_iterator it = 
              dependences.begin(); it != dependences.end(); it++)
        {
          delete (*it);
        }
        dependences.clear();
        // Mark that we have finished building all the constraints so
        // we don't have to redo it if we end up failing a mapping.
        triggering_complete = true;
      }
      // Fill in the rest of the inputs to the mapper call
      input.mapping_tag = mapper_tag;
      input.tasks.insert(input.tasks.end(), single_tasks.begin(),
                                            single_tasks.end());
      // Also resize the outputs so the mapper knows what it is doing
      output.constraint_mappings.resize(input.constraints.size());
      output.task_processors.resize(single_tasks.size(), Processor::NO_PROC);
      Processor mapper_proc = parent_ctx->get_executing_processor();
      MapperManager *mapper = runtime->find_mapper(mapper_proc, mapper_id);
      // We've got all our meta-data set up so go ahead and issue the call
      mapper->invoke_map_must_epoch(this, &input, &output);
      // Check that all the tasks have been assigned to different processors
      {
        std::map<Processor,SingleTask*> target_procs;
        for (unsigned idx = 0; idx < single_tasks.size(); idx++)
        {
          Processor proc = output.task_processors[idx];
          SingleTask *task = single_tasks[idx];
          if (!proc.exists())
          {
            log_run.error("Invalid mapper output from invocation of "
                "'map_must_epoch' on mapper %s. Mapper failed to specify "
                "a valid processor for task %s (ID %lld) at index %d. Call "
                "occurred in parent task %s (ID %lld).", 
                mapper->get_mapper_name(), task->get_task_name(),
                task->get_unique_id(), idx, parent_ctx->get_task_name(),
                parent_ctx->get_unique_id());
#ifdef DEBUG_LEGION
            assert(false);
#endif
            exit(ERROR_INVALID_MAPPER_OUTPUT);
          }
          if (target_procs.find(proc) != target_procs.end())
          {
            SingleTask *other = target_procs[proc];
            log_run.error("Invalid mapper output from invocation of "
                "'map_must_epoch' on mapper %s. Mapper requests both tasks "
                "%s (ID %lld) and %s (ID %lld) be mapped to the same "
                "processor (" IDFMT ") which is illegal in a must epoch "
                "launch. Must epoch was launched inside of task %s (ID %lld).",
                mapper->get_mapper_name(), other->get_task_name(),
                other->get_unique_id(), task->get_task_name(),
                task->get_unique_id(), proc.id, parent_ctx->get_task_name(),
                parent_ctx->get_unique_id());
#ifdef DEBUG_LEGION
            assert(false);
#endif
            exit(ERROR_INVALID_MAPPER_OUTPUT);
          } 
          target_procs[proc] = task;
          task->target_proc = proc;
        }
      }
      // Then we need to actually perform the mapping
      {
        MustEpochMapper mapper(this); 
        mapper.map_tasks(single_tasks, mapping_dependences);
        mapping_dependences.clear();
      }
      // Once all the tasks have been initialized we can defer
      // our all mapped event on all their all mapped events
      std::set<RtEvent> tasks_all_mapped;
      std::set<ApEvent> tasks_all_complete;
      for (std::vector<IndividualTask*>::const_iterator it = 
            indiv_tasks.begin(); it != indiv_tasks.end(); it++)
      {
        tasks_all_mapped.insert((*it)->get_mapped_event());
        tasks_all_complete.insert((*it)->get_completion_event());
      }
      for (std::vector<IndexTask*>::const_iterator it = 
            index_tasks.begin(); it != index_tasks.end(); it++)
      {
        tasks_all_mapped.insert((*it)->get_mapped_event());
        tasks_all_complete.insert((*it)->get_completion_event());
      }
      // If we passed all the constraints, then kick everything off
      MustEpochDistributor distributor(this);
      distributor.distribute_tasks(runtime, indiv_tasks, slice_tasks); 
      
      // Mark that we are done mapping and executing this operation
      RtEvent all_mapped = Runtime::merge_events(tasks_all_mapped);
      RtEvent all_complete = Runtime::protect_merge_events(tasks_all_complete);
      complete_mapping(all_mapped);
      if (!acquired_instances.empty())
        release_acquired_instances(acquired_instances);
      complete_execution(all_complete);
    }

    //--------------------------------------------------------------------------
    void MustEpochOp::trigger_complete(void)
    //--------------------------------------------------------------------------
    {
      bool need_complete;
      {
        AutoLock o_lock(op_lock);
#ifdef DEBUG_LEGION
        assert(remaining_subop_completes > 0);
#endif
        remaining_subop_completes--;
        need_complete = (remaining_subop_completes == 0);
      }
      if (need_complete)
      {
        result_map.impl->complete_all_futures();
        complete_operation();
      }
    }

    //--------------------------------------------------------------------------
    void MustEpochOp::trigger_commit(void)
    //--------------------------------------------------------------------------
    {
      bool need_commit;
      {
        AutoLock o_lock(op_lock);
#ifdef DEBUG_LEGION
        assert(remaining_subop_commits > 0);
#endif
        remaining_subop_commits--;
        need_commit = (remaining_subop_commits == 0);
      }
      if (need_commit)
        commit_operation(true/*deactivate*/);
    }

    //--------------------------------------------------------------------------
    void MustEpochOp::verify_dependence(Operation *src_op, GenerationID src_gen,
                                        Operation *dst_op, GenerationID dst_gen)
    //--------------------------------------------------------------------------
    {
      // If they are the same, then we can ignore them
      if ((src_op == dst_op) && (src_gen == dst_gen))
        return;
      // Check to see if the source is one of our operations, if it is
      // then we have an actual dependence which is an error.
      int src_index = find_operation_index(src_op, src_gen);
      if (src_index >= 0)
      {
        int dst_index = find_operation_index(dst_op, dst_gen);
#ifdef DEBUG_LEGION
        assert(dst_index >= 0);
#endif
        TaskOp *src_task = find_task_by_index(src_index);
        TaskOp *dst_task = find_task_by_index(dst_index);
        log_run.error("MUST EPOCH ERROR: dependence between task "
            "%s (ID %lld) and task %s (ID %lld)\n",
            src_task->get_task_name(), src_task->get_unique_id(),
            dst_task->get_task_name(), dst_task->get_unique_id());
#ifdef DEBUG_LEGION
        assert(false);
#endif
        exit(ERROR_MUST_EPOCH_FAILURE);
      }
    }
    
    //--------------------------------------------------------------------------
    bool MustEpochOp::record_dependence(Operation *src_op, GenerationID src_gen,
                                        Operation *dst_op, GenerationID dst_gen,
                                        unsigned src_idx, unsigned dst_idx,
                                        DependenceType dtype)
    //--------------------------------------------------------------------------
    {
      // If they are the same we can ignore them 
      if ((src_op == dst_op) && (src_gen == dst_gen))
        return true;
      // Check to see if the source is one of our operations
      int src_index = find_operation_index(src_op, src_gen);
      int dst_index = find_operation_index(dst_op, dst_gen);
      if ((src_index >= 0) && (dst_index >= 0))
      {
        // If it is, see what kind of dependence we have
        if ((dtype == TRUE_DEPENDENCE) || (dtype == ANTI_DEPENDENCE) ||
            (dtype == ATOMIC_DEPENDENCE))
        {
          TaskOp *src_task = find_task_by_index(src_index);
          TaskOp *dst_task = find_task_by_index(dst_index);
          log_run.error("MUST EPOCH ERROR: dependence between region %d "
              "of task %s (ID %lld) and region %d of task %s (ID %lld) of "
              " type %s", src_idx, src_task->get_task_name(),
              src_task->get_unique_id(), dst_idx, 
              dst_task->get_task_name(), dst_task->get_unique_id(),
              (dtype == TRUE_DEPENDENCE) ? "TRUE DEPENDENCE" :
                (dtype == ANTI_DEPENDENCE) ? "ANTI DEPENDENCE" :
                "ATOMIC DEPENDENCE");
#ifdef DEBUG_LEGION
          assert(false);
#endif
          exit(ERROR_MUST_EPOCH_FAILURE);
        }
        else if (dtype == SIMULTANEOUS_DEPENDENCE)
        {
          // Record the dependence kind
          int dst_index = find_operation_index(dst_op, dst_gen);
#ifdef DEBUG_LEGION
          assert(dst_index >= 0);
#endif
          // See if the dependence record already exists
          std::pair<unsigned,unsigned> src_key(src_index,src_idx);
          std::pair<unsigned,unsigned> dst_key(dst_index,dst_idx);
          std::map<std::pair<unsigned,unsigned>,unsigned>::iterator
            record_finder = dependence_map.find(dst_key);
          if (record_finder == dependence_map.end())
          {
#ifdef DEBUG_LEGION
            assert(dependence_map.find(dst_key) == dependence_map.end());
#endif
            // We have to make new record
            DependenceRecord *new_record = new DependenceRecord();
            new_record->add_entry(src_index, src_idx);
            new_record->add_entry(dst_index, dst_idx);
            unsigned record_index = dependences.size();
            dependence_map[src_key] = record_index;
            dependence_map[dst_key] = record_index;
            dependences.push_back(new_record);
          }
          else
          {
            // Just add the source to the collection
            dependences[record_finder->second]->add_entry(src_index, src_idx);
            dependence_map[src_key] = record_finder->second;
          }
          return false;
        }
        // NO_DEPENDENCE and PROMOTED_DEPENDENCE are not errors
        // and do not need to be recorded
      }
      return true;
    }

    //--------------------------------------------------------------------------
    void MustEpochOp::must_epoch_map_task_callback(SingleTask *task,
                                              Mapper::MapTaskInput &map_input,
                                              Mapper::MapTaskOutput &map_output)
    //--------------------------------------------------------------------------
    {
      // We have to do three things here
      // 1. Update the target processor
      // 2. Mark as inputs and outputs any regions which we know
      //    the results for as a result of our must epoch mapping
      // 3. Record that we premapped those regions
      // First find the index for this task
#ifdef DEBUG_LEGION
      assert(single_task_map.find(task) != single_task_map.end());
#endif
      unsigned index = single_task_map[task];
      // Set the target processor by the index 
      task->target_proc = output.task_processors[index]; 
      // Now iterate over the constraints figure out which ones
      // apply to this task
      std::pair<unsigned,unsigned> key(index,0);
      for (unsigned idx = 0; idx < task->regions.size(); idx++)
      {
        key.second = idx;
        std::map<std::pair<unsigned,unsigned>,unsigned>::const_iterator
          record_finder = dependence_map.find(key);
        if (record_finder != dependence_map.end())
        {
          map_input.valid_instances[idx] = 
            output.constraint_mappings[record_finder->second];
          map_output.chosen_instances[idx] = 
            output.constraint_mappings[record_finder->second];
          // Also record that we premapped this
          map_input.premapped_regions.push_back(idx);
        }
      }
    }

    //--------------------------------------------------------------------------
    std::map<PhysicalManager*,std::pair<unsigned,bool> >*
                                   MustEpochOp::get_acquired_instances_ref(void)
    //--------------------------------------------------------------------------
    {
      return &acquired_instances; 
    }

    //--------------------------------------------------------------------------
    void MustEpochOp::add_mapping_dependence(RtEvent precondition)
    //--------------------------------------------------------------------------
    {
#ifdef DEBUG_LEGION
      assert(dependence_tracker.mapping != NULL);
#endif
      dependence_tracker.mapping->add_mapping_dependence(precondition);
    }

    //--------------------------------------------------------------------------
    void MustEpochOp::register_single_task(SingleTask *single, unsigned index)
    //--------------------------------------------------------------------------
    {
      // Can do the first part without the lock 
#ifdef DEBUG_LEGION
      assert(index < task_sets.size());
#endif
      task_sets[index].insert(single);
      AutoLock o_lock(op_lock);
      const unsigned single_task_index = single_tasks.size();
      single_tasks.push_back(single);
      single_task_map[single] = single_task_index;
    }

    //--------------------------------------------------------------------------
    void MustEpochOp::register_slice_task(SliceTask *slice)
    //--------------------------------------------------------------------------
    {
      AutoLock o_lock(op_lock);
      slice_tasks.insert(slice);
    }

    //--------------------------------------------------------------------------
    void MustEpochOp::set_future(const DomainPoint &point, const void *result, 
                                 size_t result_size, bool owner)
    //--------------------------------------------------------------------------
    {
      Future f = result_map.impl->get_future(point);
      f.impl->set_result(result, result_size, owner);
    }

    //--------------------------------------------------------------------------
    void MustEpochOp::unpack_future(const DomainPoint &point, 
                                    Deserializer &derez)
    //--------------------------------------------------------------------------
    {
      Future f = result_map.impl->get_future(point);
      f.impl->unpack_future(derez);
    }

    //--------------------------------------------------------------------------
    void MustEpochOp::register_subop(Operation *op)
    //--------------------------------------------------------------------------
    {
      AutoLock o_lock(op_lock);
      remaining_subop_completes++;
      remaining_subop_commits++;
    }

    //--------------------------------------------------------------------------
    void MustEpochOp::notify_subop_complete(Operation *op)
    //--------------------------------------------------------------------------
    {
      bool need_complete;
      {
        AutoLock o_lock(op_lock);
#ifdef DEBUG_LEGION
        assert(remaining_subop_completes > 0);
#endif
        remaining_subop_completes--;
        need_complete = (remaining_subop_completes == 0);
      }
      if (need_complete)
      {
        // Complete all our futures
        result_map.impl->complete_all_futures();
        complete_operation();
      }
    }

    //--------------------------------------------------------------------------
    void MustEpochOp::notify_subop_commit(Operation *op)
    //--------------------------------------------------------------------------
    {
      bool need_commit;
      {
        AutoLock o_lock(op_lock);
#ifdef DEBUG_LEGION
        assert(remaining_subop_commits > 0);
#endif
        remaining_subop_commits--;
        need_commit = (remaining_subop_commits == 0);
      }
      if (need_commit)
        commit_operation(true/*deactivate*/);
    }

    //--------------------------------------------------------------------------
    RtUserEvent MustEpochOp::find_slice_versioning_event(SliceTask *slice,
                                                         bool &first)
    //--------------------------------------------------------------------------
    {
      AutoLock o_lock(op_lock);
      std::map<SliceTask*,RtUserEvent>::const_iterator finder = 
        slice_version_events.find(slice);
      if (finder == slice_version_events.end())
      {
        first = true; 
        RtUserEvent result = Runtime::create_rt_user_event();
        slice_version_events[slice] = result;
        return result;
      }
      else
      {
        first = false;
        return finder->second;
      }
    }

    //--------------------------------------------------------------------------
    int MustEpochOp::find_operation_index(Operation *op, GenerationID op_gen)
    //--------------------------------------------------------------------------
    {
      for (unsigned idx = 0; idx < indiv_tasks.size(); idx++)
      {
        if ((indiv_tasks[idx] == op) && 
            (indiv_tasks[idx]->get_generation() == op_gen))
          return idx;
      }
      for (unsigned idx = 0; idx < index_tasks.size(); idx++)
      {
        if ((index_tasks[idx] == op) &&
            (index_tasks[idx]->get_generation() == op_gen))
          return (idx+indiv_tasks.size());
      }
      return -1;
    }

    //--------------------------------------------------------------------------
    TaskOp* MustEpochOp::find_task_by_index(int index)
    //--------------------------------------------------------------------------
    {
      assert(index >= 0);
      if ((size_t)index < indiv_tasks.size())
        return indiv_tasks[index];
      index -= indiv_tasks.size();
      if ((size_t)index < index_tasks.size())
        return index_tasks[index];
      assert(false);
      return NULL;
    }

    /////////////////////////////////////////////////////////////
    // Must Epoch Triggerer 
    /////////////////////////////////////////////////////////////

    //--------------------------------------------------------------------------
    MustEpochTriggerer::MustEpochTriggerer(MustEpochOp *own)
      : current_proc(own->get_parent()->get_executing_processor()), owner(own)
    //--------------------------------------------------------------------------
    {
      trigger_lock = Reservation::create_reservation();
    }

    //--------------------------------------------------------------------------
    MustEpochTriggerer::MustEpochTriggerer(const MustEpochTriggerer &rhs)
      : current_proc(rhs.current_proc), owner(rhs.owner)
    //--------------------------------------------------------------------------
    {
      // should never be called
      assert(false);
    }

    //--------------------------------------------------------------------------
    MustEpochTriggerer::~MustEpochTriggerer(void)
    //--------------------------------------------------------------------------
    {
      trigger_lock.destroy_reservation();
      trigger_lock = Reservation::NO_RESERVATION;
    }

    //--------------------------------------------------------------------------
    MustEpochTriggerer& MustEpochTriggerer::operator=(
                                                  const MustEpochTriggerer &rhs)
    //--------------------------------------------------------------------------
    {
      // should never be called
      assert(false);
      return *this;
    }

    //--------------------------------------------------------------------------
    void MustEpochTriggerer::trigger_tasks(
                                const std::vector<IndividualTask*> &indiv_tasks,
                                std::vector<bool> &indiv_triggered,
                                const std::vector<IndexTask*> &index_tasks,
                                std::vector<bool> &index_triggered)
    //--------------------------------------------------------------------------
    {
      std::set<RtEvent> wait_events;
      for (unsigned idx = 0; idx < indiv_triggered.size(); idx++)
      {
        if (!indiv_triggered[idx])
        {
          MustEpochIndivArgs args;
          args.triggerer = this;
          args.task = indiv_tasks[idx];
          RtEvent wait = 
            owner->runtime->issue_runtime_meta_task(args, 
                  LG_DEFERRED_THROUGHPUT_PRIORITY, owner);
          if (wait.exists())
            wait_events.insert(wait);
        }
      }
      for (unsigned idx = 0; idx < index_tasks.size(); idx++)
      {
        if (!index_triggered[idx])
        {
          MustEpochIndexArgs args;
          args.triggerer = this;
          args.task = index_tasks[idx];
          RtEvent wait = 
            owner->runtime->issue_runtime_meta_task(args,
                  LG_DEFERRED_THROUGHPUT_PRIORITY, owner);
          if (wait.exists())
            wait_events.insert(wait);
        }
      }
      // Wait for all of the launches to be done
      // We can safely block to free up the utility processor
      if (!wait_events.empty())
      {
        RtEvent trigger_event = Runtime::merge_events(wait_events);
        trigger_event.wait();
      }
    }

    //--------------------------------------------------------------------------
    void MustEpochTriggerer::trigger_individual(IndividualTask *task)
    //--------------------------------------------------------------------------
    {
      task->set_target_proc(current_proc);
      task->trigger_mapping();
    }

    //--------------------------------------------------------------------------
    void MustEpochTriggerer::trigger_index(IndexTask *task)
    //--------------------------------------------------------------------------
    {
      task->set_target_proc(current_proc);
      task->trigger_mapping();
    }

    //--------------------------------------------------------------------------
    /*static*/ void MustEpochTriggerer::handle_individual(const void *args)
    //--------------------------------------------------------------------------
    {
      const MustEpochIndivArgs *indiv_args = (const MustEpochIndivArgs*)args;
      indiv_args->triggerer->trigger_individual(indiv_args->task);
    }

    //--------------------------------------------------------------------------
    /*static*/ void MustEpochTriggerer::handle_index(const void *args)
    //--------------------------------------------------------------------------
    {
      const MustEpochIndexArgs *index_args = (const MustEpochIndexArgs*)args;
      index_args->triggerer->trigger_index(index_args->task);
    }

    /////////////////////////////////////////////////////////////
    // Must Epoch Mapper 
    /////////////////////////////////////////////////////////////

    //--------------------------------------------------------------------------
    MustEpochMapper::MustEpochMapper(MustEpochOp *own)
      : owner(own)
    //--------------------------------------------------------------------------
    {
    }

    //--------------------------------------------------------------------------
    MustEpochMapper::MustEpochMapper(const MustEpochMapper &rhs)
      : owner(rhs.owner)
    //--------------------------------------------------------------------------
    {
      // should never be called
      assert(false);
    }

    //--------------------------------------------------------------------------
    MustEpochMapper::~MustEpochMapper(void)
    //--------------------------------------------------------------------------
    {
    }

    //--------------------------------------------------------------------------
    MustEpochMapper& MustEpochMapper::operator=(const MustEpochMapper &rhs)
    //--------------------------------------------------------------------------
    {
      // should never be called
      assert(false);
      return *this;
    }

    //--------------------------------------------------------------------------
    void MustEpochMapper::map_tasks(const std::deque<SingleTask*> &single_tasks,
                            const std::vector<std::set<unsigned> > &dependences)
    //--------------------------------------------------------------------------
    {
#ifdef DEBUG_LEGION
      assert(single_tasks.size() == dependences.size());
#endif
      MustEpochMapArgs args;
      args.mapper = this;
      // For correctness we still have to abide by the mapping dependences
      // computed on the individual tasks while we are mapping them
      std::vector<RtEvent> mapped_events(single_tasks.size());
      for (unsigned idx = 0; idx < single_tasks.size(); idx++)
      {
        // Figure out our preconditions
        std::set<RtEvent> preconditions;
        for (std::set<unsigned>::const_iterator it = 
              dependences[idx].begin(); it != dependences[idx].end(); it++)
        {
#ifdef DEBUG_LEGION
          assert((*it) < idx);
#endif
          preconditions.insert(mapped_events[*it]);          
        }
        args.task = single_tasks[idx];
        if (!preconditions.empty())
        {
          RtEvent precondition = Runtime::merge_events(preconditions);
          mapped_events[idx] = 
            owner->runtime->issue_runtime_meta_task(args, 
                LG_DEFERRED_THROUGHPUT_PRIORITY, owner, precondition); 
        }
        else
          mapped_events[idx] = 
            owner->runtime->issue_runtime_meta_task(args,
                  LG_DEFERRED_THROUGHPUT_PRIORITY, owner);
      }
      std::set<RtEvent> wait_events(mapped_events.begin(), mapped_events.end());
      if (!wait_events.empty())
      {
        RtEvent mapped_event = Runtime::merge_events(wait_events);
        mapped_event.wait();
      }
    }

    //--------------------------------------------------------------------------
    void MustEpochMapper::map_task(SingleTask *task)
    //--------------------------------------------------------------------------
    {
      // Before we can actually map, we have to perform our versioning analysis
      RtEvent versions_ready = task->perform_must_epoch_version_analysis(owner);
      if (versions_ready.exists())
        versions_ready.wait();
      // Note we don't need to hold a lock here because this is
      // a monotonic change.  Once it fails for anyone then it
      // fails for everyone.
      RtEvent done_mapping = task->perform_mapping(owner);
      if (done_mapping.exists())
        done_mapping.wait();
    }

    //--------------------------------------------------------------------------
    /*static*/ void MustEpochMapper::handle_map_task(const void *args)
    //--------------------------------------------------------------------------
    {
      const MustEpochMapArgs *map_args = (const MustEpochMapArgs*)args;
      map_args->mapper->map_task(map_args->task);
    }

    /////////////////////////////////////////////////////////////
    // Must Epoch Distributor 
    /////////////////////////////////////////////////////////////

    //--------------------------------------------------------------------------
    MustEpochDistributor::MustEpochDistributor(MustEpochOp *own)
      : owner(own)
    //--------------------------------------------------------------------------
    {
    }

    //--------------------------------------------------------------------------
    MustEpochDistributor::MustEpochDistributor(const MustEpochDistributor &rhs)
      : owner(rhs.owner)
    //--------------------------------------------------------------------------
    {
      // should never be called
      assert(false);
    }

    //--------------------------------------------------------------------------
    MustEpochDistributor::~MustEpochDistributor(void)
    //--------------------------------------------------------------------------
    {
    }

    //--------------------------------------------------------------------------
    MustEpochDistributor& MustEpochDistributor::operator=(
                                                const MustEpochDistributor &rhs)
    //--------------------------------------------------------------------------
    {
      // should never be called
      assert(false);
      return *this;
    }

    //--------------------------------------------------------------------------
    void MustEpochDistributor::distribute_tasks(Runtime *runtime,
                                const std::vector<IndividualTask*> &indiv_tasks,
                                const std::set<SliceTask*> &slice_tasks)
    //--------------------------------------------------------------------------
    {
      MustEpochDistributorArgs dist_args;
      MustEpochLauncherArgs launch_args;
      std::set<RtEvent> wait_events;
      for (std::vector<IndividualTask*>::const_iterator it = 
            indiv_tasks.begin(); it != indiv_tasks.end(); it++)
      {
        if (!runtime->is_local((*it)->target_proc))
        {
          dist_args.task = *it;
          RtEvent wait = 
            runtime->issue_runtime_meta_task(dist_args, 
                LG_DEFERRED_THROUGHPUT_PRIORITY, owner);
          if (wait.exists())
            wait_events.insert(wait);
        }
        else
        {
          launch_args.task = *it;
          RtEvent wait = 
            runtime->issue_runtime_meta_task(launch_args,
                  LG_DEFERRED_THROUGHPUT_PRIORITY, owner);
          if (wait.exists())
            wait_events.insert(wait);
        }
      }
      for (std::set<SliceTask*>::const_iterator it = 
            slice_tasks.begin(); it != slice_tasks.end(); it++)
      {
        if (!runtime->is_local((*it)->target_proc))
        {
          dist_args.task = *it;
          RtEvent wait = 
            runtime->issue_runtime_meta_task(dist_args, 
                LG_DEFERRED_THROUGHPUT_PRIORITY, owner);
          if (wait.exists())
            wait_events.insert(wait);
        }
        else
        {
          launch_args.task = *it;
          RtEvent wait = 
            runtime->issue_runtime_meta_task(launch_args,
                 LG_DEFERRED_THROUGHPUT_PRIORITY, owner);
          if (wait.exists())
            wait_events.insert(wait);
        }
      }
      if (!wait_events.empty())
      {
        RtEvent dist_event = Runtime::merge_events(wait_events);
        dist_event.wait();
      }
    }

    //--------------------------------------------------------------------------
    /*static*/ void MustEpochDistributor::handle_distribute_task(
                                                               const void *args)
    //--------------------------------------------------------------------------
    {
      const MustEpochDistributorArgs *dist_args = 
        (const MustEpochDistributorArgs*)args;
      dist_args->task->distribute_task();
    }

    //--------------------------------------------------------------------------
    /*static*/ void MustEpochDistributor::handle_launch_task(const void *args)
    //--------------------------------------------------------------------------
    {
      const MustEpochLauncherArgs *launch_args = 
        (const MustEpochLauncherArgs *)args;
      launch_args->task->launch_task();
    }

    /////////////////////////////////////////////////////////////
    // Pending Partition Op 
    /////////////////////////////////////////////////////////////

    //--------------------------------------------------------------------------
    PendingPartitionOp::PendingPartitionOp(Runtime *rt)
      : Operation(rt), thunk(NULL)
    //--------------------------------------------------------------------------
    {
    }

    //--------------------------------------------------------------------------
    PendingPartitionOp::PendingPartitionOp(const PendingPartitionOp &rhs)
      : Operation(NULL)
    //--------------------------------------------------------------------------
    {
      // should never be called
      assert(false);
    }

    //--------------------------------------------------------------------------
    PendingPartitionOp::~PendingPartitionOp(void)
    //--------------------------------------------------------------------------
    {
    }

    //--------------------------------------------------------------------------
    PendingPartitionOp& PendingPartitionOp::operator=(
                                                  const PendingPartitionOp &rhs)
    //--------------------------------------------------------------------------
    {
      // should never be called
      assert(false);
      return *this;
    }

    //--------------------------------------------------------------------------
    void PendingPartitionOp::initialize_equal_partition(SingleTask *ctx,
                                                        IndexPartition pid, 
                                                        size_t granularity)
    //--------------------------------------------------------------------------
    {
      initialize_operation(ctx, true/*track*/);
#ifdef DEBUG_LEGION
      assert(thunk == NULL);
#endif
      thunk = new EqualPartitionThunk(pid, granularity);
      if (Runtime::legion_spy_enabled)
        perform_logging();
    }

    //--------------------------------------------------------------------------
    void PendingPartitionOp::initialize_weighted_partition(SingleTask *ctx, 
                                                           IndexPartition pid, 
                                                           size_t granularity,
                                       const std::map<DomainPoint,int> &weights)
    //--------------------------------------------------------------------------
    {
      initialize_operation(ctx, true/*track*/);
#ifdef DEBUG_LEGION
      assert(thunk == NULL);
#endif
      thunk = new WeightedPartitionThunk(pid, granularity, weights);
      if (Runtime::legion_spy_enabled)
        perform_logging();
    }

    //--------------------------------------------------------------------------
    void PendingPartitionOp::initialize_union_partition(SingleTask *ctx,
                                                        IndexPartition pid,
                                                        IndexPartition h1,
                                                        IndexPartition h2)
    //--------------------------------------------------------------------------
    {
      initialize_operation(ctx, true/*track*/);
#ifdef DEBUG_LEGION
      assert(thunk == NULL);
#endif
      thunk = new UnionPartitionThunk(pid, h1, h2);
      if (Runtime::legion_spy_enabled)
        perform_logging();
    }

    //--------------------------------------------------------------------------
    void PendingPartitionOp::initialize_intersection_partition(SingleTask *ctx,
                                                            IndexPartition pid,
                                                            IndexPartition h1,
                                                            IndexPartition h2)
    //--------------------------------------------------------------------------
    {
      initialize_operation(ctx, true/*track*/);
#ifdef DEBUG_LEGION
      assert(thunk == NULL);
#endif
      thunk = new IntersectionPartitionThunk(pid, h1, h2);
      if (Runtime::legion_spy_enabled)
        perform_logging();
    }

    //--------------------------------------------------------------------------
    void PendingPartitionOp::initialize_difference_partition(SingleTask *ctx,
                                                             IndexPartition pid,
                                                             IndexPartition h1,
                                                             IndexPartition h2)
    //--------------------------------------------------------------------------
    {
      initialize_operation(ctx, true/*track*/);
#ifdef DEBUG_LEGION
      assert(thunk == NULL);
#endif
      thunk = new DifferencePartitionThunk(pid, h1, h2);
      if (Runtime::legion_spy_enabled)
        perform_logging();
    }

    //--------------------------------------------------------------------------
    void PendingPartitionOp::initialize_cross_product(SingleTask *ctx,
                                                      IndexPartition base,
                                                      IndexPartition source,
                                  std::map<DomainPoint,IndexPartition> &handles)
    //--------------------------------------------------------------------------
    {
      initialize_operation(ctx, true/*track*/);
#ifdef DEBUG_LEGION
      assert(thunk == NULL);
#endif
      thunk = new CrossProductThunk(base, source, handles);
      if (Runtime::legion_spy_enabled)
        perform_logging();
    }

    //--------------------------------------------------------------------------
    void PendingPartitionOp::initialize_index_space_union(SingleTask *ctx,
                                                          IndexSpace target,
                                         const std::vector<IndexSpace> &handles)
    //--------------------------------------------------------------------------
    {
      initialize_operation(ctx, true/*track*/);
#ifdef DEBUG_LEGION
      assert(thunk == NULL);
#endif
      thunk = new ComputePendingSpace(target, true/*union*/, handles);
      if (Runtime::legion_spy_enabled)
        perform_logging();
    }

    //--------------------------------------------------------------------------
    void PendingPartitionOp::initialize_index_space_union(SingleTask *ctx,
                                                          IndexSpace target,
                                                          IndexPartition handle)
    //--------------------------------------------------------------------------
    {
      initialize_operation(ctx, true/*track*/);
#ifdef DEBUG_LEGION
      assert(thunk == NULL);
#endif
      thunk = new ComputePendingSpace(target, true/*union*/, handle);
      if (Runtime::legion_spy_enabled)
        perform_logging();
    }

    //--------------------------------------------------------------------------
    void PendingPartitionOp::initialize_index_space_intersection(
     SingleTask *ctx, IndexSpace target, const std::vector<IndexSpace> &handles)
    //--------------------------------------------------------------------------
    {
      initialize_operation(ctx, true/*track*/);
#ifdef DEBUG_LEGION
      assert(thunk == NULL);
#endif
      thunk = new ComputePendingSpace(target, false/*union*/, handles);
      if (Runtime::legion_spy_enabled)
        perform_logging();
    }

    //--------------------------------------------------------------------------
    void PendingPartitionOp::initialize_index_space_intersection(
                      SingleTask *ctx, IndexSpace target, IndexPartition handle)
    //--------------------------------------------------------------------------
    {
      initialize_operation(ctx, true/*track*/);
#ifdef DEBUG_LEGION
      assert(thunk == NULL);
#endif
      thunk = new ComputePendingSpace(target, false/*union*/, handle);
      if (Runtime::legion_spy_enabled)
        perform_logging();
    }

    //--------------------------------------------------------------------------
    void PendingPartitionOp::initialize_index_space_difference(SingleTask *ctx,
                                         IndexSpace target, IndexSpace initial, 
                                         const std::vector<IndexSpace> &handles)
    //--------------------------------------------------------------------------
    {
      initialize_operation(ctx, true/*track*/);
#ifdef DEBUG_LEGION
      assert(thunk == NULL);
#endif
      thunk = new ComputePendingDifference(target, initial, handles);
      if (Runtime::legion_spy_enabled)
        perform_logging();
    }

    //--------------------------------------------------------------------------
    void PendingPartitionOp::perform_logging()
    //--------------------------------------------------------------------------
    {
      LegionSpy::log_pending_partition_operation(
          parent_ctx->get_unique_id(),
          unique_op_id);
      thunk->perform_logging(this);
    }

    //--------------------------------------------------------------------------
    void PendingPartitionOp::trigger_mapping(void)
    //--------------------------------------------------------------------------
    {
      // Perform the partitioning operation
      ApEvent ready_event = thunk->perform(runtime->forest);
      // We can trigger the handle ready event now
      Runtime::trigger_event(handle_ready);
      complete_mapping();
      Runtime::trigger_event(completion_event, ready_event);
      need_completion_trigger = false;
      complete_execution(Runtime::protect_event(ready_event));
    }

    //--------------------------------------------------------------------------
    void PendingPartitionOp::activate(void)
    //--------------------------------------------------------------------------
    {
      activate_operation();
      handle_ready = Runtime::create_ap_user_event();
    }

    //--------------------------------------------------------------------------
    void PendingPartitionOp::deactivate(void)
    //--------------------------------------------------------------------------
    {
      deactivate_operation();
      if (thunk != NULL)
        delete thunk;
      thunk = NULL;
      runtime->free_pending_partition_op(this);
    }

    //--------------------------------------------------------------------------
    const char* PendingPartitionOp::get_logging_name(void) const
    //--------------------------------------------------------------------------
    {
      return op_names[PENDING_PARTITION_OP_KIND];
    }

    //--------------------------------------------------------------------------
    Operation::OpKind PendingPartitionOp::get_operation_kind(void) const
    //--------------------------------------------------------------------------
    {
      return PENDING_PARTITION_OP_KIND;
    }

    /////////////////////////////////////////////////////////////
    // Dependent Partition Op 
    /////////////////////////////////////////////////////////////

    //--------------------------------------------------------------------------
    DependentPartitionOp::DependentPartitionOp(Runtime *rt)
      : Operation(rt)
    //--------------------------------------------------------------------------
    {
    }

    //--------------------------------------------------------------------------
    DependentPartitionOp::DependentPartitionOp(const DependentPartitionOp &rhs)
      : Operation(NULL)
    //--------------------------------------------------------------------------
    {
      // should never be called
      assert(false);
    }

    //--------------------------------------------------------------------------
    DependentPartitionOp::~DependentPartitionOp(void)
    //--------------------------------------------------------------------------
    {
    }

    //--------------------------------------------------------------------------
    DependentPartitionOp& DependentPartitionOp::operator=(
                                                const DependentPartitionOp &rhs)
    //--------------------------------------------------------------------------
    {
      // should never be called
      assert(false);
      return *this;
    }

    //--------------------------------------------------------------------------
    void DependentPartitionOp::initialize_by_field(SingleTask *ctx, 
                                                   IndexPartition pid,
                                    LogicalRegion handle, LogicalRegion parent,
                                    const Domain &space, FieldID fid)
    //--------------------------------------------------------------------------
    {
      initialize_operation(ctx, true/*track*/); 
      partition_kind = BY_FIELD;
      // Projection region requirement since we need the whole sub-tree
      requirement = RegionRequirement(handle, 0/*idx*/, READ_ONLY, 
                                      EXCLUSIVE, parent);
      requirement.add_field(fid);
      partition_handle = pid;
      color_space = space;
      if (Runtime::legion_spy_enabled)
        LegionSpy::log_dependent_partition_operation(
            parent_ctx->get_unique_id(),
            unique_op_id,
            partition_handle.id,
            partition_kind);
    }

    //--------------------------------------------------------------------------
    void DependentPartitionOp::initialize_by_image(SingleTask *ctx, 
                                                   IndexPartition pid,
                                          LogicalPartition projection,
                                          LogicalRegion parent, FieldID fid, 
                                          const Domain &space)
    //--------------------------------------------------------------------------
    {
      initialize_operation(ctx, true/*track*/);
      partition_kind = BY_IMAGE;
      // Projection region requirement since we need the whole sub-tree
      requirement = RegionRequirement(projection, 0/*id*/, READ_ONLY,
                                      EXCLUSIVE, parent);
      requirement.add_field(fid);
      partition_handle = pid;
      color_space = space;
      if (Runtime::legion_spy_enabled)
        LegionSpy::log_dependent_partition_operation(
            parent_ctx->get_unique_id(),
            unique_op_id,
            partition_handle.id,
            partition_kind);
    }

    //--------------------------------------------------------------------------
    void DependentPartitionOp::initialize_by_preimage(SingleTask *ctx,
                                    IndexPartition pid, IndexPartition proj,
                                    LogicalRegion handle, LogicalRegion parent,
                                    FieldID fid, const Domain &space)
    //--------------------------------------------------------------------------
    {
      initialize_operation(ctx, true/*track*/);
      partition_kind = BY_PREIMAGE;
      // Projection region requirement since we need the whole sub-tree
      requirement = RegionRequirement(handle, 0/*idx*/, READ_ONLY, 
                                      EXCLUSIVE, parent);
      requirement.add_field(fid);
      partition_handle = pid;
      color_space = space;
      projection = proj;
      if (Runtime::legion_spy_enabled)
        LegionSpy::log_dependent_partition_operation(
            parent_ctx->get_unique_id(),
            unique_op_id,
            partition_handle.id,
            partition_kind);
    }

    //--------------------------------------------------------------------------
    const RegionRequirement& DependentPartitionOp::get_requirement(void) const
    //--------------------------------------------------------------------------
    {
      return requirement;
    }

    //--------------------------------------------------------------------------
    void DependentPartitionOp::trigger_prepipeline_stage(void)
    //--------------------------------------------------------------------------
    {
      compute_parent_index();
      initialize_privilege_path(privilege_path, requirement);
      if (Runtime::legion_spy_enabled)
      { 
        if (requirement.handle_type == PART_PROJECTION)
          LegionSpy::log_logical_requirement(unique_op_id, 0/*idx*/,
                                    false/*region*/,
                                    requirement.partition.index_partition.id,
                                    requirement.partition.field_space.id,
                                    requirement.partition.tree_id,
                                    requirement.privilege,
                                    requirement.prop,
                                    requirement.redop,
                                    requirement.parent.index_space.id);
        else
          LegionSpy::log_logical_requirement(unique_op_id, 0/*idx*/,
                                    true/*region*/,
                                    requirement.region.index_space.id,
                                    requirement.region.field_space.id,
                                    requirement.region.tree_id,
                                    requirement.privilege,
                                    requirement.prop,
                                    requirement.redop,
                                    requirement.parent.index_space.id);
        LegionSpy::log_requirement_fields(unique_op_id, 0/*index*/,
                                          requirement.privilege_fields);
      }
    }

    //--------------------------------------------------------------------------
    void DependentPartitionOp::trigger_dependence_analysis(void)
    //--------------------------------------------------------------------------
    {
      ProjectionInfo projection_info;
      runtime->forest->perform_dependence_analysis(this, 0/*idx*/,
                                                   requirement,
                                                   restrict_info,
                                                   version_info,
                                                   projection_info,
                                                   privilege_path);
    }

    //--------------------------------------------------------------------------
    void DependentPartitionOp::trigger_ready(void)
    //--------------------------------------------------------------------------
    {
      std::set<RtEvent> preconditions;
      runtime->forest->perform_versioning_analysis(this, 0/*idx*/,
                                                   requirement,
                                                   privilege_path,
                                                   version_info,
                                                   preconditions);
      if (!preconditions.empty())
        enqueue_ready_operation(Runtime::merge_events(preconditions));
      else
        enqueue_ready_operation();
    }

    //--------------------------------------------------------------------------
    void DependentPartitionOp::trigger_mapping(void)
    //--------------------------------------------------------------------------
    {
      RegionTreeContext physical_ctx = parent_ctx->get_context(); 
      ApEvent ready_event = ApEvent::NO_AP_EVENT;
      switch (partition_kind)
      {
        case BY_FIELD:
          {
            ready_event = 
              runtime->forest->create_partition_by_field(physical_ctx, 
                this, 0/*idx*/, requirement, partition_handle, color_space,
                completion_event, version_info, map_applied_conditions);
            break;
          }
        case BY_IMAGE:
          {
            ready_event = 
              runtime->forest->create_partition_by_image(physical_ctx, 
                this, 0/*idx*/, requirement, partition_handle, color_space,
                completion_event, version_info, map_applied_conditions);
            break;
          }
        case BY_PREIMAGE:
          {
            ready_event = 
              runtime->forest->create_partition_by_preimage(physical_ctx, 
                this, 0/*idx*/, requirement, projection, partition_handle,
                color_space, completion_event, version_info, 
                map_applied_conditions);
            break;
          }
        default:
          assert(false); // should never get here
      }
      // Once we are done running these routines, we can mark
      // that the handles have all been completed
#ifdef DEBUG_LEGION
      assert(handle_ready.exists() && !handle_ready.has_triggered());
#endif
      Runtime::trigger_event(handle_ready);
      if (!map_applied_conditions.empty())
        complete_mapping(Runtime::merge_events(map_applied_conditions));
      else
        complete_mapping();
      Runtime::trigger_event(completion_event, ready_event);
      need_completion_trigger = false;
      complete_execution(Runtime::protect_event(ready_event));
    }

    //--------------------------------------------------------------------------
    unsigned DependentPartitionOp::find_parent_index(unsigned idx)
    //--------------------------------------------------------------------------
    {
#ifdef DEBUG_LEGION
      assert(idx == 0);
#endif
      return parent_req_index;
    }

    //--------------------------------------------------------------------------
    void DependentPartitionOp::activate(void)
    //--------------------------------------------------------------------------
    {
      activate_operation();
      handle_ready = Runtime::create_ap_user_event();
    }

    //--------------------------------------------------------------------------
    void DependentPartitionOp::deactivate(void)
    //--------------------------------------------------------------------------
    {
      deactivate_operation();
      privilege_path = RegionTreePath();
      if (!handle_ready.has_triggered())
        Runtime::trigger_event(handle_ready);
      version_info.clear();
      restrict_info.clear();
      map_applied_conditions.clear();
      runtime->free_dependent_partition_op(this);
    }

    //--------------------------------------------------------------------------
    const char* DependentPartitionOp::get_logging_name(void) const
    //--------------------------------------------------------------------------
    {
      return op_names[DEPENDENT_PARTITION_OP_KIND];
    }

    //--------------------------------------------------------------------------
    Operation::OpKind DependentPartitionOp::get_operation_kind(void) const
    //--------------------------------------------------------------------------
    {
      return DEPENDENT_PARTITION_OP_KIND;
    }

    //--------------------------------------------------------------------------
    size_t DependentPartitionOp::get_region_count(void) const
    //--------------------------------------------------------------------------
    {
      return 1;
    }

    //--------------------------------------------------------------------------
    void DependentPartitionOp::trigger_commit(void)
    //--------------------------------------------------------------------------
    {
      version_info.clear();
      commit_operation(true/*deactivate*/);
    }

    //--------------------------------------------------------------------------
    void DependentPartitionOp::record_reference_mutation_effect(RtEvent event)
    //--------------------------------------------------------------------------
    {
      map_applied_conditions.insert(event);
    }

    //--------------------------------------------------------------------------
    void DependentPartitionOp::compute_parent_index(void)
    //--------------------------------------------------------------------------
    {
      int parent_index = parent_ctx->find_parent_region_req(requirement);
      if (parent_index < 0)
      {
        log_region.error("Parent task %s (ID %lld) of partition "
                                   "operation (ID %lld) does not have a region "
                                   "requirement for region (%x,%x,%x) "
                                   "as a parent of region requirement.",
                                   parent_ctx->get_task_name(), 
                                   parent_ctx->get_unique_id(),
                                   unique_op_id, 
                                   requirement.region.index_space.id,
                                   requirement.region.field_space.id, 
                                   requirement.region.tree_id);
#ifdef DEBUG_LEGION
        assert(false);
#endif
        exit(ERROR_BAD_PARENT_REGION);
      }
      else
        parent_req_index = unsigned(parent_index);
    }

    enum PendingPartitionKind
    {
      EQUAL_PARTITION = 0,
      WEIGHTED_PARTITION,
      UNION_PARTITION,
      INTERSECTION_PARTITION,
      DIFFERENCE_PARTITION,
    };
    //--------------------------------------------------------------------------
    void PendingPartitionOp::EqualPartitionThunk::perform_logging(
                                                         PendingPartitionOp* op)
    //--------------------------------------------------------------------------
    {
      LegionSpy::log_target_pending_partition(op->unique_op_id, pid.id,
          EQUAL_PARTITION);
    }

    //--------------------------------------------------------------------------
    void PendingPartitionOp::WeightedPartitionThunk::perform_logging(
                                                         PendingPartitionOp* op)
    //--------------------------------------------------------------------------
    {
      LegionSpy::log_target_pending_partition(op->unique_op_id, pid.id,
          WEIGHTED_PARTITION);
    }

    //--------------------------------------------------------------------------
    void PendingPartitionOp::UnionPartitionThunk::perform_logging(
                                                         PendingPartitionOp* op)
    //--------------------------------------------------------------------------
    {
      LegionSpy::log_target_pending_partition(op->unique_op_id, pid.id,
          UNION_PARTITION);
    }

    //--------------------------------------------------------------------------
    void PendingPartitionOp::IntersectionPartitionThunk::perform_logging(
                                                         PendingPartitionOp* op)
    //--------------------------------------------------------------------------
    {
      LegionSpy::log_target_pending_partition(op->unique_op_id, pid.id,
          INTERSECTION_PARTITION);
    }

    //--------------------------------------------------------------------------
    void PendingPartitionOp::DifferencePartitionThunk::perform_logging(
                                                         PendingPartitionOp* op)
    //--------------------------------------------------------------------------
    {
      LegionSpy::log_target_pending_partition(op->unique_op_id, pid.id,
          DIFFERENCE_PARTITION);
    }

    //--------------------------------------------------------------------------
    void PendingPartitionOp::CrossProductThunk::perform_logging(
                                                         PendingPartitionOp* op)
    //--------------------------------------------------------------------------
    {
    }

    //--------------------------------------------------------------------------
    void PendingPartitionOp::ComputePendingSpace::perform_logging(
                                                         PendingPartitionOp* op)
    //--------------------------------------------------------------------------
    {
    }

    //--------------------------------------------------------------------------
    void PendingPartitionOp::ComputePendingDifference::perform_logging(
                                                         PendingPartitionOp* op)
    //--------------------------------------------------------------------------
    {
    }

    ///////////////////////////////////////////////////////////// 
    // Fill Op 
    /////////////////////////////////////////////////////////////

    //--------------------------------------------------------------------------
    FillOp::FillOp(Runtime *rt)
      : SpeculativeOp(rt)
    //--------------------------------------------------------------------------
    {
    }

    //--------------------------------------------------------------------------
    FillOp::FillOp(const FillOp &rhs)
      : SpeculativeOp(NULL)
    //--------------------------------------------------------------------------
    {
      // should never be called
      assert(false);
    }

    //--------------------------------------------------------------------------
    FillOp::~FillOp(void)
    //--------------------------------------------------------------------------
    {
    }

    //--------------------------------------------------------------------------
    FillOp& FillOp::operator=(const FillOp &rhs)
    //--------------------------------------------------------------------------
    {
      // should never be called
      assert(false);
      return *this;
    }

    //--------------------------------------------------------------------------
    void FillOp::initialize(SingleTask *ctx, LogicalRegion handle,
                            LogicalRegion parent, FieldID fid,
                            const void *ptr, size_t size,
                            const Predicate &pred,bool check_privileges)
    //--------------------------------------------------------------------------
    {
      parent_ctx = ctx;
      initialize_speculation(ctx, true/*track*/, 1, pred);
      requirement = RegionRequirement(handle, WRITE_DISCARD, EXCLUSIVE, parent);
      requirement.privilege_fields.insert(fid);
      value_size = size;
      value = malloc(value_size);
      memcpy(value, ptr, value_size);
      if (check_privileges)
        check_fill_privilege();
      if (Runtime::legion_spy_enabled)
        LegionSpy::log_fill_operation(parent_ctx->get_unique_id(), 
                                      unique_op_id);
    }

    //--------------------------------------------------------------------------
    void FillOp::initialize(SingleTask *ctx, LogicalRegion handle,
                            LogicalRegion parent, FieldID fid, 
                            const Future &f,
                            const Predicate &pred,bool check_privileges)
    //--------------------------------------------------------------------------
    {
      parent_ctx = ctx;
      initialize_speculation(ctx, true/*track*/, 1, pred);
      requirement = RegionRequirement(handle, WRITE_DISCARD, EXCLUSIVE, parent);
      requirement.privilege_fields.insert(fid);
      future = f;
      if (check_privileges)
        check_fill_privilege();
      if (Runtime::legion_spy_enabled)
        LegionSpy::log_fill_operation(parent_ctx->get_unique_id(), 
                                      unique_op_id);
    }

    //--------------------------------------------------------------------------
    void FillOp::initialize(SingleTask *ctx, LogicalRegion handle,
                            LogicalRegion parent,
                            const std::set<FieldID> &fields,
                            const void *ptr, size_t size,
                            const Predicate &pred,bool check_privileges)
    //--------------------------------------------------------------------------
    {
      parent_ctx = ctx;
      initialize_speculation(ctx, true/*track*/, 1, pred);
      requirement = RegionRequirement(handle, WRITE_DISCARD, EXCLUSIVE, parent);
      requirement.privilege_fields = fields;
      value_size = size;
      value = malloc(value_size);
      memcpy(value, ptr, size);
      if (check_privileges)
        check_fill_privilege();
      if (Runtime::legion_spy_enabled)
        LegionSpy::log_fill_operation(parent_ctx->get_unique_id(), 
                                      unique_op_id);
    }

    //--------------------------------------------------------------------------
    void FillOp::initialize(SingleTask *ctx, LogicalRegion handle,
                            LogicalRegion parent,
                            const std::set<FieldID> &fields, 
                            const Future &f,
                            const Predicate &pred,bool check_privileges)
    //--------------------------------------------------------------------------
    {
      parent_ctx = ctx;
      initialize_speculation(ctx, true/*track*/, 1, pred);
      requirement = RegionRequirement(handle, WRITE_DISCARD, EXCLUSIVE, parent);
      requirement.privilege_fields = fields;
      future = f;
      if (check_privileges)
        check_fill_privilege();
      if (Runtime::legion_spy_enabled)
        LegionSpy::log_fill_operation(parent_ctx->get_unique_id(), 
                                      unique_op_id);
    }

    //--------------------------------------------------------------------------
    void FillOp::initialize(SingleTask *ctx, const FillLauncher &launcher,
                            bool check_privileges)
    //--------------------------------------------------------------------------
    {
      parent_ctx = ctx;
      initialize_speculation(ctx, true/*track*/, 1, launcher.predicate);
      requirement = RegionRequirement(launcher.handle, WRITE_DISCARD,
                                      EXCLUSIVE, launcher.parent);
      requirement.privilege_fields = launcher.fields;
      value_size = launcher.argument.get_size();
      if (value_size > 0)
      {
        value = malloc(value_size);
        memcpy(value, launcher.argument.get_ptr(), value_size);
      }
      else
        future = launcher.future;
      grants = launcher.grants;
      wait_barriers = launcher.wait_barriers;
      arrive_barriers = launcher.arrive_barriers;
      if (check_privileges)
        check_fill_privilege();
      if (Runtime::legion_spy_enabled)
        LegionSpy::log_fill_operation(parent_ctx->get_unique_id(), 
                                      unique_op_id);
    }

    //--------------------------------------------------------------------------
    void FillOp::activate(void)
    //--------------------------------------------------------------------------
    {
      activate_speculative();
      value = NULL;
      value_size = 0;
    }

    //--------------------------------------------------------------------------
    void FillOp::deactivate(void)
    //--------------------------------------------------------------------------
    {
      deactivate_speculative();
      privilege_path.clear();
      if (value != NULL) 
      {
        free(value);
        value = NULL;
      }
      version_info.clear();
      future = Future();
      restrict_info.clear();
      map_applied_conditions.clear();
      grants.clear();
      wait_barriers.clear();
      arrive_barriers.clear();
      runtime->free_fill_op(this);
    }

    //--------------------------------------------------------------------------
    const char* FillOp::get_logging_name(void) const
    //--------------------------------------------------------------------------
    {
      return op_names[FILL_OP_KIND];
    }

    //--------------------------------------------------------------------------
    Operation::OpKind FillOp::get_operation_kind(void) const
    //--------------------------------------------------------------------------
    {
      return FILL_OP_KIND;
    }

    //--------------------------------------------------------------------------
    size_t FillOp::get_region_count(void) const
    //--------------------------------------------------------------------------
    {
      return 1;
    }

    //--------------------------------------------------------------------------
    void FillOp::trigger_prepipeline_stage(void)
    //--------------------------------------------------------------------------
    {
      // First compute the parent index
      compute_parent_index();
      initialize_privilege_path(privilege_path, requirement);
      if (Runtime::legion_spy_enabled)
      { 
        LegionSpy::log_logical_requirement(unique_op_id, 0/*index*/,
                                           true/*region*/,
                                           requirement.region.index_space.id,
                                           requirement.region.field_space.id,
                                           requirement.region.tree_id,
                                           requirement.privilege,
                                           requirement.prop,
                                           requirement.redop,
                                           requirement.parent.index_space.id);
        LegionSpy::log_requirement_fields(unique_op_id, 0/*index*/,
                                          requirement.privilege_fields);
      }
    }

    //--------------------------------------------------------------------------
    void FillOp::trigger_dependence_analysis(void) 
    //--------------------------------------------------------------------------
    {
      // Register a dependence on our predicate
      register_predicate_dependence();
      // If we are waiting on a future register a dependence
      if (future.impl != NULL)
        future.impl->register_dependence(this);
      ProjectionInfo projection_info;
      runtime->forest->perform_dependence_analysis(this, 0/*idx*/, 
                                                   requirement,
                                                   restrict_info,
                                                   version_info,
                                                   projection_info,
                                                   privilege_path);
    }

    //--------------------------------------------------------------------------
    void FillOp::resolve_true(void)
    //--------------------------------------------------------------------------
    {
      std::set<RtEvent> preconditions;
      runtime->forest->perform_versioning_analysis(this, 0/*idx*/,
                                                   requirement,
                                                   privilege_path,
                                                   version_info,
                                                   preconditions);
      if (!preconditions.empty())
        enqueue_ready_operation(Runtime::merge_events(preconditions));
      else
        enqueue_ready_operation();
    }

    //--------------------------------------------------------------------------
    void FillOp::resolve_false(void)
    //--------------------------------------------------------------------------
    {
      // Mark that this operation has completed both
      // execution and mapping indicating that we are done
      // Do it in this order to avoid calling 'execute_trigger'
      complete_execution();
      version_info.apply_mapping(map_applied_conditions,
                                 true/*copy through*/);
      if (!map_applied_conditions.empty())
        complete_mapping(Runtime::merge_events(map_applied_conditions));
      else
        complete_mapping();
    }

    //--------------------------------------------------------------------------
    bool FillOp::speculate(bool &value)
    //--------------------------------------------------------------------------
    {
      // We never speculate on fill ops since they are lazy anyway
      return false;
    }

    //--------------------------------------------------------------------------
    void FillOp::trigger_mapping(void)
    //--------------------------------------------------------------------------
    {
      // Tell the region tree forest to fill in this field
      // Note that the forest takes ownership of the value buffer
      if (future.impl == NULL)
      {
#ifdef DEBUG_LEGION
        assert(value != NULL);
#endif
        InstanceSet mapped_instances;
        if (restrict_info.has_restrictions())
        {
          mapped_instances = restrict_info.get_instances();
          runtime->forest->physical_register_only(requirement,
                                                  version_info, restrict_info,
                                                  this, 0/*idx*/,
                                                  ApEvent::NO_AP_EVENT,
                                                  false/*defer add users*/,
                                                  false/*not read only*/,
                                                  map_applied_conditions,
                                                  mapped_instances
#ifdef DEBUG_LEGION
                                                  , get_logging_name()
                                                  , unique_op_id
#endif
                                                  );
        }
        ApEvent sync_precondition = compute_sync_precondition();
        ApEvent done_event = 
          runtime->forest->fill_fields(this, requirement, 
                                       0/*idx*/, value, value_size, 
                                       version_info, restrict_info, 
                                       mapped_instances, sync_precondition,
                                       map_applied_conditions);
        if (!mapped_instances.empty() && Runtime::legion_spy_enabled)
        {
          runtime->forest->log_mapping_decision(unique_op_id, 0/*idx*/,
                                                requirement,
                                                mapped_instances);
#ifdef LEGION_SPY
          LegionSpy::log_operation_events(unique_op_id, done_event,
                                          completion_event);
#endif
        }
        version_info.apply_mapping(map_applied_conditions);
        // Clear value and value size since the forest ended up 
        // taking ownership of them
        value = NULL;
        value_size = 0;
        if (!map_applied_conditions.empty())
          complete_mapping(Runtime::merge_events(map_applied_conditions));
        else
          complete_mapping();
        // See if we have any arrivals to trigger
        if (!arrive_barriers.empty())
        {
          for (std::vector<PhaseBarrier>::const_iterator it = 
                arrive_barriers.begin(); it != arrive_barriers.end(); it++)
          {
            if (Runtime::legion_spy_enabled)
              LegionSpy::log_phase_barrier_arrival(unique_op_id, 
                                                   it->phase_barrier);
            Runtime::phase_barrier_arrive(it->phase_barrier, 1/*count*/,
                                          completion_event);
          }
        }
        complete_execution(Runtime::protect_event(done_event));
      }
      else
      {
        // If we have a future value see if its event has triggered
        ApEvent future_ready_event = future.impl->get_ready_event();
        if (!future_ready_event.has_triggered())
        {
          // Launch a task to handle the deferred complete
          DeferredExecuteArgs deferred_execute_args;
          deferred_execute_args.proxy_this = this;
          runtime->issue_runtime_meta_task(deferred_execute_args,
                                           LG_LATENCY_PRIORITY, this, 
                                 Runtime::protect_event(future_ready_event));
        }
        else
          deferred_execute(); // can do the completion now
      }
    }

    //--------------------------------------------------------------------------
    void FillOp::deferred_execute(void)
    //--------------------------------------------------------------------------
    {
      // Make a copy of the future value since the region tree
      // will want to take ownership of the buffer
      size_t result_size = future.impl->get_untyped_size();
      void *result = malloc(result_size);
      memcpy(result, future.impl->get_untyped_result(), result_size);
      InstanceSet mapped_instances;
      if (restrict_info.has_restrictions())
      {
        mapped_instances = restrict_info.get_instances();
        runtime->forest->physical_register_only(requirement,
                                                version_info, restrict_info,
                                                this, 0/*idx*/,
                                                ApEvent::NO_AP_EVENT,
                                                false/*defer add users*/,
                                                false/*not read only*/,
                                                map_applied_conditions,
                                                mapped_instances
#ifdef DEBUG_LEGION
                                                , get_logging_name()
                                                , unique_op_id
#endif
                                                );
      }
      ApEvent sync_precondition = compute_sync_precondition();
      ApEvent done_event = 
          runtime->forest->fill_fields(this, requirement, 
                                       0/*idx*/, value, value_size, 
                                       version_info, restrict_info, 
                                       mapped_instances, sync_precondition,
                                       map_applied_conditions);
      if (!mapped_instances.empty() && Runtime::legion_spy_enabled)
      {
        runtime->forest->log_mapping_decision(unique_op_id, 0/*idx*/,
                                              requirement,
                                              mapped_instances);
#ifdef LEGION_SPY
        LegionSpy::log_operation_events(unique_op_id, done_event,
                                        completion_event);
#endif
      }
      version_info.apply_mapping(map_applied_conditions);
      if (!map_applied_conditions.empty())
        complete_mapping(Runtime::merge_events(map_applied_conditions));
      else
        complete_mapping();
      // See if we have any arrivals to trigger
      if (!arrive_barriers.empty())
      {
        for (std::vector<PhaseBarrier>::const_iterator it = 
              arrive_barriers.begin(); it != arrive_barriers.end(); it++)
        {
          if (Runtime::legion_spy_enabled)
            LegionSpy::log_phase_barrier_arrival(unique_op_id, 
                                                 it->phase_barrier);
          Runtime::phase_barrier_arrive(it->phase_barrier, 1/*count*/,
                                        completion_event);
        }
      }
      complete_execution(Runtime::protect_event(done_event));
    }
    
    //--------------------------------------------------------------------------
    unsigned FillOp::find_parent_index(unsigned idx)
    //--------------------------------------------------------------------------
    {
#ifdef DEBUG_LEGION
      assert(idx == 0);
#endif
      return parent_req_index;
    }

    //--------------------------------------------------------------------------
    void FillOp::trigger_commit(void)
    //--------------------------------------------------------------------------
    {
      version_info.clear();
      commit_operation(true/*deactivate*/);
    }

    //--------------------------------------------------------------------------
    void FillOp::check_fill_privilege(void)
    //--------------------------------------------------------------------------
    {
      FieldID bad_field;
      LegionErrorType et = runtime->verify_requirement(requirement, bad_field);
      if (et == NO_ERROR)
        et = parent_ctx->check_privilege(requirement, bad_field);
      switch (et)
      {
        case NO_ERROR:
          break;
        case ERROR_INVALID_REGION_HANDLE:
          {
            log_region.error("Requirest for invalid region handle "
                                   "(%x,%d,%d) for fill operation"
                                   "(ID %lld)",
                                   requirement.region.index_space.id, 
                                   requirement.region.field_space.id, 
                                   requirement.region.tree_id, 
                                   unique_op_id);
#ifdef DEBUG_LEGION
            assert(false);
#endif
            exit(ERROR_INVALID_REGION_HANDLE);
          }
        case ERROR_FIELD_SPACE_FIELD_MISMATCH:
          {
            FieldSpace sp = (requirement.handle_type == SINGULAR) || 
                            (requirement.handle_type == REG_PROJECTION)
                             ? requirement.region.field_space : 
                               requirement.partition.field_space;
            log_region.error("Field %d is not a valid field of field "
                                   "space %d for fill operation (ID %lld)",
                                   bad_field, sp.id, unique_op_id);
#ifdef DEBUG_LEGION
            assert(false);
#endif
            exit(ERROR_FIELD_SPACE_FIELD_MISMATCH);
          }
        case ERROR_INVALID_INSTANCE_FIELD:
          {
            log_region.error("Instance field %d is not one of the "
                                   "privilege fields for fill operation"
                                   "(ID %lld)",
                                    bad_field, unique_op_id);
#ifdef DEBUG_LEGION
            assert(false);
#endif
            exit(ERROR_INVALID_INSTANCE_FIELD);
          }
        case ERROR_DUPLICATE_INSTANCE_FIELD:
          {
            log_region.error("Instance field %d is a duplicate for "
                                    "fill operation (ID %lld)",
                                    bad_field, unique_op_id);
#ifdef DEBUG_LEGION
            assert(false);
#endif
            exit(ERROR_DUPLICATE_INSTANCE_FIELD);
          }
        case ERROR_BAD_PARENT_REGION:
          {
            log_region.error("Parent task %s (ID %lld) of fill operation "
                                   "(ID %lld) does not have a region "
                                   "requirement for region (%x,%x,%x) "
                                   "as a parent of region requirement",
                                   parent_ctx->get_task_name(), 
                                   parent_ctx->get_unique_id(),
                                   unique_op_id, 
                                   requirement.region.index_space.id,
                                   requirement.region.field_space.id, 
                                   requirement.region.tree_id);
#ifdef DEBUG_LEGION
            assert(false);
#endif
            exit(ERROR_BAD_PARENT_REGION);
          }
        case ERROR_BAD_REGION_PATH:
          {
            log_region.error("Region (%x,%x,%x) is not a "
                                   "sub-region of parent region "
                                   "(%x,%x,%x) for region requirement of fill "
                                   "operation (ID %lld)",
                                   requirement.region.index_space.id,
                                   requirement.region.field_space.id, 
                                   requirement.region.tree_id,
                                   requirement.parent.index_space.id,
                                   requirement.parent.field_space.id,
                                   requirement.parent.tree_id,
                                   unique_op_id);
#ifdef DEBUG_LEGION
            assert(false);
#endif
            exit(ERROR_BAD_REGION_PATH);
          }
        case ERROR_BAD_REGION_TYPE:
          {
            log_region.error("Region requirement of fill operation "
                                   "(ID %lld) cannot find privileges for field "
                                   "%d in parent task",
                                   unique_op_id, bad_field);
#ifdef DEBUG_LEGION
            assert(false);
#endif
            exit(ERROR_BAD_REGION_TYPE);
          }
        case ERROR_BAD_REGION_PRIVILEGES:
          {
            log_region.error("Privileges %x for region "
                                   "(%x,%x,%x) are not a subset of privileges "
                                   "of parent task's privileges for region "
                                   "requirement of fill operation (ID %lld)",
                                   requirement.privilege, 
                                   requirement.region.index_space.id,
                                   requirement.region.field_space.id, 
                                   requirement.region.tree_id, 
                                   unique_op_id);
#ifdef DEBUG_LEGION
            assert(false);
#endif
            exit(ERROR_BAD_REGION_PRIVILEGES);
          }
        // this should never happen with a fill operation 
        case ERROR_NON_DISJOINT_PARTITION: 
        default:
          assert(false); // Should never happen
      }
    }

    //--------------------------------------------------------------------------
    void FillOp::compute_parent_index(void)
    //--------------------------------------------------------------------------
    {
      int parent_index = parent_ctx->find_parent_region_req(requirement);
      if (parent_index < 0)
      {
        log_region.error("Parent task %s (ID %lld) of fill "
                               "operation (ID %lld) does not have a region "
                               "requirement for region (%x,%x,%x) as a parent",
                               parent_ctx->get_task_name(), 
                               parent_ctx->get_unique_id(),
                               unique_op_id, 
                               requirement.region.index_space.id,
                               requirement.region.field_space.id, 
                               requirement.region.tree_id);
#ifdef DEBUG_LEGION
        assert(false);
#endif
        exit(ERROR_BAD_PARENT_REGION);
      }
      else
        parent_req_index = unsigned(parent_index);
    }

    //--------------------------------------------------------------------------
    ApEvent FillOp::compute_sync_precondition(void) const
    //--------------------------------------------------------------------------
    {
      if (wait_barriers.empty() && grants.empty())
        return ApEvent::NO_AP_EVENT;
      std::set<ApEvent> sync_preconditions;
      if (!wait_barriers.empty())
      {
        for (std::vector<PhaseBarrier>::const_iterator it = 
              wait_barriers.begin(); it != wait_barriers.end(); it++)
        {
          ApEvent e = Runtime::get_previous_phase(it->phase_barrier);
          sync_preconditions.insert(e);
          if (Runtime::legion_spy_enabled)
            LegionSpy::log_phase_barrier_wait(unique_op_id, e);
        }
      }
      if (!grants.empty())
      {
        for (std::vector<Grant>::const_iterator it = grants.begin();
              it != grants.end(); it++)
        {
          ApEvent e = it->impl->acquire_grant();
          sync_preconditions.insert(e);
        }
      }
      return Runtime::merge_events(sync_preconditions);
    }

    ///////////////////////////////////////////////////////////// 
    // Attach Op 
    /////////////////////////////////////////////////////////////

    //--------------------------------------------------------------------------
    AttachOp::AttachOp(Runtime *rt)
      : Operation(rt)
    //--------------------------------------------------------------------------
    {
    }

    //--------------------------------------------------------------------------
    AttachOp::AttachOp(const AttachOp &rhs)
      : Operation(NULL)
    //--------------------------------------------------------------------------
    {
      // Should never be called
      assert(false);
    }

    //--------------------------------------------------------------------------
    AttachOp::~AttachOp(void)
    //--------------------------------------------------------------------------
    {
    }

    //--------------------------------------------------------------------------
    AttachOp& AttachOp::operator=(const AttachOp &rhs)
    //--------------------------------------------------------------------------
    {
      // Should never be called
      assert(false);
      return *this;
    }

    //--------------------------------------------------------------------------
    PhysicalRegion AttachOp::initialize_hdf5(SingleTask *ctx,
                                             const char *name,
                                             LogicalRegion handle, 
                                             LogicalRegion parent,
                                      const std::map<FieldID,const char*> &fmap,
                                             LegionFileMode mode,
                                             bool check_privileges)
    //--------------------------------------------------------------------------
    {
      initialize_operation(ctx, true/*track*/);
      if (fmap.empty())
      {
        log_run.warning("WARNING: HDF5 ATTACH OPERATION ISSUED WITH NO "
                        "FIELD MAPPINGS IN TASK %s (ID %lld)! DID YOU "
                        "FORGET THEM?!?", parent_ctx->get_task_name(),
                        parent_ctx->get_unique_id());

      }
      file_type = HDF5_FILE;
      file_name = strdup(name);
      // Construct the region requirement for this task
      requirement = RegionRequirement(handle, WRITE_DISCARD, EXCLUSIVE, parent);
      for (std::map<FieldID,const char*>::const_iterator it = fmap.begin();
            it != fmap.end(); it++)
      {
        requirement.add_field(it->first);
        field_map[it->first] = strdup(it->second);
      }
      file_mode = mode;
      region = PhysicalRegion(legion_new<PhysicalRegionImpl>(requirement,
                              completion_event, true/*mapped*/, ctx,
                              0/*map id*/, 0/*tag*/, false/*leaf*/, runtime));
      if (check_privileges)
        check_privilege();
      if (Runtime::legion_spy_enabled)
        LegionSpy::log_attach_operation(parent_ctx->get_unique_id(),
                                        unique_op_id);
      return region;
    }

    //--------------------------------------------------------------------------
    PhysicalRegion AttachOp::initialize_file(SingleTask *ctx,
                                             const char *name,
                                             LogicalRegion handle,
                                             LogicalRegion parent,
                                      const std::vector<FieldID> &fvec,
                                             LegionFileMode mode,
                                             bool check_privileges)
    //--------------------------------------------------------------------------
    {
      initialize_operation(ctx, true/*track*/);
      if (fvec.empty())
      {
        log_run.warning("WARNING: FILE ATTACH OPERATION ISSUED WITH NO "
                        "FIELD MAPPINGS IN TASK %s (ID %lld)! DID YOU "
                        "FORGET THEM?!?", parent_ctx->get_task_name(),
                        parent_ctx->get_unique_id());

      }
      file_type = NORMAL_FILE;
      file_name = strdup(name);
      // Construct the region requirement for this task
      requirement = RegionRequirement(handle, WRITE_DISCARD, EXCLUSIVE, parent);
      for (std::vector<FieldID>::const_iterator it = fvec.begin();
            it != fvec.end(); it++)
      {
        requirement.add_field(*it);
      }
      file_mode = mode;
      region = PhysicalRegion(legion_new<PhysicalRegionImpl>(requirement,
                              completion_event, true/*mapped*/, ctx,
                              0/*map id*/, 0/*tag*/, false/*leaf*/, runtime));
      if (check_privileges)
        check_privilege();
      if (Runtime::legion_spy_enabled)
        LegionSpy::log_attach_operation(parent_ctx->get_unique_id(),
                                        unique_op_id);
      return region;
    }

    //--------------------------------------------------------------------------
    void AttachOp::activate(void)
    //--------------------------------------------------------------------------
    {
      activate_operation();
      file_name = NULL;
      file_instance = NULL;
    }

    //--------------------------------------------------------------------------
    void AttachOp::deactivate(void)
    //--------------------------------------------------------------------------
    {
      deactivate_operation();
      if (file_name != NULL)
      {
        free(const_cast<char*>(file_name));
        file_name = NULL;
      }
      for (std::map<FieldID,const char*>::const_iterator it = field_map.begin();
            it != field_map.end(); it++)
      {
        free(const_cast<char*>(it->second));
      }
      field_map.clear();
      region = PhysicalRegion();
      privilege_path.clear();
      version_info.clear();
      restrict_info.clear();
      map_applied_conditions.clear();
      runtime->free_attach_op(this);
    }

    //--------------------------------------------------------------------------
    const char* AttachOp::get_logging_name(void) const
    //--------------------------------------------------------------------------
    {
      return op_names[ATTACH_OP_KIND];
    }

    //--------------------------------------------------------------------------
    Operation::OpKind AttachOp::get_operation_kind(void) const
    //--------------------------------------------------------------------------
    {
      return ATTACH_OP_KIND;
    }

    //--------------------------------------------------------------------------
    size_t AttachOp::get_region_count(void) const
    //--------------------------------------------------------------------------
    {
      return 1;
    }

    //--------------------------------------------------------------------------
    void AttachOp::trigger_prepipeline_stage(void)
    //--------------------------------------------------------------------------
    {
      // First compute the parent index
      compute_parent_index();
      initialize_privilege_path(privilege_path, requirement);
      if (Runtime::legion_spy_enabled)
      { 
        LegionSpy::log_logical_requirement(unique_op_id,0/*index*/,
                                           true/*region*/,
                                           requirement.region.index_space.id,
                                           requirement.region.field_space.id,
                                           requirement.region.tree_id,
                                           requirement.privilege,
                                           requirement.prop,
                                           requirement.redop,
                                           requirement.parent.index_space.id);
        LegionSpy::log_requirement_fields(unique_op_id, 0/*index*/,
                                          requirement.privilege_fields);
      }
    }
    
    //--------------------------------------------------------------------------
    void AttachOp::trigger_dependence_analysis(void)
    //--------------------------------------------------------------------------
    {
      ProjectionInfo projection_info;
      runtime->forest->perform_dependence_analysis(this, 0/*idx*/, 
                                                   requirement,
                                                   restrict_info, 
                                                   version_info,
                                                   projection_info,
                                                   privilege_path);
      // If we have any restriction on ourselves, that is very bad
      if (restrict_info.has_restrictions())
      {
        log_run.error("Illegal file attachment for file %s performed on "
                      "logical region (%x,%x,%x) which is under "
                      "restricted coherence! User coherence must first "
                      "be acquired with an acquire operation before "
                      "attachment can be performed.", file_name,
                      requirement.region.index_space.id,
                      requirement.region.field_space.id,
                      requirement.region.tree_id);
#ifdef DEBUG_LEGION
        assert(false);
#endif
        exit(ERROR_ILLEGAL_FILE_ATTACH);
      }
      // Tell the parent that we added the restriction
      file_instance = runtime->forest->create_file_instance(this, requirement);
      file_instance->memory_manager->record_created_instance(
          file_instance, false, 0, parent_ctx->get_executing_processor(),
          GC_NEVER_PRIORITY, false);
      parent_ctx->add_restriction(this, file_instance, requirement);
    }

    //--------------------------------------------------------------------------
    void AttachOp::trigger_ready(void)
    //--------------------------------------------------------------------------
    {
      std::set<RtEvent> preconditions;  
      runtime->forest->perform_versioning_analysis(this, 0/*idx*/,
                                                   requirement,
                                                   privilege_path,
                                                   version_info,
                                                   preconditions);
      if (!preconditions.empty())
        enqueue_ready_operation(Runtime::merge_events(preconditions));
      else
        enqueue_ready_operation();
    }

    //--------------------------------------------------------------------------
    void AttachOp::trigger_mapping(void)
    //--------------------------------------------------------------------------
    {
      InstanceRef result = runtime->forest->attach_file(this, 0/*idx*/,
                                                        requirement,
                                                        file_instance,
                                                        version_info);
#ifdef DEBUG_LEGION
      assert(result.has_ref());
#endif
      version_info.apply_mapping(map_applied_conditions);
      // This operation is ready once the file is attached
      region.impl->set_reference(result);
      // Once we have created the instance, then we are done
      if (!map_applied_conditions.empty())
        complete_mapping(Runtime::merge_events(map_applied_conditions));
      else
        complete_mapping();
      ApEvent attach_event = result.get_ready_event();
      Runtime::trigger_event(completion_event, attach_event);
      need_completion_trigger = false;
      complete_execution(Runtime::protect_event(attach_event));
    }

    //--------------------------------------------------------------------------
    unsigned AttachOp::find_parent_index(unsigned idx)
    //--------------------------------------------------------------------------
    {
#ifdef DEBUG_LEGION
      assert(idx == 0);
#endif
      return parent_req_index;
    }

    //--------------------------------------------------------------------------
    void AttachOp::trigger_commit(void)
    //--------------------------------------------------------------------------
    {
      version_info.clear();
      commit_operation(true/*deactivate*/);
    }

    //--------------------------------------------------------------------------
    void AttachOp::record_reference_mutation_effect(RtEvent event)
    //--------------------------------------------------------------------------
    {
      map_applied_conditions.insert(event);
    }

    //--------------------------------------------------------------------------
    PhysicalInstance AttachOp::create_instance(const Domain &dom,
             const std::vector<size_t> &sizes, LayoutConstraintSet &constraints)
    //--------------------------------------------------------------------------
    {
      PhysicalInstance result = PhysicalInstance::NO_INST;
      if (file_type == HDF5_FILE) 
      {
        // First build the set of field paths
        std::vector<const char*> field_files(field_map.size());
        unsigned idx = 0;
        for (std::map<FieldID,const char*>::const_iterator it = 
              field_map.begin(); it != field_map.end(); it++, idx++)
        {
          field_files[idx] = it->second;
        }
        // Now ask the low-level runtime to create the instance
        result = dom.create_hdf5_instance(file_name, sizes,
                            field_files, (file_mode == LEGION_FILE_READ_ONLY));
        constraints.specialized_constraint = 
          SpecializedConstraint(HDF5_FILE_SPECIALIZE);
      } 
      else if (file_type == NORMAL_FILE) 
      {
        result = dom.create_file_instance(file_name, sizes, file_mode);
        constraints.specialized_constraint = 
          SpecializedConstraint(GENERIC_FILE_SPECIALIZE);
      }
      else // unknown file type
        assert(false);
#ifdef DEBUG_LEGION
      assert(result.exists());
#endif      
      constraints.field_constraint = 
        FieldConstraint(requirement.privilege_fields, 
                        false/*contiguous*/, false/*inorder*/);
      constraints.memory_constraint = 
        MemoryConstraint(result.get_location().kind());
      // TODO: Fill in the other constraints: 
      // OrderingConstraint, SplittingConstraints DimensionConstraints,
      // AlignmentConstraints, OffsetConstraints
      // Fill in the rest of the constraints
      if (Runtime::legion_spy_enabled)
      {
        for (std::set<FieldID>::const_iterator it = 
              requirement.privilege_fields.begin(); it !=
              requirement.privilege_fields.end(); it++)
          LegionSpy::log_mapping_decision(unique_op_id,0/*idx*/,*it,result.id);
      }
      return result;
    }

    //--------------------------------------------------------------------------
    void AttachOp::check_privilege(void)
    //--------------------------------------------------------------------------
    {
      FieldID bad_field;
      LegionErrorType et = runtime->verify_requirement(requirement, bad_field);
      // If that worked, then check the privileges with the parent context
      if (et == NO_ERROR)
        et = parent_ctx->check_privilege(requirement, bad_field);
      switch (et)
      {
        // Not there is no such things as bad privileges for 
        // acquires and releases because they are controlled by the runtime
        case NO_ERROR:
        case ERROR_BAD_REGION_PRIVILEGES:
          break;
        case ERROR_INVALID_REGION_HANDLE:
          {
            log_region.error("Requirest for invalid region handle "
                                   "(%x,%d,%d) for attach operation "
                                   "(ID %lld)",
                                   requirement.region.index_space.id, 
                                   requirement.region.field_space.id, 
                                   requirement.region.tree_id, 
                                   unique_op_id);
#ifdef DEBUG_LEGION
            assert(false);
#endif
            exit(ERROR_INVALID_REGION_HANDLE);
          }
        case ERROR_FIELD_SPACE_FIELD_MISMATCH:
          {
            FieldSpace sp = (requirement.handle_type == SINGULAR) || 
                            (requirement.handle_type == REG_PROJECTION)
                             ? requirement.region.field_space : 
                               requirement.partition.field_space;
            log_region.error("Field %d is not a valid field of field "
                                   "space %d for attach operation (ID %lld)",
                                   bad_field, sp.id, unique_op_id);
#ifdef DEBUG_LEGION
            assert(false);
#endif
            exit(ERROR_FIELD_SPACE_FIELD_MISMATCH);
          }
        case ERROR_INVALID_INSTANCE_FIELD:
          {
            log_region.error("Instance field %d is not one of the "
                                   "privilege fields for attach operation "
                                   "(ID %lld)",
                                    bad_field, unique_op_id);
#ifdef DEBUG_LEGION
            assert(false);
#endif
            exit(ERROR_INVALID_INSTANCE_FIELD);
          }
        case ERROR_DUPLICATE_INSTANCE_FIELD:
          {
            log_region.error("Instance field %d is a duplicate for "
                                    "attach operation (ID %lld)",
                                    bad_field, unique_op_id);
#ifdef DEBUG_LEGION
            assert(false);
#endif
            exit(ERROR_DUPLICATE_INSTANCE_FIELD);
          }
        case ERROR_BAD_PARENT_REGION:
          {
            log_region.error("Parent task %s (ID %lld) of attach operation "
                                   "(ID %lld) does not have a region "
                                   "requirement for region (%x,%x,%x) "
                                   "as a parent of region requirement",
                                   parent_ctx->get_task_name(), 
                                   parent_ctx->get_unique_id(),
                                   unique_op_id, 
                                   requirement.region.index_space.id,
                                   requirement.region.field_space.id, 
                                   requirement.region.tree_id);
#ifdef DEBUG_LEGION
            assert(false);
#endif
            exit(ERROR_BAD_PARENT_REGION);
          }
        case ERROR_BAD_REGION_PATH:
          {
            log_region.error("Region (%x,%x,%x) is not a "
                             "sub-region of parent region "
                             "(%x,%x,%x) for region requirement of attach "
                             "operation (ID %lld)",
                             requirement.region.index_space.id,
                             requirement.region.field_space.id, 
                             requirement.region.tree_id,
                             requirement.parent.index_space.id,
                             requirement.parent.field_space.id,
                             requirement.parent.tree_id,
                             unique_op_id);
#ifdef DEBUG_LEGION
            assert(false);
#endif
            exit(ERROR_BAD_REGION_PATH);
          }
        case ERROR_BAD_REGION_TYPE:
          {
            log_region.error("Region requirement of attach operation "
                                   "(ID %lld) cannot find privileges for field "
                                   "%d in parent task",
                                   unique_op_id, bad_field);
#ifdef DEBUG_LEGION
            assert(false);
#endif
            exit(ERROR_BAD_REGION_TYPE);
          }
        // this should never happen with an inline mapping
        case ERROR_NON_DISJOINT_PARTITION: 
        default:
          assert(false); // Should never happen
      }
    }

    //--------------------------------------------------------------------------
    void AttachOp::compute_parent_index(void)
    //--------------------------------------------------------------------------
    {
      int parent_index = parent_ctx->find_parent_region_req(requirement);
      if (parent_index < 0)
      {
        log_region.error("Parent task %s (ID %lld) of attach "
                               "operation (ID %lld) does not have a region "
                               "requirement for region (%x,%x,%x) as a parent",
                               parent_ctx->get_task_name(), 
                               parent_ctx->get_unique_id(),
                               unique_op_id, 
                               requirement.region.index_space.id,
                               requirement.region.field_space.id, 
                               requirement.region.tree_id);
#ifdef DEBUG_LEGION
        assert(false);
#endif
        exit(ERROR_BAD_PARENT_REGION);
      }
      else
        parent_req_index = unsigned(parent_index);
    }

    ///////////////////////////////////////////////////////////// 
    // Detach Op 
    /////////////////////////////////////////////////////////////

    //--------------------------------------------------------------------------
    DetachOp::DetachOp(Runtime *rt)
      : Operation(rt)
    //--------------------------------------------------------------------------
    {
    }

    //--------------------------------------------------------------------------
    DetachOp::DetachOp(const DetachOp &rhs)
      : Operation(NULL)
    //--------------------------------------------------------------------------
    {
      // should never be called
      assert(false);
    }

    //--------------------------------------------------------------------------
    DetachOp::~DetachOp(void)
    //--------------------------------------------------------------------------
    {
    }

    //--------------------------------------------------------------------------
    DetachOp& DetachOp::operator=(const DetachOp &rhs)
    //--------------------------------------------------------------------------
    {
      // should never be called
      assert(false);
      return *this;
    }

    //--------------------------------------------------------------------------
    void DetachOp::initialize_detach(SingleTask *ctx, 
                                     PhysicalRegion region)
    //--------------------------------------------------------------------------
    {
      initialize_operation(ctx, true/*track*/);
      // No need to check privileges because we never would have been
      // able to attach in the first place anyway.
      requirement = region.impl->get_requirement();
      // Delay getting a reference until trigger_mapping().  This means we
      //  have to keep region
      this->region = region; 
      if (Runtime::legion_spy_enabled)
        LegionSpy::log_detach_operation(parent_ctx->get_unique_id(),
                                        unique_op_id);
    }

    //--------------------------------------------------------------------------
    void DetachOp::activate(void)
    //--------------------------------------------------------------------------
    {
      activate_operation();
    }

    //--------------------------------------------------------------------------
    void DetachOp::deactivate(void)
    //--------------------------------------------------------------------------
    {
      deactivate_operation();
      region = PhysicalRegion();
      privilege_path.clear();
      version_info.clear();
      restrict_info.clear();
      runtime->free_detach_op(this);
    }

    //--------------------------------------------------------------------------
    const char* DetachOp::get_logging_name(void) const
    //--------------------------------------------------------------------------
    {
      return op_names[DETACH_OP_KIND];
    }

    //--------------------------------------------------------------------------
    Operation::OpKind DetachOp::get_operation_kind(void) const
    //--------------------------------------------------------------------------
    {
      return DETACH_OP_KIND;
    }

    //--------------------------------------------------------------------------
    size_t DetachOp::get_region_count(void) const
    //--------------------------------------------------------------------------
    {
      return 1;
    }

    //--------------------------------------------------------------------------
    void DetachOp::trigger_prepipeline_stage(void)
    //--------------------------------------------------------------------------
    {
      // First compute the parent index
      compute_parent_index();
      initialize_privilege_path(privilege_path, requirement);
      if (Runtime::legion_spy_enabled)
      { 
        LegionSpy::log_logical_requirement(unique_op_id,0/*index*/,
                                           true/*region*/,
                                           requirement.region.index_space.id,
                                           requirement.region.field_space.id,
                                           requirement.region.tree_id,
                                           requirement.privilege,
                                           requirement.prop,
                                           requirement.redop,
                                           requirement.parent.index_space.id);
        LegionSpy::log_requirement_fields(unique_op_id, 0/*index*/,
                                          requirement.privilege_fields);
      }
    }

    //--------------------------------------------------------------------------
    void DetachOp::trigger_dependence_analysis(void)
    //--------------------------------------------------------------------------
    {
      // Before we do our dependence analysis, we can remove the 
      // restricted coherence on the logical region
      ProjectionInfo projection_info;
      // Tell the parent that we've release the restriction
      parent_ctx->remove_restriction(this, requirement);
      runtime->forest->perform_dependence_analysis(this, 0/*idx*/, 
                                                   requirement, 
                                                   restrict_info,
                                                   version_info,
                                                   projection_info,
                                                   privilege_path);
    }

    //--------------------------------------------------------------------------
    void DetachOp::trigger_ready(void)
    //--------------------------------------------------------------------------
    {
      std::set<RtEvent> preconditions;
      runtime->forest->perform_versioning_analysis(this, 0/*idx*/,
                                                   requirement, 
                                                   privilege_path,
                                                   version_info,
                                                   preconditions);
      if (!preconditions.empty())
        enqueue_ready_operation(Runtime::merge_events(preconditions));
      else
        enqueue_ready_operation();
    }

    //--------------------------------------------------------------------------
    void DetachOp::trigger_mapping(void)
    //--------------------------------------------------------------------------
    {
      // Actual unmap of an inline mapped region was deferred to here
      if (region.impl->is_mapped())
        region.impl->unmap_region();
      // Now we can get the reference we need for the detach operation
      InstanceSet references;
      region.impl->get_references(references);
#ifdef DEBUG_LEGION
      assert(references.size() == 1);
#endif
      InstanceRef reference = references[0];
      // Check that this is actually a file
      PhysicalManager *manager = reference.get_manager();
#ifdef DEBUG_LEGION
      assert(!manager->is_reduction_manager()); 
#endif
      InstanceManager *inst_manager = manager->as_instance_manager(); 
      if (!inst_manager->is_attached_file())
      {
        log_run.error("Illegal detach operation on a physical region which "
                      "was not attached!");
#ifdef DEBUG_LEGION
        assert(false);
#endif
        exit(ERROR_ILLEGAL_DETACH_OPERATION);
      }
<<<<<<< HEAD
=======
      manager->memory_manager->set_garbage_collection_priority(manager,
        0, parent_ctx->get_executing_processor(), GC_MAX_PRIORITY);

      RegionTreeContext physical_ctx = 
        parent_ctx->find_enclosing_context(parent_req_index);
>>>>>>> 0b7c3c9a
      ApEvent detach_event = 
        runtime->forest->detach_file(requirement, this, 0/*idx*/, 
                                     version_info, reference);
      std::set<RtEvent> applied_conditions;
      version_info.apply_mapping(applied_conditions);
      if (!applied_conditions.empty())
        complete_mapping(Runtime::merge_events(applied_conditions));
      else
        complete_mapping();
      Runtime::trigger_event(completion_event, detach_event);
      need_completion_trigger = false;
      complete_execution(Runtime::protect_event(detach_event));
    }

    //--------------------------------------------------------------------------
    unsigned DetachOp::find_parent_index(unsigned idx)
    //--------------------------------------------------------------------------
    {
#ifdef DEBUG_LEGION
      assert(idx == 0);
#endif
      return parent_req_index;
    }

    //--------------------------------------------------------------------------
    void DetachOp::trigger_commit(void)
    //--------------------------------------------------------------------------
    {
      version_info.clear();
      commit_operation(true/*deactivate*/);
    }

    //--------------------------------------------------------------------------
    void DetachOp::compute_parent_index(void)
    //--------------------------------------------------------------------------
    {
      int parent_index = parent_ctx->find_parent_region_req(requirement);
      if (parent_index < 0)
      {
        log_region.error("Parent task %s (ID %lld) of detach "
                               "operation (ID %lld) does not have a region "
                               "requirement for region (%x,%x,%x) as a parent",
                               parent_ctx->get_task_name(), 
                               parent_ctx->get_unique_id(),
                               unique_op_id, 
                               requirement.region.index_space.id,
                               requirement.region.field_space.id, 
                               requirement.region.tree_id);
#ifdef DEBUG_LEGION
        assert(false);
#endif
        exit(ERROR_BAD_PARENT_REGION);
      }
      else
        parent_req_index = unsigned(parent_index);
    }

    ///////////////////////////////////////////////////////////// 
    // Timing Op 
    /////////////////////////////////////////////////////////////

    //--------------------------------------------------------------------------
    TimingOp::TimingOp(Runtime *rt)
      : Operation(rt)
    //--------------------------------------------------------------------------
    {
    }

    //--------------------------------------------------------------------------
    TimingOp::TimingOp(const TimingOp &rhs)
      : Operation(NULL)
    //--------------------------------------------------------------------------
    {
      // should never be called
      assert(false);
    }

    //--------------------------------------------------------------------------
    TimingOp::~TimingOp(void)
    //--------------------------------------------------------------------------
    {
    }

    //--------------------------------------------------------------------------
    TimingOp& TimingOp::operator=(const TimingOp &rhs)
    //--------------------------------------------------------------------------
    {
      // should never be called
      assert(false);
      return *this;
    }

    //--------------------------------------------------------------------------
    Future TimingOp::initialize(SingleTask *ctx, const Future &pre)
    //--------------------------------------------------------------------------
    {
      initialize_operation(ctx, true/*track*/);
      kind = ABSOLUTE_MEASUREMENT;
      precondition = pre; 
      result = Future(legion_new<FutureImpl>(runtime, true/*register*/,
                  runtime->get_available_distributed_id(true),
                  runtime->address_space, runtime->address_space, this));
      return result;
    }

    //--------------------------------------------------------------------------
    Future TimingOp::initialize_microseconds(SingleTask *ctx, const Future &pre)
    //--------------------------------------------------------------------------
    {
      initialize_operation(ctx, true/*track*/);
      kind = MICROSECOND_MEASUREMENT;
      precondition = pre;
      result = Future(legion_new<FutureImpl>(runtime, true/*register*/,
                  runtime->get_available_distributed_id(true),
                  runtime->address_space, runtime->address_space, this));
      return result;
    }

    //--------------------------------------------------------------------------
    Future TimingOp::initialize_nanoseconds(SingleTask *ctx, const Future &pre)
    //--------------------------------------------------------------------------
    {
      initialize_operation(ctx, true/*track*/);
      kind = NANOSECOND_MEASUREMENT;
      precondition = pre;
      result = Future(legion_new<FutureImpl>(runtime, true/*register*/,
                  runtime->get_available_distributed_id(true),
                  runtime->address_space, runtime->address_space, this));
      return result;
    }

    //--------------------------------------------------------------------------
    void TimingOp::activate(void)
    //--------------------------------------------------------------------------
    {
      activate_operation(); 
    }

    //--------------------------------------------------------------------------
    void TimingOp::deactivate(void)
    //--------------------------------------------------------------------------
    {
      deactivate_operation();
      // Remove our references
      precondition = Future();
      result = Future();
      runtime->free_timing_op(this);
    }

    //--------------------------------------------------------------------------
    const char* TimingOp::get_logging_name(void) const
    //--------------------------------------------------------------------------
    {
      return op_names[TIMING_OP_KIND];
    }

    //--------------------------------------------------------------------------
    Operation::OpKind TimingOp::get_operation_kind(void) const
    //--------------------------------------------------------------------------
    {
      return TIMING_OP_KIND;
    }

    //--------------------------------------------------------------------------
    void TimingOp::trigger_dependence_analysis(void)
    //--------------------------------------------------------------------------
    {
      if (precondition.impl != NULL)
        precondition.impl->register_dependence(this);
    }

    //--------------------------------------------------------------------------
    void TimingOp::trigger_mapping(void)
    //--------------------------------------------------------------------------
    {
      complete_mapping();
      if ((precondition.impl != NULL) && 
          !(precondition.impl->ready_event.has_triggered()))
      {
        ApEvent wait_on = precondition.impl->get_ready_event();
        DeferredExecuteArgs args;
        args.proxy_this = this;
        runtime->issue_runtime_meta_task(args, LG_LATENCY_PRIORITY, this, 
                                         Runtime::protect_event(wait_on));
      }
      else
        deferred_execute();
    }

    //--------------------------------------------------------------------------
    void TimingOp::deferred_execute(void)
    //--------------------------------------------------------------------------
    {
      switch (kind)
      {
        case ABSOLUTE_MEASUREMENT:
          {
            double value = Realm::Clock::current_time();
            result.impl->set_result(&value, sizeof(value), false);
            break;
          }
        case MICROSECOND_MEASUREMENT:
          {
            long long value = Realm::Clock::current_time_in_microseconds();
            result.impl->set_result(&value, sizeof(value), false);
            break;
          }
        case NANOSECOND_MEASUREMENT:
          {
            long long value = Realm::Clock::current_time_in_nanoseconds();
            result.impl->set_result(&value, sizeof(value), false);
            break;
          }
        default:
          assert(false); // should never get here
      }
      // Complete the future
      complete_execution();
    }

    //--------------------------------------------------------------------------
    void TimingOp::trigger_complete(void)
    //--------------------------------------------------------------------------
    {
      result.impl->complete_future(); 
      complete_operation();
    }
 
  }; // namespace Internal 
}; // namespace Legion 

// EOF
<|MERGE_RESOLUTION|>--- conflicted
+++ resolved
@@ -11287,14 +11287,7 @@
 #endif
         exit(ERROR_ILLEGAL_DETACH_OPERATION);
       }
-<<<<<<< HEAD
-=======
-      manager->memory_manager->set_garbage_collection_priority(manager,
-        0, parent_ctx->get_executing_processor(), GC_MAX_PRIORITY);
-
-      RegionTreeContext physical_ctx = 
-        parent_ctx->find_enclosing_context(parent_req_index);
->>>>>>> 0b7c3c9a
+      
       ApEvent detach_event = 
         runtime->forest->detach_file(requirement, this, 0/*idx*/, 
                                      version_info, reference);
@@ -11304,6 +11297,11 @@
         complete_mapping(Runtime::merge_events(applied_conditions));
       else
         complete_mapping();
+
+      // Now remove the valid reference added by the attach operation
+      manager->memory_manager->set_garbage_collection_priority(manager,
+        0, parent_ctx->get_executing_processor(), GC_MAX_PRIORITY);
+
       Runtime::trigger_event(completion_event, detach_event);
       need_completion_trigger = false;
       complete_execution(Runtime::protect_event(detach_event));
