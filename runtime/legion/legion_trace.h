--- conflicted
+++ resolved
@@ -748,14 +748,9 @@
       virtual ApEvent get_completion(void) const;
       virtual ApEvent get_completion_for_deletion(void) const;
     public:
-<<<<<<< HEAD
+      void find_execution_fence_preconditions(std::set<ApEvent> &preconditions);
       void finalize(InnerContext *context, UniqueID opid,
                     bool has_blocking_call, ReplTraceOp *op = NULL);
-=======
-      void find_execution_fence_preconditions(std::set<ApEvent> &preconditions);
-      void finalize(bool has_blocking_call, ReplTraceOp *op = NULL);
-      void generate_conditions(void);
->>>>>>> 3bc2fbb8
     public:
       struct Replayable {
         explicit Replayable(bool r)
