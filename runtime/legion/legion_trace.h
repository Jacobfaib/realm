--- conflicted
+++ resolved
@@ -490,15 +490,9 @@
         { return execution_fence_event; }
     public:
       PhysicalTemplate* start_new_template(void);
-<<<<<<< HEAD
       void record_replayable_capture(PhysicalTemplate *tpl);
       void record_failed_capture(PhysicalTemplate *tpl);
-=======
-      RtEvent fix_trace(PhysicalTemplate *tpl,
-                        Operation *op,
-                        bool has_blocking_call);
       void record_intermediate_execution_fence(FenceOp *fence);
->>>>>>> 8f9c571b
     public:
       const std::vector<Processor> &get_replay_targets(void)
         { return replay_targets; }
