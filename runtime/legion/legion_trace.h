/* Copyright 2020 Stanford University, NVIDIA Corporation
 *
 * Licensed under the Apache License, Version 2.0 (the "License");
 * you may not use this file except in compliance with the License.
 * You may obtain a copy of the License at
 *
 *     http://www.apache.org/licenses/LICENSE-2.0
 *
 * Unless required by applicable law or agreed to in writing, software
 * distributed under the License is distributed on an "AS IS" BASIS,
 * WITHOUT WARRANTIES OR CONDITIONS OF ANY KIND, either express or implied.
 * See the License for the specific language governing permissions and
 * limitations under the License.
 */


#ifndef __LEGION_TRACE__
#define __LEGION_TRACE__

#include "legion.h"
#include "legion/legion_ops.h"
#include "legion/legion_analysis.h"
#include "legion/legion_allocation.h"

namespace Legion {
  namespace Internal {

    /**
     * \class LegionTrace
     * This is the abstract base class for a trace object
     * and is used to support both static and dynamic traces
     */
    class LegionTrace : public Collectable {
    public:
      struct DependenceRecord {
      public:
        DependenceRecord(int idx)
          : operation_idx(idx), prev_idx(-1), next_idx(-1),
            validates(false), dtype(LEGION_TRUE_DEPENDENCE) { }
        DependenceRecord(int op_idx, int pidx, int nidx,
                         bool val, DependenceType d,
                         const FieldMask &m)
          : operation_idx(op_idx), prev_idx(pidx), 
            next_idx(nidx), validates(val),
            dtype(d), dependent_mask(m) { }
      public:
        inline bool merge(const DependenceRecord &record)
        {
          if ((operation_idx != record.operation_idx) ||
              (prev_idx != record.prev_idx) ||
              (next_idx != record.next_idx) ||
              (validates != record.validates) ||
              (dtype != record.dtype))
            return false;
          dependent_mask |= record.dependent_mask;
          return true;
        }
      public:
        int operation_idx;
        int prev_idx; // previous region requirement index
        int next_idx; // next region requirement index
        bool validates;
        DependenceType dtype;
        FieldMask dependent_mask;
      };
      struct AliasChildren {
      public:
        AliasChildren(unsigned req_idx, unsigned dep, const FieldMask &m)
          : req_index(req_idx), depth(dep), mask(m) { }
      public:
        unsigned req_index;
        unsigned depth;
        FieldMask mask;
      };
    public:
      enum TracingState {
        LOGICAL_ONLY,
        PHYSICAL_RECORD,
        PHYSICAL_REPLAY,
      };
    public:
      LegionTrace(InnerContext *ctx, TraceID tid, bool logical_only);
      virtual ~LegionTrace(void);
    public:
      virtual bool is_static_trace(void) const = 0;
      inline TraceID get_trace_id(void) const { return tid; }
    public:
      virtual bool handles_region_tree(RegionTreeID tid) const = 0;
      virtual bool initialize_op_tracing(Operation *op,
                     const std::vector<StaticDependence> *dependences,
                     const LogicalTraceInfo *trace_info) = 0;
      virtual void register_operation(Operation *op, GenerationID gen) = 0; 
      virtual void record_dependence(Operation *target, GenerationID target_gen,
                                Operation *source, GenerationID source_gen) = 0;
      virtual void record_region_dependence(
                                    Operation *target, GenerationID target_gen,
                                    Operation *source, GenerationID source_gen,
                                    unsigned target_idx, unsigned source_idx,
                                    DependenceType dtype, bool validates,
                                    const FieldMask &dependent_mask) = 0;
      virtual void record_aliased_children(unsigned req_index, unsigned depth,
                                           const FieldMask &aliased_mask) = 0;
      virtual void end_trace_capture(void) = 0;
    public:
      // Called by task execution thread
      inline bool is_fixed(void) const { return fixed; }
      void fix_trace(void);
    public:
      bool has_physical_trace(void) { return physical_trace != NULL; }
      PhysicalTrace* get_physical_trace(void) { return physical_trace; }
      void register_physical_only(Operation *op, GenerationID gen);
    public:
      void replay_aliased_children(std::vector<RegionTreePath> &paths) const;
      void end_trace_execution(FenceOp *fence_op);
    public:
      void initialize_tracing_state(void) { state = LOGICAL_ONLY; }
      void set_state_record(void) { state = PHYSICAL_RECORD; }
      void set_state_replay(void) { state = PHYSICAL_REPLAY; }
      bool is_recording(void) const { return state == PHYSICAL_RECORD; }
      bool is_replaying(void) const { return state == PHYSICAL_REPLAY; }
    public:
      inline void clear_blocking_call(void) { blocking_call_observed = false; }
      inline void record_blocking_call(void) { blocking_call_observed = true; }
      inline bool has_blocking_call(void) const {return blocking_call_observed;}
      void invalidate_trace_cache(Operation *invalidator);
#ifdef LEGION_SPY
    public:
      virtual void perform_logging(
                          UniqueID prev_fence_uid, UniqueID curr_fence_uid) = 0;
    public:
      UniqueID get_current_uid_by_index(unsigned op_idx) const;
#endif
    public:
      InnerContext *const ctx;
      const TraceID tid;
    protected:
      std::vector<std::pair<Operation*,GenerationID> > operations; 
      // We also need a data structure to record when there are
      // aliased but non-interfering region requirements. This should
      // be pretty sparse so we'll make it a map
      std::map<unsigned,LegionVector<AliasChildren>::aligned> aliased_children;
      volatile TracingState state;
      // Pointer to a physical trace
      PhysicalTrace *physical_trace;
      unsigned last_memoized;
      bool blocking_call_observed;
      bool fixed;
      std::set<std::pair<Operation*,GenerationID> > frontiers;
#ifdef LEGION_SPY
    protected:
      std::map<std::pair<Operation*,GenerationID>,UniqueID> current_uids;
      std::map<std::pair<Operation*,GenerationID>,unsigned> num_regions;
#endif
    };

    /**
     * \class StaticTrace
     * A static trace is a trace object that is used for 
     * handling cases where the application knows the dependneces
     * for a trace of operations
     */
    class StaticTrace : public LegionTrace,
                        public LegionHeapify<StaticTrace> {
    public:
      static const AllocationType alloc_type = STATIC_TRACE_ALLOC;
    public:
      StaticTrace(TraceID tid, InnerContext *ctx, bool logical_only,
                  const std::set<RegionTreeID> *trees);
      StaticTrace(const StaticTrace &rhs);
      virtual ~StaticTrace(void);
    public:
      StaticTrace& operator=(const StaticTrace &rhs);
    public:
      virtual bool is_static_trace(void) const { return true; }
    public:
      virtual bool handles_region_tree(RegionTreeID tid) const;
      virtual bool initialize_op_tracing(Operation *op,
                              const std::vector<StaticDependence> *dependences,
                              const LogicalTraceInfo *trace_info);
      virtual void register_operation(Operation *op, GenerationID gen); 
      virtual void record_dependence(Operation *target,GenerationID target_gen,
                                     Operation *source,GenerationID source_gen);
      virtual void record_region_dependence(
                                    Operation *target, GenerationID target_gen,
                                    Operation *source, GenerationID source_gen,
                                    unsigned target_idx, unsigned source_idx,
                                    DependenceType dtype, bool validates,
                                    const FieldMask &dependent_mask);
      virtual void record_aliased_children(unsigned req_index, unsigned depth,
                                           const FieldMask &aliased_mask);
      virtual void end_trace_capture(void);
#ifdef LEGION_SPY
    public:
      virtual void perform_logging(
                          UniqueID prev_fence_uid, UniqueID curr_fence_uid);
#endif
    protected:
      const LegionVector<DependenceRecord>::aligned&
                  translate_dependence_records(Operation *op, unsigned index);
    protected:
      std::deque<std::vector<StaticDependence> > static_dependences;
      std::deque<LegionVector<DependenceRecord>::aligned> translated_deps;
      std::set<RegionTreeID> application_trees;
    };

    /**
     * \class DynamicTrace
     * This class is used for memoizing the dynamic
     * dependence analysis for series of operations
     * in a given task's context.
     */
    class DynamicTrace : public LegionTrace,
                         public LegionHeapify<DynamicTrace> {
    public:
      static const AllocationType alloc_type = DYNAMIC_TRACE_ALLOC;
    public:
      struct OperationInfo {
      public:
        OperationInfo(Operation *op)
          : kind(op->get_operation_kind()), count(op->get_region_count()) { }
      public:
        Operation::OpKind kind;
        unsigned count;
      }; 
    public:
      DynamicTrace(TraceID tid, InnerContext *ctx, bool logical_only);
      DynamicTrace(const DynamicTrace &rhs);
      virtual ~DynamicTrace(void);
    public:
      DynamicTrace& operator=(const DynamicTrace &rhs);
    public:
      virtual bool is_static_trace(void) const { return false; }
    public:
      virtual bool initialize_op_tracing(Operation *op,
                          const std::vector<StaticDependence> *dependences,
                          const LogicalTraceInfo *trace_info);
      virtual bool handles_region_tree(RegionTreeID tid) const;
      // Called by analysis thread
      virtual void register_operation(Operation *op, GenerationID gen);
      virtual void record_dependence(Operation *target,GenerationID target_gen,
                                     Operation *source,GenerationID source_gen);
      virtual void record_region_dependence(
                                    Operation *target, GenerationID target_gen,
                                    Operation *source, GenerationID source_gen,
                                    unsigned target_idx, unsigned source_idx,
                                    DependenceType dtype, bool validates,
                                    const FieldMask &dependent_mask);
      virtual void record_aliased_children(unsigned req_index, unsigned depth,
                                           const FieldMask &aliased_mask);
      // Called by analysis thread
      virtual void end_trace_capture(void);
#ifdef LEGION_SPY
    public:
      virtual void perform_logging(
                          UniqueID prev_fence_uid, UniqueID curr_fence_uid);
#endif
    protected:
      // Insert a normal dependence for the current operation
      void insert_dependence(const DependenceRecord &record);
      // Insert an internal dependence for given key
      void insert_dependence(const std::pair<InternalOp*,GenerationID> &key,
                             const DependenceRecord &record);
    protected:
      // Only need this backwards lookup for recording dependences
      std::map<std::pair<Operation*,GenerationID>,unsigned> op_map;
      // Internal operations have a nasty interaction with traces because
      // we can generate different sets of internal operations each time we
      // run the trace depending on the state of the logical region tree.
      // Therefore, we keep track of internal ops done when capturing the trace
      // record transitive dependences on the other operations in the
      // trace that we would have interfered with had the internal operations
      // not been necessary.
      std::map<std::pair<InternalOp*,GenerationID>,
               LegionVector<DependenceRecord>::aligned> internal_dependences;
    protected: 
      // This is the generalized form of the dependences
      // For each operation, we remember a list of operations that
      // it dependens on and whether it is a validates the region
      std::deque<LegionVector<DependenceRecord>::aligned> dependences;
      // Metadata for checking the validity of a trace when it is replayed
      std::vector<OperationInfo> op_info;
    protected:
      bool tracing;
    };

    class TraceOp : public FenceOp {
    public:
      TraceOp(Runtime *rt);
      TraceOp(const TraceOp &rhs);
      virtual ~TraceOp(void);
    public:
      TraceOp& operator=(const TraceOp &rhs);
    public:
      virtual void execute_dependence_analysis(void);
    protected:
      LegionTrace *local_trace;
    };

    /**
     * \class TraceCaptureOp
     * This class represents trace operations which we inject
     * into the operation stream to mark when a trace capture
     * is finished so the DynamicTrace object can compute the
     * dependences data structure.
     */
    class TraceCaptureOp : public TraceOp {
    public:
      static const AllocationType alloc_type = TRACE_CAPTURE_OP_ALLOC;
    public:
      TraceCaptureOp(Runtime *rt);
      TraceCaptureOp(const TraceCaptureOp &rhs);
      virtual ~TraceCaptureOp(void);
    public:
      TraceCaptureOp& operator=(const TraceCaptureOp &rhs);
    public:
      void initialize_capture(InnerContext *ctx, bool has_blocking_call,
                              bool remove_trace_reference);
    public:
      virtual void activate(void);
      virtual void deactivate(void);
      virtual const char* get_logging_name(void) const;
      virtual OpKind get_operation_kind(void) const;
      virtual void trigger_dependence_analysis(void);
      virtual void trigger_mapping(void);
    protected:
      PhysicalTemplate *current_template;
      bool has_blocking_call;
      bool remove_trace_reference;
    };

    /**
     * \class TraceCompleteOp
     * This class represents trace operations which we inject
     * into the operation stream to mark when the execution
     * of a trace has been completed.  This fence operation
     * then registers dependences on all operations in the trace
     * and becomes the new current fence.
     */
    class TraceCompleteOp : public TraceOp {
    public:
      static const AllocationType alloc_type = TRACE_COMPLETE_OP_ALLOC;
    public:
      TraceCompleteOp(Runtime *rt);
      TraceCompleteOp(const TraceCompleteOp &rhs);
      virtual ~TraceCompleteOp(void);
    public:
      TraceCompleteOp& operator=(const TraceCompleteOp &rhs);
    public:
      void initialize_complete(InnerContext *ctx, bool has_blocking_call);
    public:
      virtual void activate(void);
      virtual void deactivate(void);
      virtual const char* get_logging_name(void) const;
      virtual OpKind get_operation_kind(void) const;
      virtual void trigger_dependence_analysis(void);
      virtual void trigger_mapping(void);
    protected:
      PhysicalTemplate *current_template;
      ApEvent template_completion;
      bool replayed;
      bool has_blocking_call;
    };

    /**
     * \class TraceReplayOp
     * This class represents trace operations which we inject
     * into the operation stream to replay a physical trace
     * if there is one that satisfies its preconditions.
     */
    class TraceReplayOp : public TraceOp {
    public:
      static const AllocationType alloc_type = TRACE_REPLAY_OP_ALLOC;
    public:
      TraceReplayOp(Runtime *rt);
      TraceReplayOp(const TraceReplayOp &rhs);
      virtual ~TraceReplayOp(void);
    public:
      TraceReplayOp& operator=(const TraceReplayOp &rhs);
    public:
      void initialize_replay(InnerContext *ctx, LegionTrace *trace);
    public:
      virtual void activate(void);
      virtual void deactivate(void);
      virtual const char* get_logging_name(void) const;
      virtual OpKind get_operation_kind(void) const;
      virtual void trigger_dependence_analysis(void);
      virtual void pack_remote_operation(Serializer &rez, AddressSpaceID target,
                                         std::set<RtEvent> &applied) const;
    };

    /**
     * \class TraceBeginOp
     * This class represents mapping fences which we inject
     * into the operation stream to begin a trace.  This fence
     * is by a TraceReplayOp if the trace allows physical tracing.
     */
    class TraceBeginOp : public TraceOp {
    public:
      static const AllocationType alloc_type = TRACE_BEGIN_OP_ALLOC;
    public:
      TraceBeginOp(Runtime *rt);
      TraceBeginOp(const TraceBeginOp &rhs);
      virtual ~TraceBeginOp(void);
    public:
      TraceBeginOp& operator=(const TraceBeginOp &rhs);
    public:
      void initialize_begin(InnerContext *ctx, LegionTrace *trace);
    public:
      virtual void activate(void);
      virtual void deactivate(void);
      virtual const char* get_logging_name(void) const;
      virtual OpKind get_operation_kind(void) const;
    };

    class TraceSummaryOp : public TraceOp {
    public:
      static const AllocationType alloc_type = TRACE_SUMMARY_OP_ALLOC;
    public:
      TraceSummaryOp(Runtime *rt);
      TraceSummaryOp(const TraceSummaryOp &rhs);
      virtual ~TraceSummaryOp(void);
    public:
      TraceSummaryOp& operator=(const TraceSummaryOp &rhs);
    public:
      void initialize_summary(InnerContext *ctx,
                              PhysicalTemplate *tpl,
                              Operation *invalidator);
      void perform_logging(void);
    public:
      virtual void activate(void);
      virtual void deactivate(void);
      virtual const char* get_logging_name(void) const;
      virtual OpKind get_operation_kind(void) const;
    public:
      virtual void trigger_dependence_analysis(void);
      virtual void trigger_ready(void);
      virtual void trigger_mapping(void);
      virtual void pack_remote_operation(Serializer &rez, AddressSpaceID target,
                                         std::set<RtEvent> &applied) const;
    protected:
      PhysicalTemplate *current_template;
    };

    /**
     * \class PhysicalTrace
     * This class is used for memoizing the dynamic physical dependence
     * analysis for series of operations in a given task's context.
     */
    class PhysicalTrace {
    public:
      PhysicalTrace(Runtime *runtime, LegionTrace *logical_trace);
      PhysicalTrace(const PhysicalTrace &rhs);
      ~PhysicalTrace(void);
    public:
      PhysicalTrace& operator=(const PhysicalTrace &rhs);
    public:
      void clear_cached_template(void) { current_template = NULL; }
      void check_template_preconditions(TraceReplayOp *op,
                                        std::set<RtEvent> &applied_events);
      // Return true if we evaluated all the templates
      bool find_viable_templates(ReplTraceReplayOp *op, 
                                 std::set<RtEvent> &applied_events,
                                 unsigned templates_to_find,
                                 std::vector<int> &viable_templates);
      void select_template(unsigned template_index);
    public:
      PhysicalTemplate* get_current_template(void) { return current_template; }
      bool has_any_templates(void) const { return templates.size() > 0; }
    public:
      void record_previous_template_completion(ApEvent template_completion)
        { previous_template_completion = template_completion; }
      ApEvent get_previous_template_completion(void) const
        { return previous_template_completion; }
    public:
      void set_current_execution_fence_event(ApEvent event)
        { execution_fence_event = event; }
      ApEvent get_current_execution_fence_event(void) const
        { return execution_fence_event; }
    public:
      PhysicalTemplate* start_new_template(void);
      void record_replayable_capture(PhysicalTemplate *tpl);
      void record_failed_capture(PhysicalTemplate *tpl);
    public:
      const std::vector<Processor> &get_replay_targets(void)
        { return replay_targets; }
    public:
      void initialize_template(ApEvent fence_completion, bool recurrent);
    public:
      Runtime * const runtime;
      const LegionTrace *logical_trace;
      ReplicateContext *const repl_ctx;
    private:
      mutable LocalLock trace_lock;
      PhysicalTemplate* current_template;
      LegionVector<PhysicalTemplate*>::aligned templates;
      unsigned nonreplayable_count;
      unsigned new_template_count;
    private:
      ApEvent previous_template_completion;
      ApEvent execution_fence_event;
      std::vector<Processor> replay_targets;
    };

    typedef Memoizable::TraceLocalID TraceLocalID;

    /**
     * \class TraceViewSet
     */
    class TraceViewSet {
    public:
      struct FailedPrecondition {
        LogicalView *view;
        IndexSpaceExpression *expr;
        FieldMask mask;

        std::string to_string(void) const;
      };
    public:
      TraceViewSet(RegionTreeForest *forest, DistributedID owner_did,
                   RegionNode *region);
      TraceViewSet(RegionTreeForest *forest, TraceViewSet &source,
                   DistributedID owner_did, RegionNode *region,
                   std::set<RtEvent> &applied_events);
      virtual ~TraceViewSet(void);
    public:
      void insert(LogicalView *view,
                  IndexSpaceExpression *expr,
                  const FieldMask &mask,
                  std::set<RtEvent> *ready_events);
      void invalidate(LogicalView *view,
                      IndexSpaceExpression *expr,
                      const FieldMask &mask,
           std::map<IndexSpaceExpression*,unsigned> *expr_refs_to_remove = NULL,
           std::map<LogicalView*,unsigned> *view_refs_to_remove = NULL);
      void invalidate_all_but(LogicalView *except,
                              IndexSpaceExpression *expr,
                              const FieldMask &mask,
           std::map<IndexSpaceExpression*,unsigned> *expr_refs_to_remove = NULL,
           std::map<LogicalView*,unsigned> *view_refs_to_remove = NULL);
    public:
      bool dominates(LogicalView *view, IndexSpaceExpression *expr, 
                     FieldMask &non_dominated) const;
      void dominates(LogicalView *view, 
                     IndexSpaceExpression *expr, FieldMask mask,
                     FieldMaskSet<IndexSpaceExpression> &non_dominated,
                     FieldMaskSet<IndexSpaceExpression> *dominate = NULL) const;
      bool subsumed_by(const TraceViewSet &set,
                       FailedPrecondition *condition = NULL) const;
      bool independent_of(const TraceViewSet &set,
                       FailedPrecondition *condition = NULL) const;
      void transpose(LegionMap<IndexSpaceExpression*,
                            FieldMaskSet<LogicalView> >::aligned &target) const;
      void find_overlaps(TraceViewSet &target, IndexSpaceExpression *expr,
                         const bool expr_covers, const FieldMask &mask) const;
      bool empty(void) const;
    public:
      void merge(TraceViewSet &target, std::set<RtEvent> &applied_events) const;
      void pack(Serializer &rez, AddressSpaceID target) const;
      void unpack(Deserializer &derez, size_t num_views,
                  AddressSpaceID source, std::set<RtEvent> &ready_events);
    public:
      void dump(void) const;
    protected:
      typedef LegionMap<LogicalView*,
                        FieldMaskSet<IndexSpaceExpression> >::aligned ViewExprs;
    protected:
      RegionTreeForest *const forest;
      RegionNode *const region;
      const DistributedID owner_did;
    protected:
      // At most one expression per field
      ViewExprs conditions;
    };

    /**
     * \class TraceConditionSet
     */
    class TraceConditionSet : public EqSetTracker, public Collectable,
                              public LegionHeapify<TraceConditionSet> {
    public:
      struct DeferTracePreconditionTestArgs :
        public LgTaskArgs<DeferTracePreconditionTestArgs> {
      public:
        static const LgTaskID TASK_ID = LG_DEFER_TRACE_PRECONDITION_TASK_ID;
      public:
        DeferTracePreconditionTestArgs(TraceConditionSet *s, Operation *o, 
                                       RtUserEvent d, RtUserEvent a)
          : LgTaskArgs<DeferTracePreconditionTestArgs>(o->get_unique_op_id()),
            set(s), op(o), done_event(d), applied_event(a) { }
      public:
        TraceConditionSet *const set;
        Operation *const op;
        const RtUserEvent done_event;
        const RtUserEvent applied_event;
      };
      struct DeferTracePostconditionTestArgs :
        public LgTaskArgs<DeferTracePostconditionTestArgs> {
      public:
        static const LgTaskID TASK_ID = LG_DEFER_TRACE_POSTCONDITION_TASK_ID;
      public:
        DeferTracePostconditionTestArgs(TraceConditionSet *s, Operation *o, 
                                        RtUserEvent d)
          : LgTaskArgs<DeferTracePostconditionTestArgs>(o->get_unique_op_id()),
            set(s), op(o), done_event(d) { }
      public:
        TraceConditionSet *const set;
        Operation *const op;
        const RtUserEvent done_event;
      };
      struct DeferTraceFinalizeSetsArgs :
        public LgTaskArgs<DeferTraceFinalizeSetsArgs> {
      public:
        static const LgTaskID TASK_ID = LG_DEFER_TRACE_FINALIZE_SETS_TASK_ID;
      public:
        DeferTraceFinalizeSetsArgs(TraceConditionSet *s, UniqueID uid)
          : LgTaskArgs<DeferTraceFinalizeSetsArgs>(uid), set(s) { }
      public:
        TraceConditionSet *const set;
      };
    public:
      TraceConditionSet(RegionTreeForest *forest, IndexSpaceExpression *expr,
                const FieldMask &mask, const std::set<RegionNode*> &regions); 
      TraceConditionSet(const TraceConditionSet &rhs);
      virtual ~TraceConditionSet(void);
    public:
      TraceConditionSet& operator=(const TraceConditionSet &rhs);
    public:
      virtual void add_tracker_reference(unsigned cnt = 1);
      virtual bool remove_tracker_reference(unsigned cnt = 1);
    public:
      virtual void record_equivalence_set(EquivalenceSet *set,
                                          const FieldMask &mask);
      virtual void record_pending_equivalence_set(EquivalenceSet *set,
                                          const FieldMask &mask);
      virtual void remove_equivalence_set(EquivalenceSet *set,
                                          const FieldMask &mask);
    public:
      void invalidate_equivalence_sets(void);
      void capture(EquivalenceSet *set, std::set<RtEvent> &ready_events);
      void receive_capture(TraceViewSet *pre, TraceViewSet *anti,
                           TraceViewSet *post, std::set<RtEvent> &ready);
      bool is_replayable(bool &not_subsumed, 
                         TraceViewSet::FailedPrecondition *failed);
      void dump_preconditions(void) const;
      void dump_anticonditions(void) const;
      void dump_postconditions(void) const;
    public:
      void test_require(Operation *op, std::set<RtEvent> &ready_events,
                        std::set<RtEvent> &applied_events);
      bool check_require(void);
      void ensure(Operation *op, std::set<RtEvent> &applied_events);
    public:
      static void handle_precondition_test(const void *args);
      static void handle_postcondition_test(const void *args);
      static void handle_finalize_sets(const void *args);
    private:
      RtEvent recompute_equivalence_sets(Operation *op);
      void finalize_computed_sets(void);
    public:
      RegionTreeForest *const forest;
      IndexSpaceExpression *const condition_expr;
      const FieldMask condition_mask;
      const std::vector<RegionNode*> regions;
    private:
      mutable LocalLock set_lock;
      FieldMaskSet<EquivalenceSet> current_sets;
      FieldMaskSet<EquivalenceSet> pending_sets;
      FieldMask invalid_mask;
    private:
      TraceViewSet *precondition_views;
      TraceViewSet *anticondition_views;
      TraceViewSet *postcondition_views; 
      // Transpose of conditions for testing
      typedef LegionMap<IndexSpaceExpression*,
                        FieldMaskSet<LogicalView> >::aligned ExprViews;
      ExprViews preconditions;
      ExprViews anticonditions;
      ExprViews postconditions;
    private:
      std::vector<InvalidInstAnalysis*> precondition_analyses;
      std::vector<AntivalidInstAnalysis*> anticondition_analyses;
    };

    /**
     * \class PhysicalTemplate
     * This class represents a recipe to reconstruct a physical task graph.
     * A template consists of a sequence of instructions, each of which is
     * interpreted by the template engine. The template also maintains
     * the interpreter state (operations and events). These are initialized
     * before the template gets executed.
     */
    class PhysicalTemplate : public PhysicalTraceRecorder,
                             public LegionHeapify<PhysicalTemplate> {
    public:
      struct ReplaySliceArgs : public LgTaskArgs<ReplaySliceArgs> {
      public:
        static const LgTaskID TASK_ID = LG_REPLAY_SLICE_ID;
      public:
        ReplaySliceArgs(PhysicalTemplate *t, unsigned si)
          : LgTaskArgs<ReplaySliceArgs>(0), tpl(t), slice_index(si) { }
      public:
        PhysicalTemplate *tpl;
        unsigned slice_index;
      };
      struct DeleteTemplateArgs : public LgTaskArgs<DeleteTemplateArgs> {
      public:
        static const LgTaskID TASK_ID = LG_DELETE_TEMPLATE_ID;
      public:
        DeleteTemplateArgs(PhysicalTemplate *t)
          : LgTaskArgs<DeleteTemplateArgs>(0), tpl(t) { }
      public:
        PhysicalTemplate *tpl;
      };
    protected:
      struct ViewUser {
        ViewUser(const RegionUsage &r, unsigned u, 
                 IndexSpaceExpression *e, int s)
          : usage(r), user(u), expr(e), shard(s)
        {}
        const RegionUsage usage;
        const unsigned user;
        IndexSpaceExpression *const expr;
        const ShardID shard;
      };
    private:
      struct CachedMapping
      {
        VariantID               chosen_variant;
        TaskPriority            task_priority;
        bool                    postmap_task;
        std::vector<Processor>  target_procs;
        std::deque<InstanceSet> physical_instances;
      };
      typedef LegionMap<TraceLocalID,CachedMapping>::aligned CachedMappings;
    protected:
      typedef LegionMap<InstanceView*,
                        FieldMaskSet<IndexSpaceExpression> >::aligned ViewExprs;
      typedef LegionMap<InstanceView*,
                        FieldMaskSet<ViewUser> >::aligned             ViewUsers;
    public:
      PhysicalTemplate(PhysicalTrace *trace, ApEvent fence_event);
      PhysicalTemplate(const PhysicalTemplate &rhs);
    protected:
      virtual ~PhysicalTemplate(void);
    public:
      virtual void initialize(Runtime *runtime, ApEvent fence_completion,
                              bool recurrent);
      virtual ApEvent get_completion(void) const;
      virtual ApEvent get_completion_for_deletion(void) const;
    public:
      void finalize(InnerContext *context, UniqueID opid,
                    bool has_blocking_call, ReplTraceOp *op = NULL);
    public:
      struct Replayable {
        explicit Replayable(bool r)
          : replayable(r), message()
        {}
        Replayable(bool r, const char *m)
          : replayable(r), message(m)
        {}
        Replayable(bool r, const std::string &m)
          : replayable(r), message(m)
        {}
        Replayable(const Replayable &r)
          : replayable(r.replayable), message(r.message)
        {}
        operator bool(void) const { return replayable; }
        bool replayable;
        std::string message;
      };
    protected:
      virtual Replayable check_replayable(ReplTraceOp *op, 
          InnerContext *context, UniqueID opid, bool has_blocking_call);
    public:
      void optimize(ReplTraceOp *op);
    private:
      void elide_fences(std::vector<unsigned> &gen, ReplTraceOp *op);
      void propagate_merges(std::vector<unsigned> &gen);
      void transitive_reduction(void);
      void propagate_copies(std::vector<unsigned> &gen);
      void eliminate_dead_code(std::vector<unsigned> &gen);
      void prepare_parallel_replay(const std::vector<unsigned> &gen);
      void push_complete_replays(void);
    protected:
      virtual void initialize_generators(std::vector<unsigned> &new_gen);
      virtual void initialize_eliminate_dead_code_frontiers(
                          const std::vector<unsigned> &gen,
                                std::vector<bool> &used);
      virtual void initialize_transitive_reduction_frontiers(
                          std::vector<unsigned> &topo_order,
                          std::vector<unsigned> &inv_topo_order);
    public:
      // Variants for normal traces
      bool check_preconditions(TraceReplayOp *op,
                               std::set<RtEvent> &applied_events);
      void apply_postcondition(TraceSummaryOp *op,
                               std::set<RtEvent> &applied_events);
      // Variants for control replication traces 
      bool check_preconditions(ReplTraceReplayOp *op,
                               std::set<RtEvent> &applied_events);
      void apply_postcondition(ReplTraceSummaryOp *op,
                               std::set<RtEvent> &applied_events);
    public:
      void register_operation(Operation *op);
      void execute_all(void);
      void execute_slice(unsigned slice_idx);
    public:
      virtual void issue_summary_operations(InnerContext* context,
                                            Operation *invalidator);
    public:
      void dump_template(void);
    private:
      void dump_instructions(const std::vector<Instruction*> &instructions);
#ifdef LEGION_SPY
    public:
      void set_fence_uid(UniqueID fence_uid) { prev_fence_uid = fence_uid; }
      UniqueID get_fence_uid(void) const { return prev_fence_uid; }
#endif
    public:
      inline bool is_replaying(void) const { return !recording; }
      inline bool is_replayable(void) const { return replayable.replayable; }
      inline const std::string& get_replayable_message(void) const
        { return replayable.message; }
    public:
      virtual bool is_recording(void) const { return recording; }
      virtual void add_recorder_reference(void) { /*do nothing*/ }
      virtual bool remove_recorder_reference(void) 
        { /*do nothing, never delete*/ return false; }
      virtual void pack_recorder(Serializer &rez, 
          std::set<RtEvent> &applied, const AddressSpaceID target);
    public:
      virtual void record_mapper_output(Memoizable *memo,
                             const Mapper::MapTaskOutput &output,
                             const std::deque<InstanceSet> &physical_instances,
                             std::set<RtEvent> &applied_events);
      void get_mapper_output(SingleTask *task,
                             VariantID &chosen_variant,
                             TaskPriority &task_priority,
                             bool &postmap_task,
                             std::vector<Processor> &target_proc,
                             std::deque<InstanceSet> &physical_instances) const;
    public:
      virtual void record_get_term_event(Memoizable *memo);
      virtual void request_term_event(ApUserEvent &term_event);
      virtual void record_create_ap_user_event(ApUserEvent lhs, 
                                               Memoizable *memo);
      virtual void record_trigger_event(ApUserEvent lhs, ApEvent rhs,
                                        Memoizable *memo);
    public:
      virtual void record_merge_events(ApEvent &lhs, 
                                       ApEvent rhs, Memoizable *memo);
      virtual void record_merge_events(ApEvent &lhs, ApEvent e1, 
                                       ApEvent e2, Memoizable *memo);
      virtual void record_merge_events(ApEvent &lhs, ApEvent e1, ApEvent e2,
                                       ApEvent e3, Memoizable *memo);
      virtual void record_merge_events(ApEvent &lhs, 
                            const std::set<ApEvent>& rhs, Memoizable *memo);
    public:
      virtual void record_issue_copy(Memoizable *memo, ApEvent &lhs,
                             IndexSpaceExpression *expr,
                             const std::vector<CopySrcDstField>& src_fields,
                             const std::vector<CopySrcDstField>& dst_fields,
#ifdef LEGION_SPY
                             RegionTreeID src_tree_id, RegionTreeID dst_tree_id,
#endif
                             ApEvent precondition, PredEvent pred_guard,
                             ReductionOpID redop, bool reduction_fold);
      virtual void record_issue_indirect(Memoizable *memo, ApEvent &lhs,
                             IndexSpaceExpression *expr,
                             const std::vector<CopySrcDstField>& src_fields,
                             const std::vector<CopySrcDstField>& dst_fields,
                             const std::vector<void*> &indirections,
                             ApEvent precondition, PredEvent pred_guard);
      virtual void record_copy_views(ApEvent lhs, IndexSpaceExpression *expr,
                           const FieldMaskSet<InstanceView> &tracing_srcs,
                           const FieldMaskSet<InstanceView> &tracing_dsts,
                           std::set<RtEvent> &applied);
      virtual void record_issue_fill(Memoizable *memo, ApEvent &lhs,
                             IndexSpaceExpression *expr,
                             const std::vector<CopySrcDstField> &fields,
                             const void *fill_value, size_t fill_size,
#ifdef LEGION_SPY
                             FieldSpace handle, 
                             RegionTreeID tree_id,
#endif
                             ApEvent precondition, PredEvent pred_guard);
#ifdef LEGION_GPU_REDUCTIONS
      virtual void record_gpu_reduction(Memoizable *memo, ApEvent &lhs,
                           IndexSpaceExpression *expr,
                           const std::vector<CopySrcDstField> &src_fields,
                           const std::vector<CopySrcDstField> &dst_fields,
                           Processor gpu, TaskID gpu_task_id,
                           PhysicalManager *src, PhysicalManager *dst,
                           ApEvent precondition, PredEvent pred_guard,
                           ReductionOpID redop, bool reduction_fold);
#endif
    public:
      virtual void record_op_view(Memoizable *memo,
                                  unsigned idx,
                                  InstanceView *view,
                                  RegionNode *node,
                                  const RegionUsage &usage,
                                  const FieldMask &user_mask,
                                  bool update_validity,
                                  std::set<RtEvent> &applied);
      virtual void record_fill_views(ApEvent lhs, IndexSpaceExpression *expr, 
                           const FieldMaskSet<FillView> &tracing_srcs,
                           const FieldMaskSet<InstanceView> &tracing_dsts,
                           std::set<RtEvent> &applied_events,
                           const bool reduction_initialization);
    protected:
      void record_views(unsigned entry,
                        IndexSpaceExpression *expr,
                        const RegionUsage &usage,
                        const FieldMaskSet<InstanceView> &views,
                        std::set<RtEvent> &applied);
      virtual void add_view_user(InstanceView *view,
                         const RegionUsage &usage,
                         unsigned user, IndexSpaceExpression *user_expr,
                         const FieldMask &user_mask,
                         std::set<RtEvent> &applied,
                         int owner_shard = -1);
      void record_copy_views(unsigned copy_id,
                             IndexSpaceExpression *expr,
                             const FieldMaskSet<InstanceView> &views);
    public:
      virtual void record_set_op_sync_event(ApEvent &lhs, Memoizable *memo);
      virtual void record_set_effects(Memoizable *memo, ApEvent &rhs);
      virtual void record_complete_replay(Memoizable *memo, ApEvent rhs);
      virtual void record_reservations(Memoizable *memo, ApEvent &lhs,
                              const std::map<Reservation,bool> &locks, 
                              ApEvent precondition, ApEvent postcondition);
      virtual void record_barrier(Memoizable *memo, ApBarrier lhs, ApEvent rhs);
    public:
      virtual void record_owner_shard(unsigned trace_local_id, ShardID owner);
      virtual void record_local_space(unsigned trace_local_id, IndexSpace sp);
      virtual void record_sharding_function(unsigned trace_local_id, 
                                            ShardingFunction *function);
    public:
      virtual ShardID find_owner_shard(unsigned trace_local_id);
      virtual IndexSpace find_local_space(unsigned trace_local_id);
      virtual ShardingFunction* find_sharding_function(unsigned trace_local_id);
    public:
      RtEvent defer_template_deletion(void);
    public:
      static void handle_replay_slice(const void *args);
      static void handle_delete_template(const void *args);
    public:
      RtEvent get_recording_done(void) const
        { return recording_done; }
      virtual void trigger_recording_done(void);
      virtual RtEvent get_collect_event(void) const { return recording_done; }
    protected:
      TraceLocalID find_trace_local_id(Memoizable *memo);
      unsigned find_memo_entry(Memoizable *memo);
      TraceLocalID record_memo_entry(Memoizable *memo, unsigned entry);
    protected:
#ifdef DEBUG_LEGION
      // This is a virtual method in debug mode only since we have an
      // assertion that we want to check in the ShardedPhysicalTemplate
      virtual unsigned convert_event(const ApEvent &event, bool check = true);
#else
      unsigned convert_event(const ApEvent &event);
#endif
      virtual unsigned find_event(const ApEvent &event, AutoLock &tpl_lock);
      unsigned find_or_convert_event(const ApEvent &event);
      void insert_instruction(Instruction *inst);
    protected:
      // Returns the set of last users for all <view,field mask,index expr>
      // tuples in the view_exprs, not that this is the 
      void find_all_last_users(ViewExprs &view_exprs,
                               std::set<unsigned> &users,
                               std::set<RtEvent> &ready_events);
      // Synchronization methods for elide fences that do nothing in 
      // the base case but can synchronize for multiple shards
      virtual void elide_fences_pre_sync(ReplTraceOp *op) { }
      virtual void elide_fences_post_sync(ReplTraceOp *op) { }
      // Returns the set of last users for a given <view,field mask,index expr>
      // tuple, this is virtual so it can be overridden in the sharded case
      virtual void find_last_users(InstanceView *view,
                                   IndexSpaceExpression *expr,
                                   const FieldMask &mask,
                                   std::set<unsigned> &users,
                                   std::set<RtEvent> &ready_events);
    public:
      inline ApEvent get_fence_completion(void) { return fence_completion; }
      void record_remote_memoizable(Memoizable *memo);
      void release_remote_memos(void);
    protected:
      PhysicalTrace * const trace;
      volatile bool recording;
      Replayable replayable;
    protected:
      mutable LocalLock template_lock;
      const unsigned fence_completion_id;
    private:
      const unsigned replay_parallelism;
    private:
      std::map<TraceLocalID,Memoizable*> operations;
      std::map<TraceLocalID,std::pair<unsigned,bool/*task*/> > memo_entries;
      // Remote memoizable objects that we have ownership for
      std::vector<Memoizable*> remote_memos;
    private:
      CachedMappings cached_mappings;
      bool has_virtual_mapping;
    protected:
      ApEvent                         fence_completion;
      std::vector<ApEvent>            events;
      std::map<unsigned,ApUserEvent>  user_events;
    protected:
      std::map<ApEvent,unsigned> event_map;
    private:
      std::vector<Instruction*>               instructions;
      std::vector<std::vector<Instruction*> > slices;
      std::vector<std::vector<TraceLocalID> > slice_tasks;
    protected:
      std::map<unsigned,unsigned> crossing_events;
      // Frontiers of a template are a set of users whose events must
      // be carried over to the next replay for eliding the fence at the
      // beginning. For each user i in frontiers, frontiers[i] points to the
      // user i's event carried over from the previous replay. This data
      // structure is constructed by de-duplicating the last users of all
      // views used in the template, which are stored in view_users.
      // - frontiers[idx] == (event idx from the previous trace)
      // - after each replay, we do assignment 
      //    events[frontiers[idx]] = events[idx]
      std::map<unsigned,unsigned> frontiers;
    protected:
      RtUserEvent recording_done;
    protected:
      RtUserEvent replay_ready;
      RtEvent     replay_done;
#ifdef LEGION_SPY
      UniqueID prev_fence_uid;
#endif
    private:
      std::map<TraceLocalID,ViewExprs> op_views;
      std::map<unsigned,ViewExprs>     copy_views;
    protected:
      // This data structure holds a set of last users for each view.
      // Each user (which is an index in the event table) is associated with
      // a field mask, an index expression representing the working set within
      // the view, and privilege. For any given pair of view and index
      // expression, there can be either multiple readers/reducers or a single
      // writer. THIS IS SHARDED FOR CONTROL REPLICATION!!!
      ViewUsers           view_users;
      std::set<ViewUser*> all_users;
    protected:
      // Capture the set of regions that we saw operations for, we'll use this
      // at the end of the trace capture to compute the equivalence sets for
      // this trace and then extract the different condition sets for this trace
      // THESE ARE SHARDED FOR CONTROL REPLICATION!!!
      FieldMaskSet<RegionNode> trace_regions;
      std::vector<TraceConditionSet*> conditions;
    private:
      friend class PhysicalTrace;
      friend class Instruction;
    };

    /**
     * \class ShardedPhysicalTemplate
     * This is an extension of the PhysicalTemplate class for handling
     * templates for control replicated contexts. It mostly behaves the
     * same as a normal PhysicalTemplate but has some additional 
     * extensions for handling the effects of control replication.
     */
    class ShardedPhysicalTemplate : public PhysicalTemplate {
    public:
      enum UpdateKind {
        UPDATE_VIEW_USER,
        UPDATE_LAST_USER,
        FIND_LAST_USERS_REQUEST,
        FIND_LAST_USERS_RESPONSE,
        FIND_FRONTIER_REQUEST,
        FIND_FRONTIER_RESPONSE,
        TEMPLATE_BARRIER_REFRESH,
        FRONTIER_BARRIER_REFRESH,
      };
    public:
      struct DeferTraceUpdateArgs : public LgTaskArgs<DeferTraceUpdateArgs> {
      public:
        static const LgTaskID TASK_ID = LG_DEFER_TRACE_UPDATE_TASK_ID;
      public:
        DeferTraceUpdateArgs(ShardedPhysicalTemplate *target, 
                             UpdateKind kind, RtUserEvent done, 
                             Deserializer &derez, LogicalView *view,
                             RtUserEvent deferral = 
                              RtUserEvent::NO_RT_USER_EVENT);
        DeferTraceUpdateArgs(ShardedPhysicalTemplate *target, 
                             UpdateKind kind, RtUserEvent done, 
                             LogicalView *view, Deserializer &derez,
                             IndexSpaceExpression *expr,
                             RtUserEvent deferral = 
                              RtUserEvent::NO_RT_USER_EVENT);
        DeferTraceUpdateArgs(ShardedPhysicalTemplate *target, 
                             UpdateKind kind, RtUserEvent done, 
                             LogicalView *view, Deserializer &derez,
                             IndexSpace handle);
        DeferTraceUpdateArgs(ShardedPhysicalTemplate *target, 
                             UpdateKind kind, RtUserEvent done, 
                             LogicalView *view, Deserializer &derez,
                             IndexSpaceExprID expr_id);
        DeferTraceUpdateArgs(const DeferTraceUpdateArgs &args,
                             RtUserEvent deferral);
      public:
        ShardedPhysicalTemplate *const target;
        const UpdateKind kind;
        const RtUserEvent done;
        LogicalView *const view;
        IndexSpaceExpression *const expr;
        const IndexSpaceExprID remote_expr_id;
        const IndexSpace handle;
        const size_t buffer_size;
        void *const buffer;
        const RtUserEvent deferral_event;
      };
    public:
      ShardedPhysicalTemplate(PhysicalTrace *trace, ApEvent fence_event,
                              ReplicateContext *repl_ctx);
      ShardedPhysicalTemplate(const ShardedPhysicalTemplate &rhs);
    protected:
      virtual ~ShardedPhysicalTemplate(void);
    public:
      // Have to provide explicit overrides of operator new and 
      // delete here to make sure we get the right ones. C++ does
      // not let us have these in a sub-class or it doesn't know
      // which ones to pick from.
      static inline void* operator new(size_t count)
      { return legion_alloc_aligned<ShardedPhysicalTemplate,true>(count); }
      static inline void operator delete(void *ptr)
      { free(ptr); }
      inline RtEvent chain_deferral_events(RtUserEvent deferral_event)
      {
        volatile Realm::Event::id_t *ptr = &next_deferral_precondition.id;
        RtEvent continuation_pre;
        do {
          continuation_pre.id = *ptr;
        } while (!__sync_bool_compare_and_swap(ptr,
                  continuation_pre.id, deferral_event.id));
        return continuation_pre;
      }
    public:
      virtual void initialize(Runtime *runtime, ApEvent fence_completion,
                              bool recurrent);
      virtual ApEvent get_completion(void) const;
      virtual ApEvent get_completion_for_deletion(void) const;
      using PhysicalTemplate::record_merge_events;
      virtual void record_merge_events(ApEvent &lhs, 
                            const std::set<ApEvent>& rhs, Memoizable *memo);
      virtual void record_issue_copy(Memoizable *memo, ApEvent &lhs,
                             IndexSpaceExpression *expr,
                             const std::vector<CopySrcDstField>& src_fields,
                             const std::vector<CopySrcDstField>& dst_fields,
#ifdef LEGION_SPY
                             RegionTreeID src_tree_id, RegionTreeID dst_tree_id,
#endif
                             ApEvent precondition, PredEvent guard_event,
                             ReductionOpID redop, bool reduction_fold);
      virtual void record_issue_indirect(Memoizable *memo, ApEvent &lhs,
                             IndexSpaceExpression *expr,
                             const std::vector<CopySrcDstField>& src_fields,
                             const std::vector<CopySrcDstField>& dst_fields,
                             const std::vector<void*> &indirections,
                             ApEvent precondition, PredEvent pred_guard);
      virtual void record_issue_fill(Memoizable *memo, ApEvent &lhs,
                             IndexSpaceExpression *expr,
                             const std::vector<CopySrcDstField> &fields,
                             const void *fill_value, size_t fill_size,
#ifdef LEGION_SPY
                             FieldSpace handle, RegionTreeID tree_id,
#endif
                             ApEvent precondition, PredEvent guard_event);
      virtual void record_set_op_sync_event(ApEvent &lhs, Memoizable *memo);
      virtual void record_barrier(Memoizable *memo, ApBarrier lhs, ApEvent rhs);
    public:
      virtual void record_owner_shard(unsigned trace_local_id, ShardID owner);
      virtual void record_local_space(unsigned trace_local_id, IndexSpace sp);
      virtual void record_sharding_function(unsigned trace_local_id, 
                                            ShardingFunction *function);
      virtual void issue_summary_operations(InnerContext *context,
                                            Operation *invalidator);
    public:
      virtual ShardID find_owner_shard(unsigned trace_local_id);
      virtual IndexSpace find_local_space(unsigned trace_local_id);
      virtual ShardingFunction* find_sharding_function(unsigned trace_local_id);
    public:
      virtual void trigger_recording_done(void);
<<<<<<< HEAD
    public: 
=======
    public:
      ApBarrier find_replay_barrier(unsigned generation) const;
>>>>>>> 138c8272
      ApBarrier find_trace_shard_event(ApEvent event, ShardID remote_shard);
      void record_trace_shard_event(ApEvent event, ApBarrier result);
      void handle_trace_update(Deserializer &derez, AddressSpaceID source);
      static void handle_deferred_trace_update(const void *args, Runtime *rt);
    protected:
      bool handle_update_view_user(InstanceView *view, IndexSpaceExpression *ex,
                            Deserializer &derez, std::set<RtEvent> &applied,
                            RtUserEvent done, 
                            const DeferTraceUpdateArgs *dargs = NULL);
      void handle_find_last_users(InstanceView *view, IndexSpaceExpression *ex,
                            Deserializer &derez, std::set<RtEvent> &applied);
    protected:
#ifdef DEBUG_LEGION
      virtual unsigned convert_event(const ApEvent &event, bool check = true);
#endif
      virtual unsigned find_event(const ApEvent &event, AutoLock &tpl_lock);
      void request_remote_shard_event(ApEvent event, RtUserEvent done_event);
      static AddressSpaceID find_event_space(ApEvent event);
      virtual Replayable check_replayable(ReplTraceOp *op, 
          InnerContext *context, UniqueID opid, bool has_blocking_call);
      virtual void add_view_user(InstanceView *view,
                         const RegionUsage &usage,
                         unsigned user, IndexSpaceExpression *user_expr,
                         const FieldMask &user_mask,
                         std::set<RtEvent> &applied,
                         int owner_shard = -1);
    protected:
      ShardID find_view_owner(InstanceView *view);
      void find_owner_shards(AddressSpace owner, std::vector<ShardID> &shards);
      void find_last_users_sharded(InstanceView *view,
                                   IndexSpaceExpression *expr,
                                   const FieldMask &mask,
                       std::set<std::pair<unsigned,ShardID> > &sharded_users);
    protected:
      virtual void elide_fences_pre_sync(ReplTraceOp *op);
      virtual void elide_fences_post_sync(ReplTraceOp *op); 
      virtual void find_last_users(InstanceView *view,
                                   IndexSpaceExpression *expr,
                                   const FieldMask &mask,
                                   std::set<unsigned> &users,
                                   std::set<RtEvent> &ready_events);
      virtual void initialize_generators(std::vector<unsigned> &new_gen);
      virtual void initialize_transitive_reduction_frontiers(
                          std::vector<unsigned> &topo_order,
                          std::vector<unsigned> &inv_topo_order);
    public:
      ReplicateContext *const repl_ctx;
      const ShardID local_shard;
      const size_t total_shards;
      // Make this last since it registers the template with the
      // context which can trigger calls into the template so 
      // everything must valid at this point
      const size_t template_index;
    private:
      static const unsigned NO_INDEX = UINT_MAX;
    protected:
      std::map<ApEvent,RtEvent> pending_event_requests;
      std::map<ApEvent,BarrierArrival*> remote_arrivals;
      std::map<ApEvent,BarrierAdvance*> local_advances;
      std::map<AddressSpaceID,std::vector<ShardID> > did_shard_owners;
      std::map<unsigned/*Trace Local ID*/,ShardID> owner_shards;
      std::map<unsigned/*Trace Local ID*/,IndexSpace> local_spaces;
      std::map<unsigned/*Trace Local ID*/,ShardingFunction*> sharding_functions;
    protected:
      // Count how many times we've been replayed so we know when we're going
      // to run out of phase barrier generations
      size_t total_replays;
      // Count how many advance instructions we've seen updated for when
      // we need to reset the phase barriers for a new round of generations
      size_t updated_advances;
      // An event to signal when our advances are ready
      RtUserEvent update_advances_ready;
      // An event for chainging deferrals of update tasks
      RtEvent next_deferral_precondition;
      // Barrier for signaliing when we are done recording our template
      RtBarrier recording_barrier;
    protected:
      // Count how many times we've done recurrent replay so we know when we're
      // going to run out of phase barrier generations
      size_t recurrent_replays;
      // Count how many frontiers ahave been updated so that we know when
      // they are done being updated
      size_t updated_frontiers;
      // An event to signal when our frontiers are ready
      RtUserEvent update_frontiers_ready;
    protected:
      // This is a data structure that tracks last users whose events we
      // own eventhough their instance is on a remote node
      std::set<unsigned> local_last_users;
    protected:
      // Data structures for fence elision
      // Local frontiers records barriers that should be arrived on 
      // based on events that we have here locally
      std::map<unsigned,ApBarrier> local_frontiers;
      // Remote shards that are subscribed to our local frontiers
      std::map<unsigned,std::set<ShardID> > local_subscriptions;
      // Remote frontiers records barriers that we should fill in as
      // events from remote shards
      std::vector<std::pair<ApBarrier,unsigned> > remote_frontiers;
      // Pending refreshes from remote nodes
      std::map<ApBarrier,ApBarrier> pending_refresh_frontiers;
      std::map<ApEvent,ApBarrier> pending_refresh_barriers;
    protected:
      // Data structures for execution fence barrier replay
      unsigned replay_barrier_generations;
      std::vector<ApBarrier> replay_barriers;
    };

    enum InstructionKind
    {
      GET_TERM_EVENT = 0,
      CREATE_AP_USER_EVENT,
      TRIGGER_EVENT,
      MERGE_EVENT,
      ISSUE_COPY,
      ISSUE_FILL,
      SET_OP_SYNC_EVENT,
      SET_EFFECTS,
      ASSIGN_FENCE_COMPLETION,
      COMPLETE_REPLAY,
      ACQUIRE_REPLAY,
      RELEASE_REPLAY,
      BARRIER_REPLAY,
      BARRIER_ARRIVAL,
      BARRIER_ADVANCE,
#ifdef LEGION_GPU_REDUCTIONS
      GPU_REDUCTION,
#endif
    };

    /**
     * \class Instruction
     * This class is an abstract parent class for all template instructions.
     */
    class Instruction {
    public:
      Instruction(PhysicalTemplate& tpl, const TraceLocalID &owner);
      virtual ~Instruction(void) {};
      virtual void execute(void) = 0;
      virtual std::string to_string(void) = 0;

      virtual InstructionKind get_kind(void) = 0;
      virtual GetTermEvent* as_get_term_event(void) { return NULL; }
      virtual CreateApUserEvent* as_create_ap_user_event(void) { return NULL; }
      virtual TriggerEvent* as_trigger_event(void) { return NULL; }
      virtual MergeEvent* as_merge_event(void) { return NULL; }
      virtual AssignFenceCompletion* as_assignment_fence_completion(void) 
        { return NULL; }
      virtual IssueCopy* as_issue_copy(void) { return NULL; }
      virtual IssueFill* as_issue_fill(void) { return NULL; }
      virtual SetOpSyncEvent* as_set_op_sync_event(void) { return NULL; }
      virtual SetEffects* as_set_effects(void) { return NULL; }
      virtual CompleteReplay* as_complete_replay(void) { return NULL; }
      virtual AcquireReplay* as_acquire_replay(void) { return NULL; }
      virtual ReleaseReplay* as_release_replay(void) { return NULL; }
      virtual BarrierReplay* as_barrier_replay(void) { return NULL; }
      virtual BarrierArrival* as_barrier_arrival(void) { return NULL; }
      virtual BarrierAdvance* as_barrier_advance(void) { return NULL; }
#ifdef LEGION_GPU_REDUCTIONS
      virtual GPUReduction* as_gpu_reduction(void) { return NULL; }
#endif
    protected:
      std::map<TraceLocalID, Memoizable*> &operations;
      std::vector<ApEvent> &events;
      std::map<unsigned,ApUserEvent> &user_events;
    public:
      const TraceLocalID owner;
    };

    /**
     * \class GetTermEvent
     * This instruction has the following semantics:
     *   events[lhs] = operations[rhs].get_memo_completion()
     */
    class GetTermEvent : public Instruction {
    public:
      GetTermEvent(PhysicalTemplate& tpl, unsigned lhs,
                   const TraceLocalID& rhs);
      virtual void execute(void);
      virtual std::string to_string(void);

      virtual InstructionKind get_kind(void)
        { return GET_TERM_EVENT; }
      virtual GetTermEvent* as_get_term_event(void)
        { return this; }
    private:
      friend class PhysicalTemplate;
      unsigned lhs;
    };

    /**
     * \class CreateApUserEvent
     * This instruction has the following semantics:
     *   events[lhs] = Runtime::create_ap_user_event()
     */
    class CreateApUserEvent : public Instruction {
    public:
      CreateApUserEvent(PhysicalTemplate& tpl, unsigned lhs,
                        const TraceLocalID &owner);
      virtual void execute(void);
      virtual std::string to_string(void);

      virtual InstructionKind get_kind(void)
        { return CREATE_AP_USER_EVENT; }
      virtual CreateApUserEvent* as_create_ap_user_event(void)
        { return this; }
    private:
      friend class PhysicalTemplate;
      unsigned lhs;
    };

    /**
     * \class TriggerEvent
     * This instruction has the following semantics:
     *   Runtime::trigger_event(events[lhs], events[rhs])
     */
    class TriggerEvent : public Instruction {
    public:
      TriggerEvent(PhysicalTemplate& tpl, unsigned lhs, unsigned rhs,
                   const TraceLocalID &owner);
      virtual void execute(void);
      virtual std::string to_string(void);

      virtual InstructionKind get_kind(void)
        { return TRIGGER_EVENT; }
      virtual TriggerEvent* as_trigger_event(void)
        { return this; }
    private:
      friend class PhysicalTemplate;
      unsigned lhs;
      unsigned rhs;
    };

    /**
     * \class MergeEvent
     * This instruction has the following semantics:
     *   events[lhs] = Runtime::merge_events(events[rhs])
     */
    class MergeEvent : public Instruction {
    public:
      MergeEvent(PhysicalTemplate& tpl, unsigned lhs,
                 const std::set<unsigned>& rhs,
                 const TraceLocalID &owner);
      virtual void execute(void);
      virtual std::string to_string(void);

      virtual InstructionKind get_kind(void)
        { return MERGE_EVENT; }
      virtual MergeEvent* as_merge_event(void)
        { return this; }
    private:
      friend class PhysicalTemplate;
      unsigned lhs;
      std::set<unsigned> rhs;
    };

    /**
     * \class AssignFenceCompletion
     * This instruction has the following semantics:
     *   events[lhs] = fence_completion
     */
    class AssignFenceCompletion : public Instruction {
      AssignFenceCompletion(PhysicalTemplate& tpl, unsigned lhs,
                            const TraceLocalID &owner);
      virtual void execute(void);
      virtual std::string to_string(void);

      virtual InstructionKind get_kind(void)
        { return ASSIGN_FENCE_COMPLETION; }
      virtual AssignFenceCompletion* as_assignment_fence_completion(void)
        { return this; }
    private:
      friend class PhysicalTemplate;
      PhysicalTemplate &tpl;
      unsigned lhs;
    };

    /**
     * \class IssueFill
     * This instruction has the following semantics:
     *
     *   events[lhs] = expr->fill(fields, fill_value, fill_size,
     *                            events[precondition_idx]);
     */
    class IssueFill : public Instruction {
    public:
      IssueFill(PhysicalTemplate& tpl,
                unsigned lhs, IndexSpaceExpression *expr,
                const TraceLocalID &op_key,
                const std::vector<CopySrcDstField> &fields,
                const void *fill_value, size_t fill_size,
#ifdef LEGION_SPY
                FieldSpace handle, RegionTreeID tree_id,
#endif
                unsigned precondition_idx);
      virtual ~IssueFill(void);
      virtual void execute(void);
      virtual std::string to_string(void);

      virtual InstructionKind get_kind(void)
        { return ISSUE_FILL; }
      virtual IssueFill* as_issue_fill(void)
        { return this; }
    private:
      friend class PhysicalTemplate;
      unsigned lhs;
      IndexSpaceExpression *expr;
      std::vector<CopySrcDstField> fields;
      void *fill_value;
      size_t fill_size;
#ifdef LEGION_SPY
      FieldSpace handle;
      RegionTreeID tree_id;
#endif
      unsigned precondition_idx;
    };

    /**
     * \class IssueCopy
     * This instruction has the following semantics:
     *   events[lhs] = expr->issue_copy(src_fields, dst_fields,
     *                                  events[precondition_idx],
     *                                  predicate_guard,
     *                                  redop, reduction_fold);
     */
    class IssueCopy : public Instruction {
    public:
      IssueCopy(PhysicalTemplate &tpl,
                unsigned lhs, IndexSpaceExpression *expr,
                const TraceLocalID &op_key,
                const std::vector<CopySrcDstField>& src_fields,
                const std::vector<CopySrcDstField>& dst_fields,
#ifdef LEGION_SPY
                RegionTreeID src_tree_id, RegionTreeID dst_tree_id,
#endif
                unsigned precondition_idx,
                ReductionOpID redop, bool reduction_fold);
      virtual ~IssueCopy(void);
      virtual void execute(void);
      virtual std::string to_string(void);

      virtual InstructionKind get_kind(void)
        { return ISSUE_COPY; }
      virtual IssueCopy* as_issue_copy(void)
        { return this; }
    private:
      friend class PhysicalTemplate;
      unsigned lhs;
      IndexSpaceExpression *expr;
      std::vector<CopySrcDstField> src_fields;
      std::vector<CopySrcDstField> dst_fields;
#ifdef LEGION_SPY
      RegionTreeID src_tree_id;
      RegionTreeID dst_tree_id;
#endif
      unsigned precondition_idx;
      ReductionOpID redop;
      bool reduction_fold;
    };

#ifdef LEGION_GPU_REDUCTIONS
    /**
     * \class GPUReduction
     * This instruction has the following semantics:
     * events[lhs] = expr->gpu_reduction(dst_fields, src_fields,
     *                                   gpu, dst, src,
     *                                   events[precondition_idx],
     *                                   predicate_guard,
     *                                   redop, reduction_fold)
     */
    class GPUReduction : public Instruction {
    public:
      GPUReduction(PhysicalTemplate &tpl,
                   unsigned lhs, IndexSpaceExpression *expr,
                   const TraceLocalID &op_key,
                   const std::vector<CopySrcDstField>& src_fields,
                   const std::vector<CopySrcDstField>& dst_fields,
                   Processor gpu, TaskID gpu_task_id,
                   PhysicalManager *src, PhysicalManager *dst,
                   unsigned precondition_idx,
                   ReductionOpID redop, bool reduction_fold);
      virtual ~GPUReduction(void);
      virtual void execute(void);
      virtual std::string to_string(void);

      virtual InstructionKind get_kind(void)
        { return GPU_REDUCTION; }
      virtual GPUReduction* as_gpu_reduction(void)
        { return this; }
    private:
      friend class PhysicalTemplate;
      unsigned lhs;
      IndexSpaceExpression *expr;
      std::vector<CopySrcDstField> src_fields, dst_fields;
      Processor gpu;
      TaskID gpu_task_id;
      PhysicalManager *src, *dst;
      unsigned precondition_idx;
      ReductionOpID redop;
      bool reduction_fold;
    };
#endif

    /**
     * \class SetOpSyncEvent
     * This instruction has the following semantics:
     *   events[lhs] = operations[rhs].compute_sync_precondition()
     */
    class SetOpSyncEvent : public Instruction {
    public:
      SetOpSyncEvent(PhysicalTemplate& tpl, unsigned lhs,
                     const TraceLocalID& rhs);
      virtual void execute(void);
      virtual std::string to_string(void);

      virtual InstructionKind get_kind(void)
        { return SET_OP_SYNC_EVENT; }
      virtual SetOpSyncEvent* as_set_op_sync_event(void)
        { return this; }
    private:
      friend class PhysicalTemplate;
      unsigned lhs;
    };

    /**
     * \class SetEffects
     * This instruction has the following semantics:
     *   operations[lhs].set_effects_postcondition(events[rhs])
     */
    class SetEffects : public Instruction {
    public:
      SetEffects(PhysicalTemplate& tpl, const TraceLocalID& lhs, unsigned rhs);
      virtual void execute(void);
      virtual std::string to_string(void);

      virtual InstructionKind get_kind(void)
        { return SET_EFFECTS; }
      virtual SetEffects* as_set_effects(void)
        { return this; }
    private:
      friend class PhysicalTemplate;
      unsigned rhs;
    };

    /**
     * \class CompleteReplay
     * This instruction has the following semantics:
     *   operations[lhs]->complete_replay(events[rhs])
     */
    class CompleteReplay : public Instruction {
    public:
      CompleteReplay(PhysicalTemplate& tpl, const TraceLocalID& lhs,
                     unsigned rhs);
      virtual void execute(void);
      virtual std::string to_string(void);

      virtual InstructionKind get_kind(void)
        { return COMPLETE_REPLAY; }
      virtual CompleteReplay* as_complete_replay(void)
        { return this; }
    private:
      friend class PhysicalTemplate;
      unsigned rhs;
    };

    /**
     * \class AcquireReplay
     * This instruction has the following semantics:
     *   events[lhs] = acquire_reservations(events[pre])
     */
    class AcquireReplay : public Instruction {
    public:
      AcquireReplay(PhysicalTemplate &tpl, unsigned lhs,
          unsigned rhs, const TraceLocalID &tld,
          const std::map<Reservation,bool> &reservations);
      virtual void execute(void);
      virtual std::string to_string(void);

      virtual InstructionKind get_kind(void)
        { return ACQUIRE_REPLAY; }
      virtual AcquireReplay* as_acquire_replay(void)
        { return this; }
    private:
      friend class PhysicalTemplate;
      const std::map<Reservation,bool> reservations;
      unsigned lhs;
      unsigned rhs;
    };

    /**
     * \class ReleaseReplay
     * This instruction has the following semantics:
     *   release_reservations(events[pre])
     */
    class ReleaseReplay : public Instruction {
    public:
      ReleaseReplay(PhysicalTemplate &tpl, 
          unsigned rhs, const TraceLocalID &tld,
          const std::map<Reservation,bool> &reservations);
      virtual void execute(void);
      virtual std::string to_string(void);

      virtual InstructionKind get_kind(void)
        { return RELEASE_REPLAY; }
      virtual ReleaseReplay* as_release_replay(void)
        { return this; }
    private:
      friend class PhysicalTemplate;
      const std::map<Reservation,bool> reservations;
      unsigned rhs;
    };

    /**
     * \class BarrierReplay
     * This instruction has the following semantics:
     * events[lhs] = barriers[gen].arrive(events[rhs])
     */
    class BarrierReplay : public Instruction {
    public:
      BarrierReplay(ShardedPhysicalTemplate &tpl, 
                    const TraceLocalID &tld,
                    unsigned lhs, unsigned rhs, unsigned gen);
      virtual void execute(void);
      virtual std::string to_string(void);

      virtual InstructionKind get_kind(void)
        { return BARRIER_REPLAY; }
      virtual BarrierReplay* as_barrier_replay(void)
        { return this; }
    private:
      friend class PhysicalTemplate;
      const ShardedPhysicalTemplate &sharded_template;
      unsigned lhs;
      unsigned rhs;
      unsigned gen;
    };

    /**
     * \class BarrierArrival
     * This instruction has the following semantics:
     * events[lhs] = barrier.arrive(events[rhs])
     */
    class BarrierArrival : public Instruction {
    public:
      BarrierArrival(PhysicalTemplate &tpl,
                     ApBarrier bar, unsigned lhs, unsigned rhs);  
      virtual ~BarrierArrival(void);
      virtual void execute(void);
      virtual std::string to_string(void);

      virtual InstructionKind get_kind(void)
        { return BARRIER_ARRIVAL; }
      virtual BarrierArrival* as_barrier_arrival(void)
        { return this; }
      ApBarrier record_subscribed_shard(ShardID remote_shard); 
      inline ApEvent get_current_barrier(void) const { return barrier; }
      void refresh_barrier(ApEvent key,
          std::map<ShardID,std::map<ApEvent,ApBarrier> > &notifications);
    private:
      friend class PhysicalTemplate;
      ApBarrier barrier;
      unsigned lhs, rhs;
      std::vector<ShardID> subscribed_shards;
    };

    /**
     * \class BarrierAdvance
     * This instruction has the following semantics
     * events[lhs] = barrier
     * barrier.advance();
     */
    class BarrierAdvance : public Instruction {
    public:
      BarrierAdvance(PhysicalTemplate &tpl, ApBarrier bar, unsigned lhs);
      virtual void execute(void);
      virtual std::string to_string(void);

      virtual InstructionKind get_kind(void)
        { return BARRIER_ADVANCE; }
      virtual BarrierAdvance* as_barrier_advance(void)
        { return this; }
      inline void refresh_barrier(ApBarrier next) { barrier = next; }
    private:
      friend class PhysicalTemplate;
      ApBarrier barrier;
      unsigned lhs;
    };

  }; // namespace Internal
}; // namespace Legion

#endif // __LEGION_TRACE__<|MERGE_RESOLUTION|>--- conflicted
+++ resolved
@@ -1185,12 +1185,8 @@
       virtual ShardingFunction* find_sharding_function(unsigned trace_local_id);
     public:
       virtual void trigger_recording_done(void);
-<<<<<<< HEAD
-    public: 
-=======
     public:
       ApBarrier find_replay_barrier(unsigned generation) const;
->>>>>>> 138c8272
       ApBarrier find_trace_shard_event(ApEvent event, ShardID remote_shard);
       void record_trace_shard_event(ApEvent event, ApBarrier result);
       void handle_trace_update(Deserializer &derez, AddressSpaceID source);
