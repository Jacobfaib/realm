--- conflicted
+++ resolved
@@ -32,12 +32,7 @@
       Operation*const                   operation;
       std::map<PhysicalManager*,unsigned/*count*/>* acquired_instances;
       unsigned long long                start_time;
-<<<<<<< HEAD
-      unsigned long long                stop_time;
-=======
       unsigned long long                pause_time;
-      unsigned                          collective_count;
->>>>>>> d7312deb
       bool                              reentrant_disabled;
     };
 
