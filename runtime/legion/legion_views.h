--- conflicted
+++ resolved
@@ -78,10 +78,7 @@
       static inline bool is_reduction_did(DistributedID did);
       static inline bool is_fill_did(DistributedID did);
       static inline bool is_phi_did(DistributedID did);
-<<<<<<< HEAD
       static inline bool is_sharded_did(DistributedID did);
-=======
->>>>>>> 62a6fc9c
     public:
       RegionTreeForest *const context;
     protected:
@@ -110,28 +107,17 @@
       public:
         static const LgTaskID TASK_ID = LG_DEFER_FIND_COPY_PRE_TASK_ID;
       public:
-<<<<<<< HEAD
-        DeferFindCopyPreconditionArgs(LogicalView *v, bool read,
-            const FieldMask &m, IndexSpaceExpression *x, UniqueID uid,
-            unsigned idx, AddressSpaceID s, CopyFillAggregator *a,RtUserEvent d)
-          : LgTaskArgs<DeferFindCopyPreconditionArgs>(uid),
-            view(v), reading(read), copy_mask(new FieldMask(m)), copy_expr(x),
-=======
         DeferFindCopyPreconditionArgs(LogicalView *v, bool read, bool trace,
             const FieldMask &m, IndexSpaceExpression *x, UniqueID uid,
             unsigned idx, AddressSpaceID s, CopyFillAggregator *a,RtUserEvent d)
           : LgTaskArgs<DeferFindCopyPreconditionArgs>(uid),
             view(v), reading(read), trace_recording(trace), 
             copy_mask(new FieldMask(m)), copy_expr(x),
->>>>>>> 62a6fc9c
             op_id(uid), index(idx), source(s), aggregator(a), done_event(d) { }
       public:
         LogicalView *const view;
         const bool reading;
-<<<<<<< HEAD
-=======
         const bool trace_recording;
->>>>>>> 62a6fc9c
         FieldMask *const copy_mask;
         IndexSpaceExpression *const copy_expr;
         const UniqueID op_id;
@@ -176,33 +162,21 @@
                                     IndexSpaceExpression *copy_expr,
                                     UniqueID op_id, unsigned index,
                                     CopyFillAggregator &aggregator,
-<<<<<<< HEAD
-                                    const PhysicalTraceInfo &trace_info,
-=======
                                     const bool trace_recording,
->>>>>>> 62a6fc9c
                                     const AddressSpaceID source) = 0;
       virtual void find_copy_preconditions_remote(bool reading,
                                     const FieldMask &copy_mask,
                                     IndexSpaceExpression *copy_expr,
                                     UniqueID op_id, unsigned index,
                                     EventFieldExprs &preconditions,
-<<<<<<< HEAD
-                                    const PhysicalTraceInfo &trace_info,
-=======
                                     const bool trace_recording,
->>>>>>> 62a6fc9c
                                     const AddressSpaceID source) = 0;
       virtual void add_copy_user(bool reading, ApEvent done_event, 
                                  const FieldMask &copy_mask,
                                  IndexSpaceExpression *copy_expr,
                                  UniqueID op_id, unsigned index,
                                  std::set<RtEvent> &applied_events,
-<<<<<<< HEAD
-                                 const PhysicalTraceInfo &trace_info,
-=======
                                  const bool trace_recording,
->>>>>>> 62a6fc9c
                                  const AddressSpaceID source) = 0;
     public:
       virtual void process_replication_request(AddressSpaceID source,
@@ -307,22 +281,14 @@
                                    ApEvent term_event,
                                    UniqueID op_id, unsigned index,
                                    std::set<ApEvent> &preconditions,
-<<<<<<< HEAD
-                                   const PhysicalTraceInfo &trace_info);
-=======
                                    const bool trace_recording);
->>>>>>> 62a6fc9c
       void find_copy_preconditions(const RegionUsage &usage,
                                    IndexSpaceExpression *copy_expr,
                                    const bool copy_dominates,
                                    const FieldMask &copy_mask,
                                    UniqueID op_id, unsigned index,
                                    EventFieldExprs &preconditions,
-<<<<<<< HEAD
-                                   const PhysicalTraceInfo &trace_info);
-=======
                                    const bool trace_recording);
->>>>>>> 62a6fc9c
       // Check to see if there is any view with the same shape already
       // in the ExprView tree, if so return it
       ExprView* find_congruent_view(IndexSpaceExpression *expr) const;
@@ -339,15 +305,9 @@
                             const ApEvent term_event,
                             IndexSpaceExpression *user_expr,
                             const size_t user_volume,
-<<<<<<< HEAD
-                            const PhysicalTraceInfo &trace_info);
-      void add_current_user(PhysicalUser *user, const ApEvent term_event,
-          const FieldMask &user_mask, const PhysicalTraceInfo &trace_info);
-=======
                             const bool trace_recording);
       void add_current_user(PhysicalUser *user, const ApEvent term_event,
                   const FieldMask &user_mask, const bool trace_recording);
->>>>>>> 62a6fc9c
       // TODO: Optimize this so that we prune out intermediate nodes in 
       // the tree that are empty and re-balance the tree. The hard part of
       // this is that it will require stopping any precondition searches
@@ -376,11 +336,7 @@
                                       EventFieldUsers &filter_users,
                                       FieldMask &observed, 
                                       FieldMask &non_dominated,
-<<<<<<< HEAD
-                                      const PhysicalTraceInfo &trace_info);
-=======
                                       const bool trace_recording);
->>>>>>> 62a6fc9c
       void find_previous_preconditions(const RegionUsage &usage,
                                       const FieldMask &user_mask,
                                       IndexSpaceExpression *user_expr,
@@ -390,11 +346,7 @@
                                       const bool user_covers,
                                       std::set<ApEvent> &preconditions,
                                       std::set<ApEvent> &dead_events,
-<<<<<<< HEAD
-                                      const PhysicalTraceInfo &trace_info);
-=======
                                       const bool trace_recording);
->>>>>>> 62a6fc9c
       void find_previous_filter_users(const FieldMask &dominated_mask,
                                       EventFieldUsers &filter_users);
       // More overload versions for even more precise information including
@@ -410,11 +362,7 @@
                                       EventFieldUsers &filter_events,
                                       FieldMask &observed, 
                                       FieldMask &non_dominated,
-<<<<<<< HEAD
-                                      const PhysicalTraceInfo &trace_info);
-=======
                                       const bool trace_recording);
->>>>>>> 62a6fc9c
       void find_previous_preconditions(const RegionUsage &usage,
                                       const FieldMask &user_mask,
                                       IndexSpaceExpression *user_expr,
@@ -423,11 +371,7 @@
                                       const bool user_covers,
                                       EventFieldExprs &preconditions,
                                       std::set<ApEvent> &dead_events,
-<<<<<<< HEAD
-                                      const PhysicalTraceInfo &trace_info); 
-=======
                                       const bool trace_recording);
->>>>>>> 62a6fc9c
       template<bool COPY_USER>
       inline bool has_local_precondition(PhysicalUser *prev_user,
                                       const RegionUsage &next_user,
@@ -485,8 +429,6 @@
     };
 
     /**
-<<<<<<< HEAD
-=======
      * \interface RemotePendingUser 
      * This is an interface for capturing users that are deferred
      * on remote views until they become valid replicated views.
@@ -535,7 +477,6 @@
     };
 
     /**
->>>>>>> 62a6fc9c
      * \class MaterializedView 
      * The MaterializedView class is used for representing a given
      * logical view onto a single physical instance.
@@ -617,33 +558,21 @@
                                     IndexSpaceExpression *copy_expr,
                                     UniqueID op_id, unsigned index,
                                     CopyFillAggregator &aggregator,
-<<<<<<< HEAD
-                                    const PhysicalTraceInfo &trace_info,
-=======
                                     const bool trace_recording,
->>>>>>> 62a6fc9c
                                     const AddressSpaceID source);
       virtual void find_copy_preconditions_remote(bool reading,
                                     const FieldMask &copy_mask,
                                     IndexSpaceExpression *copy_expr,
                                     UniqueID op_id, unsigned index,
                                     EventFieldExprs &preconditions,
-<<<<<<< HEAD
-                                    const PhysicalTraceInfo &trace_info,
-=======
                                     const bool trace_recording,
->>>>>>> 62a6fc9c
                                     const AddressSpaceID source);
       virtual void add_copy_user(bool reading, ApEvent term_event, 
                                  const FieldMask &copy_mask,
                                  IndexSpaceExpression *copy_expr,
                                  UniqueID op_id, unsigned index,
                                  std::set<RtEvent> &applied_events,
-<<<<<<< HEAD
-                                 const PhysicalTraceInfo &trace_info,
-=======
                                  const bool trace_recording,
->>>>>>> 62a6fc9c
                                  const AddressSpaceID source); 
     public:
       virtual void process_replication_request(AddressSpaceID source,
@@ -661,33 +590,20 @@
     public:
       virtual void send_view(AddressSpaceID target); 
     protected:
-<<<<<<< HEAD
-=======
       friend class PendingTaskUser;
       friend class PendingCopyUser;
->>>>>>> 62a6fc9c
       void add_internal_task_user(const RegionUsage &usage,
                                   IndexSpaceExpression *user_expr,
                                   const FieldMask &user_mask,
                                   ApEvent term_event, UniqueID op_id, 
                                   const unsigned index,
-<<<<<<< HEAD
-                                  std::set<RtEvent> &applied_events,
-                                  const PhysicalTraceInfo &trace_info);
-=======
                                   const bool trace_recording);
->>>>>>> 62a6fc9c
       void add_internal_copy_user(const RegionUsage &usage,
                                   IndexSpaceExpression *user_expr,
                                   const FieldMask &user_mask,
                                   ApEvent term_event, UniqueID op_id, 
                                   const unsigned index,
-<<<<<<< HEAD
-                                  std::set<RtEvent> &applied_events,
-                                  const PhysicalTraceInfo &trace_info);
-=======
                                   const bool trace_recording);
->>>>>>> 62a6fc9c
       void clean_cache(void);
       void update_remote_replication_state(std::set<RtEvent> &applied_events);
     public:
@@ -751,11 +667,8 @@
       // used for copy queries
       FieldMask remote_copy_pre_fields;
       unsigned remote_added_users; 
-<<<<<<< HEAD
-=======
       // Users that we need to apply once we receive an update from the owner
       std::list<RemotePendingUser*> *remote_pending_users;
->>>>>>> 62a6fc9c
       // Keep track of the current version numbers for each field
       // This will allow us to detect when physical instances are no
       // longer valid from a particular view when doing rollbacks for
@@ -826,33 +739,21 @@
                                     IndexSpaceExpression *copy_expr,
                                     UniqueID op_id, unsigned index,
                                     CopyFillAggregator &aggregator,
-<<<<<<< HEAD
-                                    const PhysicalTraceInfo &trace_info,
-=======
                                     const bool trace_recording,
->>>>>>> 62a6fc9c
                                     const AddressSpaceID source);
       virtual void find_copy_preconditions_remote(bool reading,
                                     const FieldMask &copy_mask,
                                     IndexSpaceExpression *copy_expr,
                                     UniqueID op_id, unsigned index,
                                     EventFieldExprs &preconditions,
-<<<<<<< HEAD
-                                    const PhysicalTraceInfo &trace_info,
-=======
                                     const bool trace_recording,
->>>>>>> 62a6fc9c
                                     const AddressSpaceID source);
       virtual void add_copy_user(bool reading, ApEvent term_event, 
                                  const FieldMask &copy_mask,
                                  IndexSpaceExpression *copy_expr,
                                  UniqueID op_id, unsigned index,
                                  std::set<RtEvent> &applied_events,
-<<<<<<< HEAD
-                                 const PhysicalTraceInfo &trace_info,
-=======
                                  const bool trace_recording,
->>>>>>> 62a6fc9c
                                  const AddressSpaceID source);
     protected:
       void find_reducing_preconditions(const FieldMask &user_mask,
@@ -876,11 +777,7 @@
                     const FieldMask &user_mask,
                     ApEvent term_event, UniqueID op_id, unsigned index,
                     bool copy_user, std::set<RtEvent> &applied_events,
-<<<<<<< HEAD
-                    const PhysicalTraceInfo &trace_info);
-=======
                     const bool trace_recording);
->>>>>>> 62a6fc9c
     public:
       virtual void copy_to(const FieldMask &copy_mask, 
                    std::vector<CopySrcDstField> &dst_fields,
@@ -953,12 +850,6 @@
       virtual void notify_invalid(ReferenceMutator *mutator) = 0;
     public:
       virtual void send_view(AddressSpaceID target) = 0; 
-<<<<<<< HEAD
-=======
-      // Should never be called directly
-      virtual InnerContext* get_context(void) const
-        { assert(false); return NULL; }
->>>>>>> 62a6fc9c
     public:
       virtual void flatten(CopyFillAggregator &aggregator,
                            InstanceView *dst_view, const FieldMask &src_mask,
@@ -1090,26 +981,16 @@
       virtual void notify_invalid(ReferenceMutator *mutator);
     public:
       virtual void send_view(AddressSpaceID target);
-<<<<<<< HEAD
-=======
-      virtual InnerContext* get_context(void) const
-        { return owner_context; }
->>>>>>> 62a6fc9c
     public:
       virtual void flatten(CopyFillAggregator &aggregator,
                            InstanceView *dst_view, const FieldMask &src_mask,
                            IndexSpaceExpression *expr, 
                            CopyAcrossHelper *helper);
     public:
-<<<<<<< HEAD
       void record_true_view(LogicalView *view, const FieldMask &view_mask,
                             ReferenceMutator *mutator);
       void record_false_view(LogicalView *view, const FieldMask &view_mask,
                              ReferenceMutator *mutator);
-=======
-      void record_true_view(LogicalView *view, const FieldMask &view_mask);
-      void record_false_view(LogicalView *view, const FieldMask &view_mask);
->>>>>>> 62a6fc9c
     public:
       void pack_phi_view(Serializer &rez);
       void unpack_phi_view(Deserializer &derez,std::set<RtEvent> &ready_events);
@@ -1188,7 +1069,6 @@
 
     //--------------------------------------------------------------------------
     /*static*/ inline DistributedID LogicalView::encode_materialized_did(
-<<<<<<< HEAD
                                                               DistributedID did)
     //--------------------------------------------------------------------------
     {
@@ -1200,38 +1080,24 @@
 
     //--------------------------------------------------------------------------
     /*static*/ inline DistributedID LogicalView::encode_reduction_did(
-=======
->>>>>>> 62a6fc9c
                                                               DistributedID did)
     //--------------------------------------------------------------------------
     {
 #ifdef DEBUG_LEGION
       assert(DIST_TYPE_LAST_DC < (1U << 7));
 #endif
-<<<<<<< HEAD
       return LEGION_DISTRIBUTED_HELP_ENCODE(did, REDUCTION_VIEW_DC); 
     }
 
     //--------------------------------------------------------------------------
     /*static*/ inline DistributedID LogicalView::encode_fill_did(
-=======
-      return LEGION_DISTRIBUTED_HELP_ENCODE(did, MATERIALIZED_VIEW_DC); 
-    }
-
-    //--------------------------------------------------------------------------
-    /*static*/ inline DistributedID LogicalView::encode_reduction_did(
->>>>>>> 62a6fc9c
                                                               DistributedID did)
     //--------------------------------------------------------------------------
     {
 #ifdef DEBUG_LEGION
       assert(DIST_TYPE_LAST_DC < (1U << 7));
 #endif
-<<<<<<< HEAD
       return LEGION_DISTRIBUTED_HELP_ENCODE(did, FILL_VIEW_DC);
-=======
-      return LEGION_DISTRIBUTED_HELP_ENCODE(did, REDUCTION_VIEW_DC); 
->>>>>>> 62a6fc9c
     }
 
     //--------------------------------------------------------------------------
@@ -1242,11 +1108,7 @@
 #ifdef DEBUG_LEGION
       assert(DIST_TYPE_LAST_DC < (1U << 7));
 #endif
-<<<<<<< HEAD
       return LEGION_DISTRIBUTED_HELP_ENCODE(did, PHI_VIEW_DC);
-=======
-      return LEGION_DISTRIBUTED_HELP_ENCODE(did, FILL_VIEW_DC);
->>>>>>> 62a6fc9c
     }
 
     //--------------------------------------------------------------------------
@@ -1257,11 +1119,7 @@
 #ifdef DEBUG_LEGION
       assert(DIST_TYPE_LAST_DC < (1U << 7));
 #endif
-<<<<<<< HEAD
       return LEGION_DISTRIBUTED_HELP_ENCODE(did, SHARDED_VIEW_DC);
-=======
-      return LEGION_DISTRIBUTED_HELP_ENCODE(did, PHI_VIEW_DC);
->>>>>>> 62a6fc9c
     }
 
     //--------------------------------------------------------------------------
@@ -1296,7 +1154,6 @@
     }
 
     //--------------------------------------------------------------------------
-<<<<<<< HEAD
     /*static*/ inline bool LogicalView::is_sharded_did(DistributedID did)
     //--------------------------------------------------------------------------
     {
@@ -1305,8 +1162,6 @@
     }
 
     //--------------------------------------------------------------------------
-=======
->>>>>>> 62a6fc9c
     inline bool LogicalView::is_instance_view(void) const
     //--------------------------------------------------------------------------
     {
@@ -1317,11 +1172,7 @@
     inline bool LogicalView::is_deferred_view(void) const
     //--------------------------------------------------------------------------
     {
-<<<<<<< HEAD
       return (is_fill_did(did) || is_phi_did(did) || is_sharded_did(did));
-=======
-      return (is_fill_did(did) || is_phi_did(did));
->>>>>>> 62a6fc9c
     }
 
     //--------------------------------------------------------------------------
@@ -1340,7 +1191,6 @@
 
     //--------------------------------------------------------------------------
     inline bool LogicalView::is_fill_view(void) const
-<<<<<<< HEAD
     //--------------------------------------------------------------------------
     {
       return is_fill_did(did);
@@ -1348,8 +1198,6 @@
 
     //--------------------------------------------------------------------------
     inline bool LogicalView::is_phi_view(void) const
-=======
->>>>>>> 62a6fc9c
     //--------------------------------------------------------------------------
     {
       return is_phi_did(did);
@@ -1414,7 +1262,6 @@
 
     //--------------------------------------------------------------------------
     inline PhiView* LogicalView::as_phi_view(void) const
-<<<<<<< HEAD
     //--------------------------------------------------------------------------
     {
 #ifdef DEBUG_LEGION
@@ -1425,8 +1272,6 @@
 
     //--------------------------------------------------------------------------
     inline ShardedView* LogicalView::as_sharded_view(void) const
-=======
->>>>>>> 62a6fc9c
     //--------------------------------------------------------------------------
     {
 #ifdef DEBUG_LEGION
