--- conflicted
+++ resolved
@@ -3461,7 +3461,6 @@
     }
 
     //--------------------------------------------------------------------------
-<<<<<<< HEAD
     const std::vector<Processor>& DefaultMapper::local_procs_by_kind(
                                                            Processor::Kind kind)
     //--------------------------------------------------------------------------
@@ -3509,7 +3508,9 @@
           assert(0);
       }
       return remote_cpus;
-=======
+    }
+
+    //--------------------------------------------------------------------------
     MemoryConstraint DefaultMapper::find_memory_constraint(
                                         const MapperContext ctx,
                                         const Task& task, VariantID vid,
@@ -3544,7 +3545,6 @@
         }
       }
       return result;
->>>>>>> fe7fe0c1
     }
 
     //--------------------------------------------------------------------------
