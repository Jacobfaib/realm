--- conflicted
+++ resolved
@@ -877,7 +877,6 @@
 
   EventImpl::~EventImpl(void) {}
 
-<<<<<<< HEAD
   ////////////////////////////////////////////////////////////////////////
   //
   // class EventCommunicator
@@ -916,8 +915,6 @@
     amsg.commit();
   }
 
-=======
->>>>>>> eb9e0d72
   ////////////////////////////////////////////////////////////////////////
   //
   // class GenEventImpl
@@ -1170,60 +1167,23 @@
 
     log_event.spew() << "event created: event=" << impl->current_event();
 
-<<<<<<< HEAD
-      return impl;
-=======
-#ifdef EVENT_TRACING
-    {
-      EventTraceItem &item = Tracer<EventTraceItem>::trace_item();
-      item.event_id = impl->me.id();
-      item.event_gen = impl->me.gen;
-      item.action = EventTraceItem::ACT_CREATE;
-    }
-#endif
     return impl;
   }
 
-  /*static*/ void GenEventImpl::free_genevent(GenEventImpl *impl)
-  {
-    // Free this entry to the global list
-    if(impl->owning_processor != nullptr) {
-      // If this genevent belongs to a processor, return it
-      impl->owning_processor->free_genevent(impl);
+  void GenEventImpl::free_genevent()
+  {
+    if(owning_processor != nullptr) {
+      owning_processor->free_genevent(this);
     } else {
-      get_runtime()->local_event_free_list->free_entry(impl);
->>>>>>> eb9e0d72
+      local_event_free_list->free_entry(this);
     }
   }
 
   bool GenEventImpl::add_waiter(gen_t needed_gen, EventWaiter *waiter)
   {
-#ifdef EVENT_TRACING
-    {
-      EventTraceItem &item = Tracer<EventTraceItem>::trace_item();
-      item.event_id = me->id;
-      item.event_gen = needed_gen;
-      item.action = EventTraceItem::ACT_WAIT;
-    }
-#endif
     // no early check here as the caller will generally have tried has_triggered()
     //  before allocating its EventWaiter object
 
-<<<<<<< HEAD
-    void GenEventImpl::free_genevent()
-    {
-      if(owning_processor != nullptr) {
-        owning_processor->free_genevent(this);
-      } else {
-        local_event_free_list->free_entry(this);
-      }
-    }
-
-    bool GenEventImpl::add_waiter(gen_t needed_gen, EventWaiter *waiter)
-    {
-      // no early check here as the caller will generally have tried has_triggered()
-      //  before allocating its EventWaiter object
-=======
     bool trigger_now = false;
     bool trigger_poisoned = false;
 
@@ -1231,62 +1191,8 @@
     gen_t previous_subscribe_gen = 0;
     {
       AutoLock<> a(mutex);
->>>>>>> eb9e0d72
 
       // three cases below
-
-<<<<<<< HEAD
-      int subscribe_owner = -1;
-      gen_t previous_subscribe_gen = 0;
-      {
-        AutoLock<> a(mutex);
-
-        // three cases below
-        if(needed_gen <= generation.load()) {
-          // 1) the event has triggered and any poison information is in the poisoned
-          // generation list
-          trigger_now = true; // actually do trigger outside of mutex
-          trigger_poisoned = is_generation_poisoned(needed_gen);
-        } else {
-          std::map<gen_t, bool>::const_iterator it = local_triggers.find(needed_gen);
-          if(it != local_triggers.end()) {
-            // 2) we're not the owner node, but we've locally triggered this and have
-            // correct poison info
-            assert(owner != Network::my_node_id);
-            trigger_now = true;
-            trigger_poisoned = it->second;
-          } else {
-            // 3) we don't know of a trigger of this event, so record the waiter and
-            // subscribe if needed
-            gen_t cur_gen = generation.load();
-            log_event.debug() << "event not ready: event=" << me << "/" << needed_gen
-                              << " owner=" << owner << " gen=" << cur_gen
-                              << " subscr=" << gen_subscribed.load();
-
-            // is this for the "current" next generation?
-            if(needed_gen == (cur_gen + 1)) {
-              // yes, put in the current waiter list
-              current_local_waiters.push_back(waiter);
-            } else {
-              // no, put it in an appropriate future waiter list - only allowed for
-              // non-owners
-              assert(owner != Network::my_node_id);
-              future_local_waiters[needed_gen].push_back(waiter);
-            }
-
-            // do we need to subscribe to this event?
-            if((owner != Network::my_node_id) && (gen_subscribed.load() < needed_gen)) {
-              previous_subscribe_gen = gen_subscribed.load();
-              gen_subscribed.store(needed_gen);
-              subscribe_owner = owner;
-            }
-          }
-        }
-      }
-
-      if((subscribe_owner != -1)) {
-        event_comm->subscribe(make_event(needed_gen), owner, previous_subscribe_gen);
-=======
       if(needed_gen <= generation.load()) {
         // 1) the event has triggered and any poison information is in the poisoned
         // generation list
@@ -1326,22 +1232,11 @@
             subscribe_owner = owner;
           }
         }
->>>>>>> eb9e0d72
-      }
-    }
-
-<<<<<<< HEAD
-      if(trigger_now)
-        waiter->event_triggered(trigger_poisoned, TimeLimit::responsive());
-
-      return true; // waiter is always either enqueued or triggered right now
-=======
+      }
+    }
+
     if((subscribe_owner != -1)) {
-      ActiveMessage<EventSubscribeMessage> amsg(owner);
-      amsg->event = make_event(needed_gen);
-      amsg->previous_subscribe_gen = previous_subscribe_gen;
-      amsg.commit();
->>>>>>> eb9e0d72
+      event_comm->subscribe(make_event(needed_gen), owner, previous_subscribe_gen);
     }
 
     if(trigger_now)
@@ -1353,76 +1248,6 @@
   bool GenEventImpl::remove_waiter(gen_t needed_gen, EventWaiter *waiter)
   {
     AutoLock<> a(mutex);
-
-<<<<<<< HEAD
-      // case 3: it'd better be in a waiter list
-      if(needed_gen == (generation.load() + 1)) {
-	bool ok = current_local_waiters.erase(waiter) > 0;
-	assert(ok);
-	return true;
-      } else {
-	bool ok = future_local_waiters[needed_gen].erase(waiter) > 0;
-        return ok;
-      }
-    }
-
-    bool GenEventImpl::is_generation_poisoned(gen_t gen) const
-    {
-      // common case: no poisoned generations
-      int npg_cached = num_poisoned_generations.load_acquire();
-      if(REALM_LIKELY(npg_cached == 0)) {
-        return false;
-      }
-
-      for(int i = 0; i < npg_cached; i++) {
-        if(poisoned_generations[i] == gen) {
-          return true;
-        }
-      }
-      return false;
-    }
-
-    void GenEventImpl::handle_remote_subscription(NodeID sender, gen_t subscribe_gen,
-                                                  gen_t previous_subscribe_gen)
-    {
-      EventImpl::gen_t trigger_gen = 0;
-      bool subscription_recorded = false;
-
-      // early-out case: if we can see the generation needed has already
-      //  triggered, signal without taking the mutex
-      EventImpl::gen_t stale_gen = generation.load_acquire();
-      if(stale_gen >= subscribe_gen) {
-        trigger_gen = stale_gen;
-      } else {
-        AutoLock<> a(mutex);
-
-        // look at the previously-subscribed generation from the requestor - we'll send
-        //  a trigger message if anything nwer has triggered
-        EventImpl::gen_t cur_gen = generation.load();
-        if(cur_gen > previous_subscribe_gen)
-          trigger_gen = cur_gen;
-
-        // are they subscribing to the current generation?
-        if(subscribe_gen == (cur_gen + 1)) {
-          remote_waiters.add(sender);
-          subscription_recorded = true;
-        } else {
-          // should never get subscriptions newer than our current
-          assert(subscribe_gen <= cur_gen);
-        }
-=======
-    // case 1: the event has already triggered, so nothing to remove
-    // TODO: this might still be racy with delayed event waiter notification
-    if(needed_gen <= generation.load())
-      return false;
-
-    // case 2: is it a local trigger we've also already dealt with?
-    {
-      std::map<gen_t, bool>::const_iterator it = local_triggers.find(needed_gen);
-      if(it != local_triggers.end())
-        return false;
-    }
-
     // case 3: it'd better be in a waiter list
     if(needed_gen == (generation.load() + 1)) {
       bool ok = current_local_waiters.erase(waiter) > 0;
@@ -1430,127 +1255,74 @@
       return true;
     } else {
       bool ok = future_local_waiters[needed_gen].erase(waiter) > 0;
-      assert(ok);
-      return true;
-    }
-  }
-
-  inline bool GenEventImpl::is_generation_poisoned(gen_t gen) const
+      return ok;
+    }
+  }
+
+  bool GenEventImpl::is_generation_poisoned(gen_t gen) const
   {
     // common case: no poisoned generations
     int npg_cached = num_poisoned_generations.load_acquire();
-    if(REALM_LIKELY(npg_cached == 0))
+    if(REALM_LIKELY(npg_cached == 0)) {
       return false;
-
-    for(int i = 0; i < npg_cached; i++)
-      if(poisoned_generations[i] == gen)
+    }
+
+    for(int i = 0; i < npg_cached; i++) {
+      if(poisoned_generations[i] == gen) {
         return true;
+      }
+    }
     return false;
   }
 
-  ///////////////////////////////////////////////////
-  // Events
-
-  // only called for generational events
-  /*static*/ void EventSubscribeMessage::handle_message(NodeID sender,
-                                                        const EventSubscribeMessage &args,
-                                                        const void *data, size_t datalen)
-  {
-    log_event.debug() << "event subscription: node=" << sender << " event=" << args.event;
-
-    GenEventImpl *impl = get_runtime()->get_genevent_impl(args.event);
-
-#ifdef EVENT_TRACING
-    {
-      EventTraceItem &item = Tracer<EventTraceItem>::trace_item();
-      item.event_id = args.event.id;
-      item.event_gen = args.event.gen;
-      item.action = EventTraceItem::ACT_WAIT;
-    }
-#endif
-
-    // we may send a trigger message in response to the subscription
-    EventImpl::gen_t subscribe_gen = ID(args.event).event_generation();
+  void GenEventImpl::handle_remote_subscription(NodeID sender, gen_t subscribe_gen,
+                                                gen_t previous_subscribe_gen)
+  {
     EventImpl::gen_t trigger_gen = 0;
     bool subscription_recorded = false;
 
     // early-out case: if we can see the generation needed has already
     //  triggered, signal without taking the mutex
-    EventImpl::gen_t stale_gen = impl->generation.load_acquire();
+    EventImpl::gen_t stale_gen = generation.load_acquire();
     if(stale_gen >= subscribe_gen) {
       trigger_gen = stale_gen;
     } else {
-      AutoLock<> a(impl->mutex);
+      AutoLock<> a(mutex);
 
       // look at the previously-subscribed generation from the requestor - we'll send
-      //  a trigger message if anything newer has triggered
-      EventImpl::gen_t cur_gen = impl->generation.load();
-      if(cur_gen > args.previous_subscribe_gen)
+      //  a trigger message if anything nwer has triggered
+      EventImpl::gen_t cur_gen = generation.load();
+      if(cur_gen > previous_subscribe_gen)
         trigger_gen = cur_gen;
 
       // are they subscribing to the current generation?
       if(subscribe_gen == (cur_gen + 1)) {
-        impl->remote_waiters.add(sender);
+        remote_waiters.add(sender);
         subscription_recorded = true;
       } else {
         // should never get subscriptions newer than our current
         assert(subscribe_gen <= cur_gen);
->>>>>>> eb9e0d72
-      }
-    }
-
-<<<<<<< HEAD
-      if(subscription_recorded) {
-        log_event.debug() << "event subscription recorded: node=" << sender;
-      }
-
-      if(trigger_gen > 0) {
-        log_event.debug() << "event subscription immediate trigger: node=" << sender
-                          << " trigger_gen=" << trigger_gen;
-        ID trig_id(me);
-        trig_id.event_generation() = trigger_gen;
-        Event triggered = trig_id.convert<Event>();
-
-        // it is legal to use poisoned generation info like this because it is
-        // always updated before the generation - the load_acquire above makes
-        // sure we read in the correct order
-        int npg_cached = num_poisoned_generations.load_acquire();
-        event_comm->update(triggered, sender, poisoned_generations,
-                           npg_cached * sizeof(EventImpl::gen_t));
-      }
-=======
-    if(subscription_recorded)
-      log_event.debug() << "event subscription recorded: node=" << sender
-                        << " event=" << args.event << " (> " << stale_gen << ")";
+      }
+    }
+
+    if(subscription_recorded) {
+      log_event.debug() << "event subscription recorded: node=" << sender;
+    }
 
     if(trigger_gen > 0) {
       log_event.debug() << "event subscription immediate trigger: node=" << sender
-                        << " event=" << args.event << " (<= " << trigger_gen << ")";
-      ID trig_id(args.event);
+                        << " trigger_gen=" << trigger_gen;
+      ID trig_id(me);
       trig_id.event_generation() = trigger_gen;
       Event triggered = trig_id.convert<Event>();
 
       // it is legal to use poisoned generation info like this because it is
       // always updated before the generation - the load_acquire above makes
       // sure we read in the correct order
-      int npg_cached = impl->num_poisoned_generations.load_acquire();
-      ActiveMessage<EventUpdateMessage> amsg(sender, impl->poisoned_generations,
-                                             npg_cached * sizeof(EventImpl::gen_t));
-      amsg->event = triggered;
-      amsg.commit();
->>>>>>> eb9e0d72
-    }
-  }
-
-  /*static*/ void EventTriggerMessage::handle_message(NodeID sender,
-                                                      const EventTriggerMessage &args,
-                                                      const void *data, size_t datalen,
-                                                      TimeLimit work_until)
-  {
-    log_event.debug() << "remote trigger of event " << args.event << " from node "
-                      << sender;
-    GenEventImpl *impl = get_runtime()->get_genevent_impl(args.event);
-    impl->trigger(ID(args.event).event_generation(), sender, args.poisoned, work_until);
+      int npg_cached = num_poisoned_generations.load_acquire();
+      event_comm->update(triggered, sender, poisoned_generations,
+                         npg_cached * sizeof(EventImpl::gen_t));
+    }
   }
 
   template <typename T>
@@ -1676,17 +1448,9 @@
     // now trigger anybody that needs to be triggered
     if(!to_wake.empty()) {
       for(std::map<gen_t, EventWaiter::EventWaiterList>::iterator it = to_wake.begin();
-<<<<<<< HEAD
-	  it != to_wake.end();
-	  it++) {
-	bool poisoned = is_generation_poisoned(it->first);
-        event_triggerer->trigger_event_waiters(it->second, poisoned, work_until);
-=======
           it != to_wake.end(); it++) {
         bool poisoned = is_generation_poisoned(it->first);
-        get_runtime()->event_triggerer.trigger_event_waiters(it->second, poisoned,
-                                                             work_until);
->>>>>>> eb9e0d72
+        event_triggerer->trigger_event_waiters(it->second, poisoned, work_until);
       }
     }
   }
@@ -1764,7 +1528,6 @@
 
   void GenEventImpl::subscribe(gen_t subscribe_gen)
   {
-<<<<<<< HEAD
     // should never be called on a local event
     assert(owner != Network::my_node_id);
 
@@ -2067,7 +1830,6 @@
 
     // we may send a trigger message in response to the subscription
     EventImpl::gen_t subscribe_gen = ID(args.event).event_generation();
-
     impl->handle_remote_subscription(sender, subscribe_gen, args.previous_subscribe_gen);
   }
 
@@ -2101,407 +1863,6 @@
                          new_poisoned_count, work_until);
   }
 
-  ////////////////////////////////////////////////////////////////////////
-  //
-  // class CompletionQueue
-  //
-
-  /*static*/ const CompletionQueue CompletionQueue::NO_QUEUE = {
-      /* zero-initialization */};
-
-  /*static*/ CompletionQueue CompletionQueue::create_completion_queue(size_t max_size)
-  {
-    CompQueueImpl *cq = get_runtime()->local_compqueue_free_list->alloc_entry();
-    // sanity-check that we haven't exhausted the space of cq IDs
-    if(get_runtime()->get_compqueue_impl(cq->me) != cq) {
-      log_compqueue.fatal() << "completion queue ID space exhausted!";
-      abort();
-=======
-#ifdef EVENT_TRACING
-    {
-      EventTraceItem &item = Tracer<EventTraceItem>::trace_item();
-      item.event_id = me.id;
-      item.event_gen = needed_gen;
-      item.action = EventTraceItem::ACT_QUERY;
-    }
-#endif
-    // lock-free check
-    if(needed_gen <= generation.load_acquire()) {
-      // it is safe to call is_generation_poisoned after just a load_acquire
-      poisoned = is_generation_poisoned(needed_gen);
-      return true;
->>>>>>> eb9e0d72
-    }
-    if(max_size > 0)
-      cq->set_capacity(max_size, false /*!resizable*/);
-    else
-      cq->set_capacity(1024 /*no obvious way to pick this*/, true /*resizable*/);
-
-    log_compqueue.info() << "created completion queue: cq=" << cq->me
-                         << " size=" << max_size;
-    return cq->me;
-  }
-
-<<<<<<< HEAD
-  // destroy a completion queue
-  void CompletionQueue::destroy(Event wait_on /*= Event::NO_EVENT*/)
-  {
-    NodeID owner = ID(*this).compqueue_owner_node();
-
-    log_compqueue.info() << "destroying completion queue: cq=" << *this
-                         << " wait_on=" << wait_on;
-
-    if(owner == Network::my_node_id) {
-      CompQueueImpl *cq = get_runtime()->get_compqueue_impl(*this);
-
-      if(wait_on.has_triggered())
-        cq->destroy();
-      else
-        cq->deferred_destroy.defer(cq, wait_on);
-    } else {
-      ActiveMessage<CompQueueDestroyMessage> amsg(owner);
-      amsg->comp_queue = *this;
-      amsg->wait_on = wait_on;
-      amsg.commit();
-=======
-    // if the above check fails, we have to see if we have performed any local triggers -
-    // if not, we can internally-consistently say that the event hasn't triggered from our
-    // perspective yet
-    if(!has_local_triggers) {
-      poisoned = false;
-      return false;
->>>>>>> eb9e0d72
-    }
-
-    // both easy cases failed, so take the lock that lets us see which local triggers
-    // exist this prevents us from ever answering "no" on the current node if the trigger
-    // occurred here
-    AutoLock<> a(mutex);
-    // In order to avoid cases where has_triggered gives non-monotonic results
-    // you also have to retest the generation condition above while holding the lock
-    if(needed_gen <= generation.load()) {
-      poisoned = is_generation_poisoned(needed_gen);
-      return true;
-    }
-    std::map<gen_t, bool>::const_iterator it = local_triggers.find(needed_gen);
-    if(it != local_triggers.end()) {
-      poisoned = it->second;
-      return true;
-    }
-    return false;
-  }
-
-  void GenEventImpl::subscribe(gen_t subscribe_gen)
-  {
-    // should never be called on a local event
-    assert(owner != Network::my_node_id);
-
-    // lock-free check on previous subscriptions or known triggers
-    if((subscribe_gen <= gen_subscribed.load_acquire()) ||
-       (subscribe_gen <= generation.load_acquire()))
-      return;
-
-    bool subscribe_needed = false;
-    gen_t previous_subscribe_gen = 0;
-    {
-      AutoLock<> a(mutex);
-
-      // if the requested generation is already known to be triggered
-      bool already_triggered = false;
-      if(subscribe_gen <= generation.load()) {
-        already_triggered = true;
-      } else if(has_local_triggers) {
-        // if we have a local trigger (poisoned or not), that counts too
-        if(local_triggers.count(subscribe_gen))
-          already_triggered = true;
-      }
-
-      if(!already_triggered && (subscribe_gen > gen_subscribed.load())) {
-        subscribe_needed = true;
-        previous_subscribe_gen = gen_subscribed.load();
-        gen_subscribed.store(subscribe_gen);
-      }
-    }
-
-    if(subscribe_needed) {
-      ActiveMessage<EventSubscribeMessage> amsg(owner);
-      amsg->event = make_event(subscribe_gen);
-      amsg->previous_subscribe_gen = previous_subscribe_gen;
-      amsg.commit();
-    }
-  }
-
-  void GenEventImpl::external_wait(gen_t gen_needed, bool &poisoned)
-  {
-    // if the event is remote, make sure we've subscribed
-    if(this->owner != Network::my_node_id)
-      this->subscribe(gen_needed);
-
-    {
-      AutoLock<> a(mutex);
-
-      // wait until the generation has advanced far enough
-      while(gen_needed > generation.load_acquire()) {
-        has_external_waiters = true;
-        // must wait on external_waiter_condvar with external_waiter_mutex
-        //  but NOT with base mutex - hand-over-hand lock on the way in,
-        //  and then release external_waiter mutex before retaking main
-        //  mutex
-        external_waiter_mutex.lock();
-        mutex.unlock();
-        external_waiter_condvar.wait();
-        external_waiter_mutex.unlock();
-        mutex.lock();
-      }
-
-      poisoned = is_generation_poisoned(gen_needed);
-    }
-  }
-
-  bool GenEventImpl::external_timedwait(gen_t gen_needed, bool &poisoned,
-                                        long long max_ns)
-  {
-    long long deadline = Clock::current_time_in_nanoseconds() + max_ns;
-    {
-      AutoLock<> a(mutex);
-
-      // wait until the generation has advanced far enough
-      while(gen_needed > generation.load_acquire()) {
-        long long now = Clock::current_time_in_nanoseconds();
-        if(now >= deadline)
-          return false; // trigger has not occurred
-        has_external_waiters = true;
-        // we don't actually care what timedwait returns - we'll recheck
-        //  the generation ourselves
-        // must wait on external_waiter_condvar with external_waiter_mutex
-        //  but NOT with base mutex - hand-over-hand lock on the way in,
-        //  and then release external_waiter mutex before retaking main
-        //  mutex
-        external_waiter_mutex.lock();
-        mutex.unlock();
-        external_waiter_condvar.timedwait(deadline - now);
-        external_waiter_mutex.unlock();
-        mutex.lock();
-      }
-
-      poisoned = is_generation_poisoned(gen_needed);
-    }
-    return true;
-  }
-
-  void GenEventImpl::trigger(gen_t gen_triggered, int trigger_node, bool poisoned,
-                             TimeLimit work_until)
-  {
-    Event e = make_event(gen_triggered);
-    log_event.debug() << "event triggered: event=" << e << " by node " << trigger_node
-                      << " (poisoned=" << poisoned << ")";
-
-#ifdef EVENT_TRACING
-    {
-      EventTraceItem &item = Tracer<EventTraceItem>::trace_item();
-      item.event_id = me.id;
-      item.event_gen = gen_triggered;
-      item.action = EventTraceItem::ACT_TRIGGER;
-    }
-#endif
-
-    EventWaiter::EventWaiterList to_wake;
-
-    if(Network::my_node_id == owner) {
-      // we own this event
-
-      NodeSet to_update;
-      gen_t update_gen;
-      bool free_event = false;
-
-      {
-        AutoLock<> a(mutex);
-
-        // must always be the next generation
-        assert(gen_triggered == (generation.load() + 1));
-
-        to_wake.swap(current_local_waiters);
-        assert(future_local_waiters.empty()); // no future waiters here
-
-        to_update.swap(remote_waiters);
-        update_gen = gen_triggered;
-
-        // update poisoned generation list
-        bool max_poisons = false;
-        if(poisoned) {
-          if(!poisoned_generations)
-            poisoned_generations = new gen_t[POISONED_GENERATION_LIMIT];
-          int npg_cached = num_poisoned_generations.load();
-          assert(npg_cached < POISONED_GENERATION_LIMIT);
-          poisoned_generations[npg_cached] = gen_triggered;
-          num_poisoned_generations.store_release(npg_cached + 1);
-          if((npg_cached + 1) == POISONED_GENERATION_LIMIT)
-            max_poisons = true;
-        }
-
-        // Drop the trigger operation now that this event has been triggered
-        if(current_trigger_op != nullptr) {
-#ifdef REALM_USE_OPERATION_TABLE
-          // If the operation table is not in play, the operation will hold it's own
-          // reference and clean it up Otherwise, this is a local operation and the event
-          // owns the reference, so clean it up.
-          current_trigger_op->remove_reference();
-#endif // REALM_USE_OPERATION_TABLE
-          current_trigger_op = nullptr;
-          get_runtime()->num_untriggered_events.fetch_sub(1);
-        }
-
-        // update generation last, with a synchronization to make sure poisoned generation
-        // list is valid to any observer of this update
-        generation.store_release(gen_triggered);
-
-        // we'll free the event unless it's maxed out on poisoned generations
-        //  or generation count
-        free_event =
-            ((gen_triggered < ((1U << ID::EVENT_GENERATION_WIDTH) - 1)) && !max_poisons);
-        // special case: if the merger is still active, defer the
-        //  re-insertion until all the preconditions have triggered
-        if(free_event && merger.is_active()) {
-          free_list_insertion_delayed = true;
-          free_event = false;
-        }
-
-        // external waiters need to be signalled inside the lock
-        if(has_external_waiters) {
-          has_external_waiters = false;
-          // also need external waiter mutex
-          AutoLock<KernelMutex> al2(external_waiter_mutex);
-          external_waiter_condvar.broadcast();
-        }
-      }
-
-      // any remote nodes to notify?
-      if(!to_update.empty()) {
-        int npg_cached = num_poisoned_generations.load_acquire();
-        ActiveMessage<EventUpdateMessage> amsg(to_update, poisoned_generations,
-                                               npg_cached * sizeof(EventImpl::gen_t));
-        amsg->event = make_event(update_gen);
-        amsg.commit();
-      }
-
-      // free event?
-      if(free_event)
-        GenEventImpl::free_genevent(this);
-    } else {
-      // we're triggering somebody else's event, so the first thing to do is tell them
-      assert(trigger_node == (int)Network::my_node_id);
-      // once we send this message, it's possible we get an update from the owner before
-      //  we take the lock a few lines below here (assuming somebody on this node had
-      //  already subscribed), so check here that we're triggering a new generation
-      // (the alternative is to not send the message until after we update local state,
-      // but that adds latency for everybody else)
-      assert(gen_triggered > generation.load());
-      ActiveMessage<EventTriggerMessage> amsg(owner);
-      amsg->event = make_event(gen_triggered);
-      amsg->poisoned = poisoned;
-      amsg.commit();
-      // we might need to subscribe to intermediate generations
-      bool subscribe_needed = false;
-      gen_t previous_subscribe_gen = 0;
-
-      // now update our version of the data structure
-      {
-        AutoLock<> a(mutex);
-
-        gen_t cur_gen = generation.load();
-        // is this the "next" version?
-        if(gen_triggered == (cur_gen + 1)) {
-          // yes, so we have complete information and can update the state directly
-          to_wake.swap(current_local_waiters);
-          // any future waiters?
-          if(!future_local_waiters.empty()) {
-            std::map<gen_t, EventWaiter::EventWaiterList>::iterator it =
-                future_local_waiters.begin();
-            log_event.debug() << "future waiters non-empty: first=" << it->first
-                              << " (= " << (gen_triggered + 1) << "?)";
-            if(it->first == (gen_triggered + 1)) {
-              current_local_waiters.swap(it->second);
-              future_local_waiters.erase(it);
-            }
-          }
-          // if this event was poisoned, record it in the local triggers since we only
-          //  update the official poison list on owner update messages
-          if(poisoned) {
-            local_triggers[gen_triggered] = true;
-            has_local_triggers = true;
-            if(gen_triggered > gen_subscribed.load()) {
-              subscribe_needed = true; // make sure we get that update
-              previous_subscribe_gen = gen_subscribed.load();
-              gen_subscribed.store(gen_triggered);
-            }
-          }
-
-          // update generation last, with a store_release to make sure poisoned generation
-          // list is valid to any observer of this update
-          generation.store_release(gen_triggered);
-        } else if(gen_triggered > (cur_gen + 1)) {
-          // we can't update the main state because there are generations that we know
-          //  have triggered, but we do not know if they are poisoned, so look in the
-          //  future waiter list to see who we can wake, and update the local trigger
-          //  list
-
-          std::map<gen_t, EventWaiter::EventWaiterList>::iterator it =
-              future_local_waiters.find(gen_triggered);
-          if(it != future_local_waiters.end()) {
-            to_wake.swap(it->second);
-            future_local_waiters.erase(it);
-          }
-
-          local_triggers[gen_triggered] = poisoned;
-          has_local_triggers = true;
-
-          // TODO: this might still cause shutdown races - do we really
-          //  need to do this at all?
-          if(gen_triggered > (gen_subscribed.load() + 1)) {
-            subscribe_needed = true;
-            previous_subscribe_gen = gen_subscribed.load();
-            gen_subscribed.store(gen_triggered);
-          }
-        }
-
-        // external waiters need to be signalled inside the lock
-        if(has_external_waiters) {
-          has_external_waiters = false;
-          // also need external waiter mutex
-          AutoLock<KernelMutex> al2(external_waiter_mutex);
-          external_waiter_condvar.broadcast();
-        }
-      }
-
-      if(subscribe_needed) {
-        ActiveMessage<EventSubscribeMessage> amsg(owner);
-        amsg->event = make_event(gen_triggered);
-        amsg->previous_subscribe_gen = previous_subscribe_gen;
-        amsg.commit();
-      }
-    }
-
-    // finally, trigger any local waiters
-    if(!to_wake.empty())
-      get_runtime()->event_triggerer.trigger_event_waiters(to_wake, poisoned, work_until);
-  }
-
-  void GenEventImpl::perform_delayed_free_list_insertion(void)
-  {
-    bool free_event = false;
-
-    {
-      AutoLock<> a(mutex);
-      if(free_list_insertion_delayed) {
-        free_event = true;
-        free_list_insertion_delayed = false;
-      }
-    }
-
-    if(free_event)
-      GenEventImpl::free_genevent(this);
-  }
-
   ActiveMessageHandlerReg<EventSubscribeMessage> event_subscribe_message_handler;
   ActiveMessageHandlerReg<EventTriggerMessage> event_trigger_message_handler;
   ActiveMessageHandlerReg<EventUpdateMessage> event_update_message_handler;
