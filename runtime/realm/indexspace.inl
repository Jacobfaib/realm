/* Copyright 2024 Stanford University, NVIDIA Corporation
 *
 * Licensed under the Apache License, Version 2.0 (the "License");
 * you may not use this file except in compliance with the License.
 * You may obtain a copy of the License at
 *
 *     http://www.apache.org/licenses/LICENSE-2.0
 *
 * Unless required by applicable law or agreed to in writing, software
 * distributed under the License is distributed on an "AS IS" BASIS,
 * WITHOUT WARRANTIES OR CONDITIONS OF ANY KIND, either express or implied.
 * See the License for the specific language governing permissions and
 * limitations under the License.
 */

// index spaces for Realm

// nop, but helps IDEs
#include "realm/indexspace.h"

#include "realm/sparsity.h"
//include "realm/instance.h"
//include "realm/inst_layout.h"

#include "realm/serialize.h"
#include "realm/logging.h"

TEMPLATE_TYPE_IS_SERIALIZABLE2(int N, typename T, Realm::IndexSpace<N,T>);

namespace Realm {

  REALM_INTERNAL_API_EXTERNAL_LINKAGE
  extern Logger log_dpops;

  ////////////////////////////////////////////////////////////////////////
  //
  // class TranslationTransform<N, T>

  template <int N, typename T>
  inline TranslationTransform<N, T>::TranslationTransform(
      const Point<N, T>& _offset)
      : offset(_offset) {}

  template <int N, typename T>
  template <typename T2>
  inline Point<N, T> TranslationTransform<N, T>::operator[](
      const Point<N, T2>& point) const {
    return point + offset;
  }

  ////////////////////////////////////////////////////////////////////////
  //
  // class AfineTransform<M, N, T>

  template <int M, int N, typename T>
  inline AffineTransform<M, N, T>::AffineTransform(
      const Matrix<M, N, T>& _transform, const Point<M, T>& _offset)
      : transform(_transform), offset(_offset) {}

  template <int M, int N, typename T>
  template <typename T2>
  inline Point<M, T> AffineTransform<M, N, T>::operator[](
      const Point<N, T2>& point) const {
    return (transform * point) + offset;
  }

  ////////////////////////////////////////////////////////////////////////
  //
  // class StructuredTransform<N, T, N2, T2>

  template <int N, typename T, int N2, typename T2>
  StructuredTransform<N, T, N2, T2>::StructuredTransform(
      const AffineTransform<N, N2, T2>& _transform)
      : transform_matrix(_transform.transform),
        offset(_transform.offset),
        type(StructuredTransformType::AFFINE) {}

  template <int N, typename T, int N2, typename T2>
  StructuredTransform<N, T, N2, T2>::StructuredTransform(
      const TranslationTransform<N, T2>& _transform)
      : offset(_transform.offset), type(StructuredTransformType::TRANSLATION) {
    for (int i = 0; i < N; i++) {
      for (int j = 0; j < N2; j++) {
        transform_matrix[i][j] = (i == j);
      }
    }
  }

  template <int N, typename T, int N2, typename T2>
  inline Point<N, T> StructuredTransform<N, T, N2, T2>::operator[](
      const Point<N2, T>& point) const {
    return (transform_matrix * point) + offset;
  }

  ////////////////////////////////////////////////////////////////////////
  //
  // class Domainransform<N, T, N2, T2>

  template <int N, typename T, int N2, typename T2>
  DomainTransform<N, T, N2, T2>::DomainTransform(
      const StructuredTransform<N, T, N2, T2>& _transform)
      : structured_transform(_transform),
        type(DomainTransformType::STRUCTURED) {}

  template <int N, typename T, int N2, typename T2>
  DomainTransform<N, T, N2, T2>::DomainTransform(
      const std::vector<FieldDataDescriptor<IndexSpace<N2, T2>, Point<N, T>>>&
          _field_data)
      : ptr_data(_field_data), type(DomainTransformType::UNSTRUCTURED_PTR) {}

  template <int N, typename T, int N2, typename T2>
  DomainTransform<N, T, N2, T2>::DomainTransform(
      const std::vector<FieldDataDescriptor<IndexSpace<N2, T2>, Rect<N, T>>>&
          _field_data)
      : range_data(_field_data),
        type(DomainTransformType::UNSTRUCTURED_RANGE) {}

  ////////////////////////////////////////////////////////////////////////
  //
  // class Rect<N,T>

  // copy and fill operations (wrappers for IndexSpace versions)
  template <int N, typename T>
  inline Event Rect<N,T>::fill(const std::vector<CopySrcDstField> &dsts,
				const ProfilingRequestSet &requests,
				const void *fill_value, size_t fill_value_size,
				Event wait_on /*= Event::NO_EVENT*/,
				int priority  /*= 0*/) const
  {
    return IndexSpace<N,T>(*this).fill(dsts, requests,
					fill_value, fill_value_size,
					wait_on, priority);
  }

  template <int N, typename T>
  inline Event Rect<N,T>::copy(const std::vector<CopySrcDstField> &srcs,
				const std::vector<CopySrcDstField> &dsts,
				const ProfilingRequestSet &requests,
				Event wait_on /*= Event::NO_EVENT*/,
				int priority  /*= 0*/) const
  {
    return IndexSpace<N,T>(*this).copy(srcs, dsts,
					requests, wait_on, priority);
  }

  template <int N, typename T>
  inline Event Rect<N,T>::copy(const std::vector<CopySrcDstField> &srcs,
				const std::vector<CopySrcDstField> &dsts,
				const IndexSpace<N,T> &mask,
				const ProfilingRequestSet &requests,
				Event wait_on /*= Event::NO_EVENT*/,
				int priority  /*= 0*/) const
  {
    return IndexSpace<N,T>(*this).copy(srcs, dsts, mask,
					requests, wait_on, priority);
  }


  ////////////////////////////////////////////////////////////////////////
  //
  // struct CopySrcDstField

  inline CopySrcDstField::CopySrcDstField(void)
    : inst(RegionInstance::NO_INST)
    , field_id(FieldID(-1))
    , size(0)
    , redop_id(0)
    , red_fold(false)
    , red_exclusive(false)
    , serdez_id(0)
    , subfield_offset(0)
    , indirect_index(-1)
  {
    fill_data.indirect = 0;
  }

  inline CopySrcDstField::CopySrcDstField(const CopySrcDstField& copy_from)
    : inst(copy_from.inst)
    , field_id(copy_from.field_id)
    , size(copy_from.size)
    , redop_id(copy_from.redop_id)
    , red_fold(copy_from.red_fold)
    , red_exclusive(copy_from.red_exclusive)
    , serdez_id(copy_from.serdez_id)
    , subfield_offset(copy_from.subfield_offset)
    , indirect_index(copy_from.indirect_index)
  {
    // we know there's a fill value if the field ID is -1
    if(copy_from.field_id == FieldID(-1)) {
      if(size <= MAX_DIRECT_SIZE) {
	// copy whole buffer to make sure indirect is initialized too
	memcpy(fill_data.direct, copy_from.fill_data.direct, MAX_DIRECT_SIZE);
      } else {
	if(copy_from.fill_data.indirect) {
	  fill_data.indirect = malloc(size);
	  memcpy(fill_data.indirect, copy_from.fill_data.indirect, size);
	} else
	  fill_data.indirect = 0;
      }
    } else
      fill_data.indirect = 0;
  }

  inline CopySrcDstField& CopySrcDstField::operator=(const CopySrcDstField& copy_from)
  {
    if(this == &copy_from) return *this; // self-assignment
    if((field_id != FieldID(-1)) && (size > MAX_DIRECT_SIZE) && fill_data.indirect)
      free(fill_data.indirect);

    inst = copy_from.inst;
    field_id = copy_from.field_id;
    size = copy_from.size;
    redop_id = copy_from.redop_id;
    red_fold = copy_from.red_fold;
    red_exclusive = copy_from.red_exclusive;
    serdez_id = copy_from.serdez_id;
    subfield_offset = copy_from.subfield_offset;
    indirect_index = copy_from.indirect_index;

    // we know there's a fill value if the field ID is -1
    if(copy_from.field_id == FieldID(-1)) {
      if(size <= MAX_DIRECT_SIZE) {
	// copy whole buffer to make sure indirect is initialized too
	memcpy(fill_data.direct, copy_from.fill_data.direct, MAX_DIRECT_SIZE);
      } else {
	if(copy_from.fill_data.indirect) {
	  fill_data.indirect = malloc(size);
	  memcpy(fill_data.indirect, copy_from.fill_data.indirect, size);
	} else
	  fill_data.indirect = 0;
      }
    } else
      fill_data.indirect = 0;

    return *this;
  }

  inline CopySrcDstField::~CopySrcDstField(void)
  {
    if((field_id == FieldID(-1)) && (size > MAX_DIRECT_SIZE)) {
      free(fill_data.indirect);
    }
  }

  inline CopySrcDstField &CopySrcDstField::set_field(RegionInstance _inst,
						     FieldID _field_id,
						     size_t _size,
						     size_t _subfield_offset /*= 0*/)
  {
    inst = _inst;
    field_id = _field_id;
    size = _size;
    subfield_offset = _subfield_offset;
    return *this;
  }

  inline CopySrcDstField &CopySrcDstField::set_indirect(int _indirect_index,
							FieldID _field_id,
							size_t _size,
							size_t _subfield_offset /*= 0*/)
  {
    indirect_index = _indirect_index;
    field_id = _field_id;
    size = _size;
    subfield_offset = _subfield_offset;
    return *this;
  }

  inline CopySrcDstField &CopySrcDstField::set_redop(ReductionOpID _redop_id,
                                                     bool _is_fold,
                                                     bool _is_excl)
  {
    redop_id = _redop_id;
    red_fold = _is_fold;
    red_exclusive = _is_excl;
    return *this;
  }

  inline CopySrcDstField &CopySrcDstField::set_serdez(CustomSerdezID _serdez_id)
  {
    serdez_id = _serdez_id;
    return *this;
  }
  
  inline CopySrcDstField &CopySrcDstField::set_fill(const void *_data, size_t _size)
  {
    field_id = -1;
    size = _size;
    if(size <= MAX_DIRECT_SIZE) {
      memcpy(&fill_data.direct, _data, size);
    } else {
      fill_data.indirect = malloc(size);
      memcpy(fill_data.indirect, _data, size);
    }
    return *this;
  }

  template <typename T>
  inline CopySrcDstField &CopySrcDstField::set_fill(T value)
  {
    return set_fill(&value, sizeof(T));
  }

  template <typename S>
  inline bool serialize(S& s, const CopySrcDstField& v)
  {
    if(!((s << v.inst) &&
	 (s << v.field_id) &&
	 (s << v.size) &&
	 (s << v.redop_id) &&
	 (s << v.red_fold) &&
	 (s << v.serdez_id) &&
	 (s << v.subfield_offset) &&
	 (s << v.indirect_index))) return false;

    // we know there's a fill value if the field ID is -1
    if(v.field_id == FieldID(-1)) {
      if(!s.append_bytes(((v.size <= CopySrcDstField::MAX_DIRECT_SIZE) ?
			    v.fill_data.direct :
			    v.fill_data.indirect),
			 v.size))
	return false;
    }

    return true;
  }

  template <typename S>
  inline bool deserialize(S& s, CopySrcDstField& v)
  {
    if(!((s >> v.inst) &&
	 (s >> v.field_id) &&
	 (s >> v.size) &&
	 (s >> v.redop_id) &&
	 (s >> v.red_fold) &&
	 (s >> v.serdez_id) &&
	 (s >> v.subfield_offset) &&
	 (s >> v.indirect_index))) return false;

    // we know there's a fill value if the field ID is -1
    if(v.field_id == FieldID(-1)) {
      if(v.size <= CopySrcDstField::MAX_DIRECT_SIZE) {
	if(!s.extract_bytes(v.fill_data.direct, v.size))
	  return false;
      } else {
	v.fill_data.indirect = malloc(v.size);
	if(!s.extract_bytes(v.fill_data.indirect, v.size))
	  return false;
      }
    }

    return true;
  }


  ////////////////////////////////////////////////////////////////////////
  //
  // class IndexSpace<N,T>

  template <int N, typename T>
  REALM_CUDA_HD
  inline IndexSpace<N,T>::IndexSpace(void)
  {}

  template <int N, typename T>
  REALM_CUDA_HD
  inline IndexSpace<N,T>::IndexSpace(const Rect<N,T>& _bounds)
    : bounds(_bounds)
  {
    sparsity.id = 0;
  }

  template <int N, typename T>
  inline IndexSpace<N,T>::IndexSpace(const Rect<N,T>& _bounds, SparsityMap<N,T> _sparsity)
    : bounds(_bounds), sparsity(_sparsity)
  {}

  // construct an index space from a list of points or rects
  template <int N, typename T>
  inline IndexSpace<N,T>::IndexSpace(const std::vector<Point<N,T> >& points,
                                     bool disjoint /*= false*/)
  {
    if(points.empty()) {
      sparsity.id = 0;
      for(int i = 0; i < N; i++) {
	bounds.lo[i] = 1;
	bounds.hi[i] = 0;
      }
    } else {
      bounds.lo = points[0];
      bounds.hi = points[0];
      if(points.size() == 1) {
	// single point can easily be stored precisely
	sparsity.id = 0;
      } else {
	// more than one point may need a sparsity mask
	for(size_t i = 1; i < points.size(); i++)
	  bounds = bounds.union_bbox(Rect<N,T>(points[i], points[i]));
	sparsity = SparsityMap<N,T>::construct(points, false /*!always_create*/,
                                               disjoint);
      }
    }
    log_dpops.info() << "construct: " << *this;
  }

  template <int N, typename T>
  inline IndexSpace<N,T>::IndexSpace(const std::vector<Rect<N,T> >& rects,
                                     bool disjoint /*= false*/)
  {
    if(rects.empty()) {
      sparsity.id = 0;
      for(int i = 0; i < N; i++) {
	bounds.lo[i] = 1;
	bounds.hi[i] = 0;
      }
    } else {
      bounds = rects[0];
      if(rects.size() == 1) {
	// single rect can easily be stored precisely
	sparsity.id = 0;
      } else {
	// more than one rect may need a sparsity mask
	for(size_t i = 1; i < rects.size(); i++)
	  bounds = bounds.union_bbox(rects[i]);
	sparsity = SparsityMap<N,T>::construct(rects, false /*!always_create*/,
                                               disjoint);
      }
    }
    log_dpops.info() << "construct: " << *this;
  }

  // constructs a guaranteed-empty index space
  template <int N, typename T>
  REALM_CUDA_HD
  inline /*static*/ IndexSpace<N,T> IndexSpace<N,T>::make_empty(void)
  {
    return IndexSpace<N,T>(Rect<N,T>::make_empty());
  }

  // reclaim any physical resources associated with this index space
  //  will clear the sparsity map of this index space if it exists
  template <int N, typename T>
  inline void IndexSpace<N,T>::destroy(Event wait_on /*= Event::NO_EVENT*/)
  {
    if(sparsity.exists()) {
      sparsity.destroy(wait_on);
    }
  }

  // true if we're SURE that there are no points in the space (may be imprecise due to
  //  lazy loading of sparsity data)
  template <int N, typename T>
  REALM_CUDA_HD
  inline bool IndexSpace<N,T>::empty(void) const
  {
    return bounds.empty();
  }
    
  // true if there is no sparsity map (i.e. the bounds fully define the domain)
  template <int N, typename T>
  REALM_CUDA_HD
  inline bool IndexSpace<N,T>::dense(void) const
  {
    return !sparsity.exists();
  }

  // kicks off any operation needed to get detailed sparsity information - asking for
  //  approximate data can be a lot quicker for complicated index spaces
  template <int N, typename T>
  inline Event IndexSpace<N,T>::make_valid(bool precise /*= true*/) const
  {
    if(sparsity.exists())
      return sparsity.impl()->make_valid(precise);
    else
      return Event::NO_EVENT;
  }

  template <int N, typename T>
  inline bool IndexSpace<N,T>::is_valid(bool precise /*= true*/) const
  {
    if(sparsity.exists())
      return sparsity.impl()->is_valid(precise);
    else
      return true;
  }

  // returns the tightest description possible of the index space
  // if 'precise' is false, the sparsity map may be preserved even for dense
  //  spaces
  template <int N, typename T>
  IndexSpace<N,T> IndexSpace<N,T>::tighten(bool precise /*= true*/) const
  {
    if(sparsity.exists()) {
      SparsityMapPublicImpl<N,T> *impl = sparsity.impl();

      // if we don't have the data, it's too late - somebody should have waited
      REALM_ASSERT(impl->is_valid(precise),
		   "IndexSpace<N,T>::tighten called without waiting for valid metadata");

      // always use precise info if it's available
      if(impl->is_valid(true /*precise*/)) {
	IndexSpace<N,T> result;
	const std::vector<SparsityMapEntry<N,T> >& entries = impl->get_entries();
	// three cases:
	// 1) empty index space
	if(entries.empty()) {
	  result = IndexSpace<N,T>::make_empty();
	} else

	// 2) single dense rectangle
	if((entries.size() == 1) &&
	   !entries[0].sparsity.exists() && (entries[0].bitmap == 0)) {
	  result = IndexSpace<N,T>(bounds.intersection(entries[0].bounds));
	} else

	// 3) anything else - walk rectangles and count/union those that
	//   overlap our bounds - if only 1 or if the volume inside the
        //   tightened bounds equals the bounds themselves, we can drop
        //   the sparsity map
	{
	  size_t overlap_count = 0;
          size_t volume_sum = 0;
	  bool need_sparsity = false;
	  result = IndexSpace<N,T>::make_empty();
	  for(size_t i = 0; i < entries.size(); i++) {
	    Rect<N,T> isect = bounds.intersection(entries[i].bounds);
	    if(!isect.empty()) {
	      overlap_count++;
              volume_sum += isect.volume();
	      result.bounds = result.bounds.union_bbox(isect);
	      if(entries[i].sparsity.exists() || (entries[i].bitmap != 0))
		need_sparsity = true;
	    }
	  }
	  if(need_sparsity ||
             ((overlap_count > 1) && (result.bounds.volume() > volume_sum)))
	    result.sparsity = sparsity;
	}

	log_dpops.info() << "tighten: " << *this << " = " << result;
	return result;
      } else {
	const std::vector<Rect<N,T> >& approx_rects = impl->get_approx_rects();

	// two cases:
	// 1) empty index space
	if(approx_rects.empty()) {
	  Rect<N,T> empty;
	  empty.hi = bounds.lo;
	  for(int i = 0; i < N; i++)
	    empty.lo[i] = empty.hi[i] + 1;
	  return IndexSpace<N,T>(empty);
	}

	// 2) anything else - keep the sparsity map but tighten the bounds,
	//   respecting the previous bounds
	Rect<N,T> bbox = bounds.intersection(approx_rects[0]);
	for(size_t i = 1; i < approx_rects.size(); i++)
	  bbox = bbox.union_bbox(bounds.intersection(approx_rects[i]));
	return IndexSpace<N,T>(bbox, sparsity);
      }
    } else
      return *this;
  }


  // helper function that binary searches a (1-D) sparsity map entry list and returns
  //  the index of the entry that contains the point, or the first one to appear after
  //  that point
  template <int N, typename T>
  static size_t bsearch_map_entries(const std::vector<SparsityMapEntry<N,T> >& entries,
				    const Point<N,T>& p)
  {
    assert(N == 1);
    // search range at any given time is [lo, hi)
    int lo = 0;
    int hi = entries.size();
    while(lo < hi) {
      size_t mid = (lo + hi) >> 1;  // rounding down keeps up from picking hi
      if(p[0] < entries[mid].bounds.lo[0]) 
	hi = mid;
      else if(p[0] > entries[mid].bounds.hi[0])
	lo = mid + 1;
      else
	return mid;
    }
    return lo;
  }   

  // queries for individual points or rectangles
  template <int N, typename T>
  inline bool IndexSpace<N,T>::contains(const Point<N,T>& p) const
  {
    // test on bounding box first
    if(!bounds.contains(p))
      return false;

    // if it's a dense rectangle, no further tests
    if(dense())
      return true;

    SparsityMapPublicImpl<N,T> *impl = sparsity.impl();
    const std::vector<SparsityMapEntry<N,T> >& entries = impl->get_entries();
    if(N == 1) {
      // binary search to find the element we want
      size_t idx = bsearch_map_entries<N,T>(entries, p);
      if(idx >= entries.size()) return false;

      const SparsityMapEntry<N,T>& e = entries[idx];

      // the search guaranteed we're below the upper bound of the returned entry,
      //  but we might be below the lower bound
      if(p[0] < e.bounds.lo[0])
	return false;

      if(e.sparsity.exists()) {
	assert(0);
      }
      if(e.bitmap != 0) {
	assert(0);
      }
      return true;
    } else {
      for(typename std::vector<SparsityMapEntry<N,T> >::const_iterator it = entries.begin();
	  it != entries.end();
	  it++) {
	if(!it->bounds.contains(p)) continue;
	if(it->sparsity.exists()) {
	  assert(0);
	} else if(it->bitmap != 0) {
	  assert(0);
	} else {
	  return true;
	}
      }
    }

    // no entries matched, so the point is not contained in this space
    return false;
  }

  template <int N, typename T>
  inline bool IndexSpace<N,T>::contains_all(const Rect<N,T>& r) const
  {
    // test on bounding box first
    if(!bounds.contains(r))
      return false;

    if(!dense()) {
      // test against sparsity map too
      size_t total_volume = 0;
      SparsityMapPublicImpl<N,T> *impl = sparsity.impl();
      const std::vector<SparsityMapEntry<N,T> >& entries = impl->get_entries();
      for(typename std::vector<SparsityMapEntry<N,T> >::const_iterator it = entries.begin();
	  it != entries.end();
	  it++) {
	if(!it->bounds.overlaps(r)) continue;
	if(it->sparsity.exists()) {
	  assert(0);
	} else if(it->bitmap != 0) {
	  assert(0);
	} else {
          Rect<N,T> isect = it->bounds.intersection(r);
          total_volume += isect.volume();
	}
      }

      // did we miss anything?
      if(total_volume < r.volume())
        return false;
    }

    return true;
  }

  template <int N, typename T>
  inline bool IndexSpace<N,T>::contains_any(const Rect<N,T>& r) const
  {
    // test on bounding box first
    if(!bounds.overlaps(r))
      return false;

    if(!dense()) {
      // test against sparsity map too
      SparsityMapPublicImpl<N,T> *impl = sparsity.impl();
      const std::vector<SparsityMapEntry<N,T> >& entries = impl->get_entries();
      for(typename std::vector<SparsityMapEntry<N,T> >::const_iterator it = entries.begin();
	  it != entries.end();
	  it++) {
	if(!it->bounds.overlaps(r)) continue;
	if(it->sparsity.exists()) {
	  assert(0);
	} else if(it->bitmap != 0) {
	  assert(0);
	} else {
	  return true;
	}
      }
      
      return false;
    }

    return true;
  }

  template <int N, typename T>
  inline bool IndexSpace<N,T>::overlaps(const IndexSpace<N,T>& other) const
  {
    // this covers the both-dense case as well as the same-sparsity-map case
    if(sparsity == other.sparsity)
      return bounds.overlaps(other.bounds);

    // dense vs. sparse in both directions
    if(dense())
      return other.contains_any(bounds);

    if(other.dense())
      return contains_any(other.bounds);

    // both sparse case can be expensive...
    SparsityMapPublicImpl<N,T> *impl = sparsity.impl();
    SparsityMapPublicImpl<N,T> *other_impl = other.sparsity.impl();
    // overlap can only be within intersecion of bounds
    Rect<N,T> isect = bounds.intersection(other.bounds);

    return impl->overlaps(other_impl, isect, false /*!approx*/);
  }

  // actual number of points in index space (may be less than volume of bounding box)
  template <int N, typename T>
  inline size_t IndexSpace<N,T>::volume(void) const
  {
    if(dense())
      return bounds.volume();

    size_t total = 0;
    SparsityMapPublicImpl<N,T> *impl = sparsity.impl();
    const std::vector<SparsityMapEntry<N,T> >& entries = impl->get_entries();
    for(typename std::vector<SparsityMapEntry<N,T> >::const_iterator it = entries.begin();
	it != entries.end();
	it++) {
      Rect<N,T> isect = bounds.intersection(it->bounds);
      if(isect.empty())
	continue;
      if(it->sparsity.exists()) {
	assert(0);
      } else if(it->bitmap != 0) {
	assert(0);
      } else {
	total += isect.volume();
      }
    }

    return total;
  }

  // approximate versions of the above queries - the approximation is guaranteed to be a supserset,
  //  so if contains_approx returns false, contains would too
  template <int N, typename T>
  inline bool IndexSpace<N,T>::contains_approx(const Point<N,T>& p) const
  {
    // test on bounding box first
    if(!bounds.contains(p))
      return false;

    // if it's a dense rectangle, no further tests
    if(dense())
      return true;

    SparsityMapPublicImpl<N,T> *impl = sparsity.impl();
    const std::vector<Rect<N,T> >& approx_rects = impl->get_approx_rects();
    for(typename std::vector<Rect<N,T> >::const_iterator it = approx_rects.begin();
	it != approx_rects.end();
	it++)
      if(it->contains(p))
	return true;

    // no entries matched, so the point is definitely not contained in this space
    return false;
  }

  template <int N, typename T>
  inline bool IndexSpace<N,T>::contains_all_approx(const Rect<N,T>& r) const
  {
    // test on bounding box first
    if(!bounds.contains(r))
      return false;

    // if it's a dense rectangle, no further tests
    if(dense())
      return true;

    SparsityMapPublicImpl<N,T> *impl = sparsity.impl();
    const std::vector<Rect<N,T> >& approx_rects = impl->get_approx_rects();
    for(typename std::vector<Rect<N,T> >::const_iterator it = approx_rects.begin();
	it != approx_rects.end();
	it++) {
      if(it->contains(r))
	return true;
      if(it->overlaps(r))
	assert(0);
    }

    // no entries matched, so the point is definitely not contained in this space
    return false;
  }

  template <int N, typename T>
  inline bool IndexSpace<N,T>::contains_any_approx(const Rect<N,T>& r) const
  {
    // test on bounding box first
    if(!bounds.overlaps(r))
      return false;

    // if it's a dense rectangle, no further tests
    if(dense())
      return true;

    SparsityMapPublicImpl<N,T> *impl = sparsity.impl();
    const std::vector<Rect<N,T> >& approx_rects = impl->get_approx_rects();
    for(typename std::vector<Rect<N,T> >::const_iterator it = approx_rects.begin();
	it != approx_rects.end();
	it++) {
      if(it->overlaps(r))
	return true;
    }

    // no entries matched, so the point is definitely not contained in this space
    return false;
  }

  template <int N, typename T>
  inline bool IndexSpace<N,T>::overlaps_approx(const IndexSpace<N,T>& other) const
  {
    // this covers the both-dense case as well as the same-sparsity-map case
    if(sparsity == other.sparsity)
      return bounds.overlaps(other.bounds);

    // dense vs. sparse in both directions
    if(dense())
      return other.contains_any_approx(bounds);

    if(other.dense())
      return contains_any_approx(other.bounds);

    // both sparse case can be expensive...
    SparsityMapPublicImpl<N,T> *impl = sparsity.impl();
    SparsityMapPublicImpl<N,T> *other_impl = other.sparsity.impl();
    // overlap can only be within intersecion of bounds
    Rect<N,T> isect = bounds.intersection(other.bounds);

    return impl->overlaps(other_impl, isect, true /*approx*/);
  }

  // approximage number of points in index space (may be less than volume of bounding box, but larger than
  //   actual volume)
  template <int N, typename T>
  inline size_t IndexSpace<N,T>::volume_approx(void) const
  {
    if(dense())
      return bounds.volume();

    size_t total = 0;
    SparsityMapPublicImpl<N,T> *impl = sparsity.impl();
    const std::vector<Rect<N,T> >& approx_rects = impl->get_approx_rects();
    for(typename std::vector<Rect<N,T> >::const_iterator it = approx_rects.begin();
	it != approx_rects.end();
	it++)
      total += it->volume();

    return total;
  }

  // copy and fill operations

  template <int N, typename T>
  inline Event IndexSpace<N,T>::fill(const std::vector<CopySrcDstField> &dsts,
				     const Realm::ProfilingRequestSet &requests,
				     const void *fill_value, size_t fill_value_size,
				     Event wait_on /*= Event::NO_EVENT*/,
				     int priority  /*= 0*/) const
  {
    std::vector<CopySrcDstField> srcs;
    srcs.resize(dsts.size());
    size_t offset = 0;
    for(size_t i = 0; i < dsts.size(); i++) {
      assert((offset + dsts[i].size) <= fill_value_size);
      srcs[i].set_fill(reinterpret_cast<const char *>(fill_value) + offset,
		       dsts[i].size);
      // special case: if a field uses all of the fill value, the next
      //  field (if any) is allowed to use the same value
      if((offset > 0) || (dsts[i].size != fill_value_size))
	offset += dsts[i].size;
    }
    return copy(srcs, dsts,
		std::vector<const typename CopyIndirection<N,T>::Base *>(),
		requests, wait_on, priority);
  }

  template <int N, typename T>
  inline Event IndexSpace<N,T>::copy(const std::vector<CopySrcDstField> &srcs,
				     const std::vector<CopySrcDstField> &dsts,
				     const ProfilingRequestSet &requests,
				     Event wait_on /*= Event::NO_EVENT*/,
				     int priority  /*=0*/) const
  {
    return copy(srcs, dsts,
		std::vector<const typename CopyIndirection<N,T>::Base *>(),
		requests, wait_on, priority);
  }

  // integer version of weighted subspace is a wrapper around size_t version
  template <int N, typename T>
  inline Event IndexSpace<N,T>::create_weighted_subspaces(size_t count, size_t granularity,
							  const std::vector<int>& weights,
							  std::vector<IndexSpace<N,T> >& subspaces,
							  const ProfilingRequestSet &reqs,
							  Event wait_on /*= Event::NO_EVENT*/) const
  {
    std::vector<size_t> weights_size_t(weights.size());

    // clamp negative values to 0
    for(size_t i = 0; i < weights.size(); i++)
      weights_size_t[i] = (weights[i] > 0) ? weights[i] : 0;

    return create_weighted_subspaces(count, granularity, weights_size_t,
				     subspaces, reqs, wait_on);
  }

  // simple wrapper for the multiple subspace version
  template <int N, typename T>
  template <typename FT>
  inline Event IndexSpace<N,T>::create_subspace_by_field(const std::vector<FieldDataDescriptor<IndexSpace<N,T>,FT> >& field_data,
							  FT color,
							  IndexSpace<N,T>& subspace,
							  const ProfilingRequestSet &reqs,
							  Event wait_on /*= Event::NO_EVENT*/) const
  {
    std::vector<FT> colors(1, color);
    std::vector<IndexSpace<N,T> > subspaces;
    Event e = create_subspaces_by_field(field_data, colors, subspaces, reqs, wait_on);
    subspace = subspaces[0];
    return e;
  }

  template <int N, typename T>
  template <int N2, typename T2, typename TRANSFORM>
  inline Event IndexSpace<N, T>::create_subspace_by_image(
      const TRANSFORM& transform, const IndexSpace<N2, T2>& source,
      const IndexSpace<N, T>& image, const ProfilingRequestSet& reqs,
      Event wait_on) const {
   return create_subspaces_by_image(transform, {source}, {image}, reqs,
                                    wait_on);
  }

  template <int N, typename T>
  template <int N2, typename T2, typename TRANSFORM>
  inline Event IndexSpace<N, T>::create_subspaces_by_image(
      const TRANSFORM& transform,
      const std::vector<IndexSpace<N2, T2>>& sources,
      std::vector<IndexSpace<N, T>>& images, const ProfilingRequestSet& reqs,
      Event wait_on) const {
   // TODO(apryakhin): For now we just support building a general structured
   // transform from an affince transform. This will be extended later
   // to support more transform types.
   assert(typeid(transform) == typeid(AffineTransform<N, N2, T2>) ||
          typeid(transform) == typeid(TranslationTransform<N2, T2>));
   return create_subspaces_by_image(DomainTransform<N, T, N2, T2>(transform),
                                    sources, images, reqs, wait_on);
  }

  template <int N, typename T>
  template <int N2, typename T2>
  inline Event IndexSpace<N, T>::create_subspaces_by_image(
      const std::vector<FieldDataDescriptor<IndexSpace<N2, T2>, Point<N, T>>>&
          field_data,
      const std::vector<IndexSpace<N2, T2>>& sources,
      std::vector<IndexSpace<N, T>>& images, const ProfilingRequestSet& reqs,
      Event wait_on) const {
   return create_subspaces_by_image(DomainTransform<N, T, N2, T2>(field_data),
                                    sources, images, reqs, wait_on);
  }

  template <int N, typename T>
  template <int N2, typename T2>
  inline Event IndexSpace<N, T>::create_subspaces_by_image(
      const std::vector<FieldDataDescriptor<IndexSpace<N2, T2>, Rect<N, T>>>&
          field_data,
      const std::vector<IndexSpace<N2, T2>>& sources,
      std::vector<IndexSpace<N, T>>& images, const ProfilingRequestSet& reqs,
      Event wait_on) const {
   return create_subspaces_by_image(DomainTransform<N, T, N2, T2>(field_data),
                                    sources, images, reqs, wait_on);
  }

  template <int N, typename T>
  template <int N2, typename T2>
  inline Event IndexSpace<N, T>::create_subspaces_by_image_with_difference(
      const std::vector<FieldDataDescriptor<IndexSpace<N2, T2>, Point<N, T>>>&
          field_data,
      const std::vector<IndexSpace<N2, T2>>& sources,
      const std::vector<IndexSpace<N, T>>& diff_rhs,
      std::vector<IndexSpace<N, T>>& images, const ProfilingRequestSet& reqs,
      Event wait_on) const {
   return create_subspaces_by_image_with_difference(
       DomainTransform<N, T, N2, T2>(field_data), sources, diff_rhs, images,
       reqs, wait_on);
  }

  // simple wrapper for the multiple subspace version
  template <int N, typename T>
  template <int N2, typename T2>
  inline Event IndexSpace<N,T>::create_subspace_by_image(const std::vector<FieldDataDescriptor<IndexSpace<N2,T2>,Point<N,T> > >& field_data,
							  const IndexSpace<N2,T2>& source,
							  IndexSpace<N,T>& image,
							  const ProfilingRequestSet &reqs,
							  Event wait_on /*= Event::NO_EVENT*/) const
  {
    std::vector<IndexSpace<N2,T2> > sources(1, source);
    std::vector<IndexSpace<N,T> > images;
    Event e = create_subspaces_by_image(field_data, sources, images, reqs, wait_on);
    image = images[0];
    return e;
  }

  // simple wrapper for the multiple subspace version
  template <int N, typename T>
  template <int N2, typename T2>
  inline Event IndexSpace<N,T>::create_subspace_by_image(const std::vector<FieldDataDescriptor<IndexSpace<N2,T2>,Rect<N,T> > >& field_data,
							  const IndexSpace<N2,T2>& source,
							  IndexSpace<N,T>& image,
							  const ProfilingRequestSet &reqs,
							  Event wait_on /*= Event::NO_EVENT*/) const
  {
    std::vector<IndexSpace<N2,T2> > sources(1, source);
    std::vector<IndexSpace<N,T> > images;
    Event e = create_subspaces_by_image(field_data, sources, images, reqs, wait_on);
    image = images[0];
    return e;
  }

  template <int N, typename T>
  template <int N2, typename T2, typename TRANSFORM>
  Event IndexSpace<N, T>::create_subspace_by_preimage(
      const TRANSFORM& transform, const IndexSpace<N2, T2>& target,
      IndexSpace<N, T>& preimage, const ProfilingRequestSet& reqs,
      Event wait_on /*= Event::NO_EVENT*/) const {
   return create_subspaces_by_preimage(DomainTransform<N2, T2, N, T>(transform),
                                       {target}, {preimage}, reqs, wait_on);
  }

  template <int N, typename T>
  template <int N2, typename T2, typename TRANSFORM>
  Event IndexSpace<N, T>::create_subspaces_by_preimage(
      const TRANSFORM& transform,
      const std::vector<IndexSpace<N2, T2>>& targets,
      std::vector<IndexSpace<N, T>>& preimages, const ProfilingRequestSet& reqs,
      Event wait_on /*= Event::NO_EVENT*/) const {
   // TODO(apryakhin): For now we just support building a general structured
   // transform from an affince transform. This will be extended later
   // to support more transform types.
   assert(typeid(transform) == typeid(AffineTransform<N, N2, T2>) ||
          typeid(transform) == typeid(TranslationTransform<N2, T2>));
   return create_subspaces_by_preimage(DomainTransform<N2, T2, N, T>(transform),
                                       targets, preimages, reqs, wait_on);
  }

  template <int N, typename T>
  template <int N2, typename T2>
  Event IndexSpace<N, T>::create_subspaces_by_preimage(
      const std::vector<FieldDataDescriptor<IndexSpace<N, T>, Point<N2, T2>>>&
          field_data,
      const std::vector<IndexSpace<N2, T2>>& targets,
      std::vector<IndexSpace<N, T>>& preimages, const ProfilingRequestSet& reqs,
      Event wait_on /*= Event::NO_EVENT*/) const {
   return create_subspaces_by_preimage(
       DomainTransform<N2, T2, N, T>(field_data), targets, preimages, reqs,
       wait_on);
  }

  template <int N, typename T>
  template <int N2, typename T2>
  Event IndexSpace<N, T>::create_subspaces_by_preimage(
      const std::vector<FieldDataDescriptor<IndexSpace<N, T>, Rect<N2, T2>>>&
          field_data,
      const std::vector<IndexSpace<N2, T2>>& targets,
      std::vector<IndexSpace<N, T>>& preimages, const ProfilingRequestSet& reqs,
      Event wait_on /*= Event::NO_EVENT*/) const {
    return create_subspaces_by_preimage(
        DomainTransform<N2, T2, N, T>(field_data), targets, preimages, reqs,
        wait_on);
  }

  // simple wrapper for the multiple subspace version
  template <int N, typename T>
  template <int N2, typename T2>
  inline Event IndexSpace<N,T>::create_subspace_by_preimage(const std::vector<FieldDataDescriptor<IndexSpace<N,T>,Point<N2,T2> > >& field_data,
							     const IndexSpace<N2,T2>& target,
							     IndexSpace<N,T>& preimage,
							     const ProfilingRequestSet &reqs,
							     Event wait_on /*= Event::NO_EVENT*/) const
  {
    std::vector<IndexSpace<N2,T2> > targets(1, target);
    std::vector<IndexSpace<N,T> > preimages;
    Event e = create_subspaces_by_preimage(field_data, targets, preimages, reqs, wait_on);
    preimage = preimages[0];
    return e;
  }

  // simple wrapper for the multiple subspace version
  template <int N, typename T>
  template <int N2, typename T2>
  inline Event IndexSpace<N,T>::create_subspace_by_preimage(const std::vector<FieldDataDescriptor<IndexSpace<N,T>,Rect<N2,T2> > >& field_data,
							     const IndexSpace<N2,T2>& target,
							     IndexSpace<N,T>& preimage,
							     const ProfilingRequestSet &reqs,
							     Event wait_on /*= Event::NO_EVENT*/) const
  {
    std::vector<IndexSpace<N2,T2> > targets(1, target);
    std::vector<IndexSpace<N,T> > preimages;
    Event e = create_subspaces_by_preimage(field_data, targets, preimages, reqs, wait_on);
    preimage = preimages[0];
    return e;
  }

  // simple wrappers for the multiple subspace version
  template <int N, typename T>
  inline /*static*/ Event IndexSpace<N,T>::compute_union(const IndexSpace<N,T>& lhs,
							  const IndexSpace<N,T>& rhs,
							  IndexSpace<N,T>& result,
							  const ProfilingRequestSet &reqs,
							  Event wait_on /*= Event::NO_EVENT*/)
  {
    std::vector<IndexSpace<N,T> > lhss(1, lhs);
    std::vector<IndexSpace<N,T> > rhss(1, rhs);
    std::vector<IndexSpace<N,T> > results;
    Event e = compute_unions(lhss, rhss, results, reqs, wait_on);
    result = results[0];
    return e;
  }

  template <int N, typename T>
  inline /*static*/ Event IndexSpace<N,T>::compute_unions(const IndexSpace<N,T>& lhs,
							   const std::vector<IndexSpace<N,T> >& rhss,
							   std::vector<IndexSpace<N,T> >& results,
							   const ProfilingRequestSet &reqs,
							   Event wait_on /*= Event::NO_EVENT*/)
  {
    std::vector<IndexSpace<N,T> > lhss(1, lhs);
    Event e = compute_unions(lhss, rhss, results, reqs, wait_on);
    return e;
  }

  template <int N, typename T>
  inline /*static*/ Event IndexSpace<N,T>::compute_unions(const std::vector<IndexSpace<N,T> >& lhss,
							   const IndexSpace<N,T>& rhs,
							   std::vector<IndexSpace<N,T> >& results,
							   const ProfilingRequestSet &reqs,
							   Event wait_on /*= Event::NO_EVENT*/)
  {
    std::vector<IndexSpace<N,T> > rhss(1, rhs);
    Event e = compute_unions(lhss, rhss, results, reqs, wait_on);
    return e;
  }

  // simple wrappers for the multiple subspace version
  template <int N, typename T>
  inline /*static*/ Event IndexSpace<N,T>::compute_intersection(const IndexSpace<N,T>& lhs,
								 const IndexSpace<N,T>& rhs,
								 IndexSpace<N,T>& result,
								 const ProfilingRequestSet &reqs,
								 Event wait_on /*= Event::NO_EVENT*/)
  {
    std::vector<IndexSpace<N,T> > lhss(1, lhs);
    std::vector<IndexSpace<N,T> > rhss(1, rhs);
    std::vector<IndexSpace<N,T> > results;
    Event e = compute_intersections(lhss, rhss, results, reqs, wait_on);
    result = results[0];
    return e;
  }

  template <int N, typename T>
  inline /*static*/ Event IndexSpace<N,T>::compute_intersections(const IndexSpace<N,T>& lhs,
								  const std::vector<IndexSpace<N,T> >& rhss,
								  std::vector<IndexSpace<N,T> >& results,
								  const ProfilingRequestSet &reqs,
								  Event wait_on /*= Event::NO_EVENT*/)
  {
    std::vector<IndexSpace<N,T> > lhss(1, lhs);
    Event e = compute_intersections(lhss, rhss, results, reqs, wait_on);
    return e;
  }

  template <int N, typename T>
  inline /*static*/ Event IndexSpace<N,T>::compute_intersections(const std::vector<IndexSpace<N,T> >& lhss,
								  const IndexSpace<N,T>& rhs,
								  std::vector<IndexSpace<N,T> >& results,
								  const ProfilingRequestSet &reqs,
								  Event wait_on /*= Event::NO_EVENT*/)
  {
    std::vector<IndexSpace<N,T> > rhss(1, rhs);
    Event e = compute_intersections(lhss, rhss, results, reqs, wait_on);
    return e;
  }

  // simple wrappers for the multiple subspace version
  template <int N, typename T>
  inline /*static*/ Event IndexSpace<N,T>::compute_difference(const IndexSpace<N,T>& lhs,
							       const IndexSpace<N,T>& rhs,
							       IndexSpace<N,T>& result,
							       const ProfilingRequestSet &reqs,
							       Event wait_on /*= Event::NO_EVENT*/)
  {
    std::vector<IndexSpace<N,T> > lhss(1, lhs);
    std::vector<IndexSpace<N,T> > rhss(1, rhs);
    std::vector<IndexSpace<N,T> > results;
    Event e = compute_differences(lhss, rhss, results, reqs, wait_on);
    result = results[0];
    return e;
  }

  template <int N, typename T>
  inline /*static*/ Event IndexSpace<N,T>::compute_differences(const IndexSpace<N,T>& lhs,
								const std::vector<IndexSpace<N,T> >& rhss,
								std::vector<IndexSpace<N,T> >& results,
								const ProfilingRequestSet &reqs,
								Event wait_on /*= Event::NO_EVENT*/)
  {
    std::vector<IndexSpace<N,T> > lhss(1, lhs);
    Event e = compute_differences(lhss, rhss, results, reqs, wait_on);
    return e;
  }

  template <int N, typename T>
  inline /*static*/ Event IndexSpace<N,T>::compute_differences(const std::vector<IndexSpace<N,T> >& lhss,
								const IndexSpace<N,T>& rhs,
								std::vector<IndexSpace<N,T> >& results,
								const ProfilingRequestSet &reqs,
								Event wait_on /*= Event::NO_EVENT*/)
  {
    std::vector<IndexSpace<N,T> > rhss(1, rhs);
    Event e = compute_differences(lhss, rhss, results, reqs, wait_on);
    return e;
  }

  template <int N, typename T>
  inline std::ostream& operator<<(std::ostream& os, const IndexSpace<N,T>& is)
  {
    os << "IS:" << is.bounds;
    if(is.dense()) {
      os << ",dense";
    } else {
      os << ",sparse(" << is.sparsity << ")";
    }
    return os;
  }

  ////////////////////////////////////////////////////////////////////////
  //
  // class IndexSpaceIterator<N,T>

  template <int N, typename T>
  inline IndexSpaceIterator<N, T>::IndexSpaceIterator(void)
<<<<<<< HEAD
    : valid(false)
=======
>>>>>>> d3665a44
  {}

  template <int N, typename T>
  inline IndexSpaceIterator<N, T>::IndexSpaceIterator(const IndexSpace<N, T> &_space)
<<<<<<< HEAD
    : valid(false)
=======
>>>>>>> d3665a44
  {
    reset(_space);
  }

  template <int N, typename T>
  inline IndexSpaceIterator<N, T>::IndexSpaceIterator(const IndexSpace<N, T> &_space,
                                                      const Rect<N, T> &_restriction)
<<<<<<< HEAD
    : valid(false)
=======
>>>>>>> d3665a44
  {
    reset(_space, _restriction);
  }

  template <int N, typename T>
<<<<<<< HEAD
  inline IndexSpaceIterator<N, T>::IndexSpaceIterator(const IndexSpace<N, T> &_space,
                                                      const Rect<N, T> &_restriction,
                                                      SparsityMapPublicImpl<N, T> *s_impl)
    : valid(false)
  {
    reset(_space, _restriction, s_impl);
  }

  template <int N, typename T>
  inline void IndexSpaceIterator<N, T>::reset(const IndexSpace<N, T> &_space)
  {
    reset(_space, _space.bounds);
  }

  template <int N, typename T>
  inline void IndexSpaceIterator<N, T>::reset(const IndexSpace<N, T> &_space,
                                              const Rect<N, T> &_restriction)
  {
    SparsityMapPublicImpl<N, T> *s_impl =
        (_space.dense() ? nullptr : _space.sparsity.impl());
    reset(_space, _restriction, s_impl);
  }

  template <int N, typename T>
  inline void IndexSpaceIterator<N, T>::reset(const IndexSpace<N, T> &_space,
                                              const Rect<N, T> &_restriction,
                                              SparsityMapPublicImpl<N, T> *impl)
  {
    space = _space;
    restriction = space.bounds.intersection(_restriction);
    s_impl = impl;

=======
  inline IndexSpaceIterator<N, T>::IndexSpaceIterator(
      const Rect<N, T> &_bounds, const Rect<N, T> &_restriction,
      SparsityMapPublicImpl<N, T> *_s_impl)
  {
    reset(_bounds, _restriction, _s_impl);
  }

  template <int N, typename T>
  inline void IndexSpaceIterator<N, T>::reset(const IndexSpace<N, T> &_space)
  {
    reset(_space, _space.bounds);
  }

  template <int N, typename T>
  inline void IndexSpaceIterator<N, T>::reset(const IndexSpace<N, T> &_space,
                                              const Rect<N, T> &_restriction)
  {
    space = _space;
    restriction = space.bounds.intersection(_restriction);
    if(restriction.empty()) {
      valid = false;
      return;
    }
    if(space.dense()) {
      valid = true;
      rect = restriction;
      s_impl = 0;
    } else {
      reset_sparse(space.sparsity.impl());
    }
  }

  template <int N, typename T>
  inline void IndexSpaceIterator<N, T>::reset(const Rect<N, T> &_bounds,
                                              const Rect<N, T> &_restriction,
                                              SparsityMapPublicImpl<N, T> *_s_impl)
  {
    space = _bounds;
    restriction = _bounds.intersection(_restriction);
>>>>>>> d3665a44
    if(restriction.empty()) {
      valid = false;
      return;
    }
<<<<<<< HEAD
    if(!s_impl) {
=======
    if(!_s_impl) {
>>>>>>> d3665a44
      valid = true;
      rect = restriction;
    } else {
<<<<<<< HEAD
      const std::vector<SparsityMapEntry<N, T>> &entries = s_impl->get_entries();
      // find the first entry that overlaps our restriction - speed this up with a
      //  binary search on the low end of the restriction if we're 1-D

      cur_entry = (N == 1) ? bsearch_map_entries(entries, restriction.lo) : 0;

      while(cur_entry < entries.size()) {
        const SparsityMapEntry<N, T> &e = entries[cur_entry];
        rect = restriction.intersection(e.bounds);
        if(!rect.empty()) {
          assert(!e.sparsity.exists());
          assert(e.bitmap == 0);
          valid = true;
          return;
        }
        cur_entry++;
=======
      reset_sparse(_s_impl);
    }
  }

  template <int N, typename T>
  inline void IndexSpaceIterator<N, T>::reset_sparse(SparsityMapPublicImpl<N, T> *_s_impl)
  {
    assert(_s_impl);
    s_impl = _s_impl;

    rect = Rect<N, T>::make_empty();

    const std::vector<SparsityMapEntry<N, T>> &entries = s_impl->get_entries();
    // find the first entry that overlaps our restriction - speed this up with a
    //  binary search on the low end of the restriction if we're 1-D

    cur_entry = (N == 1) ? bsearch_map_entries(entries, restriction.lo) : 0;

    while(cur_entry < entries.size()) {
      const SparsityMapEntry<N, T> &e = entries[cur_entry];
      rect = restriction.intersection(e.bounds);
      if(!rect.empty()) {
        assert(!e.sparsity.exists());
        assert(e.bitmap == 0);
        valid = true;
        return;
>>>>>>> d3665a44
      }
      cur_entry++;
    }
    // if we fall through, there was no intersection
    valid = false;
  }

  // steps to the next subrect, returning true if a next subrect exists
  template <int N, typename T>
  inline bool IndexSpaceIterator<N, T>::step(void)
  {
    assert(valid); // can't step an interator that's already done

    // a dense space is covered in the first step
    if(!s_impl) {
      valid = false;
      return false;
    }

    // TODO: handle iteration within a sparsity entry

    // move onto the next sparsity entry (that overlaps our restriction)
    const std::vector<SparsityMapEntry<N, T>> &entries = s_impl->get_entries();
    for(cur_entry++; cur_entry < entries.size(); cur_entry++) {
      const SparsityMapEntry<N, T> &e = entries[cur_entry];
      rect = restriction.intersection(e.bounds);

      if(rect.empty()) {
        // in 1-D, our entries are sorted, so the first one whose bounds fall
        //   outside our restriction means we're completely done
        if(N == 1)
          break;
        else
          continue;
      }

      assert(!e.sparsity.exists());
      assert(e.bitmap == 0);
      return true;
    }

    // if we fall through, we're done
    valid = false;
    return false;
  }


  ////////////////////////////////////////////////////////////////////////
  //
  // class LinearizedIndexSpaceIntfc

  inline LinearizedIndexSpaceIntfc::LinearizedIndexSpaceIntfc(int _dim, int _idxtype)
    : dim(_dim), idxtype(_idxtype)
  {}

  inline LinearizedIndexSpaceIntfc::~LinearizedIndexSpaceIntfc(void)
  {}

  // check and conversion routines to get a dimension-aware intermediate
  template <int N, typename T>
  inline bool LinearizedIndexSpaceIntfc::check_dim(void) const
  {
    return (dim == N) && (idxtype == int(sizeof(T)));
  }

  template <int N, typename T>
  inline LinearizedIndexSpace<N,T>& LinearizedIndexSpaceIntfc::as_dim(void)
  {
    assert((dim == N) && (idxtype == int(sizeof(T))));
    return *static_cast<LinearizedIndexSpace<N,T> *>(this);
  }

  template <int N, typename T>
  inline const LinearizedIndexSpace<N,T>& LinearizedIndexSpaceIntfc::as_dim(void) const
  {
    assert((dim == N) && (idxtype == int(sizeof(T))));
    return *static_cast<const LinearizedIndexSpace<N,T> *>(this);
  }


  ////////////////////////////////////////////////////////////////////////
  //
  // class LinearizedIndexSpace<N,T>

  template <int N, typename T>
  inline LinearizedIndexSpace<N,T>::LinearizedIndexSpace(const IndexSpace<N,T>& _indexspace)
    : LinearizedIndexSpaceIntfc(N, int(sizeof(T)))
    , indexspace(_indexspace)
  {}


  ////////////////////////////////////////////////////////////////////////
  //
  // class AffineLinearizedIndexSpace<N,T>

  template <int N, typename T>
  inline AffineLinearizedIndexSpace<N,T>::AffineLinearizedIndexSpace(const IndexSpace<N,T>& _indexspace,
								     bool fortran_order /*= true*/)
    : LinearizedIndexSpace<N,T>(_indexspace)
  {
    const Rect<N,T>& bounds = this->indexspace.bounds;
    volume = bounds.volume();
    dbg_bounds = bounds;
    if(volume) {
      offset = 0;
      ptrdiff_t s = 1;  // initial stride == 1
      if(fortran_order) {
	for(int i = 0; i < N; i++) {
	  offset += bounds.lo[i] * s;
	  strides[i] = s;
	  s *= bounds.hi[i] - bounds.lo[i] + 1;
	}
      } else {
	for(int i = N-1; i >= 0; i--) {
	  offset += bounds.lo[i] * s;
	  strides[i] = s;
	  s *= bounds.hi[i] - bounds.lo[i] + 1;
	}
      }
      assert(s == ptrdiff_t(volume));
    } else {
      offset = 0;
      for(int i = 0; i < N; i++) strides[i] = 0;
    }
  }

  template <int N, typename T>
  inline LinearizedIndexSpaceIntfc *AffineLinearizedIndexSpace<N,T>::clone(void) const
  {
    return new AffineLinearizedIndexSpace<N,T>(*this);
  }
    
  template <int N, typename T>
  inline size_t AffineLinearizedIndexSpace<N,T>::size(void) const
  {
    return volume;
  }

  template <int N, typename T>
  inline size_t AffineLinearizedIndexSpace<N,T>::linearize(const Point<N,T>& p) const
  {
    size_t x = 0;
    for(int i = 0; i < N; i++)
      x += p[i] * strides[i];
    assert(x >= offset);
    return x - offset;
  }



}; // namespace Realm

namespace std {

  template<int N, typename T>
  inline bool less<Realm::IndexSpace<N,T> >::operator()(const Realm::IndexSpace<N,T>& is1,
							 const Realm::IndexSpace<N,T>& is2) const
  {
    if(std::less<Realm::Rect<N,T> >()(is1.bounds, is2.bounds)) return true;
    if(std::less<Realm::Rect<N,T> >()(is2.bounds, is1.bounds)) return false;
    return (is1.sparsity < is2.sparsity);
  }

};<|MERGE_RESOLUTION|>--- conflicted
+++ resolved
@@ -1261,18 +1261,10 @@
 
   template <int N, typename T>
   inline IndexSpaceIterator<N, T>::IndexSpaceIterator(void)
-<<<<<<< HEAD
-    : valid(false)
-=======
->>>>>>> d3665a44
   {}
 
   template <int N, typename T>
   inline IndexSpaceIterator<N, T>::IndexSpaceIterator(const IndexSpace<N, T> &_space)
-<<<<<<< HEAD
-    : valid(false)
-=======
->>>>>>> d3665a44
   {
     reset(_space);
   }
@@ -1280,49 +1272,11 @@
   template <int N, typename T>
   inline IndexSpaceIterator<N, T>::IndexSpaceIterator(const IndexSpace<N, T> &_space,
                                                       const Rect<N, T> &_restriction)
-<<<<<<< HEAD
-    : valid(false)
-=======
->>>>>>> d3665a44
   {
     reset(_space, _restriction);
   }
 
   template <int N, typename T>
-<<<<<<< HEAD
-  inline IndexSpaceIterator<N, T>::IndexSpaceIterator(const IndexSpace<N, T> &_space,
-                                                      const Rect<N, T> &_restriction,
-                                                      SparsityMapPublicImpl<N, T> *s_impl)
-    : valid(false)
-  {
-    reset(_space, _restriction, s_impl);
-  }
-
-  template <int N, typename T>
-  inline void IndexSpaceIterator<N, T>::reset(const IndexSpace<N, T> &_space)
-  {
-    reset(_space, _space.bounds);
-  }
-
-  template <int N, typename T>
-  inline void IndexSpaceIterator<N, T>::reset(const IndexSpace<N, T> &_space,
-                                              const Rect<N, T> &_restriction)
-  {
-    SparsityMapPublicImpl<N, T> *s_impl =
-        (_space.dense() ? nullptr : _space.sparsity.impl());
-    reset(_space, _restriction, s_impl);
-  }
-
-  template <int N, typename T>
-  inline void IndexSpaceIterator<N, T>::reset(const IndexSpace<N, T> &_space,
-                                              const Rect<N, T> &_restriction,
-                                              SparsityMapPublicImpl<N, T> *impl)
-  {
-    space = _space;
-    restriction = space.bounds.intersection(_restriction);
-    s_impl = impl;
-
-=======
   inline IndexSpaceIterator<N, T>::IndexSpaceIterator(
       const Rect<N, T> &_bounds, const Rect<N, T> &_restriction,
       SparsityMapPublicImpl<N, T> *_s_impl)
@@ -1342,6 +1296,7 @@
   {
     space = _space;
     restriction = space.bounds.intersection(_restriction);
+
     if(restriction.empty()) {
       valid = false;
       return;
@@ -1362,37 +1317,15 @@
   {
     space = _bounds;
     restriction = _bounds.intersection(_restriction);
->>>>>>> d3665a44
     if(restriction.empty()) {
       valid = false;
       return;
     }
-<<<<<<< HEAD
-    if(!s_impl) {
-=======
     if(!_s_impl) {
->>>>>>> d3665a44
       valid = true;
       rect = restriction;
+      s_impl = 0;
     } else {
-<<<<<<< HEAD
-      const std::vector<SparsityMapEntry<N, T>> &entries = s_impl->get_entries();
-      // find the first entry that overlaps our restriction - speed this up with a
-      //  binary search on the low end of the restriction if we're 1-D
-
-      cur_entry = (N == 1) ? bsearch_map_entries(entries, restriction.lo) : 0;
-
-      while(cur_entry < entries.size()) {
-        const SparsityMapEntry<N, T> &e = entries[cur_entry];
-        rect = restriction.intersection(e.bounds);
-        if(!rect.empty()) {
-          assert(!e.sparsity.exists());
-          assert(e.bitmap == 0);
-          valid = true;
-          return;
-        }
-        cur_entry++;
-=======
       reset_sparse(_s_impl);
     }
   }
@@ -1419,7 +1352,6 @@
         assert(e.bitmap == 0);
         valid = true;
         return;
->>>>>>> d3665a44
       }
       cur_entry++;
     }
