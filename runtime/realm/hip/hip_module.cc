--- conflicted
+++ resolved
@@ -3674,33 +3674,7 @@
 
     HipModule::HipModule(RuntimeImpl *_runtime)
       : Module("hip")
-<<<<<<< HEAD
-      , cfg_zc_mem_size(64 << 20)
-      , cfg_zc_ib_size(256 << 20)
-      , cfg_fb_mem_size(256 << 20)
-      , cfg_fb_ib_size(128 << 20)
-      , cfg_use_dynamic_fb(true)
-      , cfg_dynfb_max_size(~size_t(0))
-      , cfg_num_gpus(0)
-      , cfg_task_streams(12)
-      , cfg_d2d_streams(4)
-      , cfg_use_worker_threads(false)
-      , cfg_use_shared_worker(true)
-      , cfg_pin_sysmem(true)
-      , cfg_fences_use_callbacks(false)
-      , cfg_suppress_hijack_warning(false)
-      , cfg_skip_gpu_count(0)
-      , cfg_skip_busy_gpus(false)
-      , cfg_min_avail_mem(0)
-      , cfg_task_context_sync(-1)
-      , cfg_max_ctxsync_threads(4)
-      , cfg_multithread_dma(false)
-      , cfg_hostreg_limit(1 << 30)
-      , cfg_d2d_stream_priority(-1)
-      , cfg_use_hip_ipc(false)
-=======
       , config(nullptr)
->>>>>>> 8656d9c3
       , runtime(_runtime)
       , shared_worker(0), zcmem_cpu_base(0)
       , zcib_cpu_base(0), zcmem(0)
@@ -3726,51 +3700,9 @@
 
     /*static*/ ModuleConfig *HipModule::create_module_config(RuntimeImpl *runtime)
     {
-<<<<<<< HEAD
-      HipModule *m = new HipModule(runtime);
-      
-      // first order of business - read command line parameters
-      {
-        CommandLineParser cp;
-
-      	cp.add_option_int_units("-ll:fsize", m->cfg_fb_mem_size, 'm')
-      	  .add_option_int_units("-ll:zsize", m->cfg_zc_mem_size, 'm')
-          .add_option_int_units("-ll:ib_fsize", m->cfg_fb_ib_size, 'm')
-      	  .add_option_int_units("-ll:ib_zsize", m->cfg_zc_ib_size, 'm')
-          .add_option_int("-hip:dynfb", m->cfg_use_dynamic_fb)
-          .add_option_int_units("-hip:dynfb_max", m->cfg_dynfb_max_size, 'm')
-      	  .add_option_int("-ll:gpu", m->cfg_num_gpus)
-          .add_option_string("-ll:gpu_ids", m->cfg_gpu_idxs)
-          .add_option_int("-ll:streams", m->cfg_task_streams)
-          .add_option_int("-ll:d2d_streams", m->cfg_d2d_streams)
-          .add_option_int("-ll:d2d_priority", m->cfg_d2d_stream_priority)
-          .add_option_int("-ll:gpuworkthread", m->cfg_use_worker_threads)
-      	  .add_option_int("-ll:gpuworker", m->cfg_use_shared_worker)
-      	  .add_option_int("-ll:pin", m->cfg_pin_sysmem)
-      	  .add_option_bool("-hip:callbacks", m->cfg_fences_use_callbacks)
-      	  .add_option_bool("-hip:nohijack", m->cfg_suppress_hijack_warning)	
-      	  .add_option_int("-hip:skipgpus", m->cfg_skip_gpu_count)
-      	  .add_option_bool("-hip:skipbusy", m->cfg_skip_busy_gpus)
-      	  .add_option_int_units("-hip:minavailmem", m->cfg_min_avail_mem, 'm')
-          .add_option_int("-hip:contextsync", m->cfg_task_context_sync)
-          .add_option_int("-hip:maxctxsync", m->cfg_max_ctxsync_threads)
-          .add_option_int("-hip:mtdma", m->cfg_multithread_dma)
-          .add_option_int_units("-hip:hostreg", m->cfg_hostreg_limit, 'm')
-          .add_option_int("-hip:ipc", m->cfg_use_hip_ipc);
-#ifdef REALM_USE_HIP_HIJACK
-        cp.add_option_int("-hip:nongpusync", cudart_hijack_nongpu_sync);
-#endif	
-        
-        bool ok = cp.parse_command_line(cmdline);
-      	if(!ok) {
-      	  log_gpu.error() << "error reading HIP command line parameters";
-      	  exit(1);
-      	}
-=======
       HipModuleConfig *config = new HipModuleConfig();
       if (config->discover_resource() == false) {
         log_gpu.error("We are not able to discover the HIP resources.");
->>>>>>> 8656d9c3
       }
       return config;
     }
