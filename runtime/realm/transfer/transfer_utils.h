/* Copyright 2024 Stanford University, NVIDIA Corporation
 *
 * Licensed under the Apache License, Version 2.0 (the "License");
 * you may not use this file except in compliance with the License.
 * You may obtain a copy of the License at
 *
 *     http://www.apache.org/licenses/LICENSE-2.0
 *
 * Unless required by applicable law or agreed to in writing, software
 * distributed under the License is distributed on an "AS IS" BASIS,
 * WITHOUT WARRANTIES OR CONDITIONS OF ANY KIND, either express or implied.
 * See the License for the specific language governing permissions and
 * limitations under the License.
 */

#ifndef REALM_TRANSFER_UTILS_H
#define REALM_TRANSFER_UTILS_H

#include "realm/point.h"

namespace Realm {
  // finds the largest subrectangle of 'domain' that starts with 'start',
  //  lies entirely within 'restriction', and is consistent with an iteration
  //  order (over the original 'domain') of 'dim_order'
  // the subrectangle is returned in 'subrect', the start of the next subrect
  //  is in 'next_start', and the return value indicates whether the 'domain'
  //  has been fully covered
  template <int N, typename T>
  bool next_subrect(const Rect<N, T> &domain, const Point<N, T> &start,
                    const Rect<N, T> &restriction, const int *dim_order,
                    Rect<N, T> &subrect, Point<N, T> &next_start);

<<<<<<< HEAD
  template <int N, typename T>
  bool next_target_subrect(const Rect<N, T> &layout_bounds, Rect<N, T> &cur_rect,
                           Point<N, T> &cur_point, Rect<N, T> &target_subrect,
                           const int dim_order[N]);
=======
  // Computes an intersection between cur_rect and a given layout
  // bounds starting from cur_point. Can be used iteratively to walk
  // over the layout bounds.
  template <int N, typename T>
  bool compute_target_subrect(const Rect<N, T> &layout_bounds, Rect<N, T> &cur_rect,
                              Point<N, T> &cur_point, Rect<N, T> &target_subrect,
                              const int dim_order[N]);
>>>>>>> 2114b486

} // namespace Realm

#include "realm/transfer/transfer_utils.inl"

#endif<|MERGE_RESOLUTION|>--- conflicted
+++ resolved
@@ -30,12 +30,6 @@
                     const Rect<N, T> &restriction, const int *dim_order,
                     Rect<N, T> &subrect, Point<N, T> &next_start);
 
-<<<<<<< HEAD
-  template <int N, typename T>
-  bool next_target_subrect(const Rect<N, T> &layout_bounds, Rect<N, T> &cur_rect,
-                           Point<N, T> &cur_point, Rect<N, T> &target_subrect,
-                           const int dim_order[N]);
-=======
   // Computes an intersection between cur_rect and a given layout
   // bounds starting from cur_point. Can be used iteratively to walk
   // over the layout bounds.
@@ -43,7 +37,6 @@
   bool compute_target_subrect(const Rect<N, T> &layout_bounds, Rect<N, T> &cur_rect,
                               Point<N, T> &cur_point, Rect<N, T> &target_subrect,
                               const int dim_order[N]);
->>>>>>> 2114b486
 
 } // namespace Realm
 
