/* Copyright 2024 Stanford University, NVIDIA Corporation
 *
 * Licensed under the Apache License, Version 2.0 (the "License");
 * you may not use this file except in compliance with the License.
 * You may obtain a copy of the License at
 *
 *     http://www.apache.org/licenses/LICENSE-2.0
 *
 * Unless required by applicable law or agreed to in writing, software
 * distributed under the License is distributed on an "AS IS" BASIS,
 * WITHOUT WARRANTIES OR CONDITIONS OF ANY KIND, either express or implied.
 * See the License for the specific language governing permissions and
 * limitations under the License.
 */

#ifndef LOWLEVEL_DMA_H
#define LOWLEVEL_DMA_H

#include "realm/network.h"
#include "realm/id.h"
#include "realm/memory.h"
#include "realm/redop.h"
#include "realm/instance.h"
#include "realm/event.h"
#include "realm/runtime_impl.h"
#include "realm/inst_impl.h"
#include "realm/transfer/channel.h"
#include "realm/circ_queue.h"

namespace Realm {

    namespace Config {
      // the size of the LRU of the cache
      extern size_t path_cache_lru_size;
    };

    extern void init_dma_handler(void);

    extern void start_dma_system(BackgroundWorkManager *bgwork);

    extern void stop_dma_system(void);

    extern void init_path_cache(void);

    extern void finalize_path_cache(void);

    struct MemPathInfo {
      std::vector<Memory> path;
      std::vector<Channel *> xd_channels;
      //std::vector<XferDesKind> xd_kinds;
      //std::vector<NodeID> xd_target_nodes;
      friend std::ostream& operator<<(std::ostream& out, const MemPathInfo& info);
    };

    // The LRU is implemented using a vector. Each item in the vector
    //  has a atomic timestamp to track the last accessed's timestamp. 
    //  In this case, we allow multiple threads calling hit with a rdlock.
    class PathLRU {
      // We use parameters of find_fastest_path function
      //   except src_mem and dst_mem as the LRU key
    public:
      class LRUKey {
      public:
        // the timestamp is used to record when the item is accessed (miss/hit)
        atomic<unsigned long> timestamp;
      private:
        CustomSerdezID serdez_id;
        ReductionOpID redop_id;
        size_t total_bytes;
        std::vector<size_t> src_frags;
        std::vector<size_t> dst_frags;
      public:  
        LRUKey(const CustomSerdezID serdez_id, const ReductionOpID redop_id, 
               const size_t total_bytes, 
               const std::vector<size_t> src_frags, 
               const std::vector<size_t> dst_frags);

        // 2 LRUKeys are equal only if all private members are the same
        bool operator==(const LRUKey &rhs) const;
        friend std::ostream& operator<<(std::ostream& out, const LRUKey& lru_key);
      };

      typedef std::vector< std::pair<LRUKey, MemPathInfo> >::iterator PathLRUIterator;

    public:
      RWLock rwlock;
      size_t max_size;
    private:
      // It is used to record the current timestamp, 
      //   which is increated by 1 in miss/hit.
      atomic<unsigned long> timestamp;
      std::vector< std::pair<LRUKey, MemPathInfo> > item_list;
    public:
      PathLRU(size_t size);

      // assume key is NOT existed in the item_list
      void miss(LRUKey &key, const MemPathInfo &path);

      // assume key is existed in the item_list before calling hit
      void hit(PathLRUIterator it);

      PathLRUIterator find(const LRUKey &key);
      PathLRUIterator end(void);
    };

<<<<<<< HEAD
    bool find_shortest_path(const Node *nodes_info, Memory src_mem, Memory dst_mem,
                            CustomSerdezID serdez_id, ReductionOpID redop_id,
                            MemPathInfo &info, bool skip_final_memcpy = false);
=======
    typedef std::map<std::pair<realm_id_t, realm_id_t>, PathLRU *> PathCache;

    bool find_shortest_path(Memory src_mem, Memory dst_mem,
			    CustomSerdezID serdez_id,
                            ReductionOpID redop_id,
			    MemPathInfo& info,
			    bool skip_final_memcpy = false);
>>>>>>> 13ad3c2e

    // Returns true if successfully found a DMA channel that has a minimum
    // transfer cost from source to destination memories.
    bool find_best_channel_for_memories(
        const Node *nodes_info, ChannelCopyInfo channel_copy_info,
        CustomSerdezID src_serdez_id, CustomSerdezID dst_serdez_id,
        ReductionOpID redop_id, size_t total_bytes, const std::vector<size_t> *src_frags,
        const std::vector<size_t> *dst_frags, uint64_t &best_cost, Channel *&best_channel,
        XferDesKind &best_kind);

    bool find_fastest_path(const Node *nodes_info, PathCache &path_cache,
                           ChannelCopyInfo channel_copy_info, CustomSerdezID serdez_id,
                           ReductionOpID redop_id, size_t total_bytes,
                           const std::vector<size_t> *src_frags,
                           const std::vector<size_t> *dst_frags, MemPathInfo &info,
                           bool skip_final_memcpy = false);

    class AsyncFileIOContext : public BackgroundWorkItem {
    public:
      AsyncFileIOContext(int _max_depth);
      ~AsyncFileIOContext(void);

      void enqueue_write(int fd, size_t offset, size_t bytes, const void *buffer, Request* req = NULL);
      void enqueue_read(int fd, size_t offset, size_t bytes, void *buffer, Request* req = NULL);
      void enqueue_fence(Operation *req);

      bool empty(void);
      long available(void);

      static AsyncFileIOContext* get_singleton(void);

      virtual bool do_work(TimeLimit work_until);

      class AIOOperation {
      public:
	virtual ~AIOOperation(void) {}
	virtual void launch(void) = 0;
	virtual bool check_completion(void) = 0;
	bool completed;
        void* req;
      };

    protected:
      void make_progress(void);

      int max_depth;
      std::deque<AIOOperation *> launched_operations, pending_operations;
      Mutex mutex;
#ifdef REALM_USE_KERNEL_AIO
      aio_context_t aio_ctx;
#endif
    };

  class WrappingFIFOIterator : public TransferIterator {
  public:
    WrappingFIFOIterator(size_t _base, size_t _size);

    template <typename S>
    static TransferIterator *deserialize_new(S& deserializer);
      
    virtual void reset(void);
    virtual bool done(void);

    virtual size_t get_base_offset(void) const;

    virtual size_t step(size_t max_bytes, AddressInfo& info,
			unsigned flags,
			bool tentative = false);
    virtual size_t step_custom(size_t max_bytes, AddressInfoCustom& info,
                               bool tentative = false);
    virtual void confirm_step(void);
    virtual void cancel_step(void);

    virtual bool get_addresses(AddressList &addrlist,
                               const InstanceLayoutPieceBase *&nonaffine);

    static Serialization::PolymorphicSerdezSubclass<TransferIterator, WrappingFIFOIterator> serdez_subclass;

    template <typename S>
    bool serialize(S& serializer) const;

  protected:
    size_t base, size, offset, prev_offset;
    bool tentative_valid;
  };

};

#endif<|MERGE_RESOLUTION|>--- conflicted
+++ resolved
@@ -103,19 +103,11 @@
       PathLRUIterator end(void);
     };
 
-<<<<<<< HEAD
+    typedef std::map<std::pair<realm_id_t, realm_id_t>, PathLRU *> PathCache;
+
     bool find_shortest_path(const Node *nodes_info, Memory src_mem, Memory dst_mem,
                             CustomSerdezID serdez_id, ReductionOpID redop_id,
                             MemPathInfo &info, bool skip_final_memcpy = false);
-=======
-    typedef std::map<std::pair<realm_id_t, realm_id_t>, PathLRU *> PathCache;
-
-    bool find_shortest_path(Memory src_mem, Memory dst_mem,
-			    CustomSerdezID serdez_id,
-                            ReductionOpID redop_id,
-			    MemPathInfo& info,
-			    bool skip_final_memcpy = false);
->>>>>>> 13ad3c2e
 
     // Returns true if successfully found a DMA channel that has a minimum
     // transfer cost from source to destination memories.
