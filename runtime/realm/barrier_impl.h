/* Copyright 2024 Stanford University, NVIDIA Corporation
 *
 * Licensed under the Apache License, Version 2.0 (the "License");
 * you may not use this file except in compliance with the License.
 * You may obtain a copy of the License at
 *
 *     http://www.apache.org/licenses/LICENSE-2.0
 *
 * Unless required by applicable law or agreed to in writing, software
 * distributed under the License is distributed on an "AS IS" BASIS,
 * WITHOUT WARRANTIES OR CONDITIONS OF ANY KIND, either express or implied.
 * See the License for the specific language governing permissions and
 * limitations under the License.
 */

// Barrier implementations for Realm

#ifndef REALM_BARRIER_IMPL_H
#define REALM_BARRIER_IMPL_H

#include "realm/event.h"
#include "realm/event_impl.h"
#include "realm/id.h"
#include "realm/nodeset.h"
#include "realm/redop.h"

#include <vector>
#include <map>
#include <memory>

namespace Realm {

<<<<<<< HEAD
  class BarrierCommunicator {
  public:
    virtual ~BarrierCommunicator() = default;

    virtual void adjust(NodeID target, Barrier barrier, int delta, Event wait_on,
                        NodeID sender, bool forwarded, const void *data, size_t datalen);

    virtual void trigger(NodeID target, ID::IDType barrier_id,
                         EventImpl::gen_t trigger_gen, EventImpl::gen_t previous_gen,
                         EventImpl::gen_t first_gen, ReductionOpID redop_id,
                         NodeID migration_target, int base_arrival_count,
                         const void *data, size_t datalen);

    virtual void subscribe(NodeID target, ID::IDType barrier_id,
                           EventImpl::gen_t subscribe_gen, NodeID subscriber,
                           bool forwarded);
=======
  struct RemoteNotification {
    NodeID node;
    EventImpl::gen_t trigger_gen, previous_gen;
>>>>>>> d43829b3
  };

  class BarrierImpl : public EventImpl {
  public:
    static const ID::ID_Types ID_TYPE = ID::ID_BARRIER;

    static const int BARRIER_TIMESTAMP_NODEID_SHIFT = 48;
    static atomic<Barrier::timestamp_t> barrier_adjustment_timestamp;

    BarrierImpl(void);
    BarrierImpl(BarrierCommunicator *_barrier_comm);
    ~BarrierImpl(void);

    void init(ID _me, unsigned _init_owner);

    static ID make_id(const BarrierImpl &dummy, int owner, ID::IDType index)
    {
      return ID::make_barrier(owner, index, 0);
    }

    // get the Barrier (id+generation) for the current (i.e. untriggered) generation
    Barrier current_barrier(Barrier::timestamp_t timestamp = 0) const;

    // helper to create the Barrier for an arbitrary generation
    Barrier make_barrier(gen_t gen, Barrier::timestamp_t timestamp = 0) const;

    static BarrierImpl *create_barrier(unsigned expected_arrivals, ReductionOpID redopid,
                                       const void *initial_value = 0,
                                       size_t initial_value_size = 0);

    // test whether an event has triggered without waiting
    virtual bool has_triggered(gen_t needed_gen, bool &poisoned);

    virtual void subscribe(gen_t subscribe_gen);

    void handle_remote_subscription(NodeID subscriber, EventImpl::gen_t subscribe_gen,
                                    bool forwarded, const void *data, size_t datalen);

    void handle_remote_trigger(NodeID sender, ID::IDType barrier_id,
                               EventImpl::gen_t trigger_gen,
                               EventImpl::gen_t previous_gen, EventImpl::gen_t first_gen,
                               ReductionOpID redop_id, NodeID migration_target,
                               unsigned base_count, const void *data, size_t datalen,
                               TimeLimit work_until);

    virtual void external_wait(gen_t needed_gen, bool &poisoned);
    virtual bool external_timedwait(gen_t needed_gen, bool &poisoned, long long max_ns);

    virtual bool add_waiter(gen_t needed_gen,
                            EventWaiter *waiter /*, bool pre_subscribed = false*/);

    // use this sparingly - it has to hunt through waiter lists while
    //  holding locks
    virtual bool remove_waiter(gen_t needed_gen, EventWaiter *waiter);

    // used to adjust a barrier's arrival count either up or down
    // if delta > 0, timestamp is current time (on requesting node)
    // if delta < 0, timestamp says which positive adjustment this arrival must wait for
    void adjust_arrival(gen_t barrier_gen, int delta, Barrier::timestamp_t timestamp,
                        Event wait_on, NodeID sender, bool forwarded,
                        const void *reduce_value, size_t reduce_value_size,
                        TimeLimit work_until);

    bool get_result(gen_t result_gen, void *value, size_t value_size);

  public:
    atomic<gen_t> generation = atomic<gen_t>(0);
    atomic<gen_t> gen_subscribed = atomic<gen_t>(0);
    gen_t first_generation = 0;
    BarrierImpl *next_free = nullptr;

    std::unique_ptr<BarrierCommunicator> barrier_comm;

    Mutex mutex; // controls which local thread has access to internal data (not
                 // runtime-visible event)

    // class to track per-generation status
    class Generation {
    public:
      struct PerNodeUpdates {
        Barrier::timestamp_t last_ts;
        std::map<Barrier::timestamp_t, int> pending;
      };

      int unguarded_delta;
      EventWaiter::EventWaiterList local_waiters;
      std::map<int, PerNodeUpdates *> pernode;

      Generation(void);
      ~Generation(void);

      void handle_adjustment(Barrier::timestamp_t ts, int delta);
    };

    std::map<gen_t, Generation *> generations;

    // external waiters on this node are notifies via a condition variable
    bool has_external_waiters = false;
    // use kernel mutex for timedwait functionality
    KernelMutex external_waiter_mutex;
    KernelMutex::CondVar external_waiter_condvar;

    // a list of remote waiters and the latest generation they're interested in
    // also the latest generation that each node (that has ever subscribed) has been told
    // about
    std::map<unsigned, gen_t> remote_subscribe_gens, remote_trigger_gens;
    std::map<gen_t, gen_t> held_triggers;

<<<<<<< HEAD
    unsigned base_arrival_count = 0;
    ReductionOpID redop_id;
    const ReductionOpUntyped *redop = nullptr;
    std::unique_ptr<char[]> initial_value{};
    unsigned value_capacity = 0;
    std::vector<char> final_values;
=======
    bool needs_ordering;
    std::vector<std::pair<int, std::vector<RemoteNotification>>> ordered_buffer;

    unsigned base_arrival_count;
    ReductionOpID redop_id;
    const ReductionOpUntyped *redop;
    char *initial_value; // for reduction barriers

    unsigned value_capacity; // how many values the two allocations below can hold
    char *final_values;      // results of completed reductions
    int broadcast_radix = 4;
  };

  // active messages

  struct BarrierAdjustMessage {
    NodeID sender;
    int forwarded;
    int delta;
    Barrier barrier;
    Event wait_on;

    static void handle_message(NodeID sender, const BarrierAdjustMessage &msg,
                               const void *data, size_t datalen, TimeLimit work_until);
    static void send_request(NodeID target, Barrier barrier, int delta, Event wait_on,
                             NodeID sender, bool forwarded, const void *data,
                             size_t datalen);
  };

  struct BarrierSubscribeMessage {
    NodeID subscriber;
    ID::IDType barrier_id;
    EventImpl::gen_t subscribe_gen;
    bool forwarded;

    static void handle_message(NodeID sender, const BarrierSubscribeMessage &msg,
                               const void *data, size_t datalen);

    static void send_request(NodeID target, ID::IDType barrier_id,
                             EventImpl::gen_t subscribe_gen, NodeID subscriber,
                             bool forwarded);
  };

  struct BarrierTriggerMessageArgsInternal {
    EventImpl::gen_t trigger_gen;
    EventImpl::gen_t previous_gen;
    EventImpl::gen_t first_generation;
    ReductionOpID redop_id;
    NodeID migration_target;
    unsigned base_arrival_count;
    int broadcast_index;
    bool is_complete_list;
    int sequence_number;
  };

  struct BarrierTriggerMessageArgs {
    BarrierTriggerMessageArgsInternal internal;
    std::vector<RemoteNotification> remote_notifications;
  };

  struct BarrierTriggerMessage {
    ID::IDType barrier_id;

    static void handle_message(NodeID sender, const BarrierTriggerMessage &msg,
                               const void *data, size_t datalen, TimeLimit work_until);

    static void send_request(NodeID target, ID::IDType barrier_id,
                             BarrierTriggerMessageArgs &trigger_args, const void *data,
                             size_t datalen);
>>>>>>> d43829b3
  };
}; // namespace Realm

#include "realm/barrier_impl.inl"

#endif // ifndef REALM_BARRIER_IMPL_H<|MERGE_RESOLUTION|>--- conflicted
+++ resolved
@@ -30,187 +30,6 @@
 
 namespace Realm {
 
-<<<<<<< HEAD
-  class BarrierCommunicator {
-  public:
-    virtual ~BarrierCommunicator() = default;
-
-    virtual void adjust(NodeID target, Barrier barrier, int delta, Event wait_on,
-                        NodeID sender, bool forwarded, const void *data, size_t datalen);
-
-    virtual void trigger(NodeID target, ID::IDType barrier_id,
-                         EventImpl::gen_t trigger_gen, EventImpl::gen_t previous_gen,
-                         EventImpl::gen_t first_gen, ReductionOpID redop_id,
-                         NodeID migration_target, int base_arrival_count,
-                         const void *data, size_t datalen);
-
-    virtual void subscribe(NodeID target, ID::IDType barrier_id,
-                           EventImpl::gen_t subscribe_gen, NodeID subscriber,
-                           bool forwarded);
-=======
-  struct RemoteNotification {
-    NodeID node;
-    EventImpl::gen_t trigger_gen, previous_gen;
->>>>>>> d43829b3
-  };
-
-  class BarrierImpl : public EventImpl {
-  public:
-    static const ID::ID_Types ID_TYPE = ID::ID_BARRIER;
-
-    static const int BARRIER_TIMESTAMP_NODEID_SHIFT = 48;
-    static atomic<Barrier::timestamp_t> barrier_adjustment_timestamp;
-
-    BarrierImpl(void);
-    BarrierImpl(BarrierCommunicator *_barrier_comm);
-    ~BarrierImpl(void);
-
-    void init(ID _me, unsigned _init_owner);
-
-    static ID make_id(const BarrierImpl &dummy, int owner, ID::IDType index)
-    {
-      return ID::make_barrier(owner, index, 0);
-    }
-
-    // get the Barrier (id+generation) for the current (i.e. untriggered) generation
-    Barrier current_barrier(Barrier::timestamp_t timestamp = 0) const;
-
-    // helper to create the Barrier for an arbitrary generation
-    Barrier make_barrier(gen_t gen, Barrier::timestamp_t timestamp = 0) const;
-
-    static BarrierImpl *create_barrier(unsigned expected_arrivals, ReductionOpID redopid,
-                                       const void *initial_value = 0,
-                                       size_t initial_value_size = 0);
-
-    // test whether an event has triggered without waiting
-    virtual bool has_triggered(gen_t needed_gen, bool &poisoned);
-
-    virtual void subscribe(gen_t subscribe_gen);
-
-    void handle_remote_subscription(NodeID subscriber, EventImpl::gen_t subscribe_gen,
-                                    bool forwarded, const void *data, size_t datalen);
-
-    void handle_remote_trigger(NodeID sender, ID::IDType barrier_id,
-                               EventImpl::gen_t trigger_gen,
-                               EventImpl::gen_t previous_gen, EventImpl::gen_t first_gen,
-                               ReductionOpID redop_id, NodeID migration_target,
-                               unsigned base_count, const void *data, size_t datalen,
-                               TimeLimit work_until);
-
-    virtual void external_wait(gen_t needed_gen, bool &poisoned);
-    virtual bool external_timedwait(gen_t needed_gen, bool &poisoned, long long max_ns);
-
-    virtual bool add_waiter(gen_t needed_gen,
-                            EventWaiter *waiter /*, bool pre_subscribed = false*/);
-
-    // use this sparingly - it has to hunt through waiter lists while
-    //  holding locks
-    virtual bool remove_waiter(gen_t needed_gen, EventWaiter *waiter);
-
-    // used to adjust a barrier's arrival count either up or down
-    // if delta > 0, timestamp is current time (on requesting node)
-    // if delta < 0, timestamp says which positive adjustment this arrival must wait for
-    void adjust_arrival(gen_t barrier_gen, int delta, Barrier::timestamp_t timestamp,
-                        Event wait_on, NodeID sender, bool forwarded,
-                        const void *reduce_value, size_t reduce_value_size,
-                        TimeLimit work_until);
-
-    bool get_result(gen_t result_gen, void *value, size_t value_size);
-
-  public:
-    atomic<gen_t> generation = atomic<gen_t>(0);
-    atomic<gen_t> gen_subscribed = atomic<gen_t>(0);
-    gen_t first_generation = 0;
-    BarrierImpl *next_free = nullptr;
-
-    std::unique_ptr<BarrierCommunicator> barrier_comm;
-
-    Mutex mutex; // controls which local thread has access to internal data (not
-                 // runtime-visible event)
-
-    // class to track per-generation status
-    class Generation {
-    public:
-      struct PerNodeUpdates {
-        Barrier::timestamp_t last_ts;
-        std::map<Barrier::timestamp_t, int> pending;
-      };
-
-      int unguarded_delta;
-      EventWaiter::EventWaiterList local_waiters;
-      std::map<int, PerNodeUpdates *> pernode;
-
-      Generation(void);
-      ~Generation(void);
-
-      void handle_adjustment(Barrier::timestamp_t ts, int delta);
-    };
-
-    std::map<gen_t, Generation *> generations;
-
-    // external waiters on this node are notifies via a condition variable
-    bool has_external_waiters = false;
-    // use kernel mutex for timedwait functionality
-    KernelMutex external_waiter_mutex;
-    KernelMutex::CondVar external_waiter_condvar;
-
-    // a list of remote waiters and the latest generation they're interested in
-    // also the latest generation that each node (that has ever subscribed) has been told
-    // about
-    std::map<unsigned, gen_t> remote_subscribe_gens, remote_trigger_gens;
-    std::map<gen_t, gen_t> held_triggers;
-
-<<<<<<< HEAD
-    unsigned base_arrival_count = 0;
-    ReductionOpID redop_id;
-    const ReductionOpUntyped *redop = nullptr;
-    std::unique_ptr<char[]> initial_value{};
-    unsigned value_capacity = 0;
-    std::vector<char> final_values;
-=======
-    bool needs_ordering;
-    std::vector<std::pair<int, std::vector<RemoteNotification>>> ordered_buffer;
-
-    unsigned base_arrival_count;
-    ReductionOpID redop_id;
-    const ReductionOpUntyped *redop;
-    char *initial_value; // for reduction barriers
-
-    unsigned value_capacity; // how many values the two allocations below can hold
-    char *final_values;      // results of completed reductions
-    int broadcast_radix = 4;
-  };
-
-  // active messages
-
-  struct BarrierAdjustMessage {
-    NodeID sender;
-    int forwarded;
-    int delta;
-    Barrier barrier;
-    Event wait_on;
-
-    static void handle_message(NodeID sender, const BarrierAdjustMessage &msg,
-                               const void *data, size_t datalen, TimeLimit work_until);
-    static void send_request(NodeID target, Barrier barrier, int delta, Event wait_on,
-                             NodeID sender, bool forwarded, const void *data,
-                             size_t datalen);
-  };
-
-  struct BarrierSubscribeMessage {
-    NodeID subscriber;
-    ID::IDType barrier_id;
-    EventImpl::gen_t subscribe_gen;
-    bool forwarded;
-
-    static void handle_message(NodeID sender, const BarrierSubscribeMessage &msg,
-                               const void *data, size_t datalen);
-
-    static void send_request(NodeID target, ID::IDType barrier_id,
-                             EventImpl::gen_t subscribe_gen, NodeID subscriber,
-                             bool forwarded);
-  };
-
   struct BarrierTriggerMessageArgsInternal {
     EventImpl::gen_t trigger_gen;
     EventImpl::gen_t previous_gen;
@@ -223,21 +42,162 @@
     int sequence_number;
   };
 
+  class RemoteNotification;
+
   struct BarrierTriggerMessageArgs {
     BarrierTriggerMessageArgsInternal internal;
     std::vector<RemoteNotification> remote_notifications;
   };
 
-  struct BarrierTriggerMessage {
-    ID::IDType barrier_id;
-
-    static void handle_message(NodeID sender, const BarrierTriggerMessage &msg,
-                               const void *data, size_t datalen, TimeLimit work_until);
-
-    static void send_request(NodeID target, ID::IDType barrier_id,
-                             BarrierTriggerMessageArgs &trigger_args, const void *data,
-                             size_t datalen);
->>>>>>> d43829b3
+  class BarrierCommunicator {
+  public:
+    virtual ~BarrierCommunicator() = default;
+
+    virtual void adjust(NodeID target, Barrier barrier, int delta, Event wait_on,
+                        NodeID sender, bool forwarded, const void *data, size_t datalen);
+
+    virtual void trigger(NodeID target, ID::IDType barrier_id,
+                         BarrierTriggerMessageArgs &trigger_args, const void *data,
+                         size_t datalen);
+
+    virtual void subscribe(NodeID target, ID::IDType barrier_id,
+                           EventImpl::gen_t subscribe_gen, NodeID subscriber,
+                           bool forwarded);
+
+    virtual size_t recommend_max_payload(NodeID node, size_t size,
+                                         bool with_congestion = true);
+  };
+
+  struct RemoteNotification {
+    NodeID node;
+    EventImpl::gen_t trigger_gen, previous_gen;
+  };
+
+  class BarrierImpl : public EventImpl {
+  public:
+    static const ID::ID_Types ID_TYPE = ID::ID_BARRIER;
+
+    static const int BARRIER_TIMESTAMP_NODEID_SHIFT = 48;
+    static atomic<Barrier::timestamp_t> barrier_adjustment_timestamp;
+
+    BarrierImpl(void);
+    BarrierImpl(BarrierCommunicator *_barrier_comm);
+    ~BarrierImpl(void);
+
+    void init(ID _me, unsigned _init_owner);
+
+    static ID make_id(const BarrierImpl &dummy, int owner, ID::IDType index)
+    {
+      return ID::make_barrier(owner, index, 0);
+    }
+
+    // get the Barrier (id+generation) for the current (i.e. untriggered) generation
+    Barrier current_barrier(Barrier::timestamp_t timestamp = 0) const;
+
+    // helper to create the Barrier for an arbitrary generation
+    Barrier make_barrier(gen_t gen, Barrier::timestamp_t timestamp = 0) const;
+
+    static BarrierImpl *create_barrier(unsigned expected_arrivals, ReductionOpID redopid,
+                                       const void *initial_value = 0,
+                                       size_t initial_value_size = 0);
+
+    // test whether an event has triggered without waiting
+    virtual bool has_triggered(gen_t needed_gen, bool &poisoned);
+
+    virtual void subscribe(gen_t subscribe_gen);
+
+    void handle_remote_subscription(NodeID subscriber, EventImpl::gen_t subscribe_gen,
+                                    bool forwarded, const void *data, size_t datalen);
+
+    void handle_remote_trigger(NodeID sender, ID::IDType barrier_id,
+                               EventImpl::gen_t trigger_gen,
+                               EventImpl::gen_t previous_gen, EventImpl::gen_t first_gen,
+                               ReductionOpID redop_id, NodeID migration_target,
+                               int broadcast_index,
+                               const std::vector<RemoteNotification> remote_notifications,
+                               int sequence_number, bool is_complete_list,
+                               unsigned base_count, const void *data, size_t datalen,
+                               TimeLimit work_until);
+
+    void broadcast_trigger(
+        Barrier barrier, const std::vector<RemoteNotification> &ordered_notifications,
+        const std::vector<NodeID> &broadcast_targets, EventImpl::gen_t oldest_previous,
+        EventImpl::gen_t broadcast_previous, EventImpl::gen_t first_generation,
+        NodeID migration_target, unsigned base_arrival_count, ReductionOpID redop_id,
+        const void *data, size_t datalen, bool include_notifications = true);
+
+    virtual void external_wait(gen_t needed_gen, bool &poisoned);
+    virtual bool external_timedwait(gen_t needed_gen, bool &poisoned, long long max_ns);
+
+    virtual bool add_waiter(gen_t needed_gen,
+                            EventWaiter *waiter /*, bool pre_subscribed = false*/);
+
+    // use this sparingly - it has to hunt through waiter lists while
+    //  holding locks
+    virtual bool remove_waiter(gen_t needed_gen, EventWaiter *waiter);
+
+    // used to adjust a barrier's arrival count either up or down
+    // if delta > 0, timestamp is current time (on requesting node)
+    // if delta < 0, timestamp says which positive adjustment this arrival must wait for
+    void adjust_arrival(gen_t barrier_gen, int delta, Barrier::timestamp_t timestamp,
+                        Event wait_on, NodeID sender, bool forwarded,
+                        const void *reduce_value, size_t reduce_value_size,
+                        TimeLimit work_until);
+
+    bool get_result(gen_t result_gen, void *value, size_t value_size);
+
+  public:
+    atomic<gen_t> generation = atomic<gen_t>(0);
+    atomic<gen_t> gen_subscribed = atomic<gen_t>(0);
+    gen_t first_generation = 0;
+    BarrierImpl *next_free = nullptr;
+
+    std::unique_ptr<BarrierCommunicator> barrier_comm;
+
+    Mutex mutex; // controls which local thread has access to internal data (not
+                 // runtime-visible event)
+
+    // class to track per-generation status
+    class Generation {
+    public:
+      struct PerNodeUpdates {
+        Barrier::timestamp_t last_ts;
+        std::map<Barrier::timestamp_t, int> pending;
+      };
+
+      int unguarded_delta;
+      EventWaiter::EventWaiterList local_waiters;
+      std::map<int, PerNodeUpdates *> pernode;
+
+      Generation(void);
+      ~Generation(void);
+
+      void handle_adjustment(Barrier::timestamp_t ts, int delta);
+    };
+
+    std::map<gen_t, Generation *> generations;
+
+    // external waiters on this node are notifies via a condition variable
+    bool has_external_waiters = false;
+    // use kernel mutex for timedwait functionality
+    KernelMutex external_waiter_mutex;
+    KernelMutex::CondVar external_waiter_condvar;
+
+    // a list of remote waiters and the latest generation they're interested in
+    // also the latest generation that each node (that has ever subscribed) has been told
+    // about
+    std::map<unsigned, gen_t> remote_subscribe_gens, remote_trigger_gens;
+    std::map<gen_t, gen_t> held_triggers;
+
+    unsigned base_arrival_count = 0;
+    ReductionOpID redop_id = 0;
+    const ReductionOpUntyped *redop = nullptr;
+    std::unique_ptr<char[]> initial_value{};
+    unsigned value_capacity = 0;
+    std::vector<char> final_values;
+    bool needs_ordering;
+    std::vector<std::pair<int, std::vector<RemoteNotification>>> ordered_buffer;
+    int broadcast_radix = 4;
   };
 }; // namespace Realm
 
