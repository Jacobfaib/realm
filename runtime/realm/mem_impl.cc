--- conflicted
+++ resolved
@@ -772,29 +772,6 @@
             break;
           }
 
-<<<<<<< HEAD
-	  if(pending_allocs.empty()) {
-	    if(triggered) {
-	      // we can apply the destruction directly to current state
-	      if(inst->metadata.inst_offset != RegionInstanceImpl::INSTOFFSET_FAILED)
-                current_allocator.deallocate(inst->me, inst->is_redistricted);
-            } else {
-              // push the op, but we're not maintaining a future state yet
-	      pending_releases.push_back(PendingRelease(inst,
-							false /*!triggered*/,
-							++cur_release_seqid));
-            }
-          } else {
-	    // even if this destruction is ready, we can't update current
-	    //  state because older pending ops exist
-	    // TODO: pushing past a single pending alloc should always be safe
-	    if(triggered) {
-	      if(inst->metadata.inst_offset == RegionInstanceImpl::INSTOFFSET_FAILED) {
-		// (exception: a ready destruction of a failed allocation need not
-		//  be deferred)
-	      } else {
-		// event is known to have triggered, so these must not fail
-=======
           if(pending_allocs.empty()) {
             if(triggered) {
               // we can apply the destruction directly to current state
@@ -815,44 +792,11 @@
                 //  be deferred)
               } else {
                 // event is known to have triggered, so these must not fail
->>>>>>> c0bd4c88
                 release_allocator.deallocate(inst->me, inst->is_redistricted);
                 future_allocator.deallocate(inst->me, inst->is_redistricted);
                 // see if we can reorder this (and maybe other) releases to
                 //  satisfy the pending allocs
                 if(attempt_release_reordering(successful_allocs)) {
-<<<<<<< HEAD
-		  // we'll notify the successful allocations below, after we've
-		  //  released the mutex
-		} else {
-		  // nope, stick ourselves on the back of the (unreordered)
-		  //  pending release list
-		  pending_releases.push_back(PendingRelease(inst,
-							    true /*triggered*/,
-							    ++cur_release_seqid));
-		}
-	      }
-	    } else {
-	      // TODO: is it safe to test for failedness yet?
-	      if(inst->metadata.inst_offset != RegionInstanceImpl::INSTOFFSET_FAILED)
-		future_allocator.deallocate(inst->me, true /*missing ok*/);
-	      pending_releases.push_back(PendingRelease(inst,
-							false /*!triggered*/,
-							++cur_release_seqid));
-	    }
-	  }
-	} while(0);
-
-	if(!successful_allocs.empty()) {
-	  for(std::vector<std::pair<RegionInstanceImpl *, size_t> >::iterator it = successful_allocs.begin();
-	      it != successful_allocs.end();
-	      ++it) {
-	    it->first->notify_allocation(ALLOC_EVENTUAL_SUCCESS,
-					 it->second,
-					 TimeLimit::responsive());
-	  }
-	}
-=======
                   // we'll notify the successful allocations below, after we've
                   //  released the mutex
                 } else {
@@ -880,7 +824,6 @@
                                          TimeLimit::responsive());
           }
         }
->>>>>>> c0bd4c88
       }
 
       // even if we don't apply the destruction to the heap state right away,
@@ -1148,18 +1091,6 @@
               // deallocs.push_back(it->inst);
 
               // did this unblock any allocations?
-<<<<<<< HEAD
-	      std::vector<PendingAlloc>::iterator it2 = pending_allocs.begin();
-	      while(it2 != pending_allocs.end()) {
-		// if this alloc depends on further pending releases, we can't
-		//  be sure it'll work
-		{
-		  std::vector<PendingRelease>::iterator next_rel = it + 1;
-		  if((next_rel != pending_releases.end()) &&
-		     (it2->last_release_seqid >= next_rel->seqid))
-		    break;
-		}
-=======
               std::vector<PendingAlloc>::iterator it2 = pending_allocs.begin();
               while(it2 != pending_allocs.end()) {
                 // if this alloc depends on further pending releases, we can't
@@ -1170,7 +1101,6 @@
                      (it2->last_release_seqid >= next_rel->seqid))
                     break;
                 }
->>>>>>> c0bd4c88
 
 #ifdef DEBUG_REALM
 		// but it should never be older than the current release
@@ -1207,66 +1137,6 @@
 #endif
 		successful_allocs.push_back(std::make_pair(it2->inst, offset));
 		++it2;
-<<<<<<< HEAD
-	      }
-
-	      pending_allocs.erase(pending_allocs.begin(), it2);
-
-	      ++it;
-	    } while((it != pending_releases.end()) && (it->is_ready));
-	    
-	    pending_releases.erase(pending_releases.begin(), it);
-
-	    // if we did any allocations but some remain, we need to rebuild
-	    //  the release_allocator state (TODO: incremental updates?)
-	    if(!successful_allocs.empty() && !pending_allocs.empty()) {
-	      release_allocator = current_allocator;
-	      for(std::vector<PendingRelease>::iterator it = pending_releases.begin();
-		  it != pending_releases.end();
-		  ++it) {
-		// actually, include all pending releases
-		//if(it->seqid > pending_allocs.front().last_release_seqid)
-		//  break;
-		if(it->is_ready)
-                  release_allocator.deallocate(it->inst->me, it->inst->is_redistricted);
-              }
-            }
-	  } else {
-	    // find this destruction in the list and mark it ready
-	    do {
-	      ++it;
-	      assert(it != pending_releases.end());  // can't fall off end
-	    } while(it->inst != inst);
-	    it->is_ready = true;
-
-	    if(pending_allocs.empty()) {
-	      // we can apply this delete to the current state
-              current_allocator.deallocate(inst->me, inst->is_redistricted);
-              //deallocs.push_back(inst);
-	      it = pending_releases.erase(it);
-	    } else {
-	      // apply this free to the release_allocator - we'll check below
-	      //  to see if it unblocks one or more allocations AND leaves the
-	      //  rest possible
-              release_allocator.deallocate(inst->me, inst->is_redistricted);
-            }
-          }
-	
-	  // a couple different ways to get to a state where the ready releases
-	  //  allow allocations to proceed but we could not be sure above, so
-	  //  check now
-	  if(!pending_allocs.empty())
-	    attempt_release_reordering(successful_allocs);
-	} else {
-	  // special case: if there are no pending allocation requests, we
-	  //  just forget this destruction request ever happened - there is
-	  //  no future state to fix up
-	  if(pending_allocs.empty()) {
-	    while(it->inst != inst) {
-	      ++it;
-	      assert(it != pending_releases.end());  // can't fall off end
-	    }
-=======
               }
 
               pending_allocs.erase(pending_allocs.begin(), it2);
@@ -1309,7 +1179,6 @@
               release_allocator.deallocate(inst->me, inst->is_redistricted);
             }
           }
->>>>>>> c0bd4c88
 
           // a couple different ways to get to a state where the ready releases
           //  allow allocations to proceed but we could not be sure above, so
