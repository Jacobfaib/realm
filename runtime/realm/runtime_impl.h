/* Copyright 2024 Stanford University, NVIDIA Corporation
 *
 * Licensed under the Apache License, Version 2.0 (the "License");
 * you may not use this file except in compliance with the License.
 * You may obtain a copy of the License at
 *
 *     http://www.apache.org/licenses/LICENSE-2.0
 *
 * Unless required by applicable law or agreed to in writing, software
 * distributed under the License is distributed on an "AS IS" BASIS,
 * WITHOUT WARRANTIES OR CONDITIONS OF ANY KIND, either express or implied.
 * See the License for the specific language governing permissions and
 * limitations under the License.
 */

// Runtime implementation for Realm

#ifndef REALM_RUNTIME_IMPL_H
#define REALM_RUNTIME_IMPL_H

#include "realm/runtime.h"
#include "realm/id.h"

#include "realm/network.h"
#include "realm/operation.h"
#include "realm/profiling.h"

#include "realm/dynamic_table.h"
#include "realm/codedesc.h"
#include "realm/deppart/partitions.h"

// event and reservation impls are included directly in the node's dynamic tables,
//  so we need their definitions here (not just declarations)
#include "realm/comp_queue_impl.h"
#include "realm/event_impl.h"
#include "realm/barrier_impl.h"
#include "realm/rsrv_impl.h"
#include "realm/subgraph_impl.h"

#include "realm/machine_impl.h"

#include "realm/threads.h"
#include "realm/sampling.h"

#include "realm/module.h"
#include "realm/network.h"

#include "realm/bgwork.h"
#include "realm/activemsg.h"
#include "realm/repl_heap.h"
#include "realm/dynamic_table.h"

#include "realm/shm.h"
#include <unordered_map>

namespace Realm {

  class ProcessorGroupImpl;
  class MemoryImpl;
  class IBMemory;
  class ProcessorImpl;
  class RegionInstanceImpl;
  class NetworkSegment;

  class Channel; // from transfer/channel.h

  // use a wide tree for local events - max depth will be 2
  // use a narrow tree for remote events - depth is 3, leaves have 128 events
  typedef DynamicTableAllocator<GenEventImpl, 11, 16> LocalEventTableAllocator;
  typedef DynamicTableAllocator<GenEventImpl, 10, 7> RemoteEventTableAllocator;
  typedef DynamicTableAllocator<BarrierImpl, 10, 4> BarrierTableAllocator;
  typedef DynamicTableAllocator<ReservationImpl, 10, 8> ReservationTableAllocator;
  typedef DynamicTableAllocator<ProcessorGroupImpl, 10, 4> ProcessorGroupTableAllocator;
  typedef DynamicTableAllocator<SparsityMapImplWrapper, 10, 4> SparsityMapTableAllocator;
  typedef DynamicTableAllocator<CompQueueImpl, 10, 4> CompQueueTableAllocator;
  typedef DynamicTableAllocator<SubgraphImpl, 10, 4> SubgraphTableAllocator;

  // for each of the ID-based runtime objects, we're going to have an
  //  implementation class and a table to look them up in
  struct Node {
    Node(void);
    ~Node(void);

    Node(const Node &) = delete;
    Node &operator=(const Node &) = delete;
    Node(Node &&) noexcept = delete;
    Node &operator=(Node &&) noexcept = delete;

    // not currently resizable
    std::vector<MemoryImpl *> memories;
    std::vector<IBMemory *> ib_memories;
    std::vector<ProcessorImpl *> processors;
    std::vector<Channel *> dma_channels;

    DynamicTable<RemoteEventTableAllocator> remote_events;
    DynamicTable<BarrierTableAllocator> barriers;
    DynamicTable<ReservationTableAllocator> reservations;
    DynamicTable<CompQueueTableAllocator> compqueues;

    // sparsity maps can be created by other nodes, so keep a
    //  map per-creator_node
    std::vector<atomic<DynamicTable<SparsityMapTableAllocator> *>> sparsity_maps;
    std::vector<atomic<DynamicTable<SubgraphTableAllocator> *>> subgraphs;
    std::vector<atomic<DynamicTable<ProcessorGroupTableAllocator> *>> proc_groups;
  };

    // the "core" module provides the basic memories and processors used by Realm
    class CoreModuleConfig : public ModuleConfig {
      friend class CoreModule;
      friend class RuntimeImpl;
    protected:
      CoreModuleConfig(void);

      bool discover_resource(void);

    public:
      virtual void configure_from_cmdline(std::vector<std::string>& cmdline);

    protected:
      // configurations
      // CoreModule
      int num_cpu_procs = 1, num_util_procs = 1, num_io_procs = 0;
      int concurrent_io_threads = 1; // Legion does not support values > 1 right now
      size_t sysmem_size = 512 << 20;
      size_t sysmem_ipc_limit = 0; // make the sysmem as shared only if share_sysmem_limit
                                   // == 0 or sysmem_size <= share_sysmem_limit
      size_t stack_size = 2 << 20;
      bool pin_util_procs = false;
      long long cpu_bgwork_timeslice = 0, util_bgwork_timeslice = 0;
      bool use_ext_sysmem = true;

      // RuntimeImpl
      size_t reg_ib_mem_size = 0;
      size_t reg_mem_size = 0;
      size_t disk_mem_size = 0;
      unsigned dma_worker_threads = 0;  // unused - warning on application use
#ifdef EVENT_TRACING
      size_t event_trace_block_size = 1 << 20;
      double event_trace_exp_arrv_rate = 1e3;
#endif
#ifdef LOCK_TRACING
      size_t lock_trace_block_size = 1 << 20;
      double lock_trace_exp_arrv_rate = 1e2;
#endif
      // should local proc threads get dedicated cores?
      bool dummy_reservation_ok = true;
      bool show_reservations = false;
      // are hyperthreads considered to share a physical core
      bool hyperthread_sharing = true;
      bool pin_dma_threads = false; // unused - silently ignored on cmdline
      size_t bitset_chunk_size = 32 << 10; // 32KB
      // based on some empirical measurements, 1024 nodes seems like
      //  a reasonable cutoff for switching to twolevel nodeset bitmasks
      //  (measured on an E5-2698 v4)
      int bitset_twolevel = -1024; // i.e. yes if > 1024 nodes
      int active_msg_handler_threads = 0; // default is none (use bgwork)
      bool active_msg_handler_bgwork = true;
      size_t replheap_size = 16 << 20;
      std::string event_trace_file;
      std::string lock_trace_file;
#ifdef NODE_LOGGING
      std::string prefix = ".";
#endif

      // resources
      int res_num_cpus = 0;
      size_t res_sysmem_size = 0;

      // sparstiy maps
<<<<<<< HEAD
      bool enable_sparsity_refcount = true;
=======
      bool enable_sparsity_refcount = false;

      // barriers
      int barrier_broadcast_radix = 4;
>>>>>>> 91cb83d3
    };

    class CoreModule : public Module {
    public:
      CoreModule(void);
      virtual ~CoreModule(void);

      static ModuleConfig *create_module_config(RuntimeImpl *runtime);

      static Module *create_module(RuntimeImpl *runtime);

      // create any memories provided by this module (default == do nothing)
      //  (each new MemoryImpl should use a Memory from RuntimeImpl::next_local_memory_id)
      virtual void create_memories(RuntimeImpl *runtime);

      // create any processors provided by the module (default == do nothing)
      //  (each new ProcessorImpl should use a Processor from
      //   RuntimeImpl::next_local_processor_id)
      virtual void create_processors(RuntimeImpl *runtime);

      // create any DMA channels provided by the module (default == do nothing)
      virtual void create_dma_channels(RuntimeImpl *runtime);

      // create any code translators provided by the module (default == do nothing)
      virtual void create_code_translators(RuntimeImpl *runtime);

      // clean up any common resources created by the module - this will be called
      //  after all memories/processors/etc. have been shut down and destroyed
      virtual void cleanup(void);

    public:
      MemoryImpl *ext_sysmem;

    protected:
      CoreModuleConfig *config;
    };

    template <typename K, typename V, typename LT = Mutex>
    class LockedMap {
    public:
      bool exists(const K& key) const
      {
	AutoLock<LT> al(mutex);
	typename std::map<K, V>::const_iterator it = map.find(key);
	return (it != map.end());
      }

      bool put(const K& key, const V& value, bool replace = false)
      {
	AutoLock<LT> al(mutex);
	typename std::map<K, V>::iterator it = map.find(key);
	if(it != map.end()) {
	  if(replace) it->second = value;
	  return true;
	} else {
	  map.insert(std::make_pair(key, value));
	  return false;
	}
      }

      V get(const K& key, const V& defval) const
      {
	AutoLock<LT> al(mutex);
	typename std::map<K, V>::const_iterator it = map.find(key);
	if(it != map.end())
	  return it->second;
	else
	  return defval;
      }

    //protected:
      mutable LT mutex;
      std::map<K, V> map;
    };

    class RuntimeImpl {
    public:
      RuntimeImpl(void);
      ~RuntimeImpl(void);

      bool network_init(int *argc, char ***argv);

      void parse_command_line(std::vector<std::string> &cmdline);

      void finish_configure(void);

      bool configure_from_command_line(std::vector<std::string> &cmdline);

      void start(void);

      bool register_task(Processor::TaskFuncID taskid, Processor::TaskFuncPtr taskptr);
      Event notify_register_reduction(ReductionOpID redop_id);
      bool register_reduction(Event &event, ReductionOpID redop_id,
                              const ReductionOpUntyped *redop);
      bool register_custom_serdez(CustomSerdezID serdez_id, const CustomSerdezUntyped *serdez);

      Event collective_spawn(Processor target_proc, Processor::TaskFuncID task_id, 
			     const void *args, size_t arglen,
			     Event wait_on = Event::NO_EVENT, int priority = 0);

      Event collective_spawn_by_kind(Processor::Kind target_kind, Processor::TaskFuncID task_id, 
				     const void *args, size_t arglen,
				     bool one_per_node = false,
				     Event wait_on = Event::NO_EVENT, int priority = 0);

      void run(Processor::TaskFuncID task_id = 0, 
	       Runtime::RunStyle style = Runtime::ONE_TASK_ONLY,
	       const void *args = 0, size_t arglen = 0, bool background = false);

      // requests a shutdown of the runtime - returns true if request is a duplicate
      bool request_shutdown(Event wait_on, int result_code);

      // indicates shutdown has been initiated, wakes up a waiter if already present
      void initiate_shutdown(void);

      // returns value of result_code passed to shutdown()
      int wait_for_shutdown(void);

      bool create_configs(int argc, char **argv);

      // return the configuration of a specific module
      ModuleConfig* get_module_config(const std::string name);

      // three event-related impl calls - get_event_impl() will give you either
      //  a normal event or a barrier, but you won't be able to do specific things
      //  (e.g. trigger a GenEventImpl or adjust a BarrierImpl)
      EventImpl *get_event_impl(Event e);
      GenEventImpl *get_genevent_impl(Event e);
      BarrierImpl *get_barrier_impl(Event e);

      ReservationImpl *get_lock_impl(ID id);
      MemoryImpl *get_memory_impl(ID id);
      IBMemory *get_ib_memory_impl(ID id);
      ProcessorImpl *get_processor_impl(ID id);
      ProcessorGroupImpl *get_procgroup_impl(ID id);
      RegionInstanceImpl *get_instance_impl(ID id);
      SparsityMapImplWrapper *get_sparsity_impl(ID id);
      SparsityMapImplWrapper *get_available_sparsity_impl(NodeID target_node);
      void free_sparsity_impl(SparsityMapImplWrapper *impl);
      CompQueueImpl *get_compqueue_impl(ID id);
      SubgraphImpl *get_subgraph_impl(ID id);

#ifdef DEADLOCK_TRACE
      void add_thread(const pthread_t *thread);
#endif
      static void realm_backtrace(int signal);

    public:
      MachineImpl *machine;

      LockedMap<ReductionOpID, ReductionOpUntyped *> reduce_op_table;
      LockedMap<CustomSerdezID, CustomSerdezUntyped *> custom_serdez_table;

      atomic<size_t> num_untriggered_events;
      Node *nodes;
      DynamicTable<LocalEventTableAllocator> local_events;
      LocalEventTableAllocator::FreeList *local_event_free_list;
      BarrierTableAllocator::FreeList *local_barrier_free_list;
      ReservationTableAllocator::FreeList *local_reservation_free_list;
      CompQueueTableAllocator::FreeList *local_compqueue_free_list;

      // keep a free list for each node we allocate maps on (i.e. indexed
      //   by owner_node)
      std::vector<SparsityMapTableAllocator::FreeList *> local_sparsity_map_free_lists;
      std::vector<SubgraphTableAllocator::FreeList *> local_subgraph_free_lists;
      std::vector<ProcessorGroupTableAllocator::FreeList *> local_proc_group_free_lists;

      // legacy behavior if Runtime::run() is used
      bool run_method_called;
#ifdef DEADLOCK_TRACE
      unsigned next_thread;
      unsigned signaled_threads;
      pthread_t all_threads[MAX_NUM_THREADS];
      unsigned thread_counts[MAX_NUM_THREADS];
#endif
      Mutex shutdown_mutex;
      Mutex::CondVar shutdown_condvar;
      bool shutdown_request_received;  // has a request for shutdown arrived
      Event shutdown_precondition;
      int shutdown_result_code;
      bool shutdown_initiated;  // is it time to start shutting down
      atomic<bool> shutdown_in_progress; // are we actively shutting down?
      std::unordered_map<realm_id_t, SharedMemoryInfo> remote_shared_memory_mappings;
      std::unordered_map<realm_id_t, SharedMemoryInfo> local_shared_memory_mappings;

      CoreMap *core_map;
      CoreReservationSet *core_reservations;
      BackgroundWorkManager bgwork;
      IncomingMessageManager *message_manager;
      EventTriggerNotifier event_triggerer;

      OperationTable optable;

      SamplingProfiler sampling_profiler;

      ReplicatedHeap repl_heap; // used for sparsity maps, instance layouts

      bool shared_peers_use_network_module = true;

      class DeferredShutdown : public EventWaiter {
      public:
	void defer(RuntimeImpl *_runtime, Event wait_on);

	virtual void event_triggered(bool poisoned, TimeLimit work_until);
	virtual void print(std::ostream& os) const;
	virtual Event get_finish_event(void) const;

      protected:
	RuntimeImpl *runtime;
      };
      DeferredShutdown deferred_shutdown;
      
    public:
      // used by modules to add processors, memories, etc.
      void add_memory(MemoryImpl *m);
      void add_ib_memory(IBMemory *m);
      void add_processor(ProcessorImpl *p);
      void add_dma_channel(Channel *c);
      void add_code_translator(CodeTranslator *t);

      void add_proc_mem_affinity(const Machine::ProcessorMemoryAffinity& pma);
      void add_mem_mem_affinity(const Machine::MemoryMemoryAffinity& mma);

      Memory next_local_memory_id(void);
      Memory next_local_ib_memory_id(void);
      Processor next_local_processor_id(void);
      CoreReservationSet& core_reservation_set(void);

      const std::vector<CodeTranslator *>& get_code_translators(void) const;

      template <typename T>
      T *get_module(const char *name) const
      {
        Module *mod = get_module_untyped(name);
        if(mod)
          return checked_cast<T *>(mod);
        else
          return 0;
      }

    protected:
      friend class Runtime;

      Module *get_module_untyped(const char *name) const;

      /// @brief Auxilary function to create Network::shared_peers using either ipc
      /// mailbox or relying on network modules
      void create_shared_peers(void);

      /// @brief Auxilary function for handling the sharing mechanism of all registered
      /// memories across the machine
      /// @note requires a coordination of Network::barriers, so may be fatal if this call
      /// fails
      /// @return True if successful, false otherwise
      bool share_memories(void);

      ID::IDType num_local_memories, num_local_ib_memories, num_local_processors;
      NetworkSegment reg_ib_mem_segment;
      NetworkSegment reg_mem_segment;

      ModuleRegistrar module_registrar;
      bool modules_created;
      bool module_configs_created;
      std::vector<Module *> modules;
      std::vector<CodeTranslator *> code_translators;

      std::vector<NetworkModule *> network_modules;
      std::vector<NetworkSegment *> network_segments;

      std::map<std::string, ModuleConfig*> module_configs;
    };

    extern RuntimeImpl *runtime_singleton;
    inline RuntimeImpl *get_runtime(void) { return runtime_singleton; }

    // due to circular dependencies in include files, we need versions of these that
    //  hide the RuntimeImpl intermediate
    inline EventImpl *get_event_impl(Event e) { return get_runtime()->get_event_impl(e); }
    inline GenEventImpl *get_genevent_impl(Event e) { return get_runtime()->get_genevent_impl(e); }
    inline BarrierImpl *get_barrier_impl(Event e) { return get_runtime()->get_barrier_impl(e); }

    // active messages

    struct RuntimeShutdownRequest {
      Event wait_on;
      int result_code;

      static void handle_message(NodeID sender,const RuntimeShutdownRequest &msg,
				 const void *data, size_t datalen);
    };
      
    struct RuntimeShutdownMessage {
      int result_code;

      static void handle_message(NodeID sender,const RuntimeShutdownMessage &msg,
				 const void *data, size_t datalen);
    };
      
}; // namespace Realm

#endif // ifndef REALM_RUNTIME_IMPL_H<|MERGE_RESOLUTION|>--- conflicted
+++ resolved
@@ -167,14 +167,10 @@
       size_t res_sysmem_size = 0;
 
       // sparstiy maps
-<<<<<<< HEAD
       bool enable_sparsity_refcount = true;
-=======
-      bool enable_sparsity_refcount = false;
 
       // barriers
       int barrier_broadcast_radix = 4;
->>>>>>> 91cb83d3
     };
 
     class CoreModule : public Module {
